/*
 *
 * Copyright (C) 2011 Novell Inc.
 *
 * This program is free software; you can redistribute it and/or modify it
 * under the terms of the GNU General Public License version 2 as published by
 * the Free Software Foundation.
 */

#include <linux/fs.h>
#include <linux/slab.h>
#include <linux/xattr.h>
#include "overlayfs.h"

static int ovl_copy_up_truncate(struct dentry *dentry)
{
	int err;
	struct dentry *parent;
	struct kstat stat;
	struct path lowerpath;

	parent = dget_parent(dentry);
	err = ovl_copy_up(parent);
	if (err)
		goto out_dput_parent;

	ovl_path_lower(dentry, &lowerpath);
	err = vfs_getattr(&lowerpath, &stat);
	if (err)
		goto out_dput_parent;

	stat.size = 0;
	err = ovl_copy_up_one(parent, dentry, &lowerpath, &stat);

out_dput_parent:
	dput(parent);
	return err;
}

int ovl_setattr(struct dentry *dentry, struct iattr *attr)
{
	int err;
	struct dentry *upperdentry;

	/*
	 * Check for permissions before trying to copy-up.  This is redundant
	 * since it will be rechecked later by ->setattr() on upper dentry.  But
	 * without this, copy-up can be triggered by just about anybody.
	 *
	 * We don't initialize inode->size, which just means that
	 * inode_newsize_ok() will always check against MAX_LFS_FILESIZE and not
	 * check for a swapfile (which this won't be anyway).
	 */
	err = inode_change_ok(dentry->d_inode, attr);
	if (err)
		return err;

	err = ovl_want_write(dentry);
	if (err)
		goto out;

	if (attr->ia_valid & ATTR_SIZE) {
		struct inode *realinode = d_inode(ovl_dentry_real(dentry));

		err = -ETXTBSY;
		if (atomic_read(&realinode->i_writecount) < 0)
			goto out_drop_write;
	}

	err = ovl_copy_up(dentry);
	if (!err) {
		struct inode *winode = NULL;

		upperdentry = ovl_dentry_upper(dentry);

		if (attr->ia_valid & ATTR_SIZE) {
			winode = d_inode(upperdentry);
			err = get_write_access(winode);
			if (err)
				goto out_drop_write;
		}

<<<<<<< HEAD
=======
		if (attr->ia_valid & (ATTR_KILL_SUID|ATTR_KILL_SGID))
			attr->ia_valid &= ~ATTR_MODE;

>>>>>>> cb7f2760
		inode_lock(upperdentry->d_inode);
		err = notify_change(upperdentry, attr, NULL);
		if (!err)
			ovl_copyattr(upperdentry->d_inode, dentry->d_inode);
		inode_unlock(upperdentry->d_inode);

		if (winode)
			put_write_access(winode);
	}
out_drop_write:
	ovl_drop_write(dentry);
out:
	return err;
}

static int ovl_getattr(struct vfsmount *mnt, struct dentry *dentry,
			 struct kstat *stat)
{
	struct path realpath;

	ovl_path_real(dentry, &realpath);
	return vfs_getattr(&realpath, stat);
}

int ovl_permission(struct inode *inode, int mask)
{
	struct ovl_entry *oe;
	struct dentry *alias = NULL;
	struct inode *realinode;
	struct dentry *realdentry;
	bool is_upper;
	int err;

	if (S_ISDIR(inode->i_mode)) {
		oe = inode->i_private;
	} else if (mask & MAY_NOT_BLOCK) {
		return -ECHILD;
	} else {
		/*
		 * For non-directories find an alias and get the info
		 * from there.
		 */
		alias = d_find_any_alias(inode);
		if (WARN_ON(!alias))
			return -ENOENT;

		oe = alias->d_fsdata;
	}

	realdentry = ovl_entry_real(oe, &is_upper);

	if (ovl_is_default_permissions(inode)) {
		struct kstat stat;
		struct path realpath = { .dentry = realdentry };

		if (mask & MAY_NOT_BLOCK)
			return -ECHILD;

		realpath.mnt = ovl_entry_mnt_real(oe, inode, is_upper);

		err = vfs_getattr(&realpath, &stat);
		if (err)
			goto out_dput;

		err = -ESTALE;
		if ((stat.mode ^ inode->i_mode) & S_IFMT)
			goto out_dput;

		inode->i_mode = stat.mode;
		inode->i_uid = stat.uid;
		inode->i_gid = stat.gid;

		err = generic_permission(inode, mask);
		goto out_dput;
	}

	/* Careful in RCU walk mode */
	realinode = ACCESS_ONCE(realdentry->d_inode);
	if (!realinode) {
		WARN_ON(!(mask & MAY_NOT_BLOCK));
		err = -ENOENT;
		goto out_dput;
	}

	if (mask & MAY_WRITE) {
		umode_t mode = realinode->i_mode;

		/*
		 * Writes will always be redirected to upper layer, so
		 * ignore lower layer being read-only.
		 *
		 * If the overlay itself is read-only then proceed
		 * with the permission check, don't return EROFS.
		 * This will only happen if this is the lower layer of
		 * another overlayfs.
		 *
		 * If upper fs becomes read-only after the overlay was
		 * constructed return EROFS to prevent modification of
		 * upper layer.
		 */
		err = -EROFS;
		if (is_upper && !IS_RDONLY(inode) && IS_RDONLY(realinode) &&
		    (S_ISREG(mode) || S_ISDIR(mode) || S_ISLNK(mode)))
			goto out_dput;
	}

	err = __inode_permission(realinode, mask);
out_dput:
	dput(alias);
	return err;
}

static const char *ovl_get_link(struct dentry *dentry,
				struct inode *inode,
				struct delayed_call *done)
{
	struct dentry *realdentry;
	struct inode *realinode;

	if (!dentry)
		return ERR_PTR(-ECHILD);

	realdentry = ovl_dentry_real(dentry);
	realinode = realdentry->d_inode;

	if (WARN_ON(!realinode->i_op->get_link))
		return ERR_PTR(-EPERM);

	return realinode->i_op->get_link(realdentry, realinode, done);
}

static int ovl_readlink(struct dentry *dentry, char __user *buf, int bufsiz)
{
	struct path realpath;
	struct inode *realinode;

	ovl_path_real(dentry, &realpath);
	realinode = realpath.dentry->d_inode;

	if (!realinode->i_op->readlink)
		return -EINVAL;

	touch_atime(&realpath);

	return realinode->i_op->readlink(realpath.dentry, buf, bufsiz);
}


static bool ovl_is_private_xattr(const char *name)
{
	return strncmp(name, OVL_XATTR_PRE_NAME, OVL_XATTR_PRE_LEN) == 0;
}

int ovl_setxattr(struct dentry *dentry, struct inode *inode,
		 const char *name, const void *value,
		 size_t size, int flags)
{
	int err;
	struct dentry *upperdentry;

	err = ovl_want_write(dentry);
	if (err)
		goto out;

	err = -EPERM;
	if (ovl_is_private_xattr(name))
		goto out_drop_write;

	err = ovl_copy_up(dentry);
	if (err)
		goto out_drop_write;

	upperdentry = ovl_dentry_upper(dentry);
	err = vfs_setxattr(upperdentry, name, value, size, flags);

out_drop_write:
	ovl_drop_write(dentry);
out:
	return err;
}

ssize_t ovl_getxattr(struct dentry *dentry, struct inode *inode,
		     const char *name, void *value, size_t size)
{
	struct dentry *realdentry = ovl_dentry_real(dentry);

	if (ovl_is_private_xattr(name))
		return -ENODATA;

	return vfs_getxattr(realdentry, name, value, size);
}

ssize_t ovl_listxattr(struct dentry *dentry, char *list, size_t size)
{
	struct dentry *realdentry = ovl_dentry_real(dentry);
	ssize_t res;
	int off;

	res = vfs_listxattr(realdentry, list, size);
	if (res <= 0 || size == 0)
		return res;

	/* filter out private xattrs */
	for (off = 0; off < res;) {
		char *s = list + off;
		size_t slen = strlen(s) + 1;

		BUG_ON(off + slen > res);

		if (ovl_is_private_xattr(s)) {
			res -= slen;
			memmove(s, s + slen, res - off);
		} else {
			off += slen;
		}
	}

	return res;
}

int ovl_removexattr(struct dentry *dentry, const char *name)
{
	int err;
	struct path realpath;
	enum ovl_path_type type = ovl_path_real(dentry, &realpath);

	err = ovl_want_write(dentry);
	if (err)
		goto out;

	err = -ENODATA;
	if (ovl_is_private_xattr(name))
		goto out_drop_write;

	if (!OVL_TYPE_UPPER(type)) {
		err = vfs_getxattr(realpath.dentry, name, NULL, 0);
		if (err < 0)
			goto out_drop_write;

		err = ovl_copy_up(dentry);
		if (err)
			goto out_drop_write;

		ovl_path_upper(dentry, &realpath);
	}

	err = vfs_removexattr(realpath.dentry, name);
out_drop_write:
	ovl_drop_write(dentry);
out:
	return err;
}

static bool ovl_open_need_copy_up(int flags, enum ovl_path_type type,
				  struct dentry *realdentry)
{
	if (OVL_TYPE_UPPER(type))
		return false;

	if (special_file(realdentry->d_inode->i_mode))
		return false;

	if (!(OPEN_FMODE(flags) & FMODE_WRITE) && !(flags & O_TRUNC))
		return false;

	return true;
}

struct inode *ovl_d_select_inode(struct dentry *dentry, unsigned file_flags)
{
	int err;
	struct path realpath;
	enum ovl_path_type type;

	if (d_is_dir(dentry))
		return d_backing_inode(dentry);

	type = ovl_path_real(dentry, &realpath);
	if (ovl_open_need_copy_up(file_flags, type, realpath.dentry)) {
		err = ovl_want_write(dentry);
		if (err)
			return ERR_PTR(err);

		if (file_flags & O_TRUNC)
			err = ovl_copy_up_truncate(dentry);
		else
			err = ovl_copy_up(dentry);
		ovl_drop_write(dentry);
		if (err)
			return ERR_PTR(err);

		ovl_path_upper(dentry, &realpath);
	}

	if (realpath.dentry->d_flags & DCACHE_OP_SELECT_INODE)
		return realpath.dentry->d_op->d_select_inode(realpath.dentry, file_flags);

	return d_backing_inode(realpath.dentry);
}

static const struct inode_operations ovl_file_inode_operations = {
	.setattr	= ovl_setattr,
	.permission	= ovl_permission,
	.getattr	= ovl_getattr,
	.setxattr	= ovl_setxattr,
	.getxattr	= ovl_getxattr,
	.listxattr	= ovl_listxattr,
	.removexattr	= ovl_removexattr,
};

static const struct inode_operations ovl_symlink_inode_operations = {
	.setattr	= ovl_setattr,
	.get_link	= ovl_get_link,
	.readlink	= ovl_readlink,
	.getattr	= ovl_getattr,
	.setxattr	= ovl_setxattr,
	.getxattr	= ovl_getxattr,
	.listxattr	= ovl_listxattr,
	.removexattr	= ovl_removexattr,
};

struct inode *ovl_new_inode(struct super_block *sb, umode_t mode,
			    struct ovl_entry *oe)
{
	struct inode *inode;

	inode = new_inode(sb);
	if (!inode)
		return NULL;

	inode->i_ino = get_next_ino();
	inode->i_mode = mode;
	inode->i_flags |= S_NOATIME | S_NOCMTIME;

	mode &= S_IFMT;
	switch (mode) {
	case S_IFDIR:
		inode->i_private = oe;
		inode->i_op = &ovl_dir_inode_operations;
		inode->i_fop = &ovl_dir_operations;
		break;

	case S_IFLNK:
		inode->i_op = &ovl_symlink_inode_operations;
		break;

	case S_IFREG:
	case S_IFSOCK:
	case S_IFBLK:
	case S_IFCHR:
	case S_IFIFO:
		inode->i_op = &ovl_file_inode_operations;
		break;

	default:
		WARN(1, "illegal file type: %i\n", mode);
		iput(inode);
		inode = NULL;
	}

	return inode;
}<|MERGE_RESOLUTION|>--- conflicted
+++ resolved
@@ -80,12 +80,9 @@
 				goto out_drop_write;
 		}
 
-<<<<<<< HEAD
-=======
 		if (attr->ia_valid & (ATTR_KILL_SUID|ATTR_KILL_SGID))
 			attr->ia_valid &= ~ATTR_MODE;
 
->>>>>>> cb7f2760
 		inode_lock(upperdentry->d_inode);
 		err = notify_change(upperdentry, attr, NULL);
 		if (!err)
