--- conflicted
+++ resolved
@@ -1437,12 +1437,8 @@
 	return result;
 }
 #else
-<<<<<<< HEAD
-static int dax_iomap_pmd_fault(struct vm_fault *vmf, struct iomap_ops *ops)
-=======
 static int dax_iomap_pmd_fault(struct vm_fault *vmf,
 			       const struct iomap_ops *ops)
->>>>>>> 36fc5797
 {
 	return VM_FAULT_FALLBACK;
 }
