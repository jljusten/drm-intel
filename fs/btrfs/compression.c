--- conflicted
+++ resolved
@@ -125,11 +125,7 @@
 
 		if (csum != *cb_sum) {
 			btrfs_print_data_csum_error(inode, disk_start, csum,
-<<<<<<< HEAD
-						    *cb_sum, cb->mirror_num);
-=======
 					*cb_sum, cb->mirror_num);
->>>>>>> 36fc5797
 			ret = -EIO;
 			goto fail;
 		}
