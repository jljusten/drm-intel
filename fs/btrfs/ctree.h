--- conflicted
+++ resolved
@@ -2704,13 +2704,8 @@
 				     u64 *qgroup_reserved, bool use_global_rsv);
 void btrfs_subvolume_release_metadata(struct btrfs_fs_info *fs_info,
 				      struct btrfs_block_rsv *rsv);
-<<<<<<< HEAD
-int btrfs_delalloc_reserve_metadata(struct inode *inode, u64 num_bytes);
-void btrfs_delalloc_release_metadata(struct inode *inode, u64 num_bytes);
-=======
 int btrfs_delalloc_reserve_metadata(struct btrfs_inode *inode, u64 num_bytes);
 void btrfs_delalloc_release_metadata(struct btrfs_inode *inode, u64 num_bytes);
->>>>>>> 36fc5797
 int btrfs_delalloc_reserve_space(struct inode *inode, u64 start, u64 len);
 void btrfs_delalloc_release_space(struct inode *inode, u64 start, u64 len);
 void btrfs_init_block_rsv(struct btrfs_block_rsv *rsv, unsigned short type);
