--- conflicted
+++ resolved
@@ -5089,7 +5089,7 @@
 			inode->logged_trans = trans->transid;
 		smp_mb();
 
-		if (btrfs_must_commit_transaction(trans, BTRFS_I(inode))) {
+		if (btrfs_must_commit_transaction(trans, inode)) {
 			ret = 1;
 			break;
 		}
@@ -5098,13 +5098,8 @@
 			break;
 
 		if (IS_ROOT(parent)) {
-<<<<<<< HEAD
-			inode = d_inode(parent);
-			if (btrfs_must_commit_transaction(trans, BTRFS_I(inode)))
-=======
 			inode = BTRFS_I(d_inode(parent));
 			if (btrfs_must_commit_transaction(trans, inode))
->>>>>>> 36fc5797
 				ret = 1;
 			break;
 		}
@@ -5306,13 +5301,8 @@
 	int ret;
 	struct btrfs_path *path;
 	struct btrfs_key key;
-<<<<<<< HEAD
-	struct btrfs_root *root = BTRFS_I(inode)->root;
-	const u64 ino = btrfs_ino(BTRFS_I(inode));
-=======
 	struct btrfs_root *root = inode->root;
 	const u64 ino = btrfs_ino(inode);
->>>>>>> 36fc5797
 
 	path = btrfs_alloc_path();
 	if (!path)
@@ -5451,7 +5441,7 @@
 	if (ret)
 		goto end_no_trans;
 
-	if (btrfs_inode_in_log(BTRFS_I(inode), trans->transid)) {
+	if (btrfs_inode_in_log(inode, trans->transid)) {
 		ret = BTRFS_NO_LOG_SYNC;
 		goto end_no_trans;
 	}
@@ -5460,8 +5450,7 @@
 	if (ret)
 		goto end_no_trans;
 
-	ret = btrfs_log_inode(trans, root, BTRFS_I(inode), inode_only,
-			start, end, ctx);
+	ret = btrfs_log_inode(trans, root, inode, inode_only, start, end, ctx);
 	if (ret)
 		goto end_trans;
 
@@ -5536,16 +5525,9 @@
 		if (root != inode->root)
 			break;
 
-<<<<<<< HEAD
-		if (BTRFS_I(inode)->generation > last_committed) {
-			ret = btrfs_log_inode(trans, root, BTRFS_I(inode),
-					      LOG_INODE_EXISTS,
-					      0, LLONG_MAX, ctx);
-=======
 		if (inode->generation > last_committed) {
 			ret = btrfs_log_inode(trans, root, inode,
 					LOG_INODE_EXISTS, 0, LLONG_MAX, ctx);
->>>>>>> 36fc5797
 			if (ret)
 				goto end_trans;
 		}
@@ -5557,7 +5539,7 @@
 		old_parent = parent;
 	}
 	if (log_dentries)
-		ret = log_new_dir_dentries(trans, root, BTRFS_I(orig_inode), ctx);
+		ret = log_new_dir_dentries(trans, root, orig_inode, ctx);
 	else
 		ret = 0;
 end_trans:
@@ -5852,6 +5834,6 @@
 	    (!old_dir || old_dir->logged_trans <= fs_info->last_trans_committed))
 		return 0;
 
-	return btrfs_log_inode_parent(trans, root, &inode->vfs_inode, parent, 0,
+	return btrfs_log_inode_parent(trans, root, inode, parent, 0,
 				      LLONG_MAX, 1, NULL);
 }
