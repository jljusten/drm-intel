// SPDX-License-Identifier: GPL-2.0
#include <linux/ceph/ceph_debug.h>

#include <linux/fs.h>
#include <linux/kernel.h>
#include <linux/sched/signal.h>
#include <linux/slab.h>
#include <linux/vmalloc.h>
#include <linux/wait.h>
#include <linux/writeback.h>

#include "super.h"
#include "mds_client.h"
#include "cache.h"
#include <linux/ceph/decode.h>
#include <linux/ceph/messenger.h>

/*
 * Capability management
 *
 * The Ceph metadata servers control client access to inode metadata
 * and file data by issuing capabilities, granting clients permission
 * to read and/or write both inode field and file data to OSDs
 * (storage nodes).  Each capability consists of a set of bits
 * indicating which operations are allowed.
 *
 * If the client holds a *_SHARED cap, the client has a coherent value
 * that can be safely read from the cached inode.
 *
 * In the case of a *_EXCL (exclusive) or FILE_WR capabilities, the
 * client is allowed to change inode attributes (e.g., file size,
 * mtime), note its dirty state in the ceph_cap, and asynchronously
 * flush that metadata change to the MDS.
 *
 * In the event of a conflicting operation (perhaps by another
 * client), the MDS will revoke the conflicting client capabilities.
 *
 * In order for a client to cache an inode, it must hold a capability
 * with at least one MDS server.  When inodes are released, release
 * notifications are batched and periodically sent en masse to the MDS
 * cluster to release server state.
 */

static u64 __get_oldest_flush_tid(struct ceph_mds_client *mdsc);
static void __kick_flushing_caps(struct ceph_mds_client *mdsc,
				 struct ceph_mds_session *session,
				 struct ceph_inode_info *ci,
				 u64 oldest_flush_tid);

/*
 * Generate readable cap strings for debugging output.
 */
#define MAX_CAP_STR 20
static char cap_str[MAX_CAP_STR][40];
static DEFINE_SPINLOCK(cap_str_lock);
static int last_cap_str;

static char *gcap_string(char *s, int c)
{
	if (c & CEPH_CAP_GSHARED)
		*s++ = 's';
	if (c & CEPH_CAP_GEXCL)
		*s++ = 'x';
	if (c & CEPH_CAP_GCACHE)
		*s++ = 'c';
	if (c & CEPH_CAP_GRD)
		*s++ = 'r';
	if (c & CEPH_CAP_GWR)
		*s++ = 'w';
	if (c & CEPH_CAP_GBUFFER)
		*s++ = 'b';
	if (c & CEPH_CAP_GWREXTEND)
		*s++ = 'a';
	if (c & CEPH_CAP_GLAZYIO)
		*s++ = 'l';
	return s;
}

const char *ceph_cap_string(int caps)
{
	int i;
	char *s;
	int c;

	spin_lock(&cap_str_lock);
	i = last_cap_str++;
	if (last_cap_str == MAX_CAP_STR)
		last_cap_str = 0;
	spin_unlock(&cap_str_lock);

	s = cap_str[i];

	if (caps & CEPH_CAP_PIN)
		*s++ = 'p';

	c = (caps >> CEPH_CAP_SAUTH) & 3;
	if (c) {
		*s++ = 'A';
		s = gcap_string(s, c);
	}

	c = (caps >> CEPH_CAP_SLINK) & 3;
	if (c) {
		*s++ = 'L';
		s = gcap_string(s, c);
	}

	c = (caps >> CEPH_CAP_SXATTR) & 3;
	if (c) {
		*s++ = 'X';
		s = gcap_string(s, c);
	}

	c = caps >> CEPH_CAP_SFILE;
	if (c) {
		*s++ = 'F';
		s = gcap_string(s, c);
	}

	if (s == cap_str[i])
		*s++ = '-';
	*s = 0;
	return cap_str[i];
}

void ceph_caps_init(struct ceph_mds_client *mdsc)
{
	INIT_LIST_HEAD(&mdsc->caps_list);
	spin_lock_init(&mdsc->caps_list_lock);
}

void ceph_caps_finalize(struct ceph_mds_client *mdsc)
{
	struct ceph_cap *cap;

	spin_lock(&mdsc->caps_list_lock);
	while (!list_empty(&mdsc->caps_list)) {
		cap = list_first_entry(&mdsc->caps_list,
				       struct ceph_cap, caps_item);
		list_del(&cap->caps_item);
		kmem_cache_free(ceph_cap_cachep, cap);
	}
	mdsc->caps_total_count = 0;
	mdsc->caps_avail_count = 0;
	mdsc->caps_use_count = 0;
	mdsc->caps_reserve_count = 0;
	mdsc->caps_min_count = 0;
	spin_unlock(&mdsc->caps_list_lock);
}

void ceph_adjust_caps_max_min(struct ceph_mds_client *mdsc,
			      struct ceph_mount_options *fsopt)
{
	spin_lock(&mdsc->caps_list_lock);
	mdsc->caps_min_count = fsopt->max_readdir;
	if (mdsc->caps_min_count < 1024)
		mdsc->caps_min_count = 1024;
	mdsc->caps_use_max = fsopt->caps_max;
	if (mdsc->caps_use_max > 0 &&
	    mdsc->caps_use_max < mdsc->caps_min_count)
		mdsc->caps_use_max = mdsc->caps_min_count;
	spin_unlock(&mdsc->caps_list_lock);
}

static void __ceph_unreserve_caps(struct ceph_mds_client *mdsc, int nr_caps)
{
	struct ceph_cap *cap;
	int i;

	if (nr_caps) {
		BUG_ON(mdsc->caps_reserve_count < nr_caps);
		mdsc->caps_reserve_count -= nr_caps;
		if (mdsc->caps_avail_count >=
		    mdsc->caps_reserve_count + mdsc->caps_min_count) {
			mdsc->caps_total_count -= nr_caps;
			for (i = 0; i < nr_caps; i++) {
				cap = list_first_entry(&mdsc->caps_list,
					struct ceph_cap, caps_item);
				list_del(&cap->caps_item);
				kmem_cache_free(ceph_cap_cachep, cap);
			}
		} else {
			mdsc->caps_avail_count += nr_caps;
		}

		dout("%s: caps %d = %d used + %d resv + %d avail\n",
		     __func__,
		     mdsc->caps_total_count, mdsc->caps_use_count,
		     mdsc->caps_reserve_count, mdsc->caps_avail_count);
		BUG_ON(mdsc->caps_total_count != mdsc->caps_use_count +
						 mdsc->caps_reserve_count +
						 mdsc->caps_avail_count);
	}
}

/*
 * Called under mdsc->mutex.
 */
int ceph_reserve_caps(struct ceph_mds_client *mdsc,
		      struct ceph_cap_reservation *ctx, int need)
{
	int i, j;
	struct ceph_cap *cap;
	int have;
	int alloc = 0;
	int max_caps;
	int err = 0;
	bool trimmed = false;
	struct ceph_mds_session *s;
	LIST_HEAD(newcaps);

	dout("reserve caps ctx=%p need=%d\n", ctx, need);

	/* first reserve any caps that are already allocated */
	spin_lock(&mdsc->caps_list_lock);
	if (mdsc->caps_avail_count >= need)
		have = need;
	else
		have = mdsc->caps_avail_count;
	mdsc->caps_avail_count -= have;
	mdsc->caps_reserve_count += have;
	BUG_ON(mdsc->caps_total_count != mdsc->caps_use_count +
					 mdsc->caps_reserve_count +
					 mdsc->caps_avail_count);
	spin_unlock(&mdsc->caps_list_lock);

	for (i = have; i < need; ) {
		cap = kmem_cache_alloc(ceph_cap_cachep, GFP_NOFS);
		if (cap) {
			list_add(&cap->caps_item, &newcaps);
			alloc++;
			i++;
			continue;
		}

		if (!trimmed) {
			for (j = 0; j < mdsc->max_sessions; j++) {
				s = __ceph_lookup_mds_session(mdsc, j);
				if (!s)
					continue;
				mutex_unlock(&mdsc->mutex);

				mutex_lock(&s->s_mutex);
				max_caps = s->s_nr_caps - (need - i);
				ceph_trim_caps(mdsc, s, max_caps);
				mutex_unlock(&s->s_mutex);

				ceph_put_mds_session(s);
				mutex_lock(&mdsc->mutex);
			}
			trimmed = true;

			spin_lock(&mdsc->caps_list_lock);
			if (mdsc->caps_avail_count) {
				int more_have;
				if (mdsc->caps_avail_count >= need - i)
					more_have = need - i;
				else
					more_have = mdsc->caps_avail_count;

				i += more_have;
				have += more_have;
				mdsc->caps_avail_count -= more_have;
				mdsc->caps_reserve_count += more_have;

			}
			spin_unlock(&mdsc->caps_list_lock);

			continue;
		}

		pr_warn("reserve caps ctx=%p ENOMEM need=%d got=%d\n",
			ctx, need, have + alloc);
		err = -ENOMEM;
		break;
	}

	if (!err) {
		BUG_ON(have + alloc != need);
		ctx->count = need;
		ctx->used = 0;
	}

	spin_lock(&mdsc->caps_list_lock);
	mdsc->caps_total_count += alloc;
	mdsc->caps_reserve_count += alloc;
	list_splice(&newcaps, &mdsc->caps_list);

	BUG_ON(mdsc->caps_total_count != mdsc->caps_use_count +
					 mdsc->caps_reserve_count +
					 mdsc->caps_avail_count);

	if (err)
		__ceph_unreserve_caps(mdsc, have + alloc);

	spin_unlock(&mdsc->caps_list_lock);

	dout("reserve caps ctx=%p %d = %d used + %d resv + %d avail\n",
	     ctx, mdsc->caps_total_count, mdsc->caps_use_count,
	     mdsc->caps_reserve_count, mdsc->caps_avail_count);
	return err;
}

void ceph_unreserve_caps(struct ceph_mds_client *mdsc,
			 struct ceph_cap_reservation *ctx)
{
	bool reclaim = false;
	if (!ctx->count)
		return;

	dout("unreserve caps ctx=%p count=%d\n", ctx, ctx->count);
	spin_lock(&mdsc->caps_list_lock);
	__ceph_unreserve_caps(mdsc, ctx->count);
	ctx->count = 0;

	if (mdsc->caps_use_max > 0 &&
	    mdsc->caps_use_count > mdsc->caps_use_max)
		reclaim = true;
	spin_unlock(&mdsc->caps_list_lock);

	if (reclaim)
		ceph_reclaim_caps_nr(mdsc, ctx->used);
}

struct ceph_cap *ceph_get_cap(struct ceph_mds_client *mdsc,
			      struct ceph_cap_reservation *ctx)
{
	struct ceph_cap *cap = NULL;

	/* temporary, until we do something about cap import/export */
	if (!ctx) {
		cap = kmem_cache_alloc(ceph_cap_cachep, GFP_NOFS);
		if (cap) {
			spin_lock(&mdsc->caps_list_lock);
			mdsc->caps_use_count++;
			mdsc->caps_total_count++;
			spin_unlock(&mdsc->caps_list_lock);
		} else {
			spin_lock(&mdsc->caps_list_lock);
			if (mdsc->caps_avail_count) {
				BUG_ON(list_empty(&mdsc->caps_list));

				mdsc->caps_avail_count--;
				mdsc->caps_use_count++;
				cap = list_first_entry(&mdsc->caps_list,
						struct ceph_cap, caps_item);
				list_del(&cap->caps_item);

				BUG_ON(mdsc->caps_total_count != mdsc->caps_use_count +
				       mdsc->caps_reserve_count + mdsc->caps_avail_count);
			}
			spin_unlock(&mdsc->caps_list_lock);
		}

		return cap;
	}

	spin_lock(&mdsc->caps_list_lock);
	dout("get_cap ctx=%p (%d) %d = %d used + %d resv + %d avail\n",
	     ctx, ctx->count, mdsc->caps_total_count, mdsc->caps_use_count,
	     mdsc->caps_reserve_count, mdsc->caps_avail_count);
	BUG_ON(!ctx->count);
	BUG_ON(ctx->count > mdsc->caps_reserve_count);
	BUG_ON(list_empty(&mdsc->caps_list));

	ctx->count--;
	ctx->used++;
	mdsc->caps_reserve_count--;
	mdsc->caps_use_count++;

	cap = list_first_entry(&mdsc->caps_list, struct ceph_cap, caps_item);
	list_del(&cap->caps_item);

	BUG_ON(mdsc->caps_total_count != mdsc->caps_use_count +
	       mdsc->caps_reserve_count + mdsc->caps_avail_count);
	spin_unlock(&mdsc->caps_list_lock);
	return cap;
}

void ceph_put_cap(struct ceph_mds_client *mdsc, struct ceph_cap *cap)
{
	spin_lock(&mdsc->caps_list_lock);
	dout("put_cap %p %d = %d used + %d resv + %d avail\n",
	     cap, mdsc->caps_total_count, mdsc->caps_use_count,
	     mdsc->caps_reserve_count, mdsc->caps_avail_count);
	mdsc->caps_use_count--;
	/*
	 * Keep some preallocated caps around (ceph_min_count), to
	 * avoid lots of free/alloc churn.
	 */
	if (mdsc->caps_avail_count >= mdsc->caps_reserve_count +
				      mdsc->caps_min_count) {
		mdsc->caps_total_count--;
		kmem_cache_free(ceph_cap_cachep, cap);
	} else {
		mdsc->caps_avail_count++;
		list_add(&cap->caps_item, &mdsc->caps_list);
	}

	BUG_ON(mdsc->caps_total_count != mdsc->caps_use_count +
	       mdsc->caps_reserve_count + mdsc->caps_avail_count);
	spin_unlock(&mdsc->caps_list_lock);
}

void ceph_reservation_status(struct ceph_fs_client *fsc,
			     int *total, int *avail, int *used, int *reserved,
			     int *min)
{
	struct ceph_mds_client *mdsc = fsc->mdsc;

	spin_lock(&mdsc->caps_list_lock);

	if (total)
		*total = mdsc->caps_total_count;
	if (avail)
		*avail = mdsc->caps_avail_count;
	if (used)
		*used = mdsc->caps_use_count;
	if (reserved)
		*reserved = mdsc->caps_reserve_count;
	if (min)
		*min = mdsc->caps_min_count;

	spin_unlock(&mdsc->caps_list_lock);
}

/*
 * Find ceph_cap for given mds, if any.
 *
 * Called with i_ceph_lock held.
 */
static struct ceph_cap *__get_cap_for_mds(struct ceph_inode_info *ci, int mds)
{
	struct ceph_cap *cap;
	struct rb_node *n = ci->i_caps.rb_node;

	while (n) {
		cap = rb_entry(n, struct ceph_cap, ci_node);
		if (mds < cap->mds)
			n = n->rb_left;
		else if (mds > cap->mds)
			n = n->rb_right;
		else
			return cap;
	}
	return NULL;
}

struct ceph_cap *ceph_get_cap_for_mds(struct ceph_inode_info *ci, int mds)
{
	struct ceph_cap *cap;

	spin_lock(&ci->i_ceph_lock);
	cap = __get_cap_for_mds(ci, mds);
	spin_unlock(&ci->i_ceph_lock);
	return cap;
}

/*
 * Return id of any MDS with a cap, preferably FILE_WR|BUFFER|EXCL, else -1.
 */
static int __ceph_get_cap_mds(struct ceph_inode_info *ci)
{
	struct ceph_cap *cap;
	int mds = -1;
	struct rb_node *p;

	/* prefer mds with WR|BUFFER|EXCL caps */
	for (p = rb_first(&ci->i_caps); p; p = rb_next(p)) {
		cap = rb_entry(p, struct ceph_cap, ci_node);
		mds = cap->mds;
		if (cap->issued & (CEPH_CAP_FILE_WR |
				   CEPH_CAP_FILE_BUFFER |
				   CEPH_CAP_FILE_EXCL))
			break;
	}
	return mds;
}

int ceph_get_cap_mds(struct inode *inode)
{
	struct ceph_inode_info *ci = ceph_inode(inode);
	int mds;
	spin_lock(&ci->i_ceph_lock);
	mds = __ceph_get_cap_mds(ceph_inode(inode));
	spin_unlock(&ci->i_ceph_lock);
	return mds;
}

/*
 * Called under i_ceph_lock.
 */
static void __insert_cap_node(struct ceph_inode_info *ci,
			      struct ceph_cap *new)
{
	struct rb_node **p = &ci->i_caps.rb_node;
	struct rb_node *parent = NULL;
	struct ceph_cap *cap = NULL;

	while (*p) {
		parent = *p;
		cap = rb_entry(parent, struct ceph_cap, ci_node);
		if (new->mds < cap->mds)
			p = &(*p)->rb_left;
		else if (new->mds > cap->mds)
			p = &(*p)->rb_right;
		else
			BUG();
	}

	rb_link_node(&new->ci_node, parent, p);
	rb_insert_color(&new->ci_node, &ci->i_caps);
}

/*
 * (re)set cap hold timeouts, which control the delayed release
 * of unused caps back to the MDS.  Should be called on cap use.
 */
static void __cap_set_timeouts(struct ceph_mds_client *mdsc,
			       struct ceph_inode_info *ci)
{
	struct ceph_mount_options *opt = mdsc->fsc->mount_options;

	ci->i_hold_caps_min = round_jiffies(jiffies +
					    opt->caps_wanted_delay_min * HZ);
	ci->i_hold_caps_max = round_jiffies(jiffies +
					    opt->caps_wanted_delay_max * HZ);
	dout("__cap_set_timeouts %p min %lu max %lu\n", &ci->vfs_inode,
	     ci->i_hold_caps_min - jiffies, ci->i_hold_caps_max - jiffies);
}

/*
 * (Re)queue cap at the end of the delayed cap release list.
 *
 * If I_FLUSH is set, leave the inode at the front of the list.
 *
 * Caller holds i_ceph_lock
 *    -> we take mdsc->cap_delay_lock
 */
static void __cap_delay_requeue(struct ceph_mds_client *mdsc,
				struct ceph_inode_info *ci,
				bool set_timeout)
{
	dout("__cap_delay_requeue %p flags %d at %lu\n", &ci->vfs_inode,
	     ci->i_ceph_flags, ci->i_hold_caps_max);
	if (!mdsc->stopping) {
		spin_lock(&mdsc->cap_delay_lock);
		if (!list_empty(&ci->i_cap_delay_list)) {
			if (ci->i_ceph_flags & CEPH_I_FLUSH)
				goto no_change;
			list_del_init(&ci->i_cap_delay_list);
		}
		if (set_timeout)
			__cap_set_timeouts(mdsc, ci);
		list_add_tail(&ci->i_cap_delay_list, &mdsc->cap_delay_list);
no_change:
		spin_unlock(&mdsc->cap_delay_lock);
	}
}

/*
 * Queue an inode for immediate writeback.  Mark inode with I_FLUSH,
 * indicating we should send a cap message to flush dirty metadata
 * asap, and move to the front of the delayed cap list.
 */
static void __cap_delay_requeue_front(struct ceph_mds_client *mdsc,
				      struct ceph_inode_info *ci)
{
	dout("__cap_delay_requeue_front %p\n", &ci->vfs_inode);
	spin_lock(&mdsc->cap_delay_lock);
	ci->i_ceph_flags |= CEPH_I_FLUSH;
	if (!list_empty(&ci->i_cap_delay_list))
		list_del_init(&ci->i_cap_delay_list);
	list_add(&ci->i_cap_delay_list, &mdsc->cap_delay_list);
	spin_unlock(&mdsc->cap_delay_lock);
}

/*
 * Cancel delayed work on cap.
 *
 * Caller must hold i_ceph_lock.
 */
static void __cap_delay_cancel(struct ceph_mds_client *mdsc,
			       struct ceph_inode_info *ci)
{
	dout("__cap_delay_cancel %p\n", &ci->vfs_inode);
	if (list_empty(&ci->i_cap_delay_list))
		return;
	spin_lock(&mdsc->cap_delay_lock);
	list_del_init(&ci->i_cap_delay_list);
	spin_unlock(&mdsc->cap_delay_lock);
}

/*
 * Common issue checks for add_cap, handle_cap_grant.
 */
static void __check_cap_issue(struct ceph_inode_info *ci, struct ceph_cap *cap,
			      unsigned issued)
{
	unsigned had = __ceph_caps_issued(ci, NULL);

	/*
	 * Each time we receive FILE_CACHE anew, we increment
	 * i_rdcache_gen.
	 */
	if ((issued & (CEPH_CAP_FILE_CACHE|CEPH_CAP_FILE_LAZYIO)) &&
	    (had & (CEPH_CAP_FILE_CACHE|CEPH_CAP_FILE_LAZYIO)) == 0) {
		ci->i_rdcache_gen++;
	}

	/*
	 * If FILE_SHARED is newly issued, mark dir not complete. We don't
	 * know what happened to this directory while we didn't have the cap.
	 * If FILE_SHARED is being revoked, also mark dir not complete. It
	 * stops on-going cached readdir.
	 */
	if ((issued & CEPH_CAP_FILE_SHARED) != (had & CEPH_CAP_FILE_SHARED)) {
		if (issued & CEPH_CAP_FILE_SHARED)
			atomic_inc(&ci->i_shared_gen);
		if (S_ISDIR(ci->vfs_inode.i_mode)) {
			dout(" marking %p NOT complete\n", &ci->vfs_inode);
			__ceph_dir_clear_complete(ci);
		}
	}
}

/*
 * Add a capability under the given MDS session.
 *
 * Caller should hold session snap_rwsem (read) and s_mutex.
 *
 * @fmode is the open file mode, if we are opening a file, otherwise
 * it is < 0.  (This is so we can atomically add the cap and add an
 * open file reference to it.)
 */
void ceph_add_cap(struct inode *inode,
		  struct ceph_mds_session *session, u64 cap_id,
		  int fmode, unsigned issued, unsigned wanted,
		  unsigned seq, unsigned mseq, u64 realmino, int flags,
		  struct ceph_cap **new_cap)
{
	struct ceph_mds_client *mdsc = ceph_inode_to_client(inode)->mdsc;
	struct ceph_inode_info *ci = ceph_inode(inode);
	struct ceph_cap *cap;
	int mds = session->s_mds;
	int actual_wanted;

	dout("add_cap %p mds%d cap %llx %s seq %d\n", inode,
	     session->s_mds, cap_id, ceph_cap_string(issued), seq);

	/*
	 * If we are opening the file, include file mode wanted bits
	 * in wanted.
	 */
	if (fmode >= 0)
		wanted |= ceph_caps_for_mode(fmode);

	cap = __get_cap_for_mds(ci, mds);
	if (!cap) {
		cap = *new_cap;
		*new_cap = NULL;

		cap->issued = 0;
		cap->implemented = 0;
		cap->mds = mds;
		cap->mds_wanted = 0;
		cap->mseq = 0;

		cap->ci = ci;
		__insert_cap_node(ci, cap);

		/* add to session cap list */
		cap->session = session;
		spin_lock(&session->s_cap_lock);
		list_add_tail(&cap->session_caps, &session->s_caps);
		session->s_nr_caps++;
		spin_unlock(&session->s_cap_lock);
	} else {
		spin_lock(&session->s_cap_lock);
		list_move_tail(&cap->session_caps, &session->s_caps);
		spin_unlock(&session->s_cap_lock);

		if (cap->cap_gen < session->s_cap_gen)
			cap->issued = cap->implemented = CEPH_CAP_PIN;

		/*
		 * auth mds of the inode changed. we received the cap export
		 * message, but still haven't received the cap import message.
		 * handle_cap_export() updated the new auth MDS' cap.
		 *
		 * "ceph_seq_cmp(seq, cap->seq) <= 0" means we are processing
		 * a message that was send before the cap import message. So
		 * don't remove caps.
		 */
		if (ceph_seq_cmp(seq, cap->seq) <= 0) {
			WARN_ON(cap != ci->i_auth_cap);
			WARN_ON(cap->cap_id != cap_id);
			seq = cap->seq;
			mseq = cap->mseq;
			issued |= cap->issued;
			flags |= CEPH_CAP_FLAG_AUTH;
		}
	}

	if (!ci->i_snap_realm ||
	    ((flags & CEPH_CAP_FLAG_AUTH) &&
	     realmino != (u64)-1 && ci->i_snap_realm->ino != realmino)) {
		/*
		 * add this inode to the appropriate snap realm
		 */
		struct ceph_snap_realm *realm = ceph_lookup_snap_realm(mdsc,
							       realmino);
		if (realm) {
			struct ceph_snap_realm *oldrealm = ci->i_snap_realm;
			if (oldrealm) {
				spin_lock(&oldrealm->inodes_with_caps_lock);
				list_del_init(&ci->i_snap_realm_item);
				spin_unlock(&oldrealm->inodes_with_caps_lock);
			}

			spin_lock(&realm->inodes_with_caps_lock);
			list_add(&ci->i_snap_realm_item,
				 &realm->inodes_with_caps);
			ci->i_snap_realm = realm;
			if (realm->ino == ci->i_vino.ino)
				realm->inode = inode;
			spin_unlock(&realm->inodes_with_caps_lock);

			if (oldrealm)
				ceph_put_snap_realm(mdsc, oldrealm);
		} else {
			pr_err("ceph_add_cap: couldn't find snap realm %llx\n",
			       realmino);
			WARN_ON(!realm);
		}
	}

	__check_cap_issue(ci, cap, issued);

	/*
	 * If we are issued caps we don't want, or the mds' wanted
	 * value appears to be off, queue a check so we'll release
	 * later and/or update the mds wanted value.
	 */
	actual_wanted = __ceph_caps_wanted(ci);
	if ((wanted & ~actual_wanted) ||
	    (issued & ~actual_wanted & CEPH_CAP_ANY_WR)) {
		dout(" issued %s, mds wanted %s, actual %s, queueing\n",
		     ceph_cap_string(issued), ceph_cap_string(wanted),
		     ceph_cap_string(actual_wanted));
		__cap_delay_requeue(mdsc, ci, true);
	}

	if (flags & CEPH_CAP_FLAG_AUTH) {
		if (!ci->i_auth_cap ||
		    ceph_seq_cmp(ci->i_auth_cap->mseq, mseq) < 0) {
			ci->i_auth_cap = cap;
			cap->mds_wanted = wanted;
		}
	} else {
		WARN_ON(ci->i_auth_cap == cap);
	}

	dout("add_cap inode %p (%llx.%llx) cap %p %s now %s seq %d mds%d\n",
	     inode, ceph_vinop(inode), cap, ceph_cap_string(issued),
	     ceph_cap_string(issued|cap->issued), seq, mds);
	cap->cap_id = cap_id;
	cap->issued = issued;
	cap->implemented |= issued;
	if (ceph_seq_cmp(mseq, cap->mseq) > 0)
		cap->mds_wanted = wanted;
	else
		cap->mds_wanted |= wanted;
	cap->seq = seq;
	cap->issue_seq = seq;
	cap->mseq = mseq;
	cap->cap_gen = session->s_cap_gen;

	if (fmode >= 0)
		__ceph_get_fmode(ci, fmode);
}

/*
 * Return true if cap has not timed out and belongs to the current
 * generation of the MDS session (i.e. has not gone 'stale' due to
 * us losing touch with the mds).
 */
static int __cap_is_valid(struct ceph_cap *cap)
{
	unsigned long ttl;
	u32 gen;

	spin_lock(&cap->session->s_gen_ttl_lock);
	gen = cap->session->s_cap_gen;
	ttl = cap->session->s_cap_ttl;
	spin_unlock(&cap->session->s_gen_ttl_lock);

	if (cap->cap_gen < gen || time_after_eq(jiffies, ttl)) {
		dout("__cap_is_valid %p cap %p issued %s "
		     "but STALE (gen %u vs %u)\n", &cap->ci->vfs_inode,
		     cap, ceph_cap_string(cap->issued), cap->cap_gen, gen);
		return 0;
	}

	return 1;
}

/*
 * Return set of valid cap bits issued to us.  Note that caps time
 * out, and may be invalidated in bulk if the client session times out
 * and session->s_cap_gen is bumped.
 */
int __ceph_caps_issued(struct ceph_inode_info *ci, int *implemented)
{
	int have = ci->i_snap_caps;
	struct ceph_cap *cap;
	struct rb_node *p;

	if (implemented)
		*implemented = 0;
	for (p = rb_first(&ci->i_caps); p; p = rb_next(p)) {
		cap = rb_entry(p, struct ceph_cap, ci_node);
		if (!__cap_is_valid(cap))
			continue;
		dout("__ceph_caps_issued %p cap %p issued %s\n",
		     &ci->vfs_inode, cap, ceph_cap_string(cap->issued));
		have |= cap->issued;
		if (implemented)
			*implemented |= cap->implemented;
	}
	/*
	 * exclude caps issued by non-auth MDS, but are been revoking
	 * by the auth MDS. The non-auth MDS should be revoking/exporting
	 * these caps, but the message is delayed.
	 */
	if (ci->i_auth_cap) {
		cap = ci->i_auth_cap;
		have &= ~cap->implemented | cap->issued;
	}
	return have;
}

/*
 * Get cap bits issued by caps other than @ocap
 */
int __ceph_caps_issued_other(struct ceph_inode_info *ci, struct ceph_cap *ocap)
{
	int have = ci->i_snap_caps;
	struct ceph_cap *cap;
	struct rb_node *p;

	for (p = rb_first(&ci->i_caps); p; p = rb_next(p)) {
		cap = rb_entry(p, struct ceph_cap, ci_node);
		if (cap == ocap)
			continue;
		if (!__cap_is_valid(cap))
			continue;
		have |= cap->issued;
	}
	return have;
}

/*
 * Move a cap to the end of the LRU (oldest caps at list head, newest
 * at list tail).
 */
static void __touch_cap(struct ceph_cap *cap)
{
	struct ceph_mds_session *s = cap->session;

	spin_lock(&s->s_cap_lock);
	if (!s->s_cap_iterator) {
		dout("__touch_cap %p cap %p mds%d\n", &cap->ci->vfs_inode, cap,
		     s->s_mds);
		list_move_tail(&cap->session_caps, &s->s_caps);
	} else {
		dout("__touch_cap %p cap %p mds%d NOP, iterating over caps\n",
		     &cap->ci->vfs_inode, cap, s->s_mds);
	}
	spin_unlock(&s->s_cap_lock);
}

/*
 * Check if we hold the given mask.  If so, move the cap(s) to the
 * front of their respective LRUs.  (This is the preferred way for
 * callers to check for caps they want.)
 */
int __ceph_caps_issued_mask(struct ceph_inode_info *ci, int mask, int touch)
{
	struct ceph_cap *cap;
	struct rb_node *p;
	int have = ci->i_snap_caps;

	if ((have & mask) == mask) {
		dout("__ceph_caps_issued_mask ino 0x%lx snap issued %s"
		     " (mask %s)\n", ci->vfs_inode.i_ino,
		     ceph_cap_string(have),
		     ceph_cap_string(mask));
		return 1;
	}

	for (p = rb_first(&ci->i_caps); p; p = rb_next(p)) {
		cap = rb_entry(p, struct ceph_cap, ci_node);
		if (!__cap_is_valid(cap))
			continue;
		if ((cap->issued & mask) == mask) {
			dout("__ceph_caps_issued_mask ino 0x%lx cap %p issued %s"
			     " (mask %s)\n", ci->vfs_inode.i_ino, cap,
			     ceph_cap_string(cap->issued),
			     ceph_cap_string(mask));
			if (touch)
				__touch_cap(cap);
			return 1;
		}

		/* does a combination of caps satisfy mask? */
		have |= cap->issued;
		if ((have & mask) == mask) {
			dout("__ceph_caps_issued_mask ino 0x%lx combo issued %s"
			     " (mask %s)\n", ci->vfs_inode.i_ino,
			     ceph_cap_string(cap->issued),
			     ceph_cap_string(mask));
			if (touch) {
				struct rb_node *q;

				/* touch this + preceding caps */
				__touch_cap(cap);
				for (q = rb_first(&ci->i_caps); q != p;
				     q = rb_next(q)) {
					cap = rb_entry(q, struct ceph_cap,
						       ci_node);
					if (!__cap_is_valid(cap))
						continue;
					__touch_cap(cap);
				}
			}
			return 1;
		}
	}

	return 0;
}

/*
 * Return true if mask caps are currently being revoked by an MDS.
 */
int __ceph_caps_revoking_other(struct ceph_inode_info *ci,
			       struct ceph_cap *ocap, int mask)
{
	struct ceph_cap *cap;
	struct rb_node *p;

	for (p = rb_first(&ci->i_caps); p; p = rb_next(p)) {
		cap = rb_entry(p, struct ceph_cap, ci_node);
		if (cap != ocap &&
		    (cap->implemented & ~cap->issued & mask))
			return 1;
	}
	return 0;
}

int ceph_caps_revoking(struct ceph_inode_info *ci, int mask)
{
	struct inode *inode = &ci->vfs_inode;
	int ret;

	spin_lock(&ci->i_ceph_lock);
	ret = __ceph_caps_revoking_other(ci, NULL, mask);
	spin_unlock(&ci->i_ceph_lock);
	dout("ceph_caps_revoking %p %s = %d\n", inode,
	     ceph_cap_string(mask), ret);
	return ret;
}

int __ceph_caps_used(struct ceph_inode_info *ci)
{
	int used = 0;
	if (ci->i_pin_ref)
		used |= CEPH_CAP_PIN;
	if (ci->i_rd_ref)
		used |= CEPH_CAP_FILE_RD;
	if (ci->i_rdcache_ref ||
	    (!S_ISDIR(ci->vfs_inode.i_mode) && /* ignore readdir cache */
	     ci->vfs_inode.i_data.nrpages))
		used |= CEPH_CAP_FILE_CACHE;
	if (ci->i_wr_ref)
		used |= CEPH_CAP_FILE_WR;
	if (ci->i_wb_ref || ci->i_wrbuffer_ref)
		used |= CEPH_CAP_FILE_BUFFER;
	return used;
}

/*
 * wanted, by virtue of open file modes
 */
int __ceph_caps_file_wanted(struct ceph_inode_info *ci)
{
	int i, bits = 0;
	for (i = 0; i < CEPH_FILE_MODE_BITS; i++) {
		if (ci->i_nr_by_mode[i])
			bits |= 1 << i;
	}
	if (bits == 0)
		return 0;
	return ceph_caps_for_mode(bits >> 1);
}

/*
 * Return caps we have registered with the MDS(s) as 'wanted'.
 */
int __ceph_caps_mds_wanted(struct ceph_inode_info *ci, bool check)
{
	struct ceph_cap *cap;
	struct rb_node *p;
	int mds_wanted = 0;

	for (p = rb_first(&ci->i_caps); p; p = rb_next(p)) {
		cap = rb_entry(p, struct ceph_cap, ci_node);
		if (check && !__cap_is_valid(cap))
			continue;
		if (cap == ci->i_auth_cap)
			mds_wanted |= cap->mds_wanted;
		else
			mds_wanted |= (cap->mds_wanted & ~CEPH_CAP_ANY_FILE_WR);
	}
	return mds_wanted;
}

/*
 * called under i_ceph_lock
 */
static int __ceph_is_single_caps(struct ceph_inode_info *ci)
{
	return rb_first(&ci->i_caps) == rb_last(&ci->i_caps);
}

static int __ceph_is_any_caps(struct ceph_inode_info *ci)
{
	return !RB_EMPTY_ROOT(&ci->i_caps);
}

int ceph_is_any_caps(struct inode *inode)
{
	struct ceph_inode_info *ci = ceph_inode(inode);
	int ret;

	spin_lock(&ci->i_ceph_lock);
	ret = __ceph_is_any_caps(ci);
	spin_unlock(&ci->i_ceph_lock);

	return ret;
}

static void drop_inode_snap_realm(struct ceph_inode_info *ci)
{
	struct ceph_snap_realm *realm = ci->i_snap_realm;
	spin_lock(&realm->inodes_with_caps_lock);
	list_del_init(&ci->i_snap_realm_item);
	ci->i_snap_realm_counter++;
	ci->i_snap_realm = NULL;
	if (realm->ino == ci->i_vino.ino)
		realm->inode = NULL;
	spin_unlock(&realm->inodes_with_caps_lock);
	ceph_put_snap_realm(ceph_sb_to_client(ci->vfs_inode.i_sb)->mdsc,
			    realm);
}

/*
 * Remove a cap.  Take steps to deal with a racing iterate_session_caps.
 *
 * caller should hold i_ceph_lock.
 * caller will not hold session s_mutex if called from destroy_inode.
 */
void __ceph_remove_cap(struct ceph_cap *cap, bool queue_release)
{
	struct ceph_mds_session *session = cap->session;
	struct ceph_inode_info *ci = cap->ci;
	struct ceph_mds_client *mdsc =
		ceph_sb_to_client(ci->vfs_inode.i_sb)->mdsc;
	int removed = 0;

	dout("__ceph_remove_cap %p from %p\n", cap, &ci->vfs_inode);

	/* remove from session list */
	spin_lock(&session->s_cap_lock);
	if (session->s_cap_iterator == cap) {
		/* not yet, we are iterating over this very cap */
		dout("__ceph_remove_cap  delaying %p removal from session %p\n",
		     cap, cap->session);
	} else {
		list_del_init(&cap->session_caps);
		session->s_nr_caps--;
		cap->session = NULL;
		removed = 1;
	}
	/* protect backpointer with s_cap_lock: see iterate_session_caps */
	cap->ci = NULL;

	/*
	 * s_cap_reconnect is protected by s_cap_lock. no one changes
	 * s_cap_gen while session is in the reconnect state.
	 */
	if (queue_release &&
	    (!session->s_cap_reconnect || cap->cap_gen == session->s_cap_gen)) {
		cap->queue_release = 1;
		if (removed) {
			__ceph_queue_cap_release(session, cap);
			removed = 0;
		}
	} else {
		cap->queue_release = 0;
	}
	cap->cap_ino = ci->i_vino.ino;

	spin_unlock(&session->s_cap_lock);

	/* remove from inode list */
	rb_erase(&cap->ci_node, &ci->i_caps);
	if (ci->i_auth_cap == cap)
		ci->i_auth_cap = NULL;

	if (removed)
		ceph_put_cap(mdsc, cap);

	/* when reconnect denied, we remove session caps forcibly,
	 * i_wr_ref can be non-zero. If there are ongoing write,
	 * keep i_snap_realm.
	 */
	if (!__ceph_is_any_caps(ci) && ci->i_wr_ref == 0 && ci->i_snap_realm)
		drop_inode_snap_realm(ci);

	if (!__ceph_is_any_real_caps(ci))
		__cap_delay_cancel(mdsc, ci);
}

struct cap_msg_args {
	struct ceph_mds_session	*session;
	u64			ino, cid, follows;
	u64			flush_tid, oldest_flush_tid, size, max_size;
	u64			xattr_version;
	struct ceph_buffer	*xattr_buf;
	struct timespec64	atime, mtime, ctime;
	int			op, caps, wanted, dirty;
	u32			seq, issue_seq, mseq, time_warp_seq;
	u32			flags;
	kuid_t			uid;
	kgid_t			gid;
	umode_t			mode;
	bool			inline_data;
};

/*
 * Build and send a cap message to the given MDS.
 *
 * Caller should be holding s_mutex.
 */
static int send_cap_msg(struct cap_msg_args *arg)
{
	struct ceph_mds_caps *fc;
	struct ceph_msg *msg;
	void *p;
	size_t extra_len;
	struct timespec64 zerotime = {0};
	struct ceph_osd_client *osdc = &arg->session->s_mdsc->fsc->client->osdc;

	dout("send_cap_msg %s %llx %llx caps %s wanted %s dirty %s"
	     " seq %u/%u tid %llu/%llu mseq %u follows %lld size %llu/%llu"
	     " xattr_ver %llu xattr_len %d\n", ceph_cap_op_name(arg->op),
	     arg->cid, arg->ino, ceph_cap_string(arg->caps),
	     ceph_cap_string(arg->wanted), ceph_cap_string(arg->dirty),
	     arg->seq, arg->issue_seq, arg->flush_tid, arg->oldest_flush_tid,
	     arg->mseq, arg->follows, arg->size, arg->max_size,
	     arg->xattr_version,
	     arg->xattr_buf ? (int)arg->xattr_buf->vec.iov_len : 0);

	/* flock buffer size + inline version + inline data size +
	 * osd_epoch_barrier + oldest_flush_tid */
	extra_len = 4 + 8 + 4 + 4 + 8 + 4 + 4 + 4 + 8 + 8 + 4;
	msg = ceph_msg_new(CEPH_MSG_CLIENT_CAPS, sizeof(*fc) + extra_len,
			   GFP_NOFS, false);
	if (!msg)
		return -ENOMEM;

	msg->hdr.version = cpu_to_le16(10);
	msg->hdr.tid = cpu_to_le64(arg->flush_tid);

	fc = msg->front.iov_base;
	memset(fc, 0, sizeof(*fc));

	fc->cap_id = cpu_to_le64(arg->cid);
	fc->op = cpu_to_le32(arg->op);
	fc->seq = cpu_to_le32(arg->seq);
	fc->issue_seq = cpu_to_le32(arg->issue_seq);
	fc->migrate_seq = cpu_to_le32(arg->mseq);
	fc->caps = cpu_to_le32(arg->caps);
	fc->wanted = cpu_to_le32(arg->wanted);
	fc->dirty = cpu_to_le32(arg->dirty);
	fc->ino = cpu_to_le64(arg->ino);
	fc->snap_follows = cpu_to_le64(arg->follows);

	fc->size = cpu_to_le64(arg->size);
	fc->max_size = cpu_to_le64(arg->max_size);
	ceph_encode_timespec64(&fc->mtime, &arg->mtime);
	ceph_encode_timespec64(&fc->atime, &arg->atime);
	ceph_encode_timespec64(&fc->ctime, &arg->ctime);
	fc->time_warp_seq = cpu_to_le32(arg->time_warp_seq);

	fc->uid = cpu_to_le32(from_kuid(&init_user_ns, arg->uid));
	fc->gid = cpu_to_le32(from_kgid(&init_user_ns, arg->gid));
	fc->mode = cpu_to_le32(arg->mode);

	fc->xattr_version = cpu_to_le64(arg->xattr_version);
	if (arg->xattr_buf) {
		msg->middle = ceph_buffer_get(arg->xattr_buf);
		fc->xattr_len = cpu_to_le32(arg->xattr_buf->vec.iov_len);
		msg->hdr.middle_len = cpu_to_le32(arg->xattr_buf->vec.iov_len);
	}

	p = fc + 1;
	/* flock buffer size (version 2) */
	ceph_encode_32(&p, 0);
	/* inline version (version 4) */
	ceph_encode_64(&p, arg->inline_data ? 0 : CEPH_INLINE_NONE);
	/* inline data size */
	ceph_encode_32(&p, 0);
	/*
	 * osd_epoch_barrier (version 5)
	 * The epoch_barrier is protected osdc->lock, so READ_ONCE here in
	 * case it was recently changed
	 */
	ceph_encode_32(&p, READ_ONCE(osdc->epoch_barrier));
	/* oldest_flush_tid (version 6) */
	ceph_encode_64(&p, arg->oldest_flush_tid);

	/*
	 * caller_uid/caller_gid (version 7)
	 *
	 * Currently, we don't properly track which caller dirtied the caps
	 * last, and force a flush of them when there is a conflict. For now,
	 * just set this to 0:0, to emulate how the MDS has worked up to now.
	 */
	ceph_encode_32(&p, 0);
	ceph_encode_32(&p, 0);

	/* pool namespace (version 8) (mds always ignores this) */
	ceph_encode_32(&p, 0);

	/*
	 * btime and change_attr (version 9)
	 *
	 * We just zero these out for now, as the MDS ignores them unless
	 * the requisite feature flags are set (which we don't do yet).
	 */
	ceph_encode_timespec64(p, &zerotime);
	p += sizeof(struct ceph_timespec);
	ceph_encode_64(&p, 0);

	/* Advisory flags (version 10) */
	ceph_encode_32(&p, arg->flags);

	ceph_con_send(&arg->session->s_con, msg);
	return 0;
}

/*
 * Queue cap releases when an inode is dropped from our cache.  Since
 * inode is about to be destroyed, there is no need for i_ceph_lock.
 */
void __ceph_remove_caps(struct inode *inode)
{
	struct ceph_inode_info *ci = ceph_inode(inode);
	struct rb_node *p;

	p = rb_first(&ci->i_caps);
	while (p) {
		struct ceph_cap *cap = rb_entry(p, struct ceph_cap, ci_node);
		p = rb_next(p);
		__ceph_remove_cap(cap, true);
	}
}

/*
 * Send a cap msg on the given inode.  Update our caps state, then
 * drop i_ceph_lock and send the message.
 *
 * Make note of max_size reported/requested from mds, revoked caps
 * that have now been implemented.
 *
 * Make half-hearted attempt ot to invalidate page cache if we are
 * dropping RDCACHE.  Note that this will leave behind locked pages
 * that we'll then need to deal with elsewhere.
 *
 * Return non-zero if delayed release, or we experienced an error
 * such that the caller should requeue + retry later.
 *
 * called with i_ceph_lock, then drops it.
 * caller should hold snap_rwsem (read), s_mutex.
 */
static int __send_cap(struct ceph_mds_client *mdsc, struct ceph_cap *cap,
		      int op, bool sync, int used, int want, int retain,
		      int flushing, u64 flush_tid, u64 oldest_flush_tid)
	__releases(cap->ci->i_ceph_lock)
{
	struct ceph_inode_info *ci = cap->ci;
	struct inode *inode = &ci->vfs_inode;
	struct cap_msg_args arg;
	int held, revoking;
	int wake = 0;
	int delayed = 0;
	int ret;

	held = cap->issued | cap->implemented;
	revoking = cap->implemented & ~cap->issued;
	retain &= ~revoking;

	dout("__send_cap %p cap %p session %p %s -> %s (revoking %s)\n",
	     inode, cap, cap->session,
	     ceph_cap_string(held), ceph_cap_string(held & retain),
	     ceph_cap_string(revoking));
	BUG_ON((retain & CEPH_CAP_PIN) == 0);

	arg.session = cap->session;

	/* don't release wanted unless we've waited a bit. */
	if ((ci->i_ceph_flags & CEPH_I_NODELAY) == 0 &&
	    time_before(jiffies, ci->i_hold_caps_min)) {
		dout(" delaying issued %s -> %s, wanted %s -> %s on send\n",
		     ceph_cap_string(cap->issued),
		     ceph_cap_string(cap->issued & retain),
		     ceph_cap_string(cap->mds_wanted),
		     ceph_cap_string(want));
		want |= cap->mds_wanted;
		retain |= cap->issued;
		delayed = 1;
	}
	ci->i_ceph_flags &= ~(CEPH_I_NODELAY | CEPH_I_FLUSH);
	if (want & ~cap->mds_wanted) {
		/* user space may open/close single file frequently.
		 * This avoids droping mds_wanted immediately after
		 * requesting new mds_wanted.
		 */
		__cap_set_timeouts(mdsc, ci);
	}

	cap->issued &= retain;  /* drop bits we don't want */
	if (cap->implemented & ~cap->issued) {
		/*
		 * Wake up any waiters on wanted -> needed transition.
		 * This is due to the weird transition from buffered
		 * to sync IO... we need to flush dirty pages _before_
		 * allowing sync writes to avoid reordering.
		 */
		wake = 1;
	}
	cap->implemented &= cap->issued | used;
	cap->mds_wanted = want;

	arg.ino = ceph_vino(inode).ino;
	arg.cid = cap->cap_id;
	arg.follows = flushing ? ci->i_head_snapc->seq : 0;
	arg.flush_tid = flush_tid;
	arg.oldest_flush_tid = oldest_flush_tid;

	arg.size = inode->i_size;
	ci->i_reported_size = arg.size;
	arg.max_size = ci->i_wanted_max_size;
	ci->i_requested_max_size = arg.max_size;

	if (flushing & CEPH_CAP_XATTR_EXCL) {
		__ceph_build_xattrs_blob(ci);
		arg.xattr_version = ci->i_xattrs.version;
		arg.xattr_buf = ci->i_xattrs.blob;
	} else {
		arg.xattr_buf = NULL;
	}

	arg.mtime = inode->i_mtime;
	arg.atime = inode->i_atime;
	arg.ctime = inode->i_ctime;

	arg.op = op;
	arg.caps = cap->implemented;
	arg.wanted = want;
	arg.dirty = flushing;

	arg.seq = cap->seq;
	arg.issue_seq = cap->issue_seq;
	arg.mseq = cap->mseq;
	arg.time_warp_seq = ci->i_time_warp_seq;

	arg.uid = inode->i_uid;
	arg.gid = inode->i_gid;
	arg.mode = inode->i_mode;

	arg.inline_data = ci->i_inline_version != CEPH_INLINE_NONE;
	if (list_empty(&ci->i_cap_snaps))
		arg.flags = CEPH_CLIENT_CAPS_NO_CAPSNAP;
	else
		arg.flags = CEPH_CLIENT_CAPS_PENDING_CAPSNAP;
	if (sync)
		arg.flags |= CEPH_CLIENT_CAPS_SYNC;

	spin_unlock(&ci->i_ceph_lock);

	ret = send_cap_msg(&arg);
	if (ret < 0) {
		dout("error sending cap msg, must requeue %p\n", inode);
		delayed = 1;
	}

	if (wake)
		wake_up_all(&ci->i_cap_wq);

	return delayed;
}

static inline int __send_flush_snap(struct inode *inode,
				    struct ceph_mds_session *session,
				    struct ceph_cap_snap *capsnap,
				    u32 mseq, u64 oldest_flush_tid)
{
	struct cap_msg_args	arg;

	arg.session = session;
	arg.ino = ceph_vino(inode).ino;
	arg.cid = 0;
	arg.follows = capsnap->follows;
	arg.flush_tid = capsnap->cap_flush.tid;
	arg.oldest_flush_tid = oldest_flush_tid;

	arg.size = capsnap->size;
	arg.max_size = 0;
	arg.xattr_version = capsnap->xattr_version;
	arg.xattr_buf = capsnap->xattr_blob;

	arg.atime = capsnap->atime;
	arg.mtime = capsnap->mtime;
	arg.ctime = capsnap->ctime;

	arg.op = CEPH_CAP_OP_FLUSHSNAP;
	arg.caps = capsnap->issued;
	arg.wanted = 0;
	arg.dirty = capsnap->dirty;

	arg.seq = 0;
	arg.issue_seq = 0;
	arg.mseq = mseq;
	arg.time_warp_seq = capsnap->time_warp_seq;

	arg.uid = capsnap->uid;
	arg.gid = capsnap->gid;
	arg.mode = capsnap->mode;

	arg.inline_data = capsnap->inline_data;
	arg.flags = 0;

	return send_cap_msg(&arg);
}

/*
 * When a snapshot is taken, clients accumulate dirty metadata on
 * inodes with capabilities in ceph_cap_snaps to describe the file
 * state at the time the snapshot was taken.  This must be flushed
 * asynchronously back to the MDS once sync writes complete and dirty
 * data is written out.
 *
 * Called under i_ceph_lock.  Takes s_mutex as needed.
 */
static void __ceph_flush_snaps(struct ceph_inode_info *ci,
			       struct ceph_mds_session *session)
		__releases(ci->i_ceph_lock)
		__acquires(ci->i_ceph_lock)
{
	struct inode *inode = &ci->vfs_inode;
	struct ceph_mds_client *mdsc = session->s_mdsc;
	struct ceph_cap_snap *capsnap;
	u64 oldest_flush_tid = 0;
	u64 first_tid = 1, last_tid = 0;

	dout("__flush_snaps %p session %p\n", inode, session);

	list_for_each_entry(capsnap, &ci->i_cap_snaps, ci_item) {
		/*
		 * we need to wait for sync writes to complete and for dirty
		 * pages to be written out.
		 */
		if (capsnap->dirty_pages || capsnap->writing)
			break;

		/* should be removed by ceph_try_drop_cap_snap() */
		BUG_ON(!capsnap->need_flush);

		/* only flush each capsnap once */
		if (capsnap->cap_flush.tid > 0) {
			dout(" already flushed %p, skipping\n", capsnap);
			continue;
		}

		spin_lock(&mdsc->cap_dirty_lock);
		capsnap->cap_flush.tid = ++mdsc->last_cap_flush_tid;
		list_add_tail(&capsnap->cap_flush.g_list,
			      &mdsc->cap_flush_list);
		if (oldest_flush_tid == 0)
			oldest_flush_tid = __get_oldest_flush_tid(mdsc);
		if (list_empty(&ci->i_flushing_item)) {
			list_add_tail(&ci->i_flushing_item,
				      &session->s_cap_flushing);
		}
		spin_unlock(&mdsc->cap_dirty_lock);

		list_add_tail(&capsnap->cap_flush.i_list,
			      &ci->i_cap_flush_list);

		if (first_tid == 1)
			first_tid = capsnap->cap_flush.tid;
		last_tid = capsnap->cap_flush.tid;
	}

	ci->i_ceph_flags &= ~CEPH_I_FLUSH_SNAPS;

	while (first_tid <= last_tid) {
		struct ceph_cap *cap = ci->i_auth_cap;
		struct ceph_cap_flush *cf;
		int ret;

		if (!(cap && cap->session == session)) {
			dout("__flush_snaps %p auth cap %p not mds%d, "
			     "stop\n", inode, cap, session->s_mds);
			break;
		}

		ret = -ENOENT;
		list_for_each_entry(cf, &ci->i_cap_flush_list, i_list) {
			if (cf->tid >= first_tid) {
				ret = 0;
				break;
			}
		}
		if (ret < 0)
			break;

		first_tid = cf->tid + 1;

		capsnap = container_of(cf, struct ceph_cap_snap, cap_flush);
		refcount_inc(&capsnap->nref);
		spin_unlock(&ci->i_ceph_lock);

		dout("__flush_snaps %p capsnap %p tid %llu %s\n",
		     inode, capsnap, cf->tid, ceph_cap_string(capsnap->dirty));

		ret = __send_flush_snap(inode, session, capsnap, cap->mseq,
					oldest_flush_tid);
		if (ret < 0) {
			pr_err("__flush_snaps: error sending cap flushsnap, "
			       "ino (%llx.%llx) tid %llu follows %llu\n",
				ceph_vinop(inode), cf->tid, capsnap->follows);
		}

		ceph_put_cap_snap(capsnap);
		spin_lock(&ci->i_ceph_lock);
	}
}

void ceph_flush_snaps(struct ceph_inode_info *ci,
		      struct ceph_mds_session **psession)
{
	struct inode *inode = &ci->vfs_inode;
	struct ceph_mds_client *mdsc = ceph_inode_to_client(inode)->mdsc;
	struct ceph_mds_session *session = NULL;
	int mds;

	dout("ceph_flush_snaps %p\n", inode);
	if (psession)
		session = *psession;
retry:
	spin_lock(&ci->i_ceph_lock);
	if (!(ci->i_ceph_flags & CEPH_I_FLUSH_SNAPS)) {
		dout(" no capsnap needs flush, doing nothing\n");
		goto out;
	}
	if (!ci->i_auth_cap) {
		dout(" no auth cap (migrating?), doing nothing\n");
		goto out;
	}

	mds = ci->i_auth_cap->session->s_mds;
	if (session && session->s_mds != mds) {
		dout(" oops, wrong session %p mutex\n", session);
		mutex_unlock(&session->s_mutex);
		ceph_put_mds_session(session);
		session = NULL;
	}
	if (!session) {
		spin_unlock(&ci->i_ceph_lock);
		mutex_lock(&mdsc->mutex);
		session = __ceph_lookup_mds_session(mdsc, mds);
		mutex_unlock(&mdsc->mutex);
		if (session) {
			dout(" inverting session/ino locks on %p\n", session);
			mutex_lock(&session->s_mutex);
		}
		goto retry;
	}

	// make sure flushsnap messages are sent in proper order.
	if (ci->i_ceph_flags & CEPH_I_KICK_FLUSH) {
		__kick_flushing_caps(mdsc, session, ci, 0);
		ci->i_ceph_flags &= ~CEPH_I_KICK_FLUSH;
	}

	__ceph_flush_snaps(ci, session);
out:
	spin_unlock(&ci->i_ceph_lock);

	if (psession) {
		*psession = session;
	} else if (session) {
		mutex_unlock(&session->s_mutex);
		ceph_put_mds_session(session);
	}
	/* we flushed them all; remove this inode from the queue */
	spin_lock(&mdsc->snap_flush_lock);
	list_del_init(&ci->i_snap_flush_item);
	spin_unlock(&mdsc->snap_flush_lock);
}

/*
 * Mark caps dirty.  If inode is newly dirty, return the dirty flags.
 * Caller is then responsible for calling __mark_inode_dirty with the
 * returned flags value.
 */
int __ceph_mark_dirty_caps(struct ceph_inode_info *ci, int mask,
			   struct ceph_cap_flush **pcf)
{
	struct ceph_mds_client *mdsc =
		ceph_sb_to_client(ci->vfs_inode.i_sb)->mdsc;
	struct inode *inode = &ci->vfs_inode;
	int was = ci->i_dirty_caps;
	int dirty = 0;

	if (!ci->i_auth_cap) {
		pr_warn("__mark_dirty_caps %p %llx mask %s, "
			"but no auth cap (session was closed?)\n",
			inode, ceph_ino(inode), ceph_cap_string(mask));
		return 0;
	}

	dout("__mark_dirty_caps %p %s dirty %s -> %s\n", &ci->vfs_inode,
	     ceph_cap_string(mask), ceph_cap_string(was),
	     ceph_cap_string(was | mask));
	ci->i_dirty_caps |= mask;
	if (was == 0) {
		WARN_ON_ONCE(ci->i_prealloc_cap_flush);
		swap(ci->i_prealloc_cap_flush, *pcf);

		if (!ci->i_head_snapc) {
			WARN_ON_ONCE(!rwsem_is_locked(&mdsc->snap_rwsem));
			ci->i_head_snapc = ceph_get_snap_context(
				ci->i_snap_realm->cached_context);
		}
		dout(" inode %p now dirty snapc %p auth cap %p\n",
		     &ci->vfs_inode, ci->i_head_snapc, ci->i_auth_cap);
		BUG_ON(!list_empty(&ci->i_dirty_item));
		spin_lock(&mdsc->cap_dirty_lock);
		list_add(&ci->i_dirty_item, &mdsc->cap_dirty);
		spin_unlock(&mdsc->cap_dirty_lock);
		if (ci->i_flushing_caps == 0) {
			ihold(inode);
			dirty |= I_DIRTY_SYNC;
		}
	} else {
		WARN_ON_ONCE(!ci->i_prealloc_cap_flush);
	}
	BUG_ON(list_empty(&ci->i_dirty_item));
	if (((was | ci->i_flushing_caps) & CEPH_CAP_FILE_BUFFER) &&
	    (mask & CEPH_CAP_FILE_BUFFER))
		dirty |= I_DIRTY_DATASYNC;
	__cap_delay_requeue(mdsc, ci, true);
	return dirty;
}

struct ceph_cap_flush *ceph_alloc_cap_flush(void)
{
	return kmem_cache_alloc(ceph_cap_flush_cachep, GFP_KERNEL);
}

void ceph_free_cap_flush(struct ceph_cap_flush *cf)
{
	if (cf)
		kmem_cache_free(ceph_cap_flush_cachep, cf);
}

static u64 __get_oldest_flush_tid(struct ceph_mds_client *mdsc)
{
	if (!list_empty(&mdsc->cap_flush_list)) {
		struct ceph_cap_flush *cf =
			list_first_entry(&mdsc->cap_flush_list,
					 struct ceph_cap_flush, g_list);
		return cf->tid;
	}
	return 0;
}

/*
 * Remove cap_flush from the mdsc's or inode's flushing cap list.
 * Return true if caller needs to wake up flush waiters.
 */
static bool __finish_cap_flush(struct ceph_mds_client *mdsc,
			       struct ceph_inode_info *ci,
			       struct ceph_cap_flush *cf)
{
	struct ceph_cap_flush *prev;
	bool wake = cf->wake;
	if (mdsc) {
		/* are there older pending cap flushes? */
		if (wake && cf->g_list.prev != &mdsc->cap_flush_list) {
			prev = list_prev_entry(cf, g_list);
			prev->wake = true;
			wake = false;
		}
		list_del(&cf->g_list);
	} else if (ci) {
		if (wake && cf->i_list.prev != &ci->i_cap_flush_list) {
			prev = list_prev_entry(cf, i_list);
			prev->wake = true;
			wake = false;
		}
		list_del(&cf->i_list);
	} else {
		BUG_ON(1);
	}
	return wake;
}

/*
 * Add dirty inode to the flushing list.  Assigned a seq number so we
 * can wait for caps to flush without starving.
 *
 * Called under i_ceph_lock.
 */
static int __mark_caps_flushing(struct inode *inode,
				struct ceph_mds_session *session, bool wake,
				u64 *flush_tid, u64 *oldest_flush_tid)
{
	struct ceph_mds_client *mdsc = ceph_sb_to_client(inode->i_sb)->mdsc;
	struct ceph_inode_info *ci = ceph_inode(inode);
	struct ceph_cap_flush *cf = NULL;
	int flushing;

	BUG_ON(ci->i_dirty_caps == 0);
	BUG_ON(list_empty(&ci->i_dirty_item));
	BUG_ON(!ci->i_prealloc_cap_flush);

	flushing = ci->i_dirty_caps;
	dout("__mark_caps_flushing flushing %s, flushing_caps %s -> %s\n",
	     ceph_cap_string(flushing),
	     ceph_cap_string(ci->i_flushing_caps),
	     ceph_cap_string(ci->i_flushing_caps | flushing));
	ci->i_flushing_caps |= flushing;
	ci->i_dirty_caps = 0;
	dout(" inode %p now !dirty\n", inode);

	swap(cf, ci->i_prealloc_cap_flush);
	cf->caps = flushing;
	cf->wake = wake;

	spin_lock(&mdsc->cap_dirty_lock);
	list_del_init(&ci->i_dirty_item);

	cf->tid = ++mdsc->last_cap_flush_tid;
	list_add_tail(&cf->g_list, &mdsc->cap_flush_list);
	*oldest_flush_tid = __get_oldest_flush_tid(mdsc);

	if (list_empty(&ci->i_flushing_item)) {
		list_add_tail(&ci->i_flushing_item, &session->s_cap_flushing);
		mdsc->num_cap_flushing++;
	}
	spin_unlock(&mdsc->cap_dirty_lock);

	list_add_tail(&cf->i_list, &ci->i_cap_flush_list);

	*flush_tid = cf->tid;
	return flushing;
}

/*
 * try to invalidate mapping pages without blocking.
 */
static int try_nonblocking_invalidate(struct inode *inode)
{
	struct ceph_inode_info *ci = ceph_inode(inode);
	u32 invalidating_gen = ci->i_rdcache_gen;

	spin_unlock(&ci->i_ceph_lock);
	invalidate_mapping_pages(&inode->i_data, 0, -1);
	spin_lock(&ci->i_ceph_lock);

	if (inode->i_data.nrpages == 0 &&
	    invalidating_gen == ci->i_rdcache_gen) {
		/* success. */
		dout("try_nonblocking_invalidate %p success\n", inode);
		/* save any racing async invalidate some trouble */
		ci->i_rdcache_revoking = ci->i_rdcache_gen - 1;
		return 0;
	}
	dout("try_nonblocking_invalidate %p failed\n", inode);
	return -1;
}

bool __ceph_should_report_size(struct ceph_inode_info *ci)
{
	loff_t size = ci->vfs_inode.i_size;
	/* mds will adjust max size according to the reported size */
	if (ci->i_flushing_caps & CEPH_CAP_FILE_WR)
		return false;
	if (size >= ci->i_max_size)
		return true;
	/* half of previous max_size increment has been used */
	if (ci->i_max_size > ci->i_reported_size &&
	    (size << 1) >= ci->i_max_size + ci->i_reported_size)
		return true;
	return false;
}

/*
 * Swiss army knife function to examine currently used and wanted
 * versus held caps.  Release, flush, ack revoked caps to mds as
 * appropriate.
 *
 *  CHECK_CAPS_NODELAY - caller is delayed work and we should not delay
 *    cap release further.
 *  CHECK_CAPS_AUTHONLY - we should only check the auth cap
 *  CHECK_CAPS_FLUSH - we should flush any dirty caps immediately, without
 *    further delay.
 */
void ceph_check_caps(struct ceph_inode_info *ci, int flags,
		     struct ceph_mds_session *session)
{
	struct ceph_fs_client *fsc = ceph_inode_to_client(&ci->vfs_inode);
	struct ceph_mds_client *mdsc = fsc->mdsc;
	struct inode *inode = &ci->vfs_inode;
	struct ceph_cap *cap;
	u64 flush_tid, oldest_flush_tid;
	int file_wanted, used, cap_used;
	int took_snap_rwsem = 0;             /* true if mdsc->snap_rwsem held */
	int issued, implemented, want, retain, revoking, flushing = 0;
	int mds = -1;   /* keep track of how far we've gone through i_caps list
			   to avoid an infinite loop on retry */
	struct rb_node *p;
	int delayed = 0, sent = 0;
	bool no_delay = flags & CHECK_CAPS_NODELAY;
	bool queue_invalidate = false;
	bool tried_invalidate = false;

	/* if we are unmounting, flush any unused caps immediately. */
	if (mdsc->stopping)
		no_delay = true;

	spin_lock(&ci->i_ceph_lock);

	if (ci->i_ceph_flags & CEPH_I_FLUSH)
		flags |= CHECK_CAPS_FLUSH;

	if (!(flags & CHECK_CAPS_AUTHONLY) ||
	    (ci->i_auth_cap && __ceph_is_single_caps(ci)))
		__cap_delay_cancel(mdsc, ci);

	goto retry_locked;
retry:
	spin_lock(&ci->i_ceph_lock);
retry_locked:
	file_wanted = __ceph_caps_file_wanted(ci);
	used = __ceph_caps_used(ci);
	issued = __ceph_caps_issued(ci, &implemented);
	revoking = implemented & ~issued;

	want = file_wanted;
	retain = file_wanted | used | CEPH_CAP_PIN;
	if (!mdsc->stopping && inode->i_nlink > 0) {
		if (file_wanted) {
			retain |= CEPH_CAP_ANY;       /* be greedy */
		} else if (S_ISDIR(inode->i_mode) &&
			   (issued & CEPH_CAP_FILE_SHARED) &&
			   __ceph_dir_is_complete(ci)) {
			/*
			 * If a directory is complete, we want to keep
			 * the exclusive cap. So that MDS does not end up
			 * revoking the shared cap on every create/unlink
			 * operation.
			 */
			if (IS_RDONLY(inode))
				want = CEPH_CAP_ANY_SHARED;
			else
				want = CEPH_CAP_ANY_SHARED | CEPH_CAP_FILE_EXCL;
			retain |= want;
		} else {

			retain |= CEPH_CAP_ANY_SHARED;
			/*
			 * keep RD only if we didn't have the file open RW,
			 * because then the mds would revoke it anyway to
			 * journal max_size=0.
			 */
			if (ci->i_max_size == 0)
				retain |= CEPH_CAP_ANY_RD;
		}
	}

	dout("check_caps %p file_want %s used %s dirty %s flushing %s"
	     " issued %s revoking %s retain %s %s%s%s\n", inode,
	     ceph_cap_string(file_wanted),
	     ceph_cap_string(used), ceph_cap_string(ci->i_dirty_caps),
	     ceph_cap_string(ci->i_flushing_caps),
	     ceph_cap_string(issued), ceph_cap_string(revoking),
	     ceph_cap_string(retain),
	     (flags & CHECK_CAPS_AUTHONLY) ? " AUTHONLY" : "",
	     (flags & CHECK_CAPS_NODELAY) ? " NODELAY" : "",
	     (flags & CHECK_CAPS_FLUSH) ? " FLUSH" : "");

	/*
	 * If we no longer need to hold onto old our caps, and we may
	 * have cached pages, but don't want them, then try to invalidate.
	 * If we fail, it's because pages are locked.... try again later.
	 */
	if ((!no_delay || mdsc->stopping) &&
	    !S_ISDIR(inode->i_mode) &&		/* ignore readdir cache */
	    !(ci->i_wb_ref || ci->i_wrbuffer_ref) &&   /* no dirty pages... */
	    inode->i_data.nrpages &&		/* have cached pages */
	    (revoking & (CEPH_CAP_FILE_CACHE|
			 CEPH_CAP_FILE_LAZYIO)) && /*  or revoking cache */
	    !tried_invalidate) {
		dout("check_caps trying to invalidate on %p\n", inode);
		if (try_nonblocking_invalidate(inode) < 0) {
			dout("check_caps queuing invalidate\n");
			queue_invalidate = true;
			ci->i_rdcache_revoking = ci->i_rdcache_gen;
		}
		tried_invalidate = true;
		goto retry_locked;
	}

	for (p = rb_first(&ci->i_caps); p; p = rb_next(p)) {
		cap = rb_entry(p, struct ceph_cap, ci_node);

		/* avoid looping forever */
		if (mds >= cap->mds ||
		    ((flags & CHECK_CAPS_AUTHONLY) && cap != ci->i_auth_cap))
			continue;

		/* NOTE: no side-effects allowed, until we take s_mutex */

		cap_used = used;
		if (ci->i_auth_cap && cap != ci->i_auth_cap)
			cap_used &= ~ci->i_auth_cap->issued;

		revoking = cap->implemented & ~cap->issued;
		dout(" mds%d cap %p used %s issued %s implemented %s revoking %s\n",
		     cap->mds, cap, ceph_cap_string(cap_used),
		     ceph_cap_string(cap->issued),
		     ceph_cap_string(cap->implemented),
		     ceph_cap_string(revoking));

		if (cap == ci->i_auth_cap &&
		    (cap->issued & CEPH_CAP_FILE_WR)) {
			/* request larger max_size from MDS? */
			if (ci->i_wanted_max_size > ci->i_max_size &&
			    ci->i_wanted_max_size > ci->i_requested_max_size) {
				dout("requesting new max_size\n");
				goto ack;
			}

			/* approaching file_max? */
			if (__ceph_should_report_size(ci)) {
				dout("i_size approaching max_size\n");
				goto ack;
			}
		}
		/* flush anything dirty? */
		if (cap == ci->i_auth_cap) {
			if ((flags & CHECK_CAPS_FLUSH) && ci->i_dirty_caps) {
				dout("flushing dirty caps\n");
				goto ack;
			}
			if (ci->i_ceph_flags & CEPH_I_FLUSH_SNAPS) {
				dout("flushing snap caps\n");
				goto ack;
			}
		}

		/* completed revocation? going down and there are no caps? */
		if (revoking && (revoking & cap_used) == 0) {
			dout("completed revocation of %s\n",
			     ceph_cap_string(cap->implemented & ~cap->issued));
			goto ack;
		}

		/* want more caps from mds? */
		if (want & ~(cap->mds_wanted | cap->issued))
			goto ack;

		/* things we might delay */
		if ((cap->issued & ~retain) == 0)
			continue;     /* nope, all good */

		if (no_delay)
			goto ack;

		/* delay? */
		if ((ci->i_ceph_flags & CEPH_I_NODELAY) == 0 &&
		    time_before(jiffies, ci->i_hold_caps_max)) {
			dout(" delaying issued %s -> %s, wanted %s -> %s\n",
			     ceph_cap_string(cap->issued),
			     ceph_cap_string(cap->issued & retain),
			     ceph_cap_string(cap->mds_wanted),
			     ceph_cap_string(want));
			delayed++;
			continue;
		}

ack:
		if (ci->i_ceph_flags & CEPH_I_NOFLUSH) {
			dout(" skipping %p I_NOFLUSH set\n", inode);
			continue;
		}

		if (session && session != cap->session) {
			dout("oops, wrong session %p mutex\n", session);
			mutex_unlock(&session->s_mutex);
			session = NULL;
		}
		if (!session) {
			session = cap->session;
			if (mutex_trylock(&session->s_mutex) == 0) {
				dout("inverting session/ino locks on %p\n",
				     session);
				spin_unlock(&ci->i_ceph_lock);
				if (took_snap_rwsem) {
					up_read(&mdsc->snap_rwsem);
					took_snap_rwsem = 0;
				}
				mutex_lock(&session->s_mutex);
				goto retry;
			}
		}

		/* kick flushing and flush snaps before sending normal
		 * cap message */
		if (cap == ci->i_auth_cap &&
		    (ci->i_ceph_flags &
		     (CEPH_I_KICK_FLUSH | CEPH_I_FLUSH_SNAPS))) {
			if (ci->i_ceph_flags & CEPH_I_KICK_FLUSH) {
				__kick_flushing_caps(mdsc, session, ci, 0);
				ci->i_ceph_flags &= ~CEPH_I_KICK_FLUSH;
			}
			if (ci->i_ceph_flags & CEPH_I_FLUSH_SNAPS)
				__ceph_flush_snaps(ci, session);

			goto retry_locked;
		}

		/* take snap_rwsem after session mutex */
		if (!took_snap_rwsem) {
			if (down_read_trylock(&mdsc->snap_rwsem) == 0) {
				dout("inverting snap/in locks on %p\n",
				     inode);
				spin_unlock(&ci->i_ceph_lock);
				down_read(&mdsc->snap_rwsem);
				took_snap_rwsem = 1;
				goto retry;
			}
			took_snap_rwsem = 1;
		}

		if (cap == ci->i_auth_cap && ci->i_dirty_caps) {
			flushing = __mark_caps_flushing(inode, session, false,
							&flush_tid,
							&oldest_flush_tid);
		} else {
			flushing = 0;
			flush_tid = 0;
			spin_lock(&mdsc->cap_dirty_lock);
			oldest_flush_tid = __get_oldest_flush_tid(mdsc);
			spin_unlock(&mdsc->cap_dirty_lock);
		}

		mds = cap->mds;  /* remember mds, so we don't repeat */
		sent++;

		/* __send_cap drops i_ceph_lock */
		delayed += __send_cap(mdsc, cap, CEPH_CAP_OP_UPDATE, false,
				cap_used, want, retain, flushing,
				flush_tid, oldest_flush_tid);
		goto retry; /* retake i_ceph_lock and restart our cap scan. */
	}

	/* Reschedule delayed caps release if we delayed anything */
	if (delayed)
		__cap_delay_requeue(mdsc, ci, false);

	spin_unlock(&ci->i_ceph_lock);

	if (queue_invalidate)
		ceph_queue_invalidate(inode);

	if (session)
		mutex_unlock(&session->s_mutex);
	if (took_snap_rwsem)
		up_read(&mdsc->snap_rwsem);
}

/*
 * Try to flush dirty caps back to the auth mds.
 */
static int try_flush_caps(struct inode *inode, u64 *ptid)
{
	struct ceph_mds_client *mdsc = ceph_sb_to_client(inode->i_sb)->mdsc;
	struct ceph_inode_info *ci = ceph_inode(inode);
	struct ceph_mds_session *session = NULL;
	int flushing = 0;
	u64 flush_tid = 0, oldest_flush_tid = 0;

retry:
	spin_lock(&ci->i_ceph_lock);
	if (ci->i_ceph_flags & CEPH_I_NOFLUSH) {
		spin_unlock(&ci->i_ceph_lock);
		dout("try_flush_caps skipping %p I_NOFLUSH set\n", inode);
		goto out;
	}
	if (ci->i_dirty_caps && ci->i_auth_cap) {
		struct ceph_cap *cap = ci->i_auth_cap;
		int used = __ceph_caps_used(ci);
		int want = __ceph_caps_wanted(ci);
		int delayed;

		if (!session || session != cap->session) {
			spin_unlock(&ci->i_ceph_lock);
			if (session)
				mutex_unlock(&session->s_mutex);
			session = cap->session;
			mutex_lock(&session->s_mutex);
			goto retry;
		}
		if (cap->session->s_state < CEPH_MDS_SESSION_OPEN) {
			spin_unlock(&ci->i_ceph_lock);
			goto out;
		}

		flushing = __mark_caps_flushing(inode, session, true,
						&flush_tid, &oldest_flush_tid);

		/* __send_cap drops i_ceph_lock */
		delayed = __send_cap(mdsc, cap, CEPH_CAP_OP_FLUSH, true,
				used, want, (cap->issued | cap->implemented),
				flushing, flush_tid, oldest_flush_tid);

		if (delayed) {
			spin_lock(&ci->i_ceph_lock);
			__cap_delay_requeue(mdsc, ci, true);
			spin_unlock(&ci->i_ceph_lock);
		}
	} else {
		if (!list_empty(&ci->i_cap_flush_list)) {
			struct ceph_cap_flush *cf =
				list_last_entry(&ci->i_cap_flush_list,
						struct ceph_cap_flush, i_list);
			cf->wake = true;
			flush_tid = cf->tid;
		}
		flushing = ci->i_flushing_caps;
		spin_unlock(&ci->i_ceph_lock);
	}
out:
	if (session)
		mutex_unlock(&session->s_mutex);

	*ptid = flush_tid;
	return flushing;
}

/*
 * Return true if we've flushed caps through the given flush_tid.
 */
static int caps_are_flushed(struct inode *inode, u64 flush_tid)
{
	struct ceph_inode_info *ci = ceph_inode(inode);
	int ret = 1;

	spin_lock(&ci->i_ceph_lock);
	if (!list_empty(&ci->i_cap_flush_list)) {
		struct ceph_cap_flush * cf =
			list_first_entry(&ci->i_cap_flush_list,
					 struct ceph_cap_flush, i_list);
		if (cf->tid <= flush_tid)
			ret = 0;
	}
	spin_unlock(&ci->i_ceph_lock);
	return ret;
}

/*
 * wait for any unsafe requests to complete.
 */
static int unsafe_request_wait(struct inode *inode)
{
	struct ceph_inode_info *ci = ceph_inode(inode);
	struct ceph_mds_request *req1 = NULL, *req2 = NULL;
	int ret, err = 0;

	spin_lock(&ci->i_unsafe_lock);
	if (S_ISDIR(inode->i_mode) && !list_empty(&ci->i_unsafe_dirops)) {
		req1 = list_last_entry(&ci->i_unsafe_dirops,
					struct ceph_mds_request,
					r_unsafe_dir_item);
		ceph_mdsc_get_request(req1);
	}
	if (!list_empty(&ci->i_unsafe_iops)) {
		req2 = list_last_entry(&ci->i_unsafe_iops,
					struct ceph_mds_request,
					r_unsafe_target_item);
		ceph_mdsc_get_request(req2);
	}
	spin_unlock(&ci->i_unsafe_lock);

	dout("unsafe_request_wait %p wait on tid %llu %llu\n",
	     inode, req1 ? req1->r_tid : 0ULL, req2 ? req2->r_tid : 0ULL);
	if (req1) {
		ret = !wait_for_completion_timeout(&req1->r_safe_completion,
					ceph_timeout_jiffies(req1->r_timeout));
		if (ret)
			err = -EIO;
		ceph_mdsc_put_request(req1);
	}
	if (req2) {
		ret = !wait_for_completion_timeout(&req2->r_safe_completion,
					ceph_timeout_jiffies(req2->r_timeout));
		if (ret)
			err = -EIO;
		ceph_mdsc_put_request(req2);
	}
	return err;
}

int ceph_fsync(struct file *file, loff_t start, loff_t end, int datasync)
{
	struct inode *inode = file->f_mapping->host;
	struct ceph_inode_info *ci = ceph_inode(inode);
	u64 flush_tid;
	int ret;
	int dirty;

	dout("fsync %p%s\n", inode, datasync ? " datasync" : "");

	ret = file_write_and_wait_range(file, start, end);
	if (ret < 0)
		goto out;

	if (datasync)
		goto out;

	dirty = try_flush_caps(inode, &flush_tid);
	dout("fsync dirty caps are %s\n", ceph_cap_string(dirty));

	ret = unsafe_request_wait(inode);

	/*
	 * only wait on non-file metadata writeback (the mds
	 * can recover size and mtime, so we don't need to
	 * wait for that)
	 */
	if (!ret && (dirty & ~CEPH_CAP_ANY_FILE_WR)) {
		ret = wait_event_interruptible(ci->i_cap_wq,
					caps_are_flushed(inode, flush_tid));
	}
out:
	dout("fsync %p%s result=%d\n", inode, datasync ? " datasync" : "", ret);
	return ret;
}

/*
 * Flush any dirty caps back to the mds.  If we aren't asked to wait,
 * queue inode for flush but don't do so immediately, because we can
 * get by with fewer MDS messages if we wait for data writeback to
 * complete first.
 */
int ceph_write_inode(struct inode *inode, struct writeback_control *wbc)
{
	struct ceph_inode_info *ci = ceph_inode(inode);
	u64 flush_tid;
	int err = 0;
	int dirty;
	int wait = (wbc->sync_mode == WB_SYNC_ALL && !wbc->for_sync);

	dout("write_inode %p wait=%d\n", inode, wait);
	if (wait) {
		dirty = try_flush_caps(inode, &flush_tid);
		if (dirty)
			err = wait_event_interruptible(ci->i_cap_wq,
				       caps_are_flushed(inode, flush_tid));
	} else {
		struct ceph_mds_client *mdsc =
			ceph_sb_to_client(inode->i_sb)->mdsc;

		spin_lock(&ci->i_ceph_lock);
		if (__ceph_caps_dirty(ci))
			__cap_delay_requeue_front(mdsc, ci);
		spin_unlock(&ci->i_ceph_lock);
	}
	return err;
}

static void __kick_flushing_caps(struct ceph_mds_client *mdsc,
				 struct ceph_mds_session *session,
				 struct ceph_inode_info *ci,
				 u64 oldest_flush_tid)
	__releases(ci->i_ceph_lock)
	__acquires(ci->i_ceph_lock)
{
	struct inode *inode = &ci->vfs_inode;
	struct ceph_cap *cap;
	struct ceph_cap_flush *cf;
	int ret;
	u64 first_tid = 0;

	list_for_each_entry(cf, &ci->i_cap_flush_list, i_list) {
		if (cf->tid < first_tid)
			continue;

		cap = ci->i_auth_cap;
		if (!(cap && cap->session == session)) {
			pr_err("%p auth cap %p not mds%d ???\n",
			       inode, cap, session->s_mds);
			break;
		}

		first_tid = cf->tid + 1;

		if (cf->caps) {
			dout("kick_flushing_caps %p cap %p tid %llu %s\n",
			     inode, cap, cf->tid, ceph_cap_string(cf->caps));
			ci->i_ceph_flags |= CEPH_I_NODELAY;
			ret = __send_cap(mdsc, cap, CEPH_CAP_OP_FLUSH,
					  false, __ceph_caps_used(ci),
					  __ceph_caps_wanted(ci),
					  cap->issued | cap->implemented,
					  cf->caps, cf->tid, oldest_flush_tid);
			if (ret) {
				pr_err("kick_flushing_caps: error sending "
					"cap flush, ino (%llx.%llx) "
					"tid %llu flushing %s\n",
					ceph_vinop(inode), cf->tid,
					ceph_cap_string(cf->caps));
			}
		} else {
			struct ceph_cap_snap *capsnap =
					container_of(cf, struct ceph_cap_snap,
						    cap_flush);
			dout("kick_flushing_caps %p capsnap %p tid %llu %s\n",
			     inode, capsnap, cf->tid,
			     ceph_cap_string(capsnap->dirty));

			refcount_inc(&capsnap->nref);
			spin_unlock(&ci->i_ceph_lock);

			ret = __send_flush_snap(inode, session, capsnap, cap->mseq,
						oldest_flush_tid);
			if (ret < 0) {
				pr_err("kick_flushing_caps: error sending "
					"cap flushsnap, ino (%llx.%llx) "
					"tid %llu follows %llu\n",
					ceph_vinop(inode), cf->tid,
					capsnap->follows);
			}

			ceph_put_cap_snap(capsnap);
		}

		spin_lock(&ci->i_ceph_lock);
	}
}

void ceph_early_kick_flushing_caps(struct ceph_mds_client *mdsc,
				   struct ceph_mds_session *session)
{
	struct ceph_inode_info *ci;
	struct ceph_cap *cap;
	u64 oldest_flush_tid;

	dout("early_kick_flushing_caps mds%d\n", session->s_mds);

	spin_lock(&mdsc->cap_dirty_lock);
	oldest_flush_tid = __get_oldest_flush_tid(mdsc);
	spin_unlock(&mdsc->cap_dirty_lock);

	list_for_each_entry(ci, &session->s_cap_flushing, i_flushing_item) {
		spin_lock(&ci->i_ceph_lock);
		cap = ci->i_auth_cap;
		if (!(cap && cap->session == session)) {
			pr_err("%p auth cap %p not mds%d ???\n",
				&ci->vfs_inode, cap, session->s_mds);
			spin_unlock(&ci->i_ceph_lock);
			continue;
		}


		/*
		 * if flushing caps were revoked, we re-send the cap flush
		 * in client reconnect stage. This guarantees MDS * processes
		 * the cap flush message before issuing the flushing caps to
		 * other client.
		 */
		if ((cap->issued & ci->i_flushing_caps) !=
		    ci->i_flushing_caps) {
			ci->i_ceph_flags &= ~CEPH_I_KICK_FLUSH;
			/* encode_caps_cb() also will reset these sequence
			 * numbers. make sure sequence numbers in cap flush
			 * message match later reconnect message */
			cap->seq = 0;
			cap->issue_seq = 0;
			cap->mseq = 0;
			__kick_flushing_caps(mdsc, session, ci,
					     oldest_flush_tid);
		} else {
			ci->i_ceph_flags |= CEPH_I_KICK_FLUSH;
		}

		spin_unlock(&ci->i_ceph_lock);
	}
}

void ceph_kick_flushing_caps(struct ceph_mds_client *mdsc,
			     struct ceph_mds_session *session)
{
	struct ceph_inode_info *ci;
	struct ceph_cap *cap;
	u64 oldest_flush_tid;

	dout("kick_flushing_caps mds%d\n", session->s_mds);

	spin_lock(&mdsc->cap_dirty_lock);
	oldest_flush_tid = __get_oldest_flush_tid(mdsc);
	spin_unlock(&mdsc->cap_dirty_lock);

	list_for_each_entry(ci, &session->s_cap_flushing, i_flushing_item) {
		spin_lock(&ci->i_ceph_lock);
		cap = ci->i_auth_cap;
		if (!(cap && cap->session == session)) {
			pr_err("%p auth cap %p not mds%d ???\n",
				&ci->vfs_inode, cap, session->s_mds);
			spin_unlock(&ci->i_ceph_lock);
			continue;
		}
		if (ci->i_ceph_flags & CEPH_I_KICK_FLUSH) {
			ci->i_ceph_flags &= ~CEPH_I_KICK_FLUSH;
			__kick_flushing_caps(mdsc, session, ci,
					     oldest_flush_tid);
		}
		spin_unlock(&ci->i_ceph_lock);
	}
}

static void kick_flushing_inode_caps(struct ceph_mds_client *mdsc,
				     struct ceph_mds_session *session,
				     struct inode *inode)
	__releases(ci->i_ceph_lock)
{
	struct ceph_inode_info *ci = ceph_inode(inode);
	struct ceph_cap *cap;

	cap = ci->i_auth_cap;
	dout("kick_flushing_inode_caps %p flushing %s\n", inode,
	     ceph_cap_string(ci->i_flushing_caps));

	if (!list_empty(&ci->i_cap_flush_list)) {
		u64 oldest_flush_tid;
		spin_lock(&mdsc->cap_dirty_lock);
		list_move_tail(&ci->i_flushing_item,
			       &cap->session->s_cap_flushing);
		oldest_flush_tid = __get_oldest_flush_tid(mdsc);
		spin_unlock(&mdsc->cap_dirty_lock);

		ci->i_ceph_flags &= ~CEPH_I_KICK_FLUSH;
		__kick_flushing_caps(mdsc, session, ci, oldest_flush_tid);
		spin_unlock(&ci->i_ceph_lock);
	} else {
		spin_unlock(&ci->i_ceph_lock);
	}
}


/*
 * Take references to capabilities we hold, so that we don't release
 * them to the MDS prematurely.
 *
 * Protected by i_ceph_lock.
 */
static void __take_cap_refs(struct ceph_inode_info *ci, int got,
			    bool snap_rwsem_locked)
{
	if (got & CEPH_CAP_PIN)
		ci->i_pin_ref++;
	if (got & CEPH_CAP_FILE_RD)
		ci->i_rd_ref++;
	if (got & CEPH_CAP_FILE_CACHE)
		ci->i_rdcache_ref++;
	if (got & CEPH_CAP_FILE_WR) {
		if (ci->i_wr_ref == 0 && !ci->i_head_snapc) {
			BUG_ON(!snap_rwsem_locked);
			ci->i_head_snapc = ceph_get_snap_context(
					ci->i_snap_realm->cached_context);
		}
		ci->i_wr_ref++;
	}
	if (got & CEPH_CAP_FILE_BUFFER) {
		if (ci->i_wb_ref == 0)
			ihold(&ci->vfs_inode);
		ci->i_wb_ref++;
		dout("__take_cap_refs %p wb %d -> %d (?)\n",
		     &ci->vfs_inode, ci->i_wb_ref-1, ci->i_wb_ref);
	}
}

/*
 * Try to grab cap references.  Specify those refs we @want, and the
 * minimal set we @need.  Also include the larger offset we are writing
 * to (when applicable), and check against max_size here as well.
 * Note that caller is responsible for ensuring max_size increases are
 * requested from the MDS.
 *
 * Returns 0 if caps were not able to be acquired (yet), a 1 if they were,
 * or a negative error code.
 *
 * FIXME: how does a 0 return differ from -EAGAIN?
 */
static int try_get_cap_refs(struct ceph_inode_info *ci, int need, int want,
			    loff_t endoff, bool nonblock, int *got)
{
	struct inode *inode = &ci->vfs_inode;
	struct ceph_mds_client *mdsc = ceph_inode_to_client(inode)->mdsc;
	int ret = 0;
	int have, implemented;
	int file_wanted;
	bool snap_rwsem_locked = false;

	dout("get_cap_refs %p need %s want %s\n", inode,
	     ceph_cap_string(need), ceph_cap_string(want));

again:
	spin_lock(&ci->i_ceph_lock);

	/* make sure file is actually open */
	file_wanted = __ceph_caps_file_wanted(ci);
	if ((file_wanted & need) != need) {
		dout("try_get_cap_refs need %s file_wanted %s, EBADF\n",
		     ceph_cap_string(need), ceph_cap_string(file_wanted));
		ret = -EBADF;
		goto out_unlock;
	}

	/* finish pending truncate */
	while (ci->i_truncate_pending) {
		spin_unlock(&ci->i_ceph_lock);
		if (snap_rwsem_locked) {
			up_read(&mdsc->snap_rwsem);
			snap_rwsem_locked = false;
		}
		__ceph_do_pending_vmtruncate(inode);
		spin_lock(&ci->i_ceph_lock);
	}

	have = __ceph_caps_issued(ci, &implemented);

	if (have & need & CEPH_CAP_FILE_WR) {
		if (endoff >= 0 && endoff > (loff_t)ci->i_max_size) {
			dout("get_cap_refs %p endoff %llu > maxsize %llu\n",
			     inode, endoff, ci->i_max_size);
			if (endoff > ci->i_requested_max_size)
				ret = -EAGAIN;
			goto out_unlock;
		}
		/*
		 * If a sync write is in progress, we must wait, so that we
		 * can get a final snapshot value for size+mtime.
		 */
		if (__ceph_have_pending_cap_snap(ci)) {
			dout("get_cap_refs %p cap_snap_pending\n", inode);
			goto out_unlock;
		}
	}

	if ((have & need) == need) {
		/*
		 * Look at (implemented & ~have & not) so that we keep waiting
		 * on transition from wanted -> needed caps.  This is needed
		 * for WRBUFFER|WR -> WR to avoid a new WR sync write from
		 * going before a prior buffered writeback happens.
		 */
		int not = want & ~(have & need);
		int revoking = implemented & ~have;
		dout("get_cap_refs %p have %s but not %s (revoking %s)\n",
		     inode, ceph_cap_string(have), ceph_cap_string(not),
		     ceph_cap_string(revoking));
		if ((revoking & not) == 0) {
			if (!snap_rwsem_locked &&
			    !ci->i_head_snapc &&
			    (need & CEPH_CAP_FILE_WR)) {
				if (!down_read_trylock(&mdsc->snap_rwsem)) {
					/*
					 * we can not call down_read() when
					 * task isn't in TASK_RUNNING state
					 */
					if (nonblock) {
						ret = -EAGAIN;
						goto out_unlock;
					}

					spin_unlock(&ci->i_ceph_lock);
					down_read(&mdsc->snap_rwsem);
					snap_rwsem_locked = true;
					goto again;
				}
				snap_rwsem_locked = true;
			}
			*got = need | (have & want);
			if ((need & CEPH_CAP_FILE_RD) &&
			    !(*got & CEPH_CAP_FILE_CACHE))
				ceph_disable_fscache_readpage(ci);
			__take_cap_refs(ci, *got, true);
			ret = 1;
		}
	} else {
		int session_readonly = false;
		if ((need & CEPH_CAP_FILE_WR) && ci->i_auth_cap) {
			struct ceph_mds_session *s = ci->i_auth_cap->session;
			spin_lock(&s->s_cap_lock);
			session_readonly = s->s_readonly;
			spin_unlock(&s->s_cap_lock);
		}
		if (session_readonly) {
			dout("get_cap_refs %p needed %s but mds%d readonly\n",
			     inode, ceph_cap_string(need), ci->i_auth_cap->mds);
			ret = -EROFS;
			goto out_unlock;
		}

		if (ci->i_ceph_flags & CEPH_I_CAP_DROPPED) {
			int mds_wanted;
			if (READ_ONCE(mdsc->fsc->mount_state) ==
			    CEPH_MOUNT_SHUTDOWN) {
				dout("get_cap_refs %p forced umount\n", inode);
				ret = -EIO;
				goto out_unlock;
			}
			mds_wanted = __ceph_caps_mds_wanted(ci, false);
			if (need & ~(mds_wanted & need)) {
				dout("get_cap_refs %p caps were dropped"
				     " (session killed?)\n", inode);
				ret = -ESTALE;
				goto out_unlock;
			}
			if (!(file_wanted & ~mds_wanted))
				ci->i_ceph_flags &= ~CEPH_I_CAP_DROPPED;
		}

		dout("get_cap_refs %p have %s needed %s\n", inode,
		     ceph_cap_string(have), ceph_cap_string(need));
	}
out_unlock:
	spin_unlock(&ci->i_ceph_lock);
	if (snap_rwsem_locked)
		up_read(&mdsc->snap_rwsem);

	dout("get_cap_refs %p ret %d got %s\n", inode,
	     ret, ceph_cap_string(*got));
	return ret;
}

/*
 * Check the offset we are writing up to against our current
 * max_size.  If necessary, tell the MDS we want to write to
 * a larger offset.
 */
static void check_max_size(struct inode *inode, loff_t endoff)
{
	struct ceph_inode_info *ci = ceph_inode(inode);
	int check = 0;

	/* do we need to explicitly request a larger max_size? */
	spin_lock(&ci->i_ceph_lock);
	if (endoff >= ci->i_max_size && endoff > ci->i_wanted_max_size) {
		dout("write %p at large endoff %llu, req max_size\n",
		     inode, endoff);
		ci->i_wanted_max_size = endoff;
	}
	/* duplicate ceph_check_caps()'s logic */
	if (ci->i_auth_cap &&
	    (ci->i_auth_cap->issued & CEPH_CAP_FILE_WR) &&
	    ci->i_wanted_max_size > ci->i_max_size &&
	    ci->i_wanted_max_size > ci->i_requested_max_size)
		check = 1;
	spin_unlock(&ci->i_ceph_lock);
	if (check)
		ceph_check_caps(ci, CHECK_CAPS_AUTHONLY, NULL);
}

int ceph_try_get_caps(struct ceph_inode_info *ci, int need, int want,
		      bool nonblock, int *got)
{
	int ret;

	BUG_ON(need & ~CEPH_CAP_FILE_RD);
	BUG_ON(want & ~(CEPH_CAP_FILE_CACHE|CEPH_CAP_FILE_LAZYIO|CEPH_CAP_FILE_SHARED));
	ret = ceph_pool_perm_check(ci, need);
	if (ret < 0)
		return ret;

	ret = try_get_cap_refs(ci, need, want, 0, nonblock, got);
	return ret == -EAGAIN ? 0 : ret;
}

/*
 * Wait for caps, and take cap references.  If we can't get a WR cap
 * due to a small max_size, make sure we check_max_size (and possibly
 * ask the mds) so we don't get hung up indefinitely.
 */
int ceph_get_caps(struct ceph_inode_info *ci, int need, int want,
		  loff_t endoff, int *got, struct page **pinned_page)
{
	int _got, ret;

	ret = ceph_pool_perm_check(ci, need);
	if (ret < 0)
		return ret;

	while (true) {
		if (endoff > 0)
			check_max_size(&ci->vfs_inode, endoff);

		_got = 0;
		ret = try_get_cap_refs(ci, need, want, endoff,
				       false, &_got);
		if (ret == -EAGAIN)
			continue;
		if (!ret) {
			DEFINE_WAIT_FUNC(wait, woken_wake_function);
			add_wait_queue(&ci->i_cap_wq, &wait);

			while (!(ret = try_get_cap_refs(ci, need, want, endoff,
							true, &_got))) {
				if (signal_pending(current)) {
					ret = -ERESTARTSYS;
					break;
				}
				wait_woken(&wait, TASK_INTERRUPTIBLE, MAX_SCHEDULE_TIMEOUT);
			}

			remove_wait_queue(&ci->i_cap_wq, &wait);
			if (ret == -EAGAIN)
				continue;
		}
		if (ret < 0) {
			if (ret == -ESTALE) {
				/* session was killed, try renew caps */
				ret = ceph_renew_caps(&ci->vfs_inode);
				if (ret == 0)
					continue;
			}
			return ret;
		}

		if (ci->i_inline_version != CEPH_INLINE_NONE &&
		    (_got & (CEPH_CAP_FILE_CACHE|CEPH_CAP_FILE_LAZYIO)) &&
		    i_size_read(&ci->vfs_inode) > 0) {
			struct page *page =
				find_get_page(ci->vfs_inode.i_mapping, 0);
			if (page) {
				if (PageUptodate(page)) {
					*pinned_page = page;
					break;
				}
				put_page(page);
			}
			/*
			 * drop cap refs first because getattr while
			 * holding * caps refs can cause deadlock.
			 */
			ceph_put_cap_refs(ci, _got);
			_got = 0;

			/*
			 * getattr request will bring inline data into
			 * page cache
			 */
			ret = __ceph_do_getattr(&ci->vfs_inode, NULL,
						CEPH_STAT_CAP_INLINE_DATA,
						true);
			if (ret < 0)
				return ret;
			continue;
		}
		break;
	}

	if ((_got & CEPH_CAP_FILE_RD) && (_got & CEPH_CAP_FILE_CACHE))
		ceph_fscache_revalidate_cookie(ci);

	*got = _got;
	return 0;
}

/*
 * Take cap refs.  Caller must already know we hold at least one ref
 * on the caps in question or we don't know this is safe.
 */
void ceph_get_cap_refs(struct ceph_inode_info *ci, int caps)
{
	spin_lock(&ci->i_ceph_lock);
	__take_cap_refs(ci, caps, false);
	spin_unlock(&ci->i_ceph_lock);
}


/*
 * drop cap_snap that is not associated with any snapshot.
 * we don't need to send FLUSHSNAP message for it.
 */
static int ceph_try_drop_cap_snap(struct ceph_inode_info *ci,
				  struct ceph_cap_snap *capsnap)
{
	if (!capsnap->need_flush &&
	    !capsnap->writing && !capsnap->dirty_pages) {
		dout("dropping cap_snap %p follows %llu\n",
		     capsnap, capsnap->follows);
		BUG_ON(capsnap->cap_flush.tid > 0);
		ceph_put_snap_context(capsnap->context);
		if (!list_is_last(&capsnap->ci_item, &ci->i_cap_snaps))
			ci->i_ceph_flags |= CEPH_I_FLUSH_SNAPS;

		list_del(&capsnap->ci_item);
		ceph_put_cap_snap(capsnap);
		return 1;
	}
	return 0;
}

/*
 * Release cap refs.
 *
 * If we released the last ref on any given cap, call ceph_check_caps
 * to release (or schedule a release).
 *
 * If we are releasing a WR cap (from a sync write), finalize any affected
 * cap_snap, and wake up any waiters.
 */
void ceph_put_cap_refs(struct ceph_inode_info *ci, int had)
{
	struct inode *inode = &ci->vfs_inode;
	int last = 0, put = 0, flushsnaps = 0, wake = 0;

	spin_lock(&ci->i_ceph_lock);
	if (had & CEPH_CAP_PIN)
		--ci->i_pin_ref;
	if (had & CEPH_CAP_FILE_RD)
		if (--ci->i_rd_ref == 0)
			last++;
	if (had & CEPH_CAP_FILE_CACHE)
		if (--ci->i_rdcache_ref == 0)
			last++;
	if (had & CEPH_CAP_FILE_BUFFER) {
		if (--ci->i_wb_ref == 0) {
			last++;
			put++;
		}
		dout("put_cap_refs %p wb %d -> %d (?)\n",
		     inode, ci->i_wb_ref+1, ci->i_wb_ref);
	}
	if (had & CEPH_CAP_FILE_WR)
		if (--ci->i_wr_ref == 0) {
			last++;
			if (__ceph_have_pending_cap_snap(ci)) {
				struct ceph_cap_snap *capsnap =
					list_last_entry(&ci->i_cap_snaps,
							struct ceph_cap_snap,
							ci_item);
				capsnap->writing = 0;
				if (ceph_try_drop_cap_snap(ci, capsnap))
					put++;
				else if (__ceph_finish_cap_snap(ci, capsnap))
					flushsnaps = 1;
				wake = 1;
			}
			if (ci->i_wrbuffer_ref_head == 0 &&
			    ci->i_dirty_caps == 0 &&
			    ci->i_flushing_caps == 0) {
				BUG_ON(!ci->i_head_snapc);
				ceph_put_snap_context(ci->i_head_snapc);
				ci->i_head_snapc = NULL;
			}
			/* see comment in __ceph_remove_cap() */
			if (!__ceph_is_any_caps(ci) && ci->i_snap_realm)
				drop_inode_snap_realm(ci);
		}
	spin_unlock(&ci->i_ceph_lock);

	dout("put_cap_refs %p had %s%s%s\n", inode, ceph_cap_string(had),
	     last ? " last" : "", put ? " put" : "");

	if (last && !flushsnaps)
		ceph_check_caps(ci, 0, NULL);
	else if (flushsnaps)
		ceph_flush_snaps(ci, NULL);
	if (wake)
		wake_up_all(&ci->i_cap_wq);
	while (put-- > 0)
		iput(inode);
}

/*
 * Release @nr WRBUFFER refs on dirty pages for the given @snapc snap
 * context.  Adjust per-snap dirty page accounting as appropriate.
 * Once all dirty data for a cap_snap is flushed, flush snapped file
 * metadata back to the MDS.  If we dropped the last ref, call
 * ceph_check_caps.
 */
void ceph_put_wrbuffer_cap_refs(struct ceph_inode_info *ci, int nr,
				struct ceph_snap_context *snapc)
{
	struct inode *inode = &ci->vfs_inode;
	struct ceph_cap_snap *capsnap = NULL;
	int put = 0;
	bool last = false;
	bool found = false;
	bool flush_snaps = false;
	bool complete_capsnap = false;

	spin_lock(&ci->i_ceph_lock);
	ci->i_wrbuffer_ref -= nr;
	if (ci->i_wrbuffer_ref == 0) {
		last = true;
		put++;
	}

	if (ci->i_head_snapc == snapc) {
		ci->i_wrbuffer_ref_head -= nr;
		if (ci->i_wrbuffer_ref_head == 0 &&
		    ci->i_wr_ref == 0 &&
		    ci->i_dirty_caps == 0 &&
		    ci->i_flushing_caps == 0) {
			BUG_ON(!ci->i_head_snapc);
			ceph_put_snap_context(ci->i_head_snapc);
			ci->i_head_snapc = NULL;
		}
		dout("put_wrbuffer_cap_refs on %p head %d/%d -> %d/%d %s\n",
		     inode,
		     ci->i_wrbuffer_ref+nr, ci->i_wrbuffer_ref_head+nr,
		     ci->i_wrbuffer_ref, ci->i_wrbuffer_ref_head,
		     last ? " LAST" : "");
	} else {
		list_for_each_entry(capsnap, &ci->i_cap_snaps, ci_item) {
			if (capsnap->context == snapc) {
				found = true;
				break;
			}
		}
		BUG_ON(!found);
		capsnap->dirty_pages -= nr;
		if (capsnap->dirty_pages == 0) {
			complete_capsnap = true;
			if (!capsnap->writing) {
				if (ceph_try_drop_cap_snap(ci, capsnap)) {
					put++;
				} else {
					ci->i_ceph_flags |= CEPH_I_FLUSH_SNAPS;
					flush_snaps = true;
				}
			}
		}
		dout("put_wrbuffer_cap_refs on %p cap_snap %p "
		     " snap %lld %d/%d -> %d/%d %s%s\n",
		     inode, capsnap, capsnap->context->seq,
		     ci->i_wrbuffer_ref+nr, capsnap->dirty_pages + nr,
		     ci->i_wrbuffer_ref, capsnap->dirty_pages,
		     last ? " (wrbuffer last)" : "",
		     complete_capsnap ? " (complete capsnap)" : "");
	}

	spin_unlock(&ci->i_ceph_lock);

	if (last) {
		ceph_check_caps(ci, CHECK_CAPS_AUTHONLY, NULL);
	} else if (flush_snaps) {
		ceph_flush_snaps(ci, NULL);
	}
	if (complete_capsnap)
		wake_up_all(&ci->i_cap_wq);
	while (put-- > 0) {
		/* avoid calling iput_final() in osd dispatch threads */
		ceph_async_iput(inode);
	}
}

/*
 * Invalidate unlinked inode's aliases, so we can drop the inode ASAP.
 */
static void invalidate_aliases(struct inode *inode)
{
	struct dentry *dn, *prev = NULL;

	dout("invalidate_aliases inode %p\n", inode);
	d_prune_aliases(inode);
	/*
	 * For non-directory inode, d_find_alias() only returns
	 * hashed dentry. After calling d_invalidate(), the
	 * dentry becomes unhashed.
	 *
	 * For directory inode, d_find_alias() can return
	 * unhashed dentry. But directory inode should have
	 * one alias at most.
	 */
	while ((dn = d_find_alias(inode))) {
		if (dn == prev) {
			dput(dn);
			break;
		}
		d_invalidate(dn);
		if (prev)
			dput(prev);
		prev = dn;
	}
	if (prev)
		dput(prev);
}

struct cap_extra_info {
	struct ceph_string *pool_ns;
	/* inline data */
	u64 inline_version;
	void *inline_data;
	u32 inline_len;
	/* dirstat */
	bool dirstat_valid;
	u64 nfiles;
	u64 nsubdirs;
	/* currently issued */
	int issued;
};

/*
 * Handle a cap GRANT message from the MDS.  (Note that a GRANT may
 * actually be a revocation if it specifies a smaller cap set.)
 *
 * caller holds s_mutex and i_ceph_lock, we drop both.
 */
static void handle_cap_grant(struct inode *inode,
			     struct ceph_mds_session *session,
			     struct ceph_cap *cap,
			     struct ceph_mds_caps *grant,
			     struct ceph_buffer *xattr_buf,
			     struct cap_extra_info *extra_info)
	__releases(ci->i_ceph_lock)
	__releases(session->s_mdsc->snap_rwsem)
{
	struct ceph_inode_info *ci = ceph_inode(inode);
	int seq = le32_to_cpu(grant->seq);
	int newcaps = le32_to_cpu(grant->caps);
	int used, wanted, dirty;
	u64 size = le64_to_cpu(grant->size);
	u64 max_size = le64_to_cpu(grant->max_size);
	unsigned char check_caps = 0;
	bool was_stale = cap->cap_gen < session->s_cap_gen;
	bool wake = false;
	bool writeback = false;
	bool queue_trunc = false;
	bool queue_invalidate = false;
	bool deleted_inode = false;
	bool fill_inline = false;

	dout("handle_cap_grant inode %p cap %p mds%d seq %d %s\n",
	     inode, cap, session->s_mds, seq, ceph_cap_string(newcaps));
	dout(" size %llu max_size %llu, i_size %llu\n", size, max_size,
		inode->i_size);


	/*
	 * If CACHE is being revoked, and we have no dirty buffers,
	 * try to invalidate (once).  (If there are dirty buffers, we
	 * will invalidate _after_ writeback.)
	 */
	if (!S_ISDIR(inode->i_mode) && /* don't invalidate readdir cache */
	    ((cap->issued & ~newcaps) & CEPH_CAP_FILE_CACHE) &&
	    (newcaps & CEPH_CAP_FILE_LAZYIO) == 0 &&
	    !(ci->i_wrbuffer_ref || ci->i_wb_ref)) {
		if (try_nonblocking_invalidate(inode)) {
			/* there were locked pages.. invalidate later
			   in a separate thread. */
			if (ci->i_rdcache_revoking != ci->i_rdcache_gen) {
				queue_invalidate = true;
				ci->i_rdcache_revoking = ci->i_rdcache_gen;
			}
		}
	}

	if (was_stale)
		cap->issued = cap->implemented = CEPH_CAP_PIN;

	/*
	 * auth mds of the inode changed. we received the cap export message,
	 * but still haven't received the cap import message. handle_cap_export
	 * updated the new auth MDS' cap.
	 *
	 * "ceph_seq_cmp(seq, cap->seq) <= 0" means we are processing a message
	 * that was sent before the cap import message. So don't remove caps.
	 */
	if (ceph_seq_cmp(seq, cap->seq) <= 0) {
		WARN_ON(cap != ci->i_auth_cap);
		WARN_ON(cap->cap_id != le64_to_cpu(grant->cap_id));
		seq = cap->seq;
		newcaps |= cap->issued;
	}

	/* side effects now are allowed */
	cap->cap_gen = session->s_cap_gen;
	cap->seq = seq;

	__check_cap_issue(ci, cap, newcaps);

	if ((newcaps & CEPH_CAP_AUTH_SHARED) &&
	    (extra_info->issued & CEPH_CAP_AUTH_EXCL) == 0) {
		inode->i_mode = le32_to_cpu(grant->mode);
		inode->i_uid = make_kuid(&init_user_ns, le32_to_cpu(grant->uid));
		inode->i_gid = make_kgid(&init_user_ns, le32_to_cpu(grant->gid));
		dout("%p mode 0%o uid.gid %d.%d\n", inode, inode->i_mode,
		     from_kuid(&init_user_ns, inode->i_uid),
		     from_kgid(&init_user_ns, inode->i_gid));
	}

	if ((newcaps & CEPH_CAP_LINK_SHARED) &&
	    (extra_info->issued & CEPH_CAP_LINK_EXCL) == 0) {
		set_nlink(inode, le32_to_cpu(grant->nlink));
		if (inode->i_nlink == 0 &&
		    (newcaps & (CEPH_CAP_LINK_SHARED | CEPH_CAP_LINK_EXCL)))
			deleted_inode = true;
	}

	if ((extra_info->issued & CEPH_CAP_XATTR_EXCL) == 0 &&
	    grant->xattr_len) {
		int len = le32_to_cpu(grant->xattr_len);
		u64 version = le64_to_cpu(grant->xattr_version);

		if (version > ci->i_xattrs.version) {
			dout(" got new xattrs v%llu on %p len %d\n",
			     version, inode, len);
			if (ci->i_xattrs.blob)
				ceph_buffer_put(ci->i_xattrs.blob);
			ci->i_xattrs.blob = ceph_buffer_get(xattr_buf);
			ci->i_xattrs.version = version;
			ceph_forget_all_cached_acls(inode);
		}
	}

	if (newcaps & CEPH_CAP_ANY_RD) {
		struct timespec64 mtime, atime, ctime;
		/* ctime/mtime/atime? */
		ceph_decode_timespec64(&mtime, &grant->mtime);
		ceph_decode_timespec64(&atime, &grant->atime);
		ceph_decode_timespec64(&ctime, &grant->ctime);
		ceph_fill_file_time(inode, extra_info->issued,
				    le32_to_cpu(grant->time_warp_seq),
				    &ctime, &mtime, &atime);
	}

	if ((newcaps & CEPH_CAP_FILE_SHARED) && extra_info->dirstat_valid) {
		ci->i_files = extra_info->nfiles;
		ci->i_subdirs = extra_info->nsubdirs;
	}

	if (newcaps & (CEPH_CAP_ANY_FILE_RD | CEPH_CAP_ANY_FILE_WR)) {
		/* file layout may have changed */
		s64 old_pool = ci->i_layout.pool_id;
		struct ceph_string *old_ns;

		ceph_file_layout_from_legacy(&ci->i_layout, &grant->layout);
		old_ns = rcu_dereference_protected(ci->i_layout.pool_ns,
					lockdep_is_held(&ci->i_ceph_lock));
		rcu_assign_pointer(ci->i_layout.pool_ns, extra_info->pool_ns);

		if (ci->i_layout.pool_id != old_pool ||
		    extra_info->pool_ns != old_ns)
			ci->i_ceph_flags &= ~CEPH_I_POOL_PERM;

		extra_info->pool_ns = old_ns;

		/* size/truncate_seq? */
		queue_trunc = ceph_fill_file_size(inode, extra_info->issued,
					le32_to_cpu(grant->truncate_seq),
					le64_to_cpu(grant->truncate_size),
					size);
	}

	if (ci->i_auth_cap == cap && (newcaps & CEPH_CAP_ANY_FILE_WR)) {
		if (max_size != ci->i_max_size) {
			dout("max_size %lld -> %llu\n",
			     ci->i_max_size, max_size);
			ci->i_max_size = max_size;
			if (max_size >= ci->i_wanted_max_size) {
				ci->i_wanted_max_size = 0;  /* reset */
				ci->i_requested_max_size = 0;
			}
			wake = true;
		} else if (ci->i_wanted_max_size > ci->i_max_size &&
			   ci->i_wanted_max_size > ci->i_requested_max_size) {
			/* CEPH_CAP_OP_IMPORT */
			wake = true;
		}
	}

	/* check cap bits */
	wanted = __ceph_caps_wanted(ci);
	used = __ceph_caps_used(ci);
	dirty = __ceph_caps_dirty(ci);
	dout(" my wanted = %s, used = %s, dirty %s\n",
	     ceph_cap_string(wanted),
	     ceph_cap_string(used),
	     ceph_cap_string(dirty));

	if ((was_stale || le32_to_cpu(grant->op) == CEPH_CAP_OP_IMPORT) &&
	    (wanted & ~(cap->mds_wanted | newcaps))) {
		/*
		 * If mds is importing cap, prior cap messages that update
		 * 'wanted' may get dropped by mds (migrate seq mismatch).
		 *
		 * We don't send cap message to update 'wanted' if what we
		 * want are already issued. If mds revokes caps, cap message
		 * that releases caps also tells mds what we want. But if
		 * caps got revoked by mds forcedly (session stale). We may
		 * haven't told mds what we want.
		 */
		check_caps = 1;
	}

	/* revocation, grant, or no-op? */
	if (cap->issued & ~newcaps) {
		int revoking = cap->issued & ~newcaps;

		dout("revocation: %s -> %s (revoking %s)\n",
		     ceph_cap_string(cap->issued),
		     ceph_cap_string(newcaps),
		     ceph_cap_string(revoking));
		if (revoking & used & CEPH_CAP_FILE_BUFFER)
			writeback = true;  /* initiate writeback; will delay ack */
		else if (revoking == CEPH_CAP_FILE_CACHE &&
			 (newcaps & CEPH_CAP_FILE_LAZYIO) == 0 &&
			 queue_invalidate)
			; /* do nothing yet, invalidation will be queued */
		else if (cap == ci->i_auth_cap)
			check_caps = 1; /* check auth cap only */
		else
			check_caps = 2; /* check all caps */
		cap->issued = newcaps;
		cap->implemented |= newcaps;
	} else if (cap->issued == newcaps) {
		dout("caps unchanged: %s -> %s\n",
		     ceph_cap_string(cap->issued), ceph_cap_string(newcaps));
	} else {
		dout("grant: %s -> %s\n", ceph_cap_string(cap->issued),
		     ceph_cap_string(newcaps));
		/* non-auth MDS is revoking the newly grant caps ? */
		if (cap == ci->i_auth_cap &&
		    __ceph_caps_revoking_other(ci, cap, newcaps))
		    check_caps = 2;

		cap->issued = newcaps;
		cap->implemented |= newcaps; /* add bits only, to
					      * avoid stepping on a
					      * pending revocation */
		wake = true;
	}
	BUG_ON(cap->issued & ~cap->implemented);

	if (extra_info->inline_version > 0 &&
	    extra_info->inline_version >= ci->i_inline_version) {
		ci->i_inline_version = extra_info->inline_version;
		if (ci->i_inline_version != CEPH_INLINE_NONE &&
		    (newcaps & (CEPH_CAP_FILE_CACHE|CEPH_CAP_FILE_LAZYIO)))
			fill_inline = true;
	}

	if (le32_to_cpu(grant->op) == CEPH_CAP_OP_IMPORT) {
		if (newcaps & ~extra_info->issued)
			wake = true;
		kick_flushing_inode_caps(session->s_mdsc, session, inode);
		up_read(&session->s_mdsc->snap_rwsem);
	} else {
		spin_unlock(&ci->i_ceph_lock);
	}

	if (fill_inline)
		ceph_fill_inline_data(inode, NULL, extra_info->inline_data,
				      extra_info->inline_len);

	if (queue_trunc)
		ceph_queue_vmtruncate(inode);

	if (writeback)
		/*
		 * queue inode for writeback: we can't actually call
		 * filemap_write_and_wait, etc. from message handler
		 * context.
		 */
		ceph_queue_writeback(inode);
	if (queue_invalidate)
		ceph_queue_invalidate(inode);
	if (deleted_inode)
		invalidate_aliases(inode);
	if (wake)
		wake_up_all(&ci->i_cap_wq);

	if (check_caps == 1)
		ceph_check_caps(ci, CHECK_CAPS_NODELAY|CHECK_CAPS_AUTHONLY,
				session);
	else if (check_caps == 2)
		ceph_check_caps(ci, CHECK_CAPS_NODELAY, session);
	else
		mutex_unlock(&session->s_mutex);
}

/*
 * Handle FLUSH_ACK from MDS, indicating that metadata we sent to the
 * MDS has been safely committed.
 */
static void handle_cap_flush_ack(struct inode *inode, u64 flush_tid,
				 struct ceph_mds_caps *m,
				 struct ceph_mds_session *session,
				 struct ceph_cap *cap)
	__releases(ci->i_ceph_lock)
{
	struct ceph_inode_info *ci = ceph_inode(inode);
	struct ceph_mds_client *mdsc = ceph_sb_to_client(inode->i_sb)->mdsc;
	struct ceph_cap_flush *cf, *tmp_cf;
	LIST_HEAD(to_remove);
	unsigned seq = le32_to_cpu(m->seq);
	int dirty = le32_to_cpu(m->dirty);
	int cleaned = 0;
	bool drop = false;
	bool wake_ci = false;
	bool wake_mdsc = false;

	list_for_each_entry_safe(cf, tmp_cf, &ci->i_cap_flush_list, i_list) {
		if (cf->tid == flush_tid)
			cleaned = cf->caps;
		if (cf->caps == 0) /* capsnap */
			continue;
		if (cf->tid <= flush_tid) {
			if (__finish_cap_flush(NULL, ci, cf))
				wake_ci = true;
			list_add_tail(&cf->i_list, &to_remove);
		} else {
			cleaned &= ~cf->caps;
			if (!cleaned)
				break;
		}
	}

	dout("handle_cap_flush_ack inode %p mds%d seq %d on %s cleaned %s,"
	     " flushing %s -> %s\n",
	     inode, session->s_mds, seq, ceph_cap_string(dirty),
	     ceph_cap_string(cleaned), ceph_cap_string(ci->i_flushing_caps),
	     ceph_cap_string(ci->i_flushing_caps & ~cleaned));

	if (list_empty(&to_remove) && !cleaned)
		goto out;

	ci->i_flushing_caps &= ~cleaned;

	spin_lock(&mdsc->cap_dirty_lock);

	list_for_each_entry(cf, &to_remove, i_list) {
		if (__finish_cap_flush(mdsc, NULL, cf))
			wake_mdsc = true;
	}

	if (ci->i_flushing_caps == 0) {
		if (list_empty(&ci->i_cap_flush_list)) {
			list_del_init(&ci->i_flushing_item);
			if (!list_empty(&session->s_cap_flushing)) {
				dout(" mds%d still flushing cap on %p\n",
				     session->s_mds,
				     &list_first_entry(&session->s_cap_flushing,
						struct ceph_inode_info,
						i_flushing_item)->vfs_inode);
			}
		}
		mdsc->num_cap_flushing--;
		dout(" inode %p now !flushing\n", inode);

		if (ci->i_dirty_caps == 0) {
			dout(" inode %p now clean\n", inode);
			BUG_ON(!list_empty(&ci->i_dirty_item));
			drop = true;
			if (ci->i_wr_ref == 0 &&
			    ci->i_wrbuffer_ref_head == 0) {
				BUG_ON(!ci->i_head_snapc);
				ceph_put_snap_context(ci->i_head_snapc);
				ci->i_head_snapc = NULL;
			}
		} else {
			BUG_ON(list_empty(&ci->i_dirty_item));
		}
	}
	spin_unlock(&mdsc->cap_dirty_lock);

out:
	spin_unlock(&ci->i_ceph_lock);

	while (!list_empty(&to_remove)) {
		cf = list_first_entry(&to_remove,
				      struct ceph_cap_flush, i_list);
		list_del(&cf->i_list);
		ceph_free_cap_flush(cf);
	}

	if (wake_ci)
		wake_up_all(&ci->i_cap_wq);
	if (wake_mdsc)
		wake_up_all(&mdsc->cap_flushing_wq);
	if (drop)
		iput(inode);
}

/*
 * Handle FLUSHSNAP_ACK.  MDS has flushed snap data to disk and we can
 * throw away our cap_snap.
 *
 * Caller hold s_mutex.
 */
static void handle_cap_flushsnap_ack(struct inode *inode, u64 flush_tid,
				     struct ceph_mds_caps *m,
				     struct ceph_mds_session *session)
{
	struct ceph_inode_info *ci = ceph_inode(inode);
	struct ceph_mds_client *mdsc = ceph_sb_to_client(inode->i_sb)->mdsc;
	u64 follows = le64_to_cpu(m->snap_follows);
	struct ceph_cap_snap *capsnap;
	bool flushed = false;
	bool wake_ci = false;
	bool wake_mdsc = false;

	dout("handle_cap_flushsnap_ack inode %p ci %p mds%d follows %lld\n",
	     inode, ci, session->s_mds, follows);

	spin_lock(&ci->i_ceph_lock);
	list_for_each_entry(capsnap, &ci->i_cap_snaps, ci_item) {
		if (capsnap->follows == follows) {
			if (capsnap->cap_flush.tid != flush_tid) {
				dout(" cap_snap %p follows %lld tid %lld !="
				     " %lld\n", capsnap, follows,
				     flush_tid, capsnap->cap_flush.tid);
				break;
			}
			flushed = true;
			break;
		} else {
			dout(" skipping cap_snap %p follows %lld\n",
			     capsnap, capsnap->follows);
		}
	}
	if (flushed) {
		WARN_ON(capsnap->dirty_pages || capsnap->writing);
		dout(" removing %p cap_snap %p follows %lld\n",
		     inode, capsnap, follows);
		list_del(&capsnap->ci_item);
		if (__finish_cap_flush(NULL, ci, &capsnap->cap_flush))
			wake_ci = true;

		spin_lock(&mdsc->cap_dirty_lock);

		if (list_empty(&ci->i_cap_flush_list))
			list_del_init(&ci->i_flushing_item);

		if (__finish_cap_flush(mdsc, NULL, &capsnap->cap_flush))
			wake_mdsc = true;

		spin_unlock(&mdsc->cap_dirty_lock);
	}
	spin_unlock(&ci->i_ceph_lock);
	if (flushed) {
		ceph_put_snap_context(capsnap->context);
		ceph_put_cap_snap(capsnap);
		if (wake_ci)
			wake_up_all(&ci->i_cap_wq);
		if (wake_mdsc)
			wake_up_all(&mdsc->cap_flushing_wq);
		iput(inode);
	}
}

/*
 * Handle TRUNC from MDS, indicating file truncation.
 *
 * caller hold s_mutex.
 */
static void handle_cap_trunc(struct inode *inode,
			     struct ceph_mds_caps *trunc,
			     struct ceph_mds_session *session)
	__releases(ci->i_ceph_lock)
{
	struct ceph_inode_info *ci = ceph_inode(inode);
	int mds = session->s_mds;
	int seq = le32_to_cpu(trunc->seq);
	u32 truncate_seq = le32_to_cpu(trunc->truncate_seq);
	u64 truncate_size = le64_to_cpu(trunc->truncate_size);
	u64 size = le64_to_cpu(trunc->size);
	int implemented = 0;
	int dirty = __ceph_caps_dirty(ci);
	int issued = __ceph_caps_issued(ceph_inode(inode), &implemented);
	int queue_trunc = 0;

	issued |= implemented | dirty;

	dout("handle_cap_trunc inode %p mds%d seq %d to %lld seq %d\n",
	     inode, mds, seq, truncate_size, truncate_seq);
	queue_trunc = ceph_fill_file_size(inode, issued,
					  truncate_seq, truncate_size, size);
	spin_unlock(&ci->i_ceph_lock);

	if (queue_trunc)
		ceph_queue_vmtruncate(inode);
}

/*
 * Handle EXPORT from MDS.  Cap is being migrated _from_ this mds to a
 * different one.  If we are the most recent migration we've seen (as
 * indicated by mseq), make note of the migrating cap bits for the
 * duration (until we see the corresponding IMPORT).
 *
 * caller holds s_mutex
 */
static void handle_cap_export(struct inode *inode, struct ceph_mds_caps *ex,
			      struct ceph_mds_cap_peer *ph,
			      struct ceph_mds_session *session)
{
	struct ceph_mds_client *mdsc = ceph_inode_to_client(inode)->mdsc;
	struct ceph_mds_session *tsession = NULL;
	struct ceph_cap *cap, *tcap, *new_cap = NULL;
	struct ceph_inode_info *ci = ceph_inode(inode);
	u64 t_cap_id;
	unsigned mseq = le32_to_cpu(ex->migrate_seq);
	unsigned t_seq, t_mseq;
	int target, issued;
	int mds = session->s_mds;

	if (ph) {
		t_cap_id = le64_to_cpu(ph->cap_id);
		t_seq = le32_to_cpu(ph->seq);
		t_mseq = le32_to_cpu(ph->mseq);
		target = le32_to_cpu(ph->mds);
	} else {
		t_cap_id = t_seq = t_mseq = 0;
		target = -1;
	}

	dout("handle_cap_export inode %p ci %p mds%d mseq %d target %d\n",
	     inode, ci, mds, mseq, target);
retry:
	spin_lock(&ci->i_ceph_lock);
	cap = __get_cap_for_mds(ci, mds);
	if (!cap || cap->cap_id != le64_to_cpu(ex->cap_id))
		goto out_unlock;

	if (target < 0) {
		if (cap->mds_wanted | cap->issued)
			ci->i_ceph_flags |= CEPH_I_CAP_DROPPED;
		__ceph_remove_cap(cap, false);
		goto out_unlock;
	}

	/*
	 * now we know we haven't received the cap import message yet
	 * because the exported cap still exist.
	 */

	issued = cap->issued;
	if (issued != cap->implemented)
		pr_err_ratelimited("handle_cap_export: issued != implemented: "
				"ino (%llx.%llx) mds%d seq %d mseq %d "
				"issued %s implemented %s\n",
				ceph_vinop(inode), mds, cap->seq, cap->mseq,
				ceph_cap_string(issued),
				ceph_cap_string(cap->implemented));


	tcap = __get_cap_for_mds(ci, target);
	if (tcap) {
		/* already have caps from the target */
		if (tcap->cap_id == t_cap_id &&
		    ceph_seq_cmp(tcap->seq, t_seq) < 0) {
			dout(" updating import cap %p mds%d\n", tcap, target);
			tcap->cap_id = t_cap_id;
			tcap->seq = t_seq - 1;
			tcap->issue_seq = t_seq - 1;
			tcap->issued |= issued;
			tcap->implemented |= issued;
			if (cap == ci->i_auth_cap)
				ci->i_auth_cap = tcap;

			if (!list_empty(&ci->i_cap_flush_list) &&
			    ci->i_auth_cap == tcap) {
				spin_lock(&mdsc->cap_dirty_lock);
				list_move_tail(&ci->i_flushing_item,
					       &tcap->session->s_cap_flushing);
				spin_unlock(&mdsc->cap_dirty_lock);
			}
		}
		__ceph_remove_cap(cap, false);
		goto out_unlock;
	} else if (tsession) {
		/* add placeholder for the export tagert */
		int flag = (cap == ci->i_auth_cap) ? CEPH_CAP_FLAG_AUTH : 0;
		tcap = new_cap;
		ceph_add_cap(inode, tsession, t_cap_id, -1, issued, 0,
			     t_seq - 1, t_mseq, (u64)-1, flag, &new_cap);

		if (!list_empty(&ci->i_cap_flush_list) &&
		    ci->i_auth_cap == tcap) {
			spin_lock(&mdsc->cap_dirty_lock);
			list_move_tail(&ci->i_flushing_item,
				       &tcap->session->s_cap_flushing);
			spin_unlock(&mdsc->cap_dirty_lock);
		}

		__ceph_remove_cap(cap, false);
		goto out_unlock;
	}

	spin_unlock(&ci->i_ceph_lock);
	mutex_unlock(&session->s_mutex);

	/* open target session */
	tsession = ceph_mdsc_open_export_target_session(mdsc, target);
	if (!IS_ERR(tsession)) {
		if (mds > target) {
			mutex_lock(&session->s_mutex);
			mutex_lock_nested(&tsession->s_mutex,
					  SINGLE_DEPTH_NESTING);
		} else {
			mutex_lock(&tsession->s_mutex);
			mutex_lock_nested(&session->s_mutex,
					  SINGLE_DEPTH_NESTING);
		}
		new_cap = ceph_get_cap(mdsc, NULL);
	} else {
		WARN_ON(1);
		tsession = NULL;
		target = -1;
	}
	goto retry;

out_unlock:
	spin_unlock(&ci->i_ceph_lock);
	mutex_unlock(&session->s_mutex);
	if (tsession) {
		mutex_unlock(&tsession->s_mutex);
		ceph_put_mds_session(tsession);
	}
	if (new_cap)
		ceph_put_cap(mdsc, new_cap);
}

/*
 * Handle cap IMPORT.
 *
 * caller holds s_mutex. acquires i_ceph_lock
 */
static void handle_cap_import(struct ceph_mds_client *mdsc,
			      struct inode *inode, struct ceph_mds_caps *im,
			      struct ceph_mds_cap_peer *ph,
			      struct ceph_mds_session *session,
			      struct ceph_cap **target_cap, int *old_issued)
	__acquires(ci->i_ceph_lock)
{
	struct ceph_inode_info *ci = ceph_inode(inode);
	struct ceph_cap *cap, *ocap, *new_cap = NULL;
	int mds = session->s_mds;
	int issued;
	unsigned caps = le32_to_cpu(im->caps);
	unsigned wanted = le32_to_cpu(im->wanted);
	unsigned seq = le32_to_cpu(im->seq);
	unsigned mseq = le32_to_cpu(im->migrate_seq);
	u64 realmino = le64_to_cpu(im->realm);
	u64 cap_id = le64_to_cpu(im->cap_id);
	u64 p_cap_id;
	int peer;

	if (ph) {
		p_cap_id = le64_to_cpu(ph->cap_id);
		peer = le32_to_cpu(ph->mds);
	} else {
		p_cap_id = 0;
		peer = -1;
	}

	dout("handle_cap_import inode %p ci %p mds%d mseq %d peer %d\n",
	     inode, ci, mds, mseq, peer);

retry:
	spin_lock(&ci->i_ceph_lock);
	cap = __get_cap_for_mds(ci, mds);
	if (!cap) {
		if (!new_cap) {
			spin_unlock(&ci->i_ceph_lock);
			new_cap = ceph_get_cap(mdsc, NULL);
			goto retry;
		}
		cap = new_cap;
	} else {
		if (new_cap) {
			ceph_put_cap(mdsc, new_cap);
			new_cap = NULL;
		}
	}

	__ceph_caps_issued(ci, &issued);
	issued |= __ceph_caps_dirty(ci);

	ceph_add_cap(inode, session, cap_id, -1, caps, wanted, seq, mseq,
		     realmino, CEPH_CAP_FLAG_AUTH, &new_cap);

	ocap = peer >= 0 ? __get_cap_for_mds(ci, peer) : NULL;
	if (ocap && ocap->cap_id == p_cap_id) {
		dout(" remove export cap %p mds%d flags %d\n",
		     ocap, peer, ph->flags);
		if ((ph->flags & CEPH_CAP_FLAG_AUTH) &&
		    (ocap->seq != le32_to_cpu(ph->seq) ||
		     ocap->mseq != le32_to_cpu(ph->mseq))) {
			pr_err_ratelimited("handle_cap_import: "
					"mismatched seq/mseq: ino (%llx.%llx) "
					"mds%d seq %d mseq %d importer mds%d "
					"has peer seq %d mseq %d\n",
					ceph_vinop(inode), peer, ocap->seq,
					ocap->mseq, mds, le32_to_cpu(ph->seq),
					le32_to_cpu(ph->mseq));
		}
		__ceph_remove_cap(ocap, (ph->flags & CEPH_CAP_FLAG_RELEASE));
	}

	/* make sure we re-request max_size, if necessary */
	ci->i_requested_max_size = 0;

	*old_issued = issued;
	*target_cap = cap;
}

/*
 * Handle a caps message from the MDS.
 *
 * Identify the appropriate session, inode, and call the right handler
 * based on the cap op.
 */
void ceph_handle_caps(struct ceph_mds_session *session,
		      struct ceph_msg *msg)
{
	struct ceph_mds_client *mdsc = session->s_mdsc;
	struct inode *inode;
	struct ceph_inode_info *ci;
	struct ceph_cap *cap;
	struct ceph_mds_caps *h;
	struct ceph_mds_cap_peer *peer = NULL;
	struct ceph_snap_realm *realm = NULL;
	int op;
	int msg_version = le16_to_cpu(msg->hdr.version);
	u32 seq, mseq;
	struct ceph_vino vino;
	void *snaptrace;
	size_t snaptrace_len;
	void *p, *end;
	struct cap_extra_info extra_info = {};

	dout("handle_caps from mds%d\n", session->s_mds);

	/* decode */
	end = msg->front.iov_base + msg->front.iov_len;
	if (msg->front.iov_len < sizeof(*h))
		goto bad;
	h = msg->front.iov_base;
	op = le32_to_cpu(h->op);
	vino.ino = le64_to_cpu(h->ino);
	vino.snap = CEPH_NOSNAP;
	seq = le32_to_cpu(h->seq);
	mseq = le32_to_cpu(h->migrate_seq);

	snaptrace = h + 1;
	snaptrace_len = le32_to_cpu(h->snap_trace_len);
	p = snaptrace + snaptrace_len;

	if (msg_version >= 2) {
		u32 flock_len;
		ceph_decode_32_safe(&p, end, flock_len, bad);
		if (p + flock_len > end)
			goto bad;
		p += flock_len;
	}

	if (msg_version >= 3) {
		if (op == CEPH_CAP_OP_IMPORT) {
			if (p + sizeof(*peer) > end)
				goto bad;
			peer = p;
			p += sizeof(*peer);
		} else if (op == CEPH_CAP_OP_EXPORT) {
			/* recorded in unused fields */
			peer = (void *)&h->size;
		}
	}

	if (msg_version >= 4) {
		ceph_decode_64_safe(&p, end, extra_info.inline_version, bad);
		ceph_decode_32_safe(&p, end, extra_info.inline_len, bad);
		if (p + extra_info.inline_len > end)
			goto bad;
		extra_info.inline_data = p;
		p += extra_info.inline_len;
	}

	if (msg_version >= 5) {
		struct ceph_osd_client	*osdc = &mdsc->fsc->client->osdc;
		u32			epoch_barrier;

		ceph_decode_32_safe(&p, end, epoch_barrier, bad);
		ceph_osdc_update_epoch_barrier(osdc, epoch_barrier);
	}

	if (msg_version >= 8) {
		u64 flush_tid;
		u32 caller_uid, caller_gid;
		u32 pool_ns_len;

		/* version >= 6 */
		ceph_decode_64_safe(&p, end, flush_tid, bad);
		/* version >= 7 */
		ceph_decode_32_safe(&p, end, caller_uid, bad);
		ceph_decode_32_safe(&p, end, caller_gid, bad);
		/* version >= 8 */
		ceph_decode_32_safe(&p, end, pool_ns_len, bad);
		if (pool_ns_len > 0) {
			ceph_decode_need(&p, end, pool_ns_len, bad);
			extra_info.pool_ns =
				ceph_find_or_create_string(p, pool_ns_len);
			p += pool_ns_len;
		}
	}

	if (msg_version >= 11) {
		struct ceph_timespec *btime;
		u64 change_attr;
		u32 flags;

		/* version >= 9 */
		if (p + sizeof(*btime) > end)
			goto bad;
		btime = p;
		p += sizeof(*btime);
		ceph_decode_64_safe(&p, end, change_attr, bad);
		/* version >= 10 */
		ceph_decode_32_safe(&p, end, flags, bad);
		/* version >= 11 */
		extra_info.dirstat_valid = true;
		ceph_decode_64_safe(&p, end, extra_info.nfiles, bad);
		ceph_decode_64_safe(&p, end, extra_info.nsubdirs, bad);
	}

	/* lookup ino */
	inode = ceph_find_inode(mdsc->fsc->sb, vino);
	ci = ceph_inode(inode);
	dout(" op %s ino %llx.%llx inode %p\n", ceph_cap_op_name(op), vino.ino,
	     vino.snap, inode);

	mutex_lock(&session->s_mutex);
	session->s_seq++;
	dout(" mds%d seq %lld cap seq %u\n", session->s_mds, session->s_seq,
	     (unsigned)seq);

	if (!inode) {
		dout(" i don't have ino %llx\n", vino.ino);

		if (op == CEPH_CAP_OP_IMPORT) {
			cap = ceph_get_cap(mdsc, NULL);
			cap->cap_ino = vino.ino;
			cap->queue_release = 1;
			cap->cap_id = le64_to_cpu(h->cap_id);
			cap->mseq = mseq;
			cap->seq = seq;
			cap->issue_seq = seq;
			spin_lock(&session->s_cap_lock);
			__ceph_queue_cap_release(session, cap);
			spin_unlock(&session->s_cap_lock);
		}
		goto done;
	}

	/* these will work even if we don't have a cap yet */
	switch (op) {
	case CEPH_CAP_OP_FLUSHSNAP_ACK:
		handle_cap_flushsnap_ack(inode, le64_to_cpu(msg->hdr.tid),
					 h, session);
		goto done;

	case CEPH_CAP_OP_EXPORT:
		handle_cap_export(inode, h, peer, session);
		goto done_unlocked;

	case CEPH_CAP_OP_IMPORT:
		realm = NULL;
		if (snaptrace_len) {
			down_write(&mdsc->snap_rwsem);
			ceph_update_snap_trace(mdsc, snaptrace,
					       snaptrace + snaptrace_len,
					       false, &realm);
			downgrade_write(&mdsc->snap_rwsem);
		} else {
			down_read(&mdsc->snap_rwsem);
		}
		handle_cap_import(mdsc, inode, h, peer, session,
				  &cap, &extra_info.issued);
		handle_cap_grant(inode, session, cap,
				 h, msg->middle, &extra_info);
		if (realm)
			ceph_put_snap_realm(mdsc, realm);
		goto done_unlocked;
	}

	/* the rest require a cap */
	spin_lock(&ci->i_ceph_lock);
	cap = __get_cap_for_mds(ceph_inode(inode), session->s_mds);
	if (!cap) {
		dout(" no cap on %p ino %llx.%llx from mds%d\n",
		     inode, ceph_ino(inode), ceph_snap(inode),
		     session->s_mds);
		spin_unlock(&ci->i_ceph_lock);
		goto flush_cap_releases;
	}

	/* note that each of these drops i_ceph_lock for us */
	switch (op) {
	case CEPH_CAP_OP_REVOKE:
	case CEPH_CAP_OP_GRANT:
		__ceph_caps_issued(ci, &extra_info.issued);
		extra_info.issued |= __ceph_caps_dirty(ci);
		handle_cap_grant(inode, session, cap,
				 h, msg->middle, &extra_info);
		goto done_unlocked;

	case CEPH_CAP_OP_FLUSH_ACK:
		handle_cap_flush_ack(inode, le64_to_cpu(msg->hdr.tid),
				     h, session, cap);
		break;

	case CEPH_CAP_OP_TRUNC:
		handle_cap_trunc(inode, h, session);
		break;

	default:
		spin_unlock(&ci->i_ceph_lock);
		pr_err("ceph_handle_caps: unknown cap op %d %s\n", op,
		       ceph_cap_op_name(op));
	}

done:
	mutex_unlock(&session->s_mutex);
done_unlocked:
<<<<<<< HEAD
	iput(inode);
	ceph_put_string(extra_info.pool_ns);
=======
	ceph_put_string(extra_info.pool_ns);
	/* avoid calling iput_final() in mds dispatch threads */
	ceph_async_iput(inode);
>>>>>>> 0ecfebd2
	return;

flush_cap_releases:
	/*
	 * send any cap release message to try to move things
	 * along for the mds (who clearly thinks we still have this
	 * cap).
	 */
	ceph_flush_cap_releases(mdsc, session);
	goto done;

bad:
	pr_err("ceph_handle_caps: corrupt message\n");
	ceph_msg_dump(msg);
	return;
}

/*
 * Delayed work handler to process end of delayed cap release LRU list.
 */
void ceph_check_delayed_caps(struct ceph_mds_client *mdsc)
{
	struct inode *inode;
	struct ceph_inode_info *ci;
	int flags = CHECK_CAPS_NODELAY;

	dout("check_delayed_caps\n");
	while (1) {
		spin_lock(&mdsc->cap_delay_lock);
		if (list_empty(&mdsc->cap_delay_list))
			break;
		ci = list_first_entry(&mdsc->cap_delay_list,
				      struct ceph_inode_info,
				      i_cap_delay_list);
		if ((ci->i_ceph_flags & CEPH_I_FLUSH) == 0 &&
		    time_before(jiffies, ci->i_hold_caps_max))
			break;
		list_del_init(&ci->i_cap_delay_list);

		inode = igrab(&ci->vfs_inode);
		spin_unlock(&mdsc->cap_delay_lock);

		if (inode) {
			dout("check_delayed_caps on %p\n", inode);
			ceph_check_caps(ci, flags, NULL);
			/* avoid calling iput_final() in tick thread */
			ceph_async_iput(inode);
		}
	}
	spin_unlock(&mdsc->cap_delay_lock);
}

/*
 * Flush all dirty caps to the mds
 */
void ceph_flush_dirty_caps(struct ceph_mds_client *mdsc)
{
	struct ceph_inode_info *ci;
	struct inode *inode;

	dout("flush_dirty_caps\n");
	spin_lock(&mdsc->cap_dirty_lock);
	while (!list_empty(&mdsc->cap_dirty)) {
		ci = list_first_entry(&mdsc->cap_dirty, struct ceph_inode_info,
				      i_dirty_item);
		inode = &ci->vfs_inode;
		ihold(inode);
		dout("flush_dirty_caps %p\n", inode);
		spin_unlock(&mdsc->cap_dirty_lock);
		ceph_check_caps(ci, CHECK_CAPS_NODELAY|CHECK_CAPS_FLUSH, NULL);
		iput(inode);
		spin_lock(&mdsc->cap_dirty_lock);
	}
	spin_unlock(&mdsc->cap_dirty_lock);
	dout("flush_dirty_caps done\n");
}

void __ceph_get_fmode(struct ceph_inode_info *ci, int fmode)
{
	int i;
	int bits = (fmode << 1) | 1;
	for (i = 0; i < CEPH_FILE_MODE_BITS; i++) {
		if (bits & (1 << i))
			ci->i_nr_by_mode[i]++;
	}
}

/*
 * Drop open file reference.  If we were the last open file,
 * we may need to release capabilities to the MDS (or schedule
 * their delayed release).
 */
void ceph_put_fmode(struct ceph_inode_info *ci, int fmode)
{
	int i, last = 0;
	int bits = (fmode << 1) | 1;
	spin_lock(&ci->i_ceph_lock);
	for (i = 0; i < CEPH_FILE_MODE_BITS; i++) {
		if (bits & (1 << i)) {
			BUG_ON(ci->i_nr_by_mode[i] == 0);
			if (--ci->i_nr_by_mode[i] == 0)
				last++;
		}
	}
	dout("put_fmode %p fmode %d {%d,%d,%d,%d}\n",
	     &ci->vfs_inode, fmode,
	     ci->i_nr_by_mode[0], ci->i_nr_by_mode[1],
	     ci->i_nr_by_mode[2], ci->i_nr_by_mode[3]);
	spin_unlock(&ci->i_ceph_lock);

	if (last && ci->i_vino.snap == CEPH_NOSNAP)
		ceph_check_caps(ci, 0, NULL);
}

/*
 * For a soon-to-be unlinked file, drop the LINK caps. If it
 * looks like the link count will hit 0, drop any other caps (other
 * than PIN) we don't specifically want (due to the file still being
 * open).
 */
int ceph_drop_caps_for_unlink(struct inode *inode)
{
	struct ceph_inode_info *ci = ceph_inode(inode);
	int drop = CEPH_CAP_LINK_SHARED | CEPH_CAP_LINK_EXCL;

	spin_lock(&ci->i_ceph_lock);
	if (inode->i_nlink == 1) {
		drop |= ~(__ceph_caps_wanted(ci) | CEPH_CAP_PIN);

		ci->i_ceph_flags |= CEPH_I_NODELAY;
		if (__ceph_caps_dirty(ci)) {
			struct ceph_mds_client *mdsc =
				ceph_inode_to_client(inode)->mdsc;
			__cap_delay_requeue_front(mdsc, ci);
		}
	}
	spin_unlock(&ci->i_ceph_lock);
	return drop;
}

/*
 * Helpers for embedding cap and dentry lease releases into mds
 * requests.
 *
 * @force is used by dentry_release (below) to force inclusion of a
 * record for the directory inode, even when there aren't any caps to
 * drop.
 */
int ceph_encode_inode_release(void **p, struct inode *inode,
			      int mds, int drop, int unless, int force)
{
	struct ceph_inode_info *ci = ceph_inode(inode);
	struct ceph_cap *cap;
	struct ceph_mds_request_release *rel = *p;
	int used, dirty;
	int ret = 0;

	spin_lock(&ci->i_ceph_lock);
	used = __ceph_caps_used(ci);
	dirty = __ceph_caps_dirty(ci);

	dout("encode_inode_release %p mds%d used|dirty %s drop %s unless %s\n",
	     inode, mds, ceph_cap_string(used|dirty), ceph_cap_string(drop),
	     ceph_cap_string(unless));

	/* only drop unused, clean caps */
	drop &= ~(used | dirty);

	cap = __get_cap_for_mds(ci, mds);
	if (cap && __cap_is_valid(cap)) {
		unless &= cap->issued;
		if (unless) {
			if (unless & CEPH_CAP_AUTH_EXCL)
				drop &= ~CEPH_CAP_AUTH_SHARED;
			if (unless & CEPH_CAP_LINK_EXCL)
				drop &= ~CEPH_CAP_LINK_SHARED;
			if (unless & CEPH_CAP_XATTR_EXCL)
				drop &= ~CEPH_CAP_XATTR_SHARED;
			if (unless & CEPH_CAP_FILE_EXCL)
				drop &= ~CEPH_CAP_FILE_SHARED;
		}

		if (force || (cap->issued & drop)) {
			if (cap->issued & drop) {
				int wanted = __ceph_caps_wanted(ci);
				if ((ci->i_ceph_flags & CEPH_I_NODELAY) == 0)
					wanted |= cap->mds_wanted;
				dout("encode_inode_release %p cap %p "
				     "%s -> %s, wanted %s -> %s\n", inode, cap,
				     ceph_cap_string(cap->issued),
				     ceph_cap_string(cap->issued & ~drop),
				     ceph_cap_string(cap->mds_wanted),
				     ceph_cap_string(wanted));

				cap->issued &= ~drop;
				cap->implemented &= ~drop;
				cap->mds_wanted = wanted;
			} else {
				dout("encode_inode_release %p cap %p %s"
				     " (force)\n", inode, cap,
				     ceph_cap_string(cap->issued));
			}

			rel->ino = cpu_to_le64(ceph_ino(inode));
			rel->cap_id = cpu_to_le64(cap->cap_id);
			rel->seq = cpu_to_le32(cap->seq);
			rel->issue_seq = cpu_to_le32(cap->issue_seq);
			rel->mseq = cpu_to_le32(cap->mseq);
			rel->caps = cpu_to_le32(cap->implemented);
			rel->wanted = cpu_to_le32(cap->mds_wanted);
			rel->dname_len = 0;
			rel->dname_seq = 0;
			*p += sizeof(*rel);
			ret = 1;
		} else {
			dout("encode_inode_release %p cap %p %s (noop)\n",
			     inode, cap, ceph_cap_string(cap->issued));
		}
	}
	spin_unlock(&ci->i_ceph_lock);
	return ret;
}

int ceph_encode_dentry_release(void **p, struct dentry *dentry,
			       struct inode *dir,
			       int mds, int drop, int unless)
{
	struct dentry *parent = NULL;
	struct ceph_mds_request_release *rel = *p;
	struct ceph_dentry_info *di = ceph_dentry(dentry);
	int force = 0;
	int ret;

	/*
	 * force an record for the directory caps if we have a dentry lease.
	 * this is racy (can't take i_ceph_lock and d_lock together), but it
	 * doesn't have to be perfect; the mds will revoke anything we don't
	 * release.
	 */
	spin_lock(&dentry->d_lock);
	if (di->lease_session && di->lease_session->s_mds == mds)
		force = 1;
	if (!dir) {
		parent = dget(dentry->d_parent);
		dir = d_inode(parent);
	}
	spin_unlock(&dentry->d_lock);

	ret = ceph_encode_inode_release(p, dir, mds, drop, unless, force);
	dput(parent);

	spin_lock(&dentry->d_lock);
	if (ret && di->lease_session && di->lease_session->s_mds == mds) {
		dout("encode_dentry_release %p mds%d seq %d\n",
		     dentry, mds, (int)di->lease_seq);
		rel->dname_len = cpu_to_le32(dentry->d_name.len);
		memcpy(*p, dentry->d_name.name, dentry->d_name.len);
		*p += dentry->d_name.len;
		rel->dname_seq = cpu_to_le32(di->lease_seq);
		__ceph_mdsc_drop_dentry_lease(dentry);
	}
	spin_unlock(&dentry->d_lock);
	return ret;
}<|MERGE_RESOLUTION|>--- conflicted
+++ resolved
@@ -3966,14 +3966,9 @@
 done:
 	mutex_unlock(&session->s_mutex);
 done_unlocked:
-<<<<<<< HEAD
-	iput(inode);
-	ceph_put_string(extra_info.pool_ns);
-=======
 	ceph_put_string(extra_info.pool_ns);
 	/* avoid calling iput_final() in mds dispatch threads */
 	ceph_async_iput(inode);
->>>>>>> 0ecfebd2
 	return;
 
 flush_cap_releases:
