/*
 * Copyright (C) 2008 Maarten Maathuis.
 * All Rights Reserved.
 *
 * Permission is hereby granted, free of charge, to any person obtaining
 * a copy of this software and associated documentation files (the
 * "Software"), to deal in the Software without restriction, including
 * without limitation the rights to use, copy, modify, merge, publish,
 * distribute, sublicense, and/or sell copies of the Software, and to
 * permit persons to whom the Software is furnished to do so, subject to
 * the following conditions:
 *
 * The above copyright notice and this permission notice (including the
 * next paragraph) shall be included in all copies or substantial
 * portions of the Software.
 *
 * THE SOFTWARE IS PROVIDED "AS IS", WITHOUT WARRANTY OF ANY KIND,
 * EXPRESS OR IMPLIED, INCLUDING BUT NOT LIMITED TO THE WARRANTIES OF
 * MERCHANTABILITY, FITNESS FOR A PARTICULAR PURPOSE AND NONINFRINGEMENT.
 * IN NO EVENT SHALL THE COPYRIGHT OWNER(S) AND/OR ITS SUPPLIERS BE
 * LIABLE FOR ANY CLAIM, DAMAGES OR OTHER LIABILITY, WHETHER IN AN ACTION
 * OF CONTRACT, TORT OR OTHERWISE, ARISING FROM, OUT OF OR IN CONNECTION
 * WITH THE SOFTWARE OR THE USE OR OTHER DEALINGS IN THE SOFTWARE.
 *
 */

#include <drm/drmP.h>
#include <drm/drm_crtc_helper.h>

#include <nvif/class.h>

#include "nouveau_fbcon.h"
#include "dispnv04/hw.h"
#include "nouveau_crtc.h"
#include "nouveau_dma.h"
#include "nouveau_gem.h"
#include "nouveau_connector.h"
#include "nv50_display.h"

#include "nouveau_fence.h"

#include <nvif/event.h>

static int
nouveau_display_vblank_handler(struct nvif_notify *notify)
{
	struct nouveau_crtc *nv_crtc =
		container_of(notify, typeof(*nv_crtc), vblank);
	drm_handle_vblank(nv_crtc->base.dev, nv_crtc->index);
	return NVIF_NOTIFY_KEEP;
}

int
nouveau_display_vblank_enable(struct drm_device *dev, unsigned int pipe)
{
	struct drm_crtc *crtc;
	list_for_each_entry(crtc, &dev->mode_config.crtc_list, head) {
		struct nouveau_crtc *nv_crtc = nouveau_crtc(crtc);
		if (nv_crtc->index == pipe) {
			nvif_notify_get(&nv_crtc->vblank);
			return 0;
		}
	}
	return -EINVAL;
}

void
nouveau_display_vblank_disable(struct drm_device *dev, unsigned int pipe)
{
	struct drm_crtc *crtc;
	list_for_each_entry(crtc, &dev->mode_config.crtc_list, head) {
		struct nouveau_crtc *nv_crtc = nouveau_crtc(crtc);
		if (nv_crtc->index == pipe) {
			nvif_notify_put(&nv_crtc->vblank);
			return;
		}
	}
}

static inline int
calc(int blanks, int blanke, int total, int line)
{
	if (blanke >= blanks) {
		if (line >= blanks)
			line -= total;
	} else {
		if (line >= blanks)
			line -= total;
		line -= blanke + 1;
	}
	return line;
}

int
nouveau_display_scanoutpos_head(struct drm_crtc *crtc, int *vpos, int *hpos,
				ktime_t *stime, ktime_t *etime)
{
	struct {
		struct nv04_disp_mthd_v0 base;
		struct nv04_disp_scanoutpos_v0 scan;
	} args = {
		.base.method = NV04_DISP_SCANOUTPOS,
		.base.head = nouveau_crtc(crtc)->index,
	};
	struct nouveau_display *disp = nouveau_display(crtc->dev);
	struct drm_vblank_crtc *vblank = &crtc->dev->vblank[drm_crtc_index(crtc)];
	int ret, retry = 1;

	do {
		ret = nvif_mthd(&disp->disp, 0, &args, sizeof(args));
		if (ret != 0)
			return 0;

		if (args.scan.vline) {
			ret |= DRM_SCANOUTPOS_ACCURATE;
			ret |= DRM_SCANOUTPOS_VALID;
			break;
		}

		if (retry) ndelay(vblank->linedur_ns);
	} while (retry--);

	*hpos = args.scan.hline;
	*vpos = calc(args.scan.vblanks, args.scan.vblanke,
		     args.scan.vtotal, args.scan.vline);
	if (stime) *stime = ns_to_ktime(args.scan.time[0]);
	if (etime) *etime = ns_to_ktime(args.scan.time[1]);

	if (*vpos < 0)
		ret |= DRM_SCANOUTPOS_IN_VBLANK;
	return ret;
}

int
<<<<<<< HEAD
nouveau_display_scanoutpos(struct drm_device *dev, int head, unsigned int flags,
			   int *vpos, int *hpos, ktime_t *stime, ktime_t *etime,
=======
nouveau_display_scanoutpos(struct drm_device *dev, unsigned int pipe,
			   unsigned int flags, int *vpos, int *hpos,
			   ktime_t *stime, ktime_t *etime,
>>>>>>> d7e1bc3f
			   const struct drm_display_mode *mode)
{
	struct drm_crtc *crtc;

	list_for_each_entry(crtc, &dev->mode_config.crtc_list, head) {
		if (nouveau_crtc(crtc)->index == pipe) {
			return nouveau_display_scanoutpos_head(crtc, vpos, hpos,
							       stime, etime);
		}
	}

	return 0;
}

int
nouveau_display_vblstamp(struct drm_device *dev, unsigned int pipe,
			 int *max_error, struct timeval *time, unsigned flags)
{
	struct drm_crtc *crtc;

	list_for_each_entry(crtc, &dev->mode_config.crtc_list, head) {
		if (nouveau_crtc(crtc)->index == pipe) {
			return drm_calc_vbltimestamp_from_scanoutpos(dev,
<<<<<<< HEAD
					head, max_error, time, flags,
=======
					pipe, max_error, time, flags,
>>>>>>> d7e1bc3f
					&crtc->hwmode);
		}
	}

	return -EINVAL;
}

static void
nouveau_display_vblank_fini(struct drm_device *dev)
{
	struct drm_crtc *crtc;

	drm_vblank_cleanup(dev);

	list_for_each_entry(crtc, &dev->mode_config.crtc_list, head) {
		struct nouveau_crtc *nv_crtc = nouveau_crtc(crtc);
		nvif_notify_fini(&nv_crtc->vblank);
	}
}

static int
nouveau_display_vblank_init(struct drm_device *dev)
{
	struct nouveau_display *disp = nouveau_display(dev);
	struct drm_crtc *crtc;
	int ret;

	list_for_each_entry(crtc, &dev->mode_config.crtc_list, head) {
		struct nouveau_crtc *nv_crtc = nouveau_crtc(crtc);
		ret = nvif_notify_init(&disp->disp,
				       nouveau_display_vblank_handler, false,
				       NV04_DISP_NTFY_VBLANK,
				       &(struct nvif_notify_head_req_v0) {
					.head = nv_crtc->index,
				       },
				       sizeof(struct nvif_notify_head_req_v0),
				       sizeof(struct nvif_notify_head_rep_v0),
				       &nv_crtc->vblank);
		if (ret) {
			nouveau_display_vblank_fini(dev);
			return ret;
		}
	}

	ret = drm_vblank_init(dev, dev->mode_config.num_crtc);
	if (ret) {
		nouveau_display_vblank_fini(dev);
		return ret;
	}

	return 0;
}

static void
nouveau_user_framebuffer_destroy(struct drm_framebuffer *drm_fb)
{
	struct nouveau_framebuffer *fb = nouveau_framebuffer(drm_fb);
	struct nouveau_display *disp = nouveau_display(drm_fb->dev);

	if (disp->fb_dtor)
		disp->fb_dtor(drm_fb);

	if (fb->nvbo)
		drm_gem_object_unreference_unlocked(&fb->nvbo->gem);

	drm_framebuffer_cleanup(drm_fb);
	kfree(fb);
}

static int
nouveau_user_framebuffer_create_handle(struct drm_framebuffer *drm_fb,
				       struct drm_file *file_priv,
				       unsigned int *handle)
{
	struct nouveau_framebuffer *fb = nouveau_framebuffer(drm_fb);

	return drm_gem_handle_create(file_priv, &fb->nvbo->gem, handle);
}

static const struct drm_framebuffer_funcs nouveau_framebuffer_funcs = {
	.destroy = nouveau_user_framebuffer_destroy,
	.create_handle = nouveau_user_framebuffer_create_handle,
};

int
nouveau_framebuffer_init(struct drm_device *dev,
			 struct nouveau_framebuffer *nv_fb,
			 struct drm_mode_fb_cmd2 *mode_cmd,
			 struct nouveau_bo *nvbo)
{
	struct nouveau_display *disp = nouveau_display(dev);
	struct drm_framebuffer *fb = &nv_fb->base;
	int ret;

	drm_helper_mode_fill_fb_struct(fb, mode_cmd);
	nv_fb->nvbo = nvbo;

	ret = drm_framebuffer_init(dev, fb, &nouveau_framebuffer_funcs);
	if (ret)
		return ret;

	if (disp->fb_ctor) {
		ret = disp->fb_ctor(fb);
		if (ret)
			disp->fb_dtor(fb);
	}

	return ret;
}

static struct drm_framebuffer *
nouveau_user_framebuffer_create(struct drm_device *dev,
				struct drm_file *file_priv,
				struct drm_mode_fb_cmd2 *mode_cmd)
{
	struct nouveau_framebuffer *nouveau_fb;
	struct drm_gem_object *gem;
	int ret = -ENOMEM;

	gem = drm_gem_object_lookup(dev, file_priv, mode_cmd->handles[0]);
	if (!gem)
		return ERR_PTR(-ENOENT);

	nouveau_fb = kzalloc(sizeof(struct nouveau_framebuffer), GFP_KERNEL);
	if (!nouveau_fb)
		goto err_unref;

	ret = nouveau_framebuffer_init(dev, nouveau_fb, mode_cmd, nouveau_gem_object(gem));
	if (ret)
		goto err;

	return &nouveau_fb->base;

err:
	kfree(nouveau_fb);
err_unref:
	drm_gem_object_unreference(gem);
	return ERR_PTR(ret);
}

static const struct drm_mode_config_funcs nouveau_mode_config_funcs = {
	.fb_create = nouveau_user_framebuffer_create,
	.output_poll_changed = nouveau_fbcon_output_poll_changed,
};


struct nouveau_drm_prop_enum_list {
	u8 gen_mask;
	int type;
	char *name;
};

static struct nouveau_drm_prop_enum_list underscan[] = {
	{ 6, UNDERSCAN_AUTO, "auto" },
	{ 6, UNDERSCAN_OFF, "off" },
	{ 6, UNDERSCAN_ON, "on" },
	{}
};

static struct nouveau_drm_prop_enum_list dither_mode[] = {
	{ 7, DITHERING_MODE_AUTO, "auto" },
	{ 7, DITHERING_MODE_OFF, "off" },
	{ 1, DITHERING_MODE_ON, "on" },
	{ 6, DITHERING_MODE_STATIC2X2, "static 2x2" },
	{ 6, DITHERING_MODE_DYNAMIC2X2, "dynamic 2x2" },
	{ 4, DITHERING_MODE_TEMPORAL, "temporal" },
	{}
};

static struct nouveau_drm_prop_enum_list dither_depth[] = {
	{ 6, DITHERING_DEPTH_AUTO, "auto" },
	{ 6, DITHERING_DEPTH_6BPC, "6 bpc" },
	{ 6, DITHERING_DEPTH_8BPC, "8 bpc" },
	{}
};

#define PROP_ENUM(p,gen,n,list) do {                                           \
	struct nouveau_drm_prop_enum_list *l = (list);                         \
	int c = 0;                                                             \
	while (l->gen_mask) {                                                  \
		if (l->gen_mask & (1 << (gen)))                                \
			c++;                                                   \
		l++;                                                           \
	}                                                                      \
	if (c) {                                                               \
		p = drm_property_create(dev, DRM_MODE_PROP_ENUM, n, c);        \
		l = (list);                                                    \
		c = 0;                                                         \
		while (p && l->gen_mask) {                                     \
			if (l->gen_mask & (1 << (gen))) {                      \
				drm_property_add_enum(p, c, l->type, l->name); \
				c++;                                           \
			}                                                      \
			l++;                                                   \
		}                                                              \
	}                                                                      \
} while(0)

int
nouveau_display_init(struct drm_device *dev)
{
	struct nouveau_display *disp = nouveau_display(dev);
	struct nouveau_drm *drm = nouveau_drm(dev);
	struct drm_connector *connector;
	int ret;

	ret = disp->init(dev);
	if (ret)
		return ret;

	/* enable polling for external displays */
	drm_kms_helper_poll_enable(dev);

	/* enable hotplug interrupts */
	list_for_each_entry(connector, &dev->mode_config.connector_list, head) {
		struct nouveau_connector *conn = nouveau_connector(connector);
		nvif_notify_get(&conn->hpd);
	}

	/* enable flip completion events */
	nvif_notify_get(&drm->flip);
	return ret;
}

void
nouveau_display_fini(struct drm_device *dev)
{
	struct nouveau_display *disp = nouveau_display(dev);
	struct nouveau_drm *drm = nouveau_drm(dev);
	struct drm_connector *connector;
	int head;

	/* Make sure that drm and hw vblank irqs get properly disabled. */
	for (head = 0; head < dev->mode_config.num_crtc; head++)
		drm_vblank_off(dev, head);

	/* disable flip completion events */
	nvif_notify_put(&drm->flip);

	/* disable hotplug interrupts */
	list_for_each_entry(connector, &dev->mode_config.connector_list, head) {
		struct nouveau_connector *conn = nouveau_connector(connector);
		nvif_notify_put(&conn->hpd);
	}

	drm_kms_helper_poll_disable(dev);
	disp->fini(dev);
}

static void
nouveau_display_create_properties(struct drm_device *dev)
{
	struct nouveau_display *disp = nouveau_display(dev);
	int gen;

	if (disp->disp.oclass < NV50_DISP)
		gen = 0;
	else
	if (disp->disp.oclass < GF110_DISP)
		gen = 1;
	else
		gen = 2;

	PROP_ENUM(disp->dithering_mode, gen, "dithering mode", dither_mode);
	PROP_ENUM(disp->dithering_depth, gen, "dithering depth", dither_depth);
	PROP_ENUM(disp->underscan_property, gen, "underscan", underscan);

	disp->underscan_hborder_property =
		drm_property_create_range(dev, 0, "underscan hborder", 0, 128);

	disp->underscan_vborder_property =
		drm_property_create_range(dev, 0, "underscan vborder", 0, 128);

	if (gen < 1)
		return;

	/* -90..+90 */
	disp->vibrant_hue_property =
		drm_property_create_range(dev, 0, "vibrant hue", 0, 180);

	/* -100..+100 */
	disp->color_vibrance_property =
		drm_property_create_range(dev, 0, "color vibrance", 0, 200);
}

int
nouveau_display_create(struct drm_device *dev)
{
	struct nouveau_drm *drm = nouveau_drm(dev);
	struct nvkm_device *device = nvxx_device(&drm->device);
	struct nouveau_display *disp;
	int ret;

	disp = drm->display = kzalloc(sizeof(*disp), GFP_KERNEL);
	if (!disp)
		return -ENOMEM;

	drm_mode_config_init(dev);
	drm_mode_create_scaling_mode_property(dev);
	drm_mode_create_dvi_i_properties(dev);

	dev->mode_config.funcs = &nouveau_mode_config_funcs;
	dev->mode_config.fb_base = device->func->resource_addr(device, 1);

	dev->mode_config.min_width = 0;
	dev->mode_config.min_height = 0;
	if (drm->device.info.family < NV_DEVICE_INFO_V0_CELSIUS) {
		dev->mode_config.max_width = 2048;
		dev->mode_config.max_height = 2048;
	} else
	if (drm->device.info.family < NV_DEVICE_INFO_V0_TESLA) {
		dev->mode_config.max_width = 4096;
		dev->mode_config.max_height = 4096;
	} else
	if (drm->device.info.family < NV_DEVICE_INFO_V0_FERMI) {
		dev->mode_config.max_width = 8192;
		dev->mode_config.max_height = 8192;
	} else {
		dev->mode_config.max_width = 16384;
		dev->mode_config.max_height = 16384;
	}

	dev->mode_config.preferred_depth = 24;
	dev->mode_config.prefer_shadow = 1;

	if (drm->device.info.chipset < 0x11)
		dev->mode_config.async_page_flip = false;
	else
		dev->mode_config.async_page_flip = true;

	drm_kms_helper_poll_init(dev);
	drm_kms_helper_poll_disable(dev);

	if (nouveau_modeset != 2 && drm->vbios.dcb.entries) {
		static const u16 oclass[] = {
			GM204_DISP,
			GM107_DISP,
			GK110_DISP,
			GK104_DISP,
			GF110_DISP,
			GT214_DISP,
			GT206_DISP,
			GT200_DISP,
			G82_DISP,
			NV50_DISP,
			NV04_DISP,
		};
		int i;

		for (i = 0, ret = -ENODEV; ret && i < ARRAY_SIZE(oclass); i++) {
			ret = nvif_object_init(&drm->device.object,
					       NVDRM_DISPLAY, oclass[i],
					       NULL, 0, &disp->disp);
		}

		if (ret == 0) {
			nouveau_display_create_properties(dev);
			if (disp->disp.oclass < NV50_DISP)
				ret = nv04_display_create(dev);
			else
				ret = nv50_display_create(dev);
		}
	} else {
		ret = 0;
	}

	if (ret)
		goto disp_create_err;

	if (dev->mode_config.num_crtc) {
		ret = nouveau_display_vblank_init(dev);
		if (ret)
			goto vblank_err;
	}

	nouveau_backlight_init(dev);
	return 0;

vblank_err:
	disp->dtor(dev);
disp_create_err:
	drm_kms_helper_poll_fini(dev);
	drm_mode_config_cleanup(dev);
	return ret;
}

void
nouveau_display_destroy(struct drm_device *dev)
{
	struct nouveau_display *disp = nouveau_display(dev);

	nouveau_backlight_exit(dev);
	nouveau_display_vblank_fini(dev);

	drm_kms_helper_poll_fini(dev);
	drm_mode_config_cleanup(dev);

	if (disp->dtor)
		disp->dtor(dev);

	nvif_object_fini(&disp->disp);

	nouveau_drm(dev)->display = NULL;
	kfree(disp);
}

int
nouveau_display_suspend(struct drm_device *dev, bool runtime)
{
	struct drm_crtc *crtc;

	nouveau_display_fini(dev);

	list_for_each_entry(crtc, &dev->mode_config.crtc_list, head) {
		struct nouveau_framebuffer *nouveau_fb;

		nouveau_fb = nouveau_framebuffer(crtc->primary->fb);
		if (!nouveau_fb || !nouveau_fb->nvbo)
			continue;

		nouveau_bo_unpin(nouveau_fb->nvbo);
	}

	list_for_each_entry(crtc, &dev->mode_config.crtc_list, head) {
		struct nouveau_crtc *nv_crtc = nouveau_crtc(crtc);
		if (nv_crtc->cursor.nvbo) {
			if (nv_crtc->cursor.set_offset)
				nouveau_bo_unmap(nv_crtc->cursor.nvbo);
			nouveau_bo_unpin(nv_crtc->cursor.nvbo);
		}
	}

	return 0;
}

void
nouveau_display_resume(struct drm_device *dev, bool runtime)
{
	struct nouveau_drm *drm = nouveau_drm(dev);
	struct drm_crtc *crtc;
	int ret, head;

	/* re-pin fb/cursors */
	list_for_each_entry(crtc, &dev->mode_config.crtc_list, head) {
		struct nouveau_framebuffer *nouveau_fb;

		nouveau_fb = nouveau_framebuffer(crtc->primary->fb);
		if (!nouveau_fb || !nouveau_fb->nvbo)
			continue;

		ret = nouveau_bo_pin(nouveau_fb->nvbo, TTM_PL_FLAG_VRAM, true);
		if (ret)
			NV_ERROR(drm, "Could not pin framebuffer\n");
	}

	list_for_each_entry(crtc, &dev->mode_config.crtc_list, head) {
		struct nouveau_crtc *nv_crtc = nouveau_crtc(crtc);
		if (!nv_crtc->cursor.nvbo)
			continue;

		ret = nouveau_bo_pin(nv_crtc->cursor.nvbo, TTM_PL_FLAG_VRAM, true);
		if (!ret && nv_crtc->cursor.set_offset)
			ret = nouveau_bo_map(nv_crtc->cursor.nvbo);
		if (ret)
			NV_ERROR(drm, "Could not pin/map cursor.\n");
	}

	nouveau_display_init(dev);

	/* Force CLUT to get re-loaded during modeset */
	list_for_each_entry(crtc, &dev->mode_config.crtc_list, head) {
		struct nouveau_crtc *nv_crtc = nouveau_crtc(crtc);

		nv_crtc->lut.depth = 0;
	}

	/* Make sure that drm and hw vblank irqs get resumed if needed. */
	for (head = 0; head < dev->mode_config.num_crtc; head++)
		drm_vblank_on(dev, head);

	/* This should ensure we don't hit a locking problem when someone
	 * wakes us up via a connector.  We should never go into suspend
	 * while the display is on anyways.
	 */
	if (runtime)
		return;

	drm_helper_resume_force_mode(dev);

	list_for_each_entry(crtc, &dev->mode_config.crtc_list, head) {
		struct nouveau_crtc *nv_crtc = nouveau_crtc(crtc);

		if (!nv_crtc->cursor.nvbo)
			continue;

		if (nv_crtc->cursor.set_offset)
			nv_crtc->cursor.set_offset(nv_crtc, nv_crtc->cursor.nvbo->bo.offset);
		nv_crtc->cursor.set_pos(nv_crtc, nv_crtc->cursor_saved_x,
						 nv_crtc->cursor_saved_y);
	}
}

static int
nouveau_page_flip_emit(struct nouveau_channel *chan,
		       struct nouveau_bo *old_bo,
		       struct nouveau_bo *new_bo,
		       struct nouveau_page_flip_state *s,
		       struct nouveau_fence **pfence)
{
	struct nouveau_fence_chan *fctx = chan->fence;
	struct nouveau_drm *drm = chan->drm;
	struct drm_device *dev = drm->dev;
	unsigned long flags;
	int ret;

	/* Queue it to the pending list */
	spin_lock_irqsave(&dev->event_lock, flags);
	list_add_tail(&s->head, &fctx->flip);
	spin_unlock_irqrestore(&dev->event_lock, flags);

	/* Synchronize with the old framebuffer */
	ret = nouveau_fence_sync(old_bo, chan, false, false);
	if (ret)
		goto fail;

	/* Emit the pageflip */
	ret = RING_SPACE(chan, 2);
	if (ret)
		goto fail;

	if (drm->device.info.family < NV_DEVICE_INFO_V0_FERMI)
		BEGIN_NV04(chan, NvSubSw, NV_SW_PAGE_FLIP, 1);
	else
		BEGIN_NVC0(chan, FermiSw, NV_SW_PAGE_FLIP, 1);
	OUT_RING  (chan, 0x00000000);
	FIRE_RING (chan);

	ret = nouveau_fence_new(chan, false, pfence);
	if (ret)
		goto fail;

	return 0;
fail:
	spin_lock_irqsave(&dev->event_lock, flags);
	list_del(&s->head);
	spin_unlock_irqrestore(&dev->event_lock, flags);
	return ret;
}

int
nouveau_crtc_page_flip(struct drm_crtc *crtc, struct drm_framebuffer *fb,
		       struct drm_pending_vblank_event *event, u32 flags)
{
	const int swap_interval = (flags & DRM_MODE_PAGE_FLIP_ASYNC) ? 0 : 1;
	struct drm_device *dev = crtc->dev;
	struct nouveau_drm *drm = nouveau_drm(dev);
	struct nouveau_bo *old_bo = nouveau_framebuffer(crtc->primary->fb)->nvbo;
	struct nouveau_bo *new_bo = nouveau_framebuffer(fb)->nvbo;
	struct nouveau_page_flip_state *s;
	struct nouveau_channel *chan;
	struct nouveau_cli *cli;
	struct nouveau_fence *fence;
	int ret;

	chan = drm->channel;
	if (!chan)
		return -ENODEV;
	cli = (void *)chan->user.client;

	s = kzalloc(sizeof(*s), GFP_KERNEL);
	if (!s)
		return -ENOMEM;

	if (new_bo != old_bo) {
		ret = nouveau_bo_pin(new_bo, TTM_PL_FLAG_VRAM, true);
		if (ret)
			goto fail_free;
	}

	mutex_lock(&cli->mutex);
	ret = ttm_bo_reserve(&new_bo->bo, true, false, false, NULL);
	if (ret)
		goto fail_unpin;

	/* synchronise rendering channel with the kernel's channel */
	ret = nouveau_fence_sync(new_bo, chan, false, true);
	if (ret) {
		ttm_bo_unreserve(&new_bo->bo);
		goto fail_unpin;
	}

	if (new_bo != old_bo) {
		ttm_bo_unreserve(&new_bo->bo);

		ret = ttm_bo_reserve(&old_bo->bo, true, false, false, NULL);
		if (ret)
			goto fail_unpin;
	}

	/* Initialize a page flip struct */
	*s = (struct nouveau_page_flip_state)
		{ { }, event, nouveau_crtc(crtc)->index,
		  fb->bits_per_pixel, fb->pitches[0], crtc->x, crtc->y,
		  new_bo->bo.offset };

	/* Keep vblanks on during flip, for the target crtc of this flip */
	drm_vblank_get(dev, nouveau_crtc(crtc)->index);

	/* Emit a page flip */
	if (drm->device.info.family >= NV_DEVICE_INFO_V0_TESLA) {
		ret = nv50_display_flip_next(crtc, fb, chan, swap_interval);
		if (ret)
			goto fail_unreserve;
	} else {
		struct nv04_display *dispnv04 = nv04_display(dev);
		int head = nouveau_crtc(crtc)->index;

		if (swap_interval) {
			ret = RING_SPACE(chan, 8);
			if (ret)
				goto fail_unreserve;

			BEGIN_NV04(chan, NvSubImageBlit, 0x012c, 1);
			OUT_RING  (chan, 0);
			BEGIN_NV04(chan, NvSubImageBlit, 0x0134, 1);
			OUT_RING  (chan, head);
			BEGIN_NV04(chan, NvSubImageBlit, 0x0100, 1);
			OUT_RING  (chan, 0);
			BEGIN_NV04(chan, NvSubImageBlit, 0x0130, 1);
			OUT_RING  (chan, 0);
		}

		nouveau_bo_ref(new_bo, &dispnv04->image[head]);
	}

	ret = nouveau_page_flip_emit(chan, old_bo, new_bo, s, &fence);
	if (ret)
		goto fail_unreserve;
	mutex_unlock(&cli->mutex);

	/* Update the crtc struct and cleanup */
	crtc->primary->fb = fb;

	nouveau_bo_fence(old_bo, fence, false);
	ttm_bo_unreserve(&old_bo->bo);
	if (old_bo != new_bo)
		nouveau_bo_unpin(old_bo);
	nouveau_fence_unref(&fence);
	return 0;

fail_unreserve:
	drm_vblank_put(dev, nouveau_crtc(crtc)->index);
	ttm_bo_unreserve(&old_bo->bo);
fail_unpin:
	mutex_unlock(&cli->mutex);
	if (old_bo != new_bo)
		nouveau_bo_unpin(new_bo);
fail_free:
	kfree(s);
	return ret;
}

int
nouveau_finish_page_flip(struct nouveau_channel *chan,
			 struct nouveau_page_flip_state *ps)
{
	struct nouveau_fence_chan *fctx = chan->fence;
	struct nouveau_drm *drm = chan->drm;
	struct drm_device *dev = drm->dev;
	struct nouveau_page_flip_state *s;
	unsigned long flags;
	int crtcid = -1;

	spin_lock_irqsave(&dev->event_lock, flags);

	if (list_empty(&fctx->flip)) {
		NV_ERROR(drm, "unexpected pageflip\n");
		spin_unlock_irqrestore(&dev->event_lock, flags);
		return -EINVAL;
	}

	s = list_first_entry(&fctx->flip, struct nouveau_page_flip_state, head);
	if (s->event) {
		/* Vblank timestamps/counts are only correct on >= NV-50 */
		if (drm->device.info.family >= NV_DEVICE_INFO_V0_TESLA)
			crtcid = s->crtc;

		drm_send_vblank_event(dev, crtcid, s->event);
	}

	/* Give up ownership of vblank for page-flipped crtc */
	drm_vblank_put(dev, s->crtc);

	list_del(&s->head);
	if (ps)
		*ps = *s;
	kfree(s);

	spin_unlock_irqrestore(&dev->event_lock, flags);
	return 0;
}

int
nouveau_flip_complete(struct nvif_notify *notify)
{
	struct nouveau_drm *drm = container_of(notify, typeof(*drm), flip);
	struct nouveau_channel *chan = drm->channel;
	struct nouveau_page_flip_state state;

	if (!nouveau_finish_page_flip(chan, &state)) {
		if (drm->device.info.family < NV_DEVICE_INFO_V0_TESLA) {
			nv_set_crtc_base(drm->dev, state.crtc, state.offset +
					 state.y * state.pitch +
					 state.x * state.bpp / 8);
		}
	}

	return NVIF_NOTIFY_KEEP;
}

int
nouveau_display_dumb_create(struct drm_file *file_priv, struct drm_device *dev,
			    struct drm_mode_create_dumb *args)
{
	struct nouveau_bo *bo;
	uint32_t domain;
	int ret;

	args->pitch = roundup(args->width * (args->bpp / 8), 256);
	args->size = args->pitch * args->height;
	args->size = roundup(args->size, PAGE_SIZE);

	/* Use VRAM if there is any ; otherwise fallback to system memory */
	if (nouveau_drm(dev)->device.info.ram_size != 0)
		domain = NOUVEAU_GEM_DOMAIN_VRAM;
	else
		domain = NOUVEAU_GEM_DOMAIN_GART;

	ret = nouveau_gem_new(dev, args->size, 0, domain, 0, 0, &bo);
	if (ret)
		return ret;

	ret = drm_gem_handle_create(file_priv, &bo->gem, &args->handle);
	drm_gem_object_unreference_unlocked(&bo->gem);
	return ret;
}

int
nouveau_display_dumb_map_offset(struct drm_file *file_priv,
				struct drm_device *dev,
				uint32_t handle, uint64_t *poffset)
{
	struct drm_gem_object *gem;

	gem = drm_gem_object_lookup(dev, file_priv, handle);
	if (gem) {
		struct nouveau_bo *bo = nouveau_gem_object(gem);
		*poffset = drm_vma_node_offset_addr(&bo->bo.vma_node);
		drm_gem_object_unreference_unlocked(gem);
		return 0;
	}

	return -ENOENT;
}<|MERGE_RESOLUTION|>--- conflicted
+++ resolved
@@ -132,14 +132,9 @@
 }
 
 int
-<<<<<<< HEAD
-nouveau_display_scanoutpos(struct drm_device *dev, int head, unsigned int flags,
-			   int *vpos, int *hpos, ktime_t *stime, ktime_t *etime,
-=======
 nouveau_display_scanoutpos(struct drm_device *dev, unsigned int pipe,
 			   unsigned int flags, int *vpos, int *hpos,
 			   ktime_t *stime, ktime_t *etime,
->>>>>>> d7e1bc3f
 			   const struct drm_display_mode *mode)
 {
 	struct drm_crtc *crtc;
@@ -163,11 +158,7 @@
 	list_for_each_entry(crtc, &dev->mode_config.crtc_list, head) {
 		if (nouveau_crtc(crtc)->index == pipe) {
 			return drm_calc_vbltimestamp_from_scanoutpos(dev,
-<<<<<<< HEAD
-					head, max_error, time, flags,
-=======
 					pipe, max_error, time, flags,
->>>>>>> d7e1bc3f
 					&crtc->hwmode);
 		}
 	}
