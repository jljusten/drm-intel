--- conflicted
+++ resolved
@@ -946,21 +946,8 @@
 
 	if (crtc_funcs->atomic_check) {
 		ret = crtc_funcs->atomic_check(crtc, crtc_state);
-<<<<<<< HEAD
-		if (ret) {
-			if (crtc->funcs->atomic_destroy_state) {
-				crtc->funcs->atomic_destroy_state(crtc,
-				                                  crtc_state);
-			} else {
-				kfree(crtc_state);
-			}
-
-			return ret;
-		}
-=======
 		if (ret)
 			goto out;
->>>>>>> 7fd2d269
 	}
 
 	swap(crtc->state, crtc_state);
