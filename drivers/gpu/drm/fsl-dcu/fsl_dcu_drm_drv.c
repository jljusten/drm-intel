--- conflicted
+++ resolved
@@ -44,13 +44,8 @@
 	.reg_bits = 32,
 	.reg_stride = 4,
 	.val_bits = 32,
-<<<<<<< HEAD
-	.cache_type = REGCACHE_FLAT,
-=======
->>>>>>> cb7f2760
 
 	.volatile_reg = fsl_dcu_drm_is_volatile_reg,
-	.max_register = 0x11fc,
 };
 
 static int fsl_dcu_drm_irq_init(struct drm_device *dev)
