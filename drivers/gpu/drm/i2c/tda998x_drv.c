--- conflicted
+++ resolved
@@ -1325,15 +1325,8 @@
 				MAT_CONTRL_MAT_SC(1));
 	reg_set(priv, REG_FEAT_POWERDOWN, FEAT_POWERDOWN_CSC);
 
-<<<<<<< HEAD
-static int
-tda998x_audio_digital_mute(struct device *dev, void *data, bool enable)
-{
-	struct tda998x_priv *priv = dev_get_drvdata(dev);
-=======
 	/* set BIAS tmds value: */
 	reg_write(priv, REG_ANA_GENERAL, 0x09);
->>>>>>> f03ee46b
 
 	/*
 	 * Sync on rising HSYNC/VSYNC
@@ -1654,10 +1647,6 @@
 static void tda998x_set_config(struct tda998x_priv *priv,
 			       const struct tda998x_encoder_params *p)
 {
-<<<<<<< HEAD
-	drm_connector_cleanup(connector);
-}
-=======
 	priv->vip_cntrl_0 = VIP_CNTRL_0_SWAP_A(p->swap_a) |
 			    (p->mirr_a ? VIP_CNTRL_0_MIRR_A : 0) |
 			    VIP_CNTRL_0_SWAP_B(p->swap_b) |
@@ -1670,7 +1659,6 @@
 			    (p->mirr_e ? VIP_CNTRL_2_MIRR_E : 0) |
 			    VIP_CNTRL_2_SWAP_F(p->swap_f) |
 			    (p->mirr_f ? VIP_CNTRL_2_MIRR_F : 0);
->>>>>>> f03ee46b
 
 	priv->audio_params = p->audio_params;
 }
@@ -1718,11 +1706,6 @@
 	if (ret)
 		goto err_connector;
 
-<<<<<<< HEAD
-	drm_mode_connector_attach_encoder(&priv->connector, &priv->encoder);
-
-=======
->>>>>>> f03ee46b
 	return 0;
 
 err_connector:
