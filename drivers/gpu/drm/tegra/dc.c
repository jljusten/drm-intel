--- conflicted
+++ resolved
@@ -905,12 +905,8 @@
 		}
 	}
 
-<<<<<<< HEAD
 	drm_crtc_vblank_off(crtc);
-=======
-	drm_vblank_off(drm, dc->pipe);
 	tegra_dc_commit(dc);
->>>>>>> ed1e8777
 }
 
 static bool tegra_crtc_mode_fixup(struct drm_crtc *crtc,
@@ -1094,12 +1090,8 @@
 {
 	struct tegra_dc *dc = to_tegra_dc(crtc);
 
-<<<<<<< HEAD
 	drm_crtc_vblank_on(crtc);
-=======
-	drm_vblank_post_modeset(crtc->dev, dc->pipe);
 	tegra_dc_commit(dc);
->>>>>>> ed1e8777
 }
 
 static void tegra_crtc_load_lut(struct drm_crtc *crtc)
