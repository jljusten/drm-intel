--- conflicted
+++ resolved
@@ -267,10 +267,6 @@
 	struct tasklet_struct irq_tasklet;
 	spinlock_t execlist_lock; /* used inside tasklet, use spin_lock_bh */
 	struct list_head execlist_queue;
-<<<<<<< HEAD
-	struct list_head execlist_retired_req_list;
-=======
->>>>>>> 63d15326
 	unsigned int fw_domains;
 	unsigned int next_context_status_buffer;
 	unsigned int idle_lite_restore_wa;
@@ -354,11 +350,7 @@
 static inline bool
 intel_engine_initialized(struct intel_engine_cs *engine)
 {
-<<<<<<< HEAD
-	return engine->dev != NULL;
-=======
 	return engine->i915 != NULL;
->>>>>>> 63d15326
 }
 
 static inline unsigned
@@ -464,10 +456,6 @@
 }
 int __intel_ring_space(int head, int tail, int size);
 void intel_ring_update_space(struct intel_ringbuffer *ringbuf);
-<<<<<<< HEAD
-int intel_ring_space(struct intel_ringbuffer *ringbuf);
-=======
->>>>>>> 63d15326
 bool intel_engine_stopped(struct intel_engine_cs *engine);
 
 int __must_check intel_engine_idle(struct intel_engine_cs *engine);
