/*
 * Copyright © 2012 Intel Corporation
 *
 * Permission is hereby granted, free of charge, to any person obtaining a
 * copy of this software and associated documentation files (the "Software"),
 * to deal in the Software without restriction, including without limitation
 * the rights to use, copy, modify, merge, publish, distribute, sublicense,
 * and/or sell copies of the Software, and to permit persons to whom the
 * Software is furnished to do so, subject to the following conditions:
 *
 * The above copyright notice and this permission notice (including the next
 * paragraph) shall be included in all copies or substantial portions of the
 * Software.
 *
 * THE SOFTWARE IS PROVIDED "AS IS", WITHOUT WARRANTY OF ANY KIND, EXPRESS OR
 * IMPLIED, INCLUDING BUT NOT LIMITED TO THE WARRANTIES OF MERCHANTABILITY,
 * FITNESS FOR A PARTICULAR PURPOSE AND NONINFRINGEMENT.  IN NO EVENT SHALL
 * THE AUTHORS OR COPYRIGHT HOLDERS BE LIABLE FOR ANY CLAIM, DAMAGES OR OTHER
 * LIABILITY, WHETHER IN AN ACTION OF CONTRACT, TORT OR OTHERWISE, ARISING
 * FROM, OUT OF OR IN CONNECTION WITH THE SOFTWARE OR THE USE OR OTHER DEALINGS
 * IN THE SOFTWARE.
 *
 * Authors:
 *    Eugeni Dodonov <eugeni.dodonov@intel.com>
 *
 */

#include "i915_drv.h"
#include "intel_drv.h"

struct ddi_buf_trans {
	u32 trans1;	/* balance leg enable, de-emph level */
	u32 trans2;	/* vref sel, vswing */
	u8 i_boost;	/* SKL: I_boost; valid: 0x0, 0x1, 0x3, 0x7 */
};

/* HDMI/DVI modes ignore everything but the last 2 items. So we share
 * them for both DP and FDI transports, allowing those ports to
 * automatically adapt to HDMI connections as well
 */
static const struct ddi_buf_trans hsw_ddi_translations_dp[] = {
	{ 0x00FFFFFF, 0x0006000E, 0x0 },
	{ 0x00D75FFF, 0x0005000A, 0x0 },
	{ 0x00C30FFF, 0x00040006, 0x0 },
	{ 0x80AAAFFF, 0x000B0000, 0x0 },
	{ 0x00FFFFFF, 0x0005000A, 0x0 },
	{ 0x00D75FFF, 0x000C0004, 0x0 },
	{ 0x80C30FFF, 0x000B0000, 0x0 },
	{ 0x00FFFFFF, 0x00040006, 0x0 },
	{ 0x80D75FFF, 0x000B0000, 0x0 },
};

static const struct ddi_buf_trans hsw_ddi_translations_fdi[] = {
	{ 0x00FFFFFF, 0x0007000E, 0x0 },
	{ 0x00D75FFF, 0x000F000A, 0x0 },
	{ 0x00C30FFF, 0x00060006, 0x0 },
	{ 0x00AAAFFF, 0x001E0000, 0x0 },
	{ 0x00FFFFFF, 0x000F000A, 0x0 },
	{ 0x00D75FFF, 0x00160004, 0x0 },
	{ 0x00C30FFF, 0x001E0000, 0x0 },
	{ 0x00FFFFFF, 0x00060006, 0x0 },
	{ 0x00D75FFF, 0x001E0000, 0x0 },
};

static const struct ddi_buf_trans hsw_ddi_translations_hdmi[] = {
					/* Idx	NT mV d	T mV d	db	*/
	{ 0x00FFFFFF, 0x0006000E, 0x0 },/* 0:	400	400	0	*/
	{ 0x00E79FFF, 0x000E000C, 0x0 },/* 1:	400	500	2	*/
	{ 0x00D75FFF, 0x0005000A, 0x0 },/* 2:	400	600	3.5	*/
	{ 0x00FFFFFF, 0x0005000A, 0x0 },/* 3:	600	600	0	*/
	{ 0x00E79FFF, 0x001D0007, 0x0 },/* 4:	600	750	2	*/
	{ 0x00D75FFF, 0x000C0004, 0x0 },/* 5:	600	900	3.5	*/
	{ 0x00FFFFFF, 0x00040006, 0x0 },/* 6:	800	800	0	*/
	{ 0x80E79FFF, 0x00030002, 0x0 },/* 7:	800	1000	2	*/
	{ 0x00FFFFFF, 0x00140005, 0x0 },/* 8:	850	850	0	*/
	{ 0x00FFFFFF, 0x000C0004, 0x0 },/* 9:	900	900	0	*/
	{ 0x00FFFFFF, 0x001C0003, 0x0 },/* 10:	950	950	0	*/
	{ 0x80FFFFFF, 0x00030002, 0x0 },/* 11:	1000	1000	0	*/
};

static const struct ddi_buf_trans bdw_ddi_translations_edp[] = {
	{ 0x00FFFFFF, 0x00000012, 0x0 },
	{ 0x00EBAFFF, 0x00020011, 0x0 },
	{ 0x00C71FFF, 0x0006000F, 0x0 },
	{ 0x00AAAFFF, 0x000E000A, 0x0 },
	{ 0x00FFFFFF, 0x00020011, 0x0 },
	{ 0x00DB6FFF, 0x0005000F, 0x0 },
	{ 0x00BEEFFF, 0x000A000C, 0x0 },
	{ 0x00FFFFFF, 0x0005000F, 0x0 },
	{ 0x00DB6FFF, 0x000A000C, 0x0 },
};

static const struct ddi_buf_trans bdw_ddi_translations_dp[] = {
	{ 0x00FFFFFF, 0x0007000E, 0x0 },
	{ 0x00D75FFF, 0x000E000A, 0x0 },
	{ 0x00BEFFFF, 0x00140006, 0x0 },
	{ 0x80B2CFFF, 0x001B0002, 0x0 },
	{ 0x00FFFFFF, 0x000E000A, 0x0 },
	{ 0x00DB6FFF, 0x00160005, 0x0 },
	{ 0x80C71FFF, 0x001A0002, 0x0 },
	{ 0x00F7DFFF, 0x00180004, 0x0 },
	{ 0x80D75FFF, 0x001B0002, 0x0 },
};

static const struct ddi_buf_trans bdw_ddi_translations_fdi[] = {
	{ 0x00FFFFFF, 0x0001000E, 0x0 },
	{ 0x00D75FFF, 0x0004000A, 0x0 },
	{ 0x00C30FFF, 0x00070006, 0x0 },
	{ 0x00AAAFFF, 0x000C0000, 0x0 },
	{ 0x00FFFFFF, 0x0004000A, 0x0 },
	{ 0x00D75FFF, 0x00090004, 0x0 },
	{ 0x00C30FFF, 0x000C0000, 0x0 },
	{ 0x00FFFFFF, 0x00070006, 0x0 },
	{ 0x00D75FFF, 0x000C0000, 0x0 },
};

static const struct ddi_buf_trans bdw_ddi_translations_hdmi[] = {
					/* Idx	NT mV d	T mV df	db	*/
	{ 0x00FFFFFF, 0x0007000E, 0x0 },/* 0:	400	400	0	*/
	{ 0x00D75FFF, 0x000E000A, 0x0 },/* 1:	400	600	3.5	*/
	{ 0x00BEFFFF, 0x00140006, 0x0 },/* 2:	400	800	6	*/
	{ 0x00FFFFFF, 0x0009000D, 0x0 },/* 3:	450	450	0	*/
	{ 0x00FFFFFF, 0x000E000A, 0x0 },/* 4:	600	600	0	*/
	{ 0x00D7FFFF, 0x00140006, 0x0 },/* 5:	600	800	2.5	*/
	{ 0x80CB2FFF, 0x001B0002, 0x0 },/* 6:	600	1000	4.5	*/
	{ 0x00FFFFFF, 0x00140006, 0x0 },/* 7:	800	800	0	*/
	{ 0x80E79FFF, 0x001B0002, 0x0 },/* 8:	800	1000	2	*/
	{ 0x80FFFFFF, 0x001B0002, 0x0 },/* 9:	1000	1000	0	*/
};

/* Skylake H and S */
static const struct ddi_buf_trans skl_ddi_translations_dp[] = {
	{ 0x00002016, 0x000000A0, 0x0 },
	{ 0x00005012, 0x0000009B, 0x0 },
	{ 0x00007011, 0x00000088, 0x0 },
	{ 0x80009010, 0x000000C0, 0x1 },
	{ 0x00002016, 0x0000009B, 0x0 },
	{ 0x00005012, 0x00000088, 0x0 },
	{ 0x80007011, 0x000000C0, 0x1 },
	{ 0x00002016, 0x000000DF, 0x0 },
	{ 0x80005012, 0x000000C0, 0x1 },
};

/* Skylake U */
static const struct ddi_buf_trans skl_u_ddi_translations_dp[] = {
	{ 0x0000201B, 0x000000A2, 0x0 },
	{ 0x00005012, 0x00000088, 0x0 },
	{ 0x80007011, 0x000000CD, 0x0 },
	{ 0x80009010, 0x000000C0, 0x1 },
	{ 0x0000201B, 0x0000009D, 0x0 },
	{ 0x80005012, 0x000000C0, 0x1 },
	{ 0x80007011, 0x000000C0, 0x1 },
	{ 0x00002016, 0x00000088, 0x0 },
	{ 0x80005012, 0x000000C0, 0x1 },
};

/* Skylake Y */
static const struct ddi_buf_trans skl_y_ddi_translations_dp[] = {
	{ 0x00000018, 0x000000A2, 0x0 },
	{ 0x00005012, 0x00000088, 0x0 },
	{ 0x80007011, 0x000000CD, 0x0 },
	{ 0x80009010, 0x000000C0, 0x3 },
	{ 0x00000018, 0x0000009D, 0x0 },
	{ 0x80005012, 0x000000C0, 0x3 },
	{ 0x80007011, 0x000000C0, 0x3 },
	{ 0x00000018, 0x00000088, 0x0 },
	{ 0x80005012, 0x000000C0, 0x3 },
};

/*
 * Skylake H and S
 * eDP 1.4 low vswing translation parameters
 */
static const struct ddi_buf_trans skl_ddi_translations_edp[] = {
	{ 0x00000018, 0x000000A8, 0x0 },
	{ 0x00004013, 0x000000A9, 0x0 },
	{ 0x00007011, 0x000000A2, 0x0 },
	{ 0x00009010, 0x0000009C, 0x0 },
	{ 0x00000018, 0x000000A9, 0x0 },
	{ 0x00006013, 0x000000A2, 0x0 },
	{ 0x00007011, 0x000000A6, 0x0 },
	{ 0x00000018, 0x000000AB, 0x0 },
	{ 0x00007013, 0x0000009F, 0x0 },
	{ 0x00000018, 0x000000DF, 0x0 },
};

/*
 * Skylake U
 * eDP 1.4 low vswing translation parameters
 */
static const struct ddi_buf_trans skl_u_ddi_translations_edp[] = {
	{ 0x00000018, 0x000000A8, 0x0 },
	{ 0x00004013, 0x000000A9, 0x0 },
	{ 0x00007011, 0x000000A2, 0x0 },
	{ 0x00009010, 0x0000009C, 0x0 },
	{ 0x00000018, 0x000000A9, 0x0 },
	{ 0x00006013, 0x000000A2, 0x0 },
	{ 0x00007011, 0x000000A6, 0x0 },
	{ 0x00002016, 0x000000AB, 0x0 },
	{ 0x00005013, 0x0000009F, 0x0 },
	{ 0x00000018, 0x000000DF, 0x0 },
};

/*
 * Skylake Y
 * eDP 1.4 low vswing translation parameters
 */
static const struct ddi_buf_trans skl_y_ddi_translations_edp[] = {
	{ 0x00000018, 0x000000A8, 0x0 },
	{ 0x00004013, 0x000000AB, 0x0 },
	{ 0x00007011, 0x000000A4, 0x0 },
	{ 0x00009010, 0x000000DF, 0x0 },
	{ 0x00000018, 0x000000AA, 0x0 },
	{ 0x00006013, 0x000000A4, 0x0 },
	{ 0x00007011, 0x0000009D, 0x0 },
	{ 0x00000018, 0x000000A0, 0x0 },
	{ 0x00006012, 0x000000DF, 0x0 },
	{ 0x00000018, 0x0000008A, 0x0 },
};

/* Skylake U, H and S */
static const struct ddi_buf_trans skl_ddi_translations_hdmi[] = {
	{ 0x00000018, 0x000000AC, 0x0 },
	{ 0x00005012, 0x0000009D, 0x0 },
	{ 0x00007011, 0x00000088, 0x0 },
	{ 0x00000018, 0x000000A1, 0x0 },
	{ 0x00000018, 0x00000098, 0x0 },
	{ 0x00004013, 0x00000088, 0x0 },
	{ 0x80006012, 0x000000CD, 0x1 },
	{ 0x00000018, 0x000000DF, 0x0 },
	{ 0x80003015, 0x000000CD, 0x1 },	/* Default */
	{ 0x80003015, 0x000000C0, 0x1 },
	{ 0x80000018, 0x000000C0, 0x1 },
};

/* Skylake Y */
static const struct ddi_buf_trans skl_y_ddi_translations_hdmi[] = {
	{ 0x00000018, 0x000000A1, 0x0 },
	{ 0x00005012, 0x000000DF, 0x0 },
	{ 0x80007011, 0x000000CB, 0x3 },
	{ 0x00000018, 0x000000A4, 0x0 },
	{ 0x00000018, 0x0000009D, 0x0 },
	{ 0x00004013, 0x00000080, 0x0 },
	{ 0x80006013, 0x000000C0, 0x3 },
	{ 0x00000018, 0x0000008A, 0x0 },
	{ 0x80003015, 0x000000C0, 0x3 },	/* Default */
	{ 0x80003015, 0x000000C0, 0x3 },
	{ 0x80000018, 0x000000C0, 0x3 },
};

struct bxt_ddi_buf_trans {
	u32 margin;	/* swing value */
	u32 scale;	/* scale value */
	u32 enable;	/* scale enable */
	u32 deemphasis;
	bool default_index; /* true if the entry represents default value */
};

static const struct bxt_ddi_buf_trans bxt_ddi_translations_dp[] = {
					/* Idx	NT mV diff	db  */
	{ 52,  0x9A, 0, 128, true  },	/* 0:	400		0   */
	{ 78,  0x9A, 0, 85,  false },	/* 1:	400		3.5 */
	{ 104, 0x9A, 0, 64,  false },	/* 2:	400		6   */
	{ 154, 0x9A, 0, 43,  false },	/* 3:	400		9.5 */
	{ 77,  0x9A, 0, 128, false },	/* 4:	600		0   */
	{ 116, 0x9A, 0, 85,  false },	/* 5:	600		3.5 */
	{ 154, 0x9A, 0, 64,  false },	/* 6:	600		6   */
	{ 102, 0x9A, 0, 128, false },	/* 7:	800		0   */
	{ 154, 0x9A, 0, 85,  false },	/* 8:	800		3.5 */
	{ 154, 0x9A, 1, 128, false },	/* 9:	1200		0   */
};

static const struct bxt_ddi_buf_trans bxt_ddi_translations_edp[] = {
					/* Idx	NT mV diff	db  */
	{ 26, 0, 0, 128, false },	/* 0:	200		0   */
	{ 38, 0, 0, 112, false },	/* 1:	200		1.5 */
	{ 48, 0, 0, 96,  false },	/* 2:	200		4   */
	{ 54, 0, 0, 69,  false },	/* 3:	200		6   */
	{ 32, 0, 0, 128, false },	/* 4:	250		0   */
	{ 48, 0, 0, 104, false },	/* 5:	250		1.5 */
	{ 54, 0, 0, 85,  false },	/* 6:	250		4   */
	{ 43, 0, 0, 128, false },	/* 7:	300		0   */
	{ 54, 0, 0, 101, false },	/* 8:	300		1.5 */
	{ 48, 0, 0, 128, false },	/* 9:	300		0   */
};

/* BSpec has 2 recommended values - entries 0 and 8.
 * Using the entry with higher vswing.
 */
static const struct bxt_ddi_buf_trans bxt_ddi_translations_hdmi[] = {
					/* Idx	NT mV diff	db  */
	{ 52,  0x9A, 0, 128, false },	/* 0:	400		0   */
	{ 52,  0x9A, 0, 85,  false },	/* 1:	400		3.5 */
	{ 52,  0x9A, 0, 64,  false },	/* 2:	400		6   */
	{ 42,  0x9A, 0, 43,  false },	/* 3:	400		9.5 */
	{ 77,  0x9A, 0, 128, false },	/* 4:	600		0   */
	{ 77,  0x9A, 0, 85,  false },	/* 5:	600		3.5 */
	{ 77,  0x9A, 0, 64,  false },	/* 6:	600		6   */
	{ 102, 0x9A, 0, 128, false },	/* 7:	800		0   */
	{ 102, 0x9A, 0, 85,  false },	/* 8:	800		3.5 */
	{ 154, 0x9A, 1, 128, true },	/* 9:	1200		0   */
};

static void bxt_ddi_vswing_sequence(struct drm_i915_private *dev_priv,
				    u32 level, enum port port, int type);

static void ddi_get_encoder_port(struct intel_encoder *intel_encoder,
				 struct intel_digital_port **dig_port,
				 enum port *port)
{
	struct drm_encoder *encoder = &intel_encoder->base;

	switch (intel_encoder->type) {
	case INTEL_OUTPUT_DP_MST:
		*dig_port = enc_to_mst(encoder)->primary;
		*port = (*dig_port)->port;
		break;
	case INTEL_OUTPUT_DISPLAYPORT:
	case INTEL_OUTPUT_EDP:
	case INTEL_OUTPUT_HDMI:
	case INTEL_OUTPUT_UNKNOWN:
		*dig_port = enc_to_dig_port(encoder);
		*port = (*dig_port)->port;
		break;
	case INTEL_OUTPUT_ANALOG:
		*dig_port = NULL;
		*port = PORT_E;
		break;
	default:
		WARN(1, "Invalid DDI encoder type %d\n", intel_encoder->type);
		break;
	}
}

enum port intel_ddi_get_encoder_port(struct intel_encoder *intel_encoder)
{
	struct intel_digital_port *dig_port;
	enum port port;

	ddi_get_encoder_port(intel_encoder, &dig_port, &port);

	return port;
}

static const struct ddi_buf_trans *
skl_get_buf_trans_dp(struct drm_i915_private *dev_priv, int *n_entries)
{
	if (IS_SKL_ULX(dev_priv) || IS_KBL_ULX(dev_priv)) {
		*n_entries = ARRAY_SIZE(skl_y_ddi_translations_dp);
		return skl_y_ddi_translations_dp;
	} else if (IS_SKL_ULT(dev_priv) || IS_KBL_ULT(dev_priv)) {
		*n_entries = ARRAY_SIZE(skl_u_ddi_translations_dp);
		return skl_u_ddi_translations_dp;
	} else {
		*n_entries = ARRAY_SIZE(skl_ddi_translations_dp);
		return skl_ddi_translations_dp;
	}
}

static const struct ddi_buf_trans *
skl_get_buf_trans_edp(struct drm_i915_private *dev_priv, int *n_entries)
{
	if (dev_priv->edp_low_vswing) {
		if (IS_SKL_ULX(dev_priv) || IS_KBL_ULX(dev_priv)) {
			*n_entries = ARRAY_SIZE(skl_y_ddi_translations_edp);
			return skl_y_ddi_translations_edp;
		} else if (IS_SKL_ULT(dev_priv) || IS_KBL_ULT(dev_priv)) {
			*n_entries = ARRAY_SIZE(skl_u_ddi_translations_edp);
			return skl_u_ddi_translations_edp;
		} else {
			*n_entries = ARRAY_SIZE(skl_ddi_translations_edp);
			return skl_ddi_translations_edp;
		}
	}

	return skl_get_buf_trans_dp(dev_priv, n_entries);
}

static const struct ddi_buf_trans *
skl_get_buf_trans_hdmi(struct drm_i915_private *dev_priv, int *n_entries)
{
	if (IS_SKL_ULX(dev_priv) || IS_KBL_ULX(dev_priv)) {
		*n_entries = ARRAY_SIZE(skl_y_ddi_translations_hdmi);
		return skl_y_ddi_translations_hdmi;
	} else {
		*n_entries = ARRAY_SIZE(skl_ddi_translations_hdmi);
		return skl_ddi_translations_hdmi;
	}
}

/*
 * Starting with Haswell, DDI port buffers must be programmed with correct
 * values in advance. The buffer values are different for FDI and DP modes,
 * but the HDMI/DVI fields are shared among those. So we program the DDI
 * in either FDI or DP modes only, as HDMI connections will work with both
 * of those
 */
void intel_prepare_ddi_buffer(struct intel_encoder *encoder)
{
	struct drm_i915_private *dev_priv = to_i915(encoder->base.dev);
	u32 iboost_bit = 0;
	int i, n_hdmi_entries, n_dp_entries, n_edp_entries, hdmi_default_entry,
	    size;
	int hdmi_level;
	enum port port;
	const struct ddi_buf_trans *ddi_translations_fdi;
	const struct ddi_buf_trans *ddi_translations_dp;
	const struct ddi_buf_trans *ddi_translations_edp;
	const struct ddi_buf_trans *ddi_translations_hdmi;
	const struct ddi_buf_trans *ddi_translations;

	port = intel_ddi_get_encoder_port(encoder);
	hdmi_level = dev_priv->vbt.ddi_port_info[port].hdmi_level_shift;

	if (IS_BROXTON(dev_priv)) {
		if (encoder->type != INTEL_OUTPUT_HDMI)
			return;

		/* Vswing programming for HDMI */
		bxt_ddi_vswing_sequence(dev_priv, hdmi_level, port,
					INTEL_OUTPUT_HDMI);
		return;
	}

	if (IS_SKYLAKE(dev_priv) || IS_KABYLAKE(dev_priv)) {
		ddi_translations_fdi = NULL;
		ddi_translations_dp =
				skl_get_buf_trans_dp(dev_priv, &n_dp_entries);
		ddi_translations_edp =
				skl_get_buf_trans_edp(dev_priv, &n_edp_entries);
		ddi_translations_hdmi =
				skl_get_buf_trans_hdmi(dev_priv, &n_hdmi_entries);
		hdmi_default_entry = 8;
		/* If we're boosting the current, set bit 31 of trans1 */
		if (dev_priv->vbt.ddi_port_info[port].hdmi_boost_level ||
		    dev_priv->vbt.ddi_port_info[port].dp_boost_level)
			iboost_bit = 1<<31;

		if (WARN_ON(encoder->type == INTEL_OUTPUT_EDP &&
			    port != PORT_A && port != PORT_E &&
			    n_edp_entries > 9))
			n_edp_entries = 9;
	} else if (IS_BROADWELL(dev_priv)) {
		ddi_translations_fdi = bdw_ddi_translations_fdi;
		ddi_translations_dp = bdw_ddi_translations_dp;
		ddi_translations_edp = bdw_ddi_translations_edp;
		ddi_translations_hdmi = bdw_ddi_translations_hdmi;
		n_edp_entries = ARRAY_SIZE(bdw_ddi_translations_edp);
		n_dp_entries = ARRAY_SIZE(bdw_ddi_translations_dp);
		n_hdmi_entries = ARRAY_SIZE(bdw_ddi_translations_hdmi);
		hdmi_default_entry = 7;
	} else if (IS_HASWELL(dev_priv)) {
		ddi_translations_fdi = hsw_ddi_translations_fdi;
		ddi_translations_dp = hsw_ddi_translations_dp;
		ddi_translations_edp = hsw_ddi_translations_dp;
		ddi_translations_hdmi = hsw_ddi_translations_hdmi;
		n_dp_entries = n_edp_entries = ARRAY_SIZE(hsw_ddi_translations_dp);
		n_hdmi_entries = ARRAY_SIZE(hsw_ddi_translations_hdmi);
		hdmi_default_entry = 6;
	} else {
		WARN(1, "ddi translation table missing\n");
		ddi_translations_edp = bdw_ddi_translations_dp;
		ddi_translations_fdi = bdw_ddi_translations_fdi;
		ddi_translations_dp = bdw_ddi_translations_dp;
		ddi_translations_hdmi = bdw_ddi_translations_hdmi;
		n_edp_entries = ARRAY_SIZE(bdw_ddi_translations_edp);
		n_dp_entries = ARRAY_SIZE(bdw_ddi_translations_dp);
		n_hdmi_entries = ARRAY_SIZE(bdw_ddi_translations_hdmi);
		hdmi_default_entry = 7;
	}

	switch (encoder->type) {
	case INTEL_OUTPUT_EDP:
		ddi_translations = ddi_translations_edp;
		size = n_edp_entries;
		break;
	case INTEL_OUTPUT_DISPLAYPORT:
	case INTEL_OUTPUT_HDMI:
		ddi_translations = ddi_translations_dp;
		size = n_dp_entries;
		break;
	case INTEL_OUTPUT_ANALOG:
		ddi_translations = ddi_translations_fdi;
		size = n_dp_entries;
		break;
	default:
		BUG();
	}

	for (i = 0; i < size; i++) {
		I915_WRITE(DDI_BUF_TRANS_LO(port, i),
			   ddi_translations[i].trans1 | iboost_bit);
		I915_WRITE(DDI_BUF_TRANS_HI(port, i),
			   ddi_translations[i].trans2);
	}

	if (encoder->type != INTEL_OUTPUT_HDMI)
		return;

	/* Choose a good default if VBT is badly populated */
	if (hdmi_level == HDMI_LEVEL_SHIFT_UNKNOWN ||
	    hdmi_level >= n_hdmi_entries)
		hdmi_level = hdmi_default_entry;

	/* Entry 9 is for HDMI: */
	I915_WRITE(DDI_BUF_TRANS_LO(port, i),
		   ddi_translations_hdmi[hdmi_level].trans1 | iboost_bit);
	I915_WRITE(DDI_BUF_TRANS_HI(port, i),
		   ddi_translations_hdmi[hdmi_level].trans2);
}

static void intel_wait_ddi_buf_idle(struct drm_i915_private *dev_priv,
				    enum port port)
{
	i915_reg_t reg = DDI_BUF_CTL(port);
	int i;

	for (i = 0; i < 16; i++) {
		udelay(1);
		if (I915_READ(reg) & DDI_BUF_IS_IDLE)
			return;
	}
	DRM_ERROR("Timeout waiting for DDI BUF %c idle bit\n", port_name(port));
}

/* Starting with Haswell, different DDI ports can work in FDI mode for
 * connection to the PCH-located connectors. For this, it is necessary to train
 * both the DDI port and PCH receiver for the desired DDI buffer settings.
 *
 * The recommended port to work in FDI mode is DDI E, which we use here. Also,
 * please note that when FDI mode is active on DDI E, it shares 2 lines with
 * DDI A (which is used for eDP)
 */

void hsw_fdi_link_train(struct drm_crtc *crtc)
{
	struct drm_device *dev = crtc->dev;
	struct drm_i915_private *dev_priv = dev->dev_private;
	struct intel_crtc *intel_crtc = to_intel_crtc(crtc);
	struct intel_encoder *encoder;
	u32 temp, i, rx_ctl_val;

	for_each_encoder_on_crtc(dev, crtc, encoder) {
		WARN_ON(encoder->type != INTEL_OUTPUT_ANALOG);
		intel_prepare_ddi_buffer(encoder);
	}

	/* Set the FDI_RX_MISC pwrdn lanes and the 2 workarounds listed at the
	 * mode set "sequence for CRT port" document:
	 * - TP1 to TP2 time with the default value
	 * - FDI delay to 90h
	 *
	 * WaFDIAutoLinkSetTimingOverrride:hsw
	 */
	I915_WRITE(FDI_RX_MISC(PIPE_A), FDI_RX_PWRDN_LANE1_VAL(2) |
				  FDI_RX_PWRDN_LANE0_VAL(2) |
				  FDI_RX_TP1_TO_TP2_48 | FDI_RX_FDI_DELAY_90);

	/* Enable the PCH Receiver FDI PLL */
	rx_ctl_val = dev_priv->fdi_rx_config | FDI_RX_ENHANCE_FRAME_ENABLE |
		     FDI_RX_PLL_ENABLE |
		     FDI_DP_PORT_WIDTH(intel_crtc->config->fdi_lanes);
	I915_WRITE(FDI_RX_CTL(PIPE_A), rx_ctl_val);
	POSTING_READ(FDI_RX_CTL(PIPE_A));
	udelay(220);

	/* Switch from Rawclk to PCDclk */
	rx_ctl_val |= FDI_PCDCLK;
	I915_WRITE(FDI_RX_CTL(PIPE_A), rx_ctl_val);

	/* Configure Port Clock Select */
	I915_WRITE(PORT_CLK_SEL(PORT_E), intel_crtc->config->ddi_pll_sel);
	WARN_ON(intel_crtc->config->ddi_pll_sel != PORT_CLK_SEL_SPLL);

	/* Start the training iterating through available voltages and emphasis,
	 * testing each value twice. */
	for (i = 0; i < ARRAY_SIZE(hsw_ddi_translations_fdi) * 2; i++) {
		/* Configure DP_TP_CTL with auto-training */
		I915_WRITE(DP_TP_CTL(PORT_E),
					DP_TP_CTL_FDI_AUTOTRAIN |
					DP_TP_CTL_ENHANCED_FRAME_ENABLE |
					DP_TP_CTL_LINK_TRAIN_PAT1 |
					DP_TP_CTL_ENABLE);

		/* Configure and enable DDI_BUF_CTL for DDI E with next voltage.
		 * DDI E does not support port reversal, the functionality is
		 * achieved on the PCH side in FDI_RX_CTL, so no need to set the
		 * port reversal bit */
		I915_WRITE(DDI_BUF_CTL(PORT_E),
			   DDI_BUF_CTL_ENABLE |
			   ((intel_crtc->config->fdi_lanes - 1) << 1) |
			   DDI_BUF_TRANS_SELECT(i / 2));
		POSTING_READ(DDI_BUF_CTL(PORT_E));

		udelay(600);

		/* Program PCH FDI Receiver TU */
		I915_WRITE(FDI_RX_TUSIZE1(PIPE_A), TU_SIZE(64));

		/* Enable PCH FDI Receiver with auto-training */
		rx_ctl_val |= FDI_RX_ENABLE | FDI_LINK_TRAIN_AUTO;
		I915_WRITE(FDI_RX_CTL(PIPE_A), rx_ctl_val);
		POSTING_READ(FDI_RX_CTL(PIPE_A));

		/* Wait for FDI receiver lane calibration */
		udelay(30);

		/* Unset FDI_RX_MISC pwrdn lanes */
		temp = I915_READ(FDI_RX_MISC(PIPE_A));
		temp &= ~(FDI_RX_PWRDN_LANE1_MASK | FDI_RX_PWRDN_LANE0_MASK);
		I915_WRITE(FDI_RX_MISC(PIPE_A), temp);
		POSTING_READ(FDI_RX_MISC(PIPE_A));

		/* Wait for FDI auto training time */
		udelay(5);

		temp = I915_READ(DP_TP_STATUS(PORT_E));
		if (temp & DP_TP_STATUS_AUTOTRAIN_DONE) {
			DRM_DEBUG_KMS("FDI link training done on step %d\n", i);
			break;
		}

		/*
		 * Leave things enabled even if we failed to train FDI.
		 * Results in less fireworks from the state checker.
		 */
		if (i == ARRAY_SIZE(hsw_ddi_translations_fdi) * 2 - 1) {
			DRM_ERROR("FDI link training failed!\n");
			break;
		}

		temp = I915_READ(DDI_BUF_CTL(PORT_E));
		temp &= ~DDI_BUF_CTL_ENABLE;
		I915_WRITE(DDI_BUF_CTL(PORT_E), temp);
		POSTING_READ(DDI_BUF_CTL(PORT_E));

		/* Disable DP_TP_CTL and FDI_RX_CTL and retry */
		temp = I915_READ(DP_TP_CTL(PORT_E));
		temp &= ~(DP_TP_CTL_ENABLE | DP_TP_CTL_LINK_TRAIN_MASK);
		temp |= DP_TP_CTL_LINK_TRAIN_PAT1;
		I915_WRITE(DP_TP_CTL(PORT_E), temp);
		POSTING_READ(DP_TP_CTL(PORT_E));

		intel_wait_ddi_buf_idle(dev_priv, PORT_E);

		rx_ctl_val &= ~FDI_RX_ENABLE;
		I915_WRITE(FDI_RX_CTL(PIPE_A), rx_ctl_val);
		POSTING_READ(FDI_RX_CTL(PIPE_A));

		/* Reset FDI_RX_MISC pwrdn lanes */
		temp = I915_READ(FDI_RX_MISC(PIPE_A));
		temp &= ~(FDI_RX_PWRDN_LANE1_MASK | FDI_RX_PWRDN_LANE0_MASK);
		temp |= FDI_RX_PWRDN_LANE1_VAL(2) | FDI_RX_PWRDN_LANE0_VAL(2);
		I915_WRITE(FDI_RX_MISC(PIPE_A), temp);
		POSTING_READ(FDI_RX_MISC(PIPE_A));
	}

	/* Enable normal pixel sending for FDI */
	I915_WRITE(DP_TP_CTL(PORT_E),
		   DP_TP_CTL_FDI_AUTOTRAIN |
		   DP_TP_CTL_LINK_TRAIN_NORMAL |
		   DP_TP_CTL_ENHANCED_FRAME_ENABLE |
		   DP_TP_CTL_ENABLE);
}

void intel_ddi_init_dp_buf_reg(struct intel_encoder *encoder)
{
	struct intel_dp *intel_dp = enc_to_intel_dp(&encoder->base);
	struct intel_digital_port *intel_dig_port =
		enc_to_dig_port(&encoder->base);

	intel_dp->DP = intel_dig_port->saved_port_bits |
		DDI_BUF_CTL_ENABLE | DDI_BUF_TRANS_SELECT(0);
	intel_dp->DP |= DDI_PORT_WIDTH(intel_dp->lane_count);
}

static struct intel_encoder *
intel_ddi_get_crtc_encoder(struct drm_crtc *crtc)
{
	struct drm_device *dev = crtc->dev;
	struct intel_crtc *intel_crtc = to_intel_crtc(crtc);
	struct intel_encoder *intel_encoder, *ret = NULL;
	int num_encoders = 0;

	for_each_encoder_on_crtc(dev, crtc, intel_encoder) {
		ret = intel_encoder;
		num_encoders++;
	}

	if (num_encoders != 1)
		WARN(1, "%d encoders on crtc for pipe %c\n", num_encoders,
		     pipe_name(intel_crtc->pipe));

	BUG_ON(ret == NULL);
	return ret;
}

struct intel_encoder *
intel_ddi_get_crtc_new_encoder(struct intel_crtc_state *crtc_state)
{
	struct intel_crtc *crtc = to_intel_crtc(crtc_state->base.crtc);
	struct intel_encoder *ret = NULL;
	struct drm_atomic_state *state;
	struct drm_connector *connector;
	struct drm_connector_state *connector_state;
	int num_encoders = 0;
	int i;

	state = crtc_state->base.state;

	for_each_connector_in_state(state, connector, connector_state, i) {
		if (connector_state->crtc != crtc_state->base.crtc)
			continue;

		ret = to_intel_encoder(connector_state->best_encoder);
		num_encoders++;
	}

	WARN(num_encoders != 1, "%d encoders on crtc for pipe %c\n", num_encoders,
	     pipe_name(crtc->pipe));

	BUG_ON(ret == NULL);
	return ret;
}

#define LC_FREQ 2700

static int hsw_ddi_calc_wrpll_link(struct drm_i915_private *dev_priv,
				   i915_reg_t reg)
{
	int refclk = LC_FREQ;
	int n, p, r;
	u32 wrpll;

	wrpll = I915_READ(reg);
	switch (wrpll & WRPLL_PLL_REF_MASK) {
	case WRPLL_PLL_SSC:
	case WRPLL_PLL_NON_SSC:
		/*
		 * We could calculate spread here, but our checking
		 * code only cares about 5% accuracy, and spread is a max of
		 * 0.5% downspread.
		 */
		refclk = 135;
		break;
	case WRPLL_PLL_LCPLL:
		refclk = LC_FREQ;
		break;
	default:
		WARN(1, "bad wrpll refclk\n");
		return 0;
	}

	r = wrpll & WRPLL_DIVIDER_REF_MASK;
	p = (wrpll & WRPLL_DIVIDER_POST_MASK) >> WRPLL_DIVIDER_POST_SHIFT;
	n = (wrpll & WRPLL_DIVIDER_FB_MASK) >> WRPLL_DIVIDER_FB_SHIFT;

	/* Convert to KHz, p & r have a fixed point portion */
	return (refclk * n * 100) / (p * r);
}

static int skl_calc_wrpll_link(struct drm_i915_private *dev_priv,
			       uint32_t dpll)
{
	i915_reg_t cfgcr1_reg, cfgcr2_reg;
	uint32_t cfgcr1_val, cfgcr2_val;
	uint32_t p0, p1, p2, dco_freq;

	cfgcr1_reg = DPLL_CFGCR1(dpll);
	cfgcr2_reg = DPLL_CFGCR2(dpll);

	cfgcr1_val = I915_READ(cfgcr1_reg);
	cfgcr2_val = I915_READ(cfgcr2_reg);

	p0 = cfgcr2_val & DPLL_CFGCR2_PDIV_MASK;
	p2 = cfgcr2_val & DPLL_CFGCR2_KDIV_MASK;

	if (cfgcr2_val &  DPLL_CFGCR2_QDIV_MODE(1))
		p1 = (cfgcr2_val & DPLL_CFGCR2_QDIV_RATIO_MASK) >> 8;
	else
		p1 = 1;


	switch (p0) {
	case DPLL_CFGCR2_PDIV_1:
		p0 = 1;
		break;
	case DPLL_CFGCR2_PDIV_2:
		p0 = 2;
		break;
	case DPLL_CFGCR2_PDIV_3:
		p0 = 3;
		break;
	case DPLL_CFGCR2_PDIV_7:
		p0 = 7;
		break;
	}

	switch (p2) {
	case DPLL_CFGCR2_KDIV_5:
		p2 = 5;
		break;
	case DPLL_CFGCR2_KDIV_2:
		p2 = 2;
		break;
	case DPLL_CFGCR2_KDIV_3:
		p2 = 3;
		break;
	case DPLL_CFGCR2_KDIV_1:
		p2 = 1;
		break;
	}

	dco_freq = (cfgcr1_val & DPLL_CFGCR1_DCO_INTEGER_MASK) * 24 * 1000;

	dco_freq += (((cfgcr1_val & DPLL_CFGCR1_DCO_FRACTION_MASK) >> 9) * 24 *
		1000) / 0x8000;

	return dco_freq / (p0 * p1 * p2 * 5);
}

static void ddi_dotclock_get(struct intel_crtc_state *pipe_config)
{
	int dotclock;

	if (pipe_config->has_pch_encoder)
		dotclock = intel_dotclock_calculate(pipe_config->port_clock,
						    &pipe_config->fdi_m_n);
	else if (pipe_config->has_dp_encoder)
		dotclock = intel_dotclock_calculate(pipe_config->port_clock,
						    &pipe_config->dp_m_n);
	else if (pipe_config->has_hdmi_sink && pipe_config->pipe_bpp == 36)
		dotclock = pipe_config->port_clock * 2 / 3;
	else
		dotclock = pipe_config->port_clock;

	if (pipe_config->pixel_multiplier)
		dotclock /= pipe_config->pixel_multiplier;

	pipe_config->base.adjusted_mode.crtc_clock = dotclock;
}

static void skl_ddi_clock_get(struct intel_encoder *encoder,
				struct intel_crtc_state *pipe_config)
{
	struct drm_i915_private *dev_priv = encoder->base.dev->dev_private;
	int link_clock = 0;
	uint32_t dpll_ctl1, dpll;

	dpll = pipe_config->ddi_pll_sel;

	dpll_ctl1 = I915_READ(DPLL_CTRL1);

	if (dpll_ctl1 & DPLL_CTRL1_HDMI_MODE(dpll)) {
		link_clock = skl_calc_wrpll_link(dev_priv, dpll);
	} else {
		link_clock = dpll_ctl1 & DPLL_CTRL1_LINK_RATE_MASK(dpll);
		link_clock >>= DPLL_CTRL1_LINK_RATE_SHIFT(dpll);

		switch (link_clock) {
		case DPLL_CTRL1_LINK_RATE_810:
			link_clock = 81000;
			break;
		case DPLL_CTRL1_LINK_RATE_1080:
			link_clock = 108000;
			break;
		case DPLL_CTRL1_LINK_RATE_1350:
			link_clock = 135000;
			break;
		case DPLL_CTRL1_LINK_RATE_1620:
			link_clock = 162000;
			break;
		case DPLL_CTRL1_LINK_RATE_2160:
			link_clock = 216000;
			break;
		case DPLL_CTRL1_LINK_RATE_2700:
			link_clock = 270000;
			break;
		default:
			WARN(1, "Unsupported link rate\n");
			break;
		}
		link_clock *= 2;
	}

	pipe_config->port_clock = link_clock;

	ddi_dotclock_get(pipe_config);
}

static void hsw_ddi_clock_get(struct intel_encoder *encoder,
			      struct intel_crtc_state *pipe_config)
{
	struct drm_i915_private *dev_priv = encoder->base.dev->dev_private;
	int link_clock = 0;
	u32 val, pll;

	val = pipe_config->ddi_pll_sel;
	switch (val & PORT_CLK_SEL_MASK) {
	case PORT_CLK_SEL_LCPLL_810:
		link_clock = 81000;
		break;
	case PORT_CLK_SEL_LCPLL_1350:
		link_clock = 135000;
		break;
	case PORT_CLK_SEL_LCPLL_2700:
		link_clock = 270000;
		break;
	case PORT_CLK_SEL_WRPLL1:
		link_clock = hsw_ddi_calc_wrpll_link(dev_priv, WRPLL_CTL(0));
		break;
	case PORT_CLK_SEL_WRPLL2:
		link_clock = hsw_ddi_calc_wrpll_link(dev_priv, WRPLL_CTL(1));
		break;
	case PORT_CLK_SEL_SPLL:
		pll = I915_READ(SPLL_CTL) & SPLL_PLL_FREQ_MASK;
		if (pll == SPLL_PLL_FREQ_810MHz)
			link_clock = 81000;
		else if (pll == SPLL_PLL_FREQ_1350MHz)
			link_clock = 135000;
		else if (pll == SPLL_PLL_FREQ_2700MHz)
			link_clock = 270000;
		else {
			WARN(1, "bad spll freq\n");
			return;
		}
		break;
	default:
		WARN(1, "bad port clock sel\n");
		return;
	}

	pipe_config->port_clock = link_clock * 2;

	ddi_dotclock_get(pipe_config);
}

static int bxt_calc_pll_link(struct drm_i915_private *dev_priv,
				enum intel_dpll_id dpll)
{
	struct intel_shared_dpll *pll;
	struct intel_dpll_hw_state *state;
	intel_clock_t clock;

	/* For DDI ports we always use a shared PLL. */
	if (WARN_ON(dpll == DPLL_ID_PRIVATE))
		return 0;

	pll = &dev_priv->shared_dplls[dpll];
	state = &pll->config.hw_state;

	clock.m1 = 2;
	clock.m2 = (state->pll0 & PORT_PLL_M2_MASK) << 22;
	if (state->pll3 & PORT_PLL_M2_FRAC_ENABLE)
		clock.m2 |= state->pll2 & PORT_PLL_M2_FRAC_MASK;
	clock.n = (state->pll1 & PORT_PLL_N_MASK) >> PORT_PLL_N_SHIFT;
	clock.p1 = (state->ebb0 & PORT_PLL_P1_MASK) >> PORT_PLL_P1_SHIFT;
	clock.p2 = (state->ebb0 & PORT_PLL_P2_MASK) >> PORT_PLL_P2_SHIFT;

	return chv_calc_dpll_params(100000, &clock);
}

static void bxt_ddi_clock_get(struct intel_encoder *encoder,
				struct intel_crtc_state *pipe_config)
{
	struct drm_i915_private *dev_priv = encoder->base.dev->dev_private;
	enum port port = intel_ddi_get_encoder_port(encoder);
	uint32_t dpll = port;

	pipe_config->port_clock = bxt_calc_pll_link(dev_priv, dpll);

	ddi_dotclock_get(pipe_config);
}

void intel_ddi_clock_get(struct intel_encoder *encoder,
			 struct intel_crtc_state *pipe_config)
{
	struct drm_device *dev = encoder->base.dev;

	if (INTEL_INFO(dev)->gen <= 8)
		hsw_ddi_clock_get(encoder, pipe_config);
	else if (IS_SKYLAKE(dev) || IS_KABYLAKE(dev))
		skl_ddi_clock_get(encoder, pipe_config);
	else if (IS_BROXTON(dev))
		bxt_ddi_clock_get(encoder, pipe_config);
}

static bool
hsw_ddi_pll_select(struct intel_crtc *intel_crtc,
		   struct intel_crtc_state *crtc_state,
		   struct intel_encoder *intel_encoder)
{
	struct intel_shared_dpll *pll;

	pll = intel_get_shared_dpll(intel_crtc, crtc_state,
				    intel_encoder);
	if (!pll)
		DRM_DEBUG_DRIVER("failed to find PLL for pipe %c\n",
				 pipe_name(intel_crtc->pipe));

	return pll;
}

static bool
skl_ddi_pll_select(struct intel_crtc *intel_crtc,
		   struct intel_crtc_state *crtc_state,
		   struct intel_encoder *intel_encoder)
{
	struct intel_shared_dpll *pll;
<<<<<<< HEAD
	uint32_t ctrl1, cfgcr1, cfgcr2;
	int clock = crtc_state->port_clock;

	/*
	 * See comment in intel_dpll_hw_state to understand why we always use 0
	 * as the DPLL id in this function.
	 */

	ctrl1 = DPLL_CTRL1_OVERRIDE(0);

	if (intel_encoder->type == INTEL_OUTPUT_HDMI) {
		struct skl_wrpll_params wrpll_params = { 0, };

		ctrl1 |= DPLL_CTRL1_HDMI_MODE(0);

		if (!skl_ddi_calculate_wrpll(clock * 1000, &wrpll_params))
			return false;

		cfgcr1 = DPLL_CFGCR1_FREQ_ENABLE |
			 DPLL_CFGCR1_DCO_FRACTION(wrpll_params.dco_fraction) |
			 wrpll_params.dco_integer;

		cfgcr2 = DPLL_CFGCR2_QDIV_RATIO(wrpll_params.qdiv_ratio) |
			 DPLL_CFGCR2_QDIV_MODE(wrpll_params.qdiv_mode) |
			 DPLL_CFGCR2_KDIV(wrpll_params.kdiv) |
			 DPLL_CFGCR2_PDIV(wrpll_params.pdiv) |
			 wrpll_params.central_freq;
	} else if (intel_encoder->type == INTEL_OUTPUT_DISPLAYPORT ||
		   intel_encoder->type == INTEL_OUTPUT_DP_MST) {
		switch (crtc_state->port_clock / 2) {
		case 81000:
			ctrl1 |= DPLL_CTRL1_LINK_RATE(DPLL_CTRL1_LINK_RATE_810, 0);
			break;
		case 135000:
			ctrl1 |= DPLL_CTRL1_LINK_RATE(DPLL_CTRL1_LINK_RATE_1350, 0);
			break;
		case 270000:
			ctrl1 |= DPLL_CTRL1_LINK_RATE(DPLL_CTRL1_LINK_RATE_2700, 0);
			break;
		}

		cfgcr1 = cfgcr2 = 0;
	} else /* eDP */
		return true;

	memset(&crtc_state->dpll_hw_state, 0,
	       sizeof(crtc_state->dpll_hw_state));
=======
>>>>>>> 842e0307

	pll = intel_get_shared_dpll(intel_crtc, crtc_state, intel_encoder);
	if (pll == NULL) {
		DRM_DEBUG_DRIVER("failed to find PLL for pipe %c\n",
				 pipe_name(intel_crtc->pipe));
		return false;
	}

	return true;
}

static bool
bxt_ddi_pll_select(struct intel_crtc *intel_crtc,
		   struct intel_crtc_state *crtc_state,
		   struct intel_encoder *intel_encoder)
{
	return !!intel_get_shared_dpll(intel_crtc, crtc_state, intel_encoder);
}

/*
 * Tries to find a *shared* PLL for the CRTC and store it in
 * intel_crtc->ddi_pll_sel.
 *
 * For private DPLLs, compute_config() should do the selection for us. This
 * function should be folded into compute_config() eventually.
 */
bool intel_ddi_pll_select(struct intel_crtc *intel_crtc,
			  struct intel_crtc_state *crtc_state)
{
	struct drm_device *dev = intel_crtc->base.dev;
	struct intel_encoder *intel_encoder =
		intel_ddi_get_crtc_new_encoder(crtc_state);

	if (IS_SKYLAKE(dev) || IS_KABYLAKE(dev))
		return skl_ddi_pll_select(intel_crtc, crtc_state,
					  intel_encoder);
	else if (IS_BROXTON(dev))
		return bxt_ddi_pll_select(intel_crtc, crtc_state,
					  intel_encoder);
	else
		return hsw_ddi_pll_select(intel_crtc, crtc_state,
					  intel_encoder);
}

void intel_ddi_set_pipe_settings(struct drm_crtc *crtc)
{
	struct drm_i915_private *dev_priv = crtc->dev->dev_private;
	struct intel_crtc *intel_crtc = to_intel_crtc(crtc);
	struct intel_encoder *intel_encoder = intel_ddi_get_crtc_encoder(crtc);
	enum transcoder cpu_transcoder = intel_crtc->config->cpu_transcoder;
	int type = intel_encoder->type;
	uint32_t temp;

	if (type == INTEL_OUTPUT_DISPLAYPORT || type == INTEL_OUTPUT_EDP || type == INTEL_OUTPUT_DP_MST) {
		temp = TRANS_MSA_SYNC_CLK;
		switch (intel_crtc->config->pipe_bpp) {
		case 18:
			temp |= TRANS_MSA_6_BPC;
			break;
		case 24:
			temp |= TRANS_MSA_8_BPC;
			break;
		case 30:
			temp |= TRANS_MSA_10_BPC;
			break;
		case 36:
			temp |= TRANS_MSA_12_BPC;
			break;
		default:
			BUG();
		}
		I915_WRITE(TRANS_MSA_MISC(cpu_transcoder), temp);
	}
}

void intel_ddi_set_vc_payload_alloc(struct drm_crtc *crtc, bool state)
{
	struct intel_crtc *intel_crtc = to_intel_crtc(crtc);
	struct drm_device *dev = crtc->dev;
	struct drm_i915_private *dev_priv = dev->dev_private;
	enum transcoder cpu_transcoder = intel_crtc->config->cpu_transcoder;
	uint32_t temp;
	temp = I915_READ(TRANS_DDI_FUNC_CTL(cpu_transcoder));
	if (state == true)
		temp |= TRANS_DDI_DP_VC_PAYLOAD_ALLOC;
	else
		temp &= ~TRANS_DDI_DP_VC_PAYLOAD_ALLOC;
	I915_WRITE(TRANS_DDI_FUNC_CTL(cpu_transcoder), temp);
}

void intel_ddi_enable_transcoder_func(struct drm_crtc *crtc)
{
	struct intel_crtc *intel_crtc = to_intel_crtc(crtc);
	struct intel_encoder *intel_encoder = intel_ddi_get_crtc_encoder(crtc);
	struct drm_encoder *encoder = &intel_encoder->base;
	struct drm_device *dev = crtc->dev;
	struct drm_i915_private *dev_priv = dev->dev_private;
	enum pipe pipe = intel_crtc->pipe;
	enum transcoder cpu_transcoder = intel_crtc->config->cpu_transcoder;
	enum port port = intel_ddi_get_encoder_port(intel_encoder);
	int type = intel_encoder->type;
	uint32_t temp;

	/* Enable TRANS_DDI_FUNC_CTL for the pipe to work in HDMI mode */
	temp = TRANS_DDI_FUNC_ENABLE;
	temp |= TRANS_DDI_SELECT_PORT(port);

	switch (intel_crtc->config->pipe_bpp) {
	case 18:
		temp |= TRANS_DDI_BPC_6;
		break;
	case 24:
		temp |= TRANS_DDI_BPC_8;
		break;
	case 30:
		temp |= TRANS_DDI_BPC_10;
		break;
	case 36:
		temp |= TRANS_DDI_BPC_12;
		break;
	default:
		BUG();
	}

	if (intel_crtc->config->base.adjusted_mode.flags & DRM_MODE_FLAG_PVSYNC)
		temp |= TRANS_DDI_PVSYNC;
	if (intel_crtc->config->base.adjusted_mode.flags & DRM_MODE_FLAG_PHSYNC)
		temp |= TRANS_DDI_PHSYNC;

	if (cpu_transcoder == TRANSCODER_EDP) {
		switch (pipe) {
		case PIPE_A:
			/* On Haswell, can only use the always-on power well for
			 * eDP when not using the panel fitter, and when not
			 * using motion blur mitigation (which we don't
			 * support). */
			if (IS_HASWELL(dev) &&
			    (intel_crtc->config->pch_pfit.enabled ||
			     intel_crtc->config->pch_pfit.force_thru))
				temp |= TRANS_DDI_EDP_INPUT_A_ONOFF;
			else
				temp |= TRANS_DDI_EDP_INPUT_A_ON;
			break;
		case PIPE_B:
			temp |= TRANS_DDI_EDP_INPUT_B_ONOFF;
			break;
		case PIPE_C:
			temp |= TRANS_DDI_EDP_INPUT_C_ONOFF;
			break;
		default:
			BUG();
			break;
		}
	}

	if (type == INTEL_OUTPUT_HDMI) {
		if (intel_crtc->config->has_hdmi_sink)
			temp |= TRANS_DDI_MODE_SELECT_HDMI;
		else
			temp |= TRANS_DDI_MODE_SELECT_DVI;

	} else if (type == INTEL_OUTPUT_ANALOG) {
		temp |= TRANS_DDI_MODE_SELECT_FDI;
		temp |= (intel_crtc->config->fdi_lanes - 1) << 1;

	} else if (type == INTEL_OUTPUT_DISPLAYPORT ||
		   type == INTEL_OUTPUT_EDP) {
		struct intel_dp *intel_dp = enc_to_intel_dp(encoder);

		if (intel_dp->is_mst) {
			temp |= TRANS_DDI_MODE_SELECT_DP_MST;
		} else
			temp |= TRANS_DDI_MODE_SELECT_DP_SST;

		temp |= DDI_PORT_WIDTH(intel_crtc->config->lane_count);
	} else if (type == INTEL_OUTPUT_DP_MST) {
		struct intel_dp *intel_dp = &enc_to_mst(encoder)->primary->dp;

		if (intel_dp->is_mst) {
			temp |= TRANS_DDI_MODE_SELECT_DP_MST;
		} else
			temp |= TRANS_DDI_MODE_SELECT_DP_SST;

		temp |= DDI_PORT_WIDTH(intel_crtc->config->lane_count);
	} else {
		WARN(1, "Invalid encoder type %d for pipe %c\n",
		     intel_encoder->type, pipe_name(pipe));
	}

	I915_WRITE(TRANS_DDI_FUNC_CTL(cpu_transcoder), temp);
}

void intel_ddi_disable_transcoder_func(struct drm_i915_private *dev_priv,
				       enum transcoder cpu_transcoder)
{
	i915_reg_t reg = TRANS_DDI_FUNC_CTL(cpu_transcoder);
	uint32_t val = I915_READ(reg);

	val &= ~(TRANS_DDI_FUNC_ENABLE | TRANS_DDI_PORT_MASK | TRANS_DDI_DP_VC_PAYLOAD_ALLOC);
	val |= TRANS_DDI_PORT_NONE;
	I915_WRITE(reg, val);
}

bool intel_ddi_connector_get_hw_state(struct intel_connector *intel_connector)
{
	struct drm_device *dev = intel_connector->base.dev;
	struct drm_i915_private *dev_priv = dev->dev_private;
	struct intel_encoder *intel_encoder = intel_connector->encoder;
	int type = intel_connector->base.connector_type;
	enum port port = intel_ddi_get_encoder_port(intel_encoder);
	enum pipe pipe = 0;
	enum transcoder cpu_transcoder;
	enum intel_display_power_domain power_domain;
	uint32_t tmp;
	bool ret;

	power_domain = intel_display_port_power_domain(intel_encoder);
	if (!intel_display_power_get_if_enabled(dev_priv, power_domain))
		return false;

	if (!intel_encoder->get_hw_state(intel_encoder, &pipe)) {
		ret = false;
		goto out;
	}

	if (port == PORT_A)
		cpu_transcoder = TRANSCODER_EDP;
	else
		cpu_transcoder = (enum transcoder) pipe;

	tmp = I915_READ(TRANS_DDI_FUNC_CTL(cpu_transcoder));

	switch (tmp & TRANS_DDI_MODE_SELECT_MASK) {
	case TRANS_DDI_MODE_SELECT_HDMI:
	case TRANS_DDI_MODE_SELECT_DVI:
		ret = type == DRM_MODE_CONNECTOR_HDMIA;
		break;

	case TRANS_DDI_MODE_SELECT_DP_SST:
		ret = type == DRM_MODE_CONNECTOR_eDP ||
		      type == DRM_MODE_CONNECTOR_DisplayPort;
		break;

	case TRANS_DDI_MODE_SELECT_DP_MST:
		/* if the transcoder is in MST state then
		 * connector isn't connected */
		ret = false;
		break;

	case TRANS_DDI_MODE_SELECT_FDI:
		ret = type == DRM_MODE_CONNECTOR_VGA;
		break;

	default:
		ret = false;
		break;
	}

out:
	intel_display_power_put(dev_priv, power_domain);

	return ret;
}

bool intel_ddi_get_hw_state(struct intel_encoder *encoder,
			    enum pipe *pipe)
{
	struct drm_device *dev = encoder->base.dev;
	struct drm_i915_private *dev_priv = dev->dev_private;
	enum port port = intel_ddi_get_encoder_port(encoder);
	enum intel_display_power_domain power_domain;
	u32 tmp;
	int i;
	bool ret;

	power_domain = intel_display_port_power_domain(encoder);
	if (!intel_display_power_get_if_enabled(dev_priv, power_domain))
		return false;

	ret = false;

	tmp = I915_READ(DDI_BUF_CTL(port));

	if (!(tmp & DDI_BUF_CTL_ENABLE))
		goto out;

	if (port == PORT_A) {
		tmp = I915_READ(TRANS_DDI_FUNC_CTL(TRANSCODER_EDP));

		switch (tmp & TRANS_DDI_EDP_INPUT_MASK) {
		case TRANS_DDI_EDP_INPUT_A_ON:
		case TRANS_DDI_EDP_INPUT_A_ONOFF:
			*pipe = PIPE_A;
			break;
		case TRANS_DDI_EDP_INPUT_B_ONOFF:
			*pipe = PIPE_B;
			break;
		case TRANS_DDI_EDP_INPUT_C_ONOFF:
			*pipe = PIPE_C;
			break;
		}

		ret = true;

		goto out;
	}

	for (i = TRANSCODER_A; i <= TRANSCODER_C; i++) {
		tmp = I915_READ(TRANS_DDI_FUNC_CTL(i));

		if ((tmp & TRANS_DDI_PORT_MASK) == TRANS_DDI_SELECT_PORT(port)) {
			if ((tmp & TRANS_DDI_MODE_SELECT_MASK) ==
			    TRANS_DDI_MODE_SELECT_DP_MST)
				goto out;

			*pipe = i;
			ret = true;

			goto out;
		}
	}

	DRM_DEBUG_KMS("No pipe for ddi port %c found\n", port_name(port));

out:
	intel_display_power_put(dev_priv, power_domain);

	return ret;
}

void intel_ddi_enable_pipe_clock(struct intel_crtc *intel_crtc)
{
	struct drm_crtc *crtc = &intel_crtc->base;
	struct drm_device *dev = crtc->dev;
	struct drm_i915_private *dev_priv = dev->dev_private;
	struct intel_encoder *intel_encoder = intel_ddi_get_crtc_encoder(crtc);
	enum port port = intel_ddi_get_encoder_port(intel_encoder);
	enum transcoder cpu_transcoder = intel_crtc->config->cpu_transcoder;

	if (cpu_transcoder != TRANSCODER_EDP)
		I915_WRITE(TRANS_CLK_SEL(cpu_transcoder),
			   TRANS_CLK_SEL_PORT(port));
}

void intel_ddi_disable_pipe_clock(struct intel_crtc *intel_crtc)
{
	struct drm_i915_private *dev_priv = intel_crtc->base.dev->dev_private;
	enum transcoder cpu_transcoder = intel_crtc->config->cpu_transcoder;

	if (cpu_transcoder != TRANSCODER_EDP)
		I915_WRITE(TRANS_CLK_SEL(cpu_transcoder),
			   TRANS_CLK_SEL_DISABLED);
}

static void skl_ddi_set_iboost(struct drm_i915_private *dev_priv,
			       u32 level, enum port port, int type)
{
	const struct ddi_buf_trans *ddi_translations;
	uint8_t iboost;
	uint8_t dp_iboost, hdmi_iboost;
	int n_entries;
	u32 reg;

	/* VBT may override standard boost values */
	dp_iboost = dev_priv->vbt.ddi_port_info[port].dp_boost_level;
	hdmi_iboost = dev_priv->vbt.ddi_port_info[port].hdmi_boost_level;

	if (type == INTEL_OUTPUT_DISPLAYPORT) {
		if (dp_iboost) {
			iboost = dp_iboost;
		} else {
			ddi_translations = skl_get_buf_trans_dp(dev_priv, &n_entries);
			iboost = ddi_translations[level].i_boost;
		}
	} else if (type == INTEL_OUTPUT_EDP) {
		if (dp_iboost) {
			iboost = dp_iboost;
		} else {
			ddi_translations = skl_get_buf_trans_edp(dev_priv, &n_entries);

			if (WARN_ON(port != PORT_A &&
				    port != PORT_E && n_entries > 9))
				n_entries = 9;

			iboost = ddi_translations[level].i_boost;
		}
	} else if (type == INTEL_OUTPUT_HDMI) {
		if (hdmi_iboost) {
			iboost = hdmi_iboost;
		} else {
			ddi_translations = skl_get_buf_trans_hdmi(dev_priv, &n_entries);
			iboost = ddi_translations[level].i_boost;
		}
	} else {
		return;
	}

	/* Make sure that the requested I_boost is valid */
	if (iboost && iboost != 0x1 && iboost != 0x3 && iboost != 0x7) {
		DRM_ERROR("Invalid I_boost value %u\n", iboost);
		return;
	}

	reg = I915_READ(DISPIO_CR_TX_BMU_CR0);
	reg &= ~BALANCE_LEG_MASK(port);
	reg &= ~(1 << (BALANCE_LEG_DISABLE_SHIFT + port));

	if (iboost)
		reg |= iboost << BALANCE_LEG_SHIFT(port);
	else
		reg |= 1 << (BALANCE_LEG_DISABLE_SHIFT + port);

	I915_WRITE(DISPIO_CR_TX_BMU_CR0, reg);
}

static void bxt_ddi_vswing_sequence(struct drm_i915_private *dev_priv,
				    u32 level, enum port port, int type)
{
	const struct bxt_ddi_buf_trans *ddi_translations;
	u32 n_entries, i;
	uint32_t val;

	if (type == INTEL_OUTPUT_EDP && dev_priv->edp_low_vswing) {
		n_entries = ARRAY_SIZE(bxt_ddi_translations_edp);
		ddi_translations = bxt_ddi_translations_edp;
	} else if (type == INTEL_OUTPUT_DISPLAYPORT
			|| type == INTEL_OUTPUT_EDP) {
		n_entries = ARRAY_SIZE(bxt_ddi_translations_dp);
		ddi_translations = bxt_ddi_translations_dp;
	} else if (type == INTEL_OUTPUT_HDMI) {
		n_entries = ARRAY_SIZE(bxt_ddi_translations_hdmi);
		ddi_translations = bxt_ddi_translations_hdmi;
	} else {
		DRM_DEBUG_KMS("Vswing programming not done for encoder %d\n",
				type);
		return;
	}

	/* Check if default value has to be used */
	if (level >= n_entries ||
	    (type == INTEL_OUTPUT_HDMI && level == HDMI_LEVEL_SHIFT_UNKNOWN)) {
		for (i = 0; i < n_entries; i++) {
			if (ddi_translations[i].default_index) {
				level = i;
				break;
			}
		}
	}

	/*
	 * While we write to the group register to program all lanes at once we
	 * can read only lane registers and we pick lanes 0/1 for that.
	 */
	val = I915_READ(BXT_PORT_PCS_DW10_LN01(port));
	val &= ~(TX2_SWING_CALC_INIT | TX1_SWING_CALC_INIT);
	I915_WRITE(BXT_PORT_PCS_DW10_GRP(port), val);

	val = I915_READ(BXT_PORT_TX_DW2_LN0(port));
	val &= ~(MARGIN_000 | UNIQ_TRANS_SCALE);
	val |= ddi_translations[level].margin << MARGIN_000_SHIFT |
	       ddi_translations[level].scale << UNIQ_TRANS_SCALE_SHIFT;
	I915_WRITE(BXT_PORT_TX_DW2_GRP(port), val);

	val = I915_READ(BXT_PORT_TX_DW3_LN0(port));
	val &= ~SCALE_DCOMP_METHOD;
	if (ddi_translations[level].enable)
		val |= SCALE_DCOMP_METHOD;

	if ((val & UNIQUE_TRANGE_EN_METHOD) && !(val & SCALE_DCOMP_METHOD))
		DRM_ERROR("Disabled scaling while ouniqetrangenmethod was set");

	I915_WRITE(BXT_PORT_TX_DW3_GRP(port), val);

	val = I915_READ(BXT_PORT_TX_DW4_LN0(port));
	val &= ~DE_EMPHASIS;
	val |= ddi_translations[level].deemphasis << DEEMPH_SHIFT;
	I915_WRITE(BXT_PORT_TX_DW4_GRP(port), val);

	val = I915_READ(BXT_PORT_PCS_DW10_LN01(port));
	val |= TX2_SWING_CALC_INIT | TX1_SWING_CALC_INIT;
	I915_WRITE(BXT_PORT_PCS_DW10_GRP(port), val);
}

static uint32_t translate_signal_level(int signal_levels)
{
	uint32_t level;

	switch (signal_levels) {
	default:
		DRM_DEBUG_KMS("Unsupported voltage swing/pre-emphasis level: 0x%x\n",
			      signal_levels);
	case DP_TRAIN_VOLTAGE_SWING_LEVEL_0 | DP_TRAIN_PRE_EMPH_LEVEL_0:
		level = 0;
		break;
	case DP_TRAIN_VOLTAGE_SWING_LEVEL_0 | DP_TRAIN_PRE_EMPH_LEVEL_1:
		level = 1;
		break;
	case DP_TRAIN_VOLTAGE_SWING_LEVEL_0 | DP_TRAIN_PRE_EMPH_LEVEL_2:
		level = 2;
		break;
	case DP_TRAIN_VOLTAGE_SWING_LEVEL_0 | DP_TRAIN_PRE_EMPH_LEVEL_3:
		level = 3;
		break;

	case DP_TRAIN_VOLTAGE_SWING_LEVEL_1 | DP_TRAIN_PRE_EMPH_LEVEL_0:
		level = 4;
		break;
	case DP_TRAIN_VOLTAGE_SWING_LEVEL_1 | DP_TRAIN_PRE_EMPH_LEVEL_1:
		level = 5;
		break;
	case DP_TRAIN_VOLTAGE_SWING_LEVEL_1 | DP_TRAIN_PRE_EMPH_LEVEL_2:
		level = 6;
		break;

	case DP_TRAIN_VOLTAGE_SWING_LEVEL_2 | DP_TRAIN_PRE_EMPH_LEVEL_0:
		level = 7;
		break;
	case DP_TRAIN_VOLTAGE_SWING_LEVEL_2 | DP_TRAIN_PRE_EMPH_LEVEL_1:
		level = 8;
		break;

	case DP_TRAIN_VOLTAGE_SWING_LEVEL_3 | DP_TRAIN_PRE_EMPH_LEVEL_0:
		level = 9;
		break;
	}

	return level;
}

uint32_t ddi_signal_levels(struct intel_dp *intel_dp)
{
	struct intel_digital_port *dport = dp_to_dig_port(intel_dp);
	struct drm_i915_private *dev_priv = to_i915(dport->base.base.dev);
	struct intel_encoder *encoder = &dport->base;
	uint8_t train_set = intel_dp->train_set[0];
	int signal_levels = train_set & (DP_TRAIN_VOLTAGE_SWING_MASK |
					 DP_TRAIN_PRE_EMPHASIS_MASK);
	enum port port = dport->port;
	uint32_t level;

	level = translate_signal_level(signal_levels);

	if (IS_SKYLAKE(dev_priv) || IS_KABYLAKE(dev_priv))
		skl_ddi_set_iboost(dev_priv, level, port, encoder->type);
	else if (IS_BROXTON(dev_priv))
		bxt_ddi_vswing_sequence(dev_priv, level, port, encoder->type);

	return DDI_BUF_TRANS_SELECT(level);
}

void intel_ddi_clk_select(struct intel_encoder *encoder,
			  const struct intel_crtc_state *pipe_config)
{
	struct drm_i915_private *dev_priv = to_i915(encoder->base.dev);
	enum port port = intel_ddi_get_encoder_port(encoder);

	if (IS_SKYLAKE(dev_priv) || IS_KABYLAKE(dev_priv)) {
		uint32_t dpll = pipe_config->ddi_pll_sel;
		uint32_t val;

		/* DDI -> PLL mapping  */
		val = I915_READ(DPLL_CTRL2);

		val &= ~(DPLL_CTRL2_DDI_CLK_OFF(port) |
			DPLL_CTRL2_DDI_CLK_SEL_MASK(port));
		val |= (DPLL_CTRL2_DDI_CLK_SEL(dpll, port) |
			DPLL_CTRL2_DDI_SEL_OVERRIDE(port));

		I915_WRITE(DPLL_CTRL2, val);

	} else if (INTEL_INFO(dev_priv)->gen < 9) {
		WARN_ON(pipe_config->ddi_pll_sel == PORT_CLK_SEL_NONE);
		I915_WRITE(PORT_CLK_SEL(port), pipe_config->ddi_pll_sel);
	}
}

static void intel_ddi_pre_enable(struct intel_encoder *intel_encoder)
{
	struct drm_encoder *encoder = &intel_encoder->base;
	struct drm_i915_private *dev_priv = to_i915(encoder->dev);
	struct intel_crtc *crtc = to_intel_crtc(encoder->crtc);
	enum port port = intel_ddi_get_encoder_port(intel_encoder);
	int type = intel_encoder->type;

	intel_prepare_ddi_buffer(intel_encoder);

	if (type == INTEL_OUTPUT_EDP) {
		struct intel_dp *intel_dp = enc_to_intel_dp(encoder);
		intel_edp_panel_on(intel_dp);
	}

	intel_ddi_clk_select(intel_encoder, crtc->config);

	if (type == INTEL_OUTPUT_DISPLAYPORT || type == INTEL_OUTPUT_EDP) {
		struct intel_dp *intel_dp = enc_to_intel_dp(encoder);

		intel_dp_set_link_params(intel_dp, crtc->config);

		intel_ddi_init_dp_buf_reg(intel_encoder);

		intel_dp_sink_dpms(intel_dp, DRM_MODE_DPMS_ON);
		intel_dp_start_link_train(intel_dp);
		if (port != PORT_A || INTEL_INFO(dev_priv)->gen >= 9)
			intel_dp_stop_link_train(intel_dp);
	} else if (type == INTEL_OUTPUT_HDMI) {
		struct intel_hdmi *intel_hdmi = enc_to_intel_hdmi(encoder);

		intel_hdmi->set_infoframes(encoder,
					   crtc->config->has_hdmi_sink,
					   &crtc->config->base.adjusted_mode);
	}
}

static void intel_ddi_post_disable(struct intel_encoder *intel_encoder)
{
	struct drm_encoder *encoder = &intel_encoder->base;
	struct drm_device *dev = encoder->dev;
	struct drm_i915_private *dev_priv = dev->dev_private;
	enum port port = intel_ddi_get_encoder_port(intel_encoder);
	int type = intel_encoder->type;
	uint32_t val;
	bool wait = false;

	val = I915_READ(DDI_BUF_CTL(port));
	if (val & DDI_BUF_CTL_ENABLE) {
		val &= ~DDI_BUF_CTL_ENABLE;
		I915_WRITE(DDI_BUF_CTL(port), val);
		wait = true;
	}

	val = I915_READ(DP_TP_CTL(port));
	val &= ~(DP_TP_CTL_ENABLE | DP_TP_CTL_LINK_TRAIN_MASK);
	val |= DP_TP_CTL_LINK_TRAIN_PAT1;
	I915_WRITE(DP_TP_CTL(port), val);

	if (wait)
		intel_wait_ddi_buf_idle(dev_priv, port);

	if (type == INTEL_OUTPUT_DISPLAYPORT || type == INTEL_OUTPUT_EDP) {
		struct intel_dp *intel_dp = enc_to_intel_dp(encoder);
		intel_dp_sink_dpms(intel_dp, DRM_MODE_DPMS_OFF);
		intel_edp_panel_vdd_on(intel_dp);
		intel_edp_panel_off(intel_dp);
	}

	if (IS_SKYLAKE(dev) || IS_KABYLAKE(dev))
		I915_WRITE(DPLL_CTRL2, (I915_READ(DPLL_CTRL2) |
					DPLL_CTRL2_DDI_CLK_OFF(port)));
	else if (INTEL_INFO(dev)->gen < 9)
		I915_WRITE(PORT_CLK_SEL(port), PORT_CLK_SEL_NONE);
}

static void intel_enable_ddi(struct intel_encoder *intel_encoder)
{
	struct drm_encoder *encoder = &intel_encoder->base;
	struct drm_crtc *crtc = encoder->crtc;
	struct intel_crtc *intel_crtc = to_intel_crtc(crtc);
	struct drm_device *dev = encoder->dev;
	struct drm_i915_private *dev_priv = dev->dev_private;
	enum port port = intel_ddi_get_encoder_port(intel_encoder);
	int type = intel_encoder->type;

	if (type == INTEL_OUTPUT_HDMI) {
		struct intel_digital_port *intel_dig_port =
			enc_to_dig_port(encoder);

		/* In HDMI/DVI mode, the port width, and swing/emphasis values
		 * are ignored so nothing special needs to be done besides
		 * enabling the port.
		 */
		I915_WRITE(DDI_BUF_CTL(port),
			   intel_dig_port->saved_port_bits |
			   DDI_BUF_CTL_ENABLE);
	} else if (type == INTEL_OUTPUT_EDP) {
		struct intel_dp *intel_dp = enc_to_intel_dp(encoder);

		if (port == PORT_A && INTEL_INFO(dev)->gen < 9)
			intel_dp_stop_link_train(intel_dp);

		intel_edp_backlight_on(intel_dp);
		intel_psr_enable(intel_dp);
		intel_edp_drrs_enable(intel_dp);
	}

	if (intel_crtc->config->has_audio) {
		intel_display_power_get(dev_priv, POWER_DOMAIN_AUDIO);
		intel_audio_codec_enable(intel_encoder);
	}
}

static void intel_disable_ddi(struct intel_encoder *intel_encoder)
{
	struct drm_encoder *encoder = &intel_encoder->base;
	struct drm_crtc *crtc = encoder->crtc;
	struct intel_crtc *intel_crtc = to_intel_crtc(crtc);
	int type = intel_encoder->type;
	struct drm_device *dev = encoder->dev;
	struct drm_i915_private *dev_priv = dev->dev_private;

	if (intel_crtc->config->has_audio) {
		intel_audio_codec_disable(intel_encoder);
		intel_display_power_put(dev_priv, POWER_DOMAIN_AUDIO);
	}

	if (type == INTEL_OUTPUT_EDP) {
		struct intel_dp *intel_dp = enc_to_intel_dp(encoder);

		intel_edp_drrs_disable(intel_dp);
		intel_psr_disable(intel_dp);
		intel_edp_backlight_off(intel_dp);
	}
}

<<<<<<< HEAD
static void hsw_ddi_wrpll_enable(struct drm_i915_private *dev_priv,
			       struct intel_shared_dpll *pll)
{
	I915_WRITE(WRPLL_CTL(pll->id), pll->config.hw_state.wrpll);
	POSTING_READ(WRPLL_CTL(pll->id));
	udelay(20);
}

static void hsw_ddi_spll_enable(struct drm_i915_private *dev_priv,
				struct intel_shared_dpll *pll)
{
	I915_WRITE(SPLL_CTL, pll->config.hw_state.spll);
	POSTING_READ(SPLL_CTL);
	udelay(20);
}

static void hsw_ddi_wrpll_disable(struct drm_i915_private *dev_priv,
				  struct intel_shared_dpll *pll)
{
	uint32_t val;

	val = I915_READ(WRPLL_CTL(pll->id));
	I915_WRITE(WRPLL_CTL(pll->id), val & ~WRPLL_PLL_ENABLE);
	POSTING_READ(WRPLL_CTL(pll->id));
}

static void hsw_ddi_spll_disable(struct drm_i915_private *dev_priv,
				 struct intel_shared_dpll *pll)
{
	uint32_t val;

	val = I915_READ(SPLL_CTL);
	I915_WRITE(SPLL_CTL, val & ~SPLL_PLL_ENABLE);
	POSTING_READ(SPLL_CTL);
}

static bool hsw_ddi_wrpll_get_hw_state(struct drm_i915_private *dev_priv,
				       struct intel_shared_dpll *pll,
				       struct intel_dpll_hw_state *hw_state)
{
	uint32_t val;

	if (!intel_display_power_get_if_enabled(dev_priv, POWER_DOMAIN_PLLS))
		return false;

	val = I915_READ(WRPLL_CTL(pll->id));
	hw_state->wrpll = val;

	intel_display_power_put(dev_priv, POWER_DOMAIN_PLLS);

	return val & WRPLL_PLL_ENABLE;
}

static bool hsw_ddi_spll_get_hw_state(struct drm_i915_private *dev_priv,
				      struct intel_shared_dpll *pll,
				      struct intel_dpll_hw_state *hw_state)
{
	uint32_t val;

	if (!intel_display_power_get_if_enabled(dev_priv, POWER_DOMAIN_PLLS))
		return false;

	val = I915_READ(SPLL_CTL);
	hw_state->spll = val;

	intel_display_power_put(dev_priv, POWER_DOMAIN_PLLS);

	return val & SPLL_PLL_ENABLE;
}


static const char * const hsw_ddi_pll_names[] = {
	"WRPLL 1",
	"WRPLL 2",
	"SPLL"
};

static void hsw_shared_dplls_init(struct drm_i915_private *dev_priv)
{
	int i;

	dev_priv->num_shared_dpll = 3;

	for (i = 0; i < 2; i++) {
		dev_priv->shared_dplls[i].id = i;
		dev_priv->shared_dplls[i].name = hsw_ddi_pll_names[i];
		dev_priv->shared_dplls[i].disable = hsw_ddi_wrpll_disable;
		dev_priv->shared_dplls[i].enable = hsw_ddi_wrpll_enable;
		dev_priv->shared_dplls[i].get_hw_state =
			hsw_ddi_wrpll_get_hw_state;
	}

	/* SPLL is special, but needs to be initialized anyway.. */
	dev_priv->shared_dplls[i].id = i;
	dev_priv->shared_dplls[i].name = hsw_ddi_pll_names[i];
	dev_priv->shared_dplls[i].disable = hsw_ddi_spll_disable;
	dev_priv->shared_dplls[i].enable = hsw_ddi_spll_enable;
	dev_priv->shared_dplls[i].get_hw_state = hsw_ddi_spll_get_hw_state;

}

static const char * const skl_ddi_pll_names[] = {
	"DPLL 1",
	"DPLL 2",
	"DPLL 3",
};

struct skl_dpll_regs {
	i915_reg_t ctl, cfgcr1, cfgcr2;
};

/* this array is indexed by the *shared* pll id */
static const struct skl_dpll_regs skl_dpll_regs[3] = {
	{
		/* DPLL 1 */
		.ctl = LCPLL2_CTL,
		.cfgcr1 = DPLL_CFGCR1(SKL_DPLL1),
		.cfgcr2 = DPLL_CFGCR2(SKL_DPLL1),
	},
	{
		/* DPLL 2 */
		.ctl = WRPLL_CTL(0),
		.cfgcr1 = DPLL_CFGCR1(SKL_DPLL2),
		.cfgcr2 = DPLL_CFGCR2(SKL_DPLL2),
	},
	{
		/* DPLL 3 */
		.ctl = WRPLL_CTL(1),
		.cfgcr1 = DPLL_CFGCR1(SKL_DPLL3),
		.cfgcr2 = DPLL_CFGCR2(SKL_DPLL3),
	},
};

static void skl_ddi_pll_enable(struct drm_i915_private *dev_priv,
			       struct intel_shared_dpll *pll)
{
	uint32_t val;
	unsigned int dpll;
	const struct skl_dpll_regs *regs = skl_dpll_regs;

	/* DPLL0 is not part of the shared DPLLs, so pll->id is 0 for DPLL1 */
	dpll = pll->id + 1;

	val = I915_READ(DPLL_CTRL1);

	val &= ~(DPLL_CTRL1_HDMI_MODE(dpll) | DPLL_CTRL1_SSC(dpll) |
		 DPLL_CTRL1_LINK_RATE_MASK(dpll));
	val |= pll->config.hw_state.ctrl1 << (dpll * 6);

	I915_WRITE(DPLL_CTRL1, val);
	POSTING_READ(DPLL_CTRL1);

	I915_WRITE(regs[pll->id].cfgcr1, pll->config.hw_state.cfgcr1);
	I915_WRITE(regs[pll->id].cfgcr2, pll->config.hw_state.cfgcr2);
	POSTING_READ(regs[pll->id].cfgcr1);
	POSTING_READ(regs[pll->id].cfgcr2);

	/* the enable bit is always bit 31 */
	I915_WRITE(regs[pll->id].ctl,
		   I915_READ(regs[pll->id].ctl) | LCPLL_PLL_ENABLE);

	if (wait_for(I915_READ(DPLL_STATUS) & DPLL_LOCK(dpll), 5))
		DRM_ERROR("DPLL %d not locked\n", dpll);
}

static void skl_ddi_pll_disable(struct drm_i915_private *dev_priv,
				struct intel_shared_dpll *pll)
{
	const struct skl_dpll_regs *regs = skl_dpll_regs;

	/* the enable bit is always bit 31 */
	I915_WRITE(regs[pll->id].ctl,
		   I915_READ(regs[pll->id].ctl) & ~LCPLL_PLL_ENABLE);
	POSTING_READ(regs[pll->id].ctl);
}

static bool skl_ddi_pll_get_hw_state(struct drm_i915_private *dev_priv,
				     struct intel_shared_dpll *pll,
				     struct intel_dpll_hw_state *hw_state)
{
	uint32_t val;
	unsigned int dpll;
	const struct skl_dpll_regs *regs = skl_dpll_regs;
	bool ret;

	if (!intel_display_power_get_if_enabled(dev_priv, POWER_DOMAIN_PLLS))
		return false;

	ret = false;

	/* DPLL0 is not part of the shared DPLLs, so pll->id is 0 for DPLL1 */
	dpll = pll->id + 1;

	val = I915_READ(regs[pll->id].ctl);
	if (!(val & LCPLL_PLL_ENABLE))
		goto out;

	val = I915_READ(DPLL_CTRL1);
	hw_state->ctrl1 = (val >> (dpll * 6)) & 0x3f;

	/* avoid reading back stale values if HDMI mode is not enabled */
	if (val & DPLL_CTRL1_HDMI_MODE(dpll)) {
		hw_state->cfgcr1 = I915_READ(regs[pll->id].cfgcr1);
		hw_state->cfgcr2 = I915_READ(regs[pll->id].cfgcr2);
	}
	ret = true;

out:
	intel_display_power_put(dev_priv, POWER_DOMAIN_PLLS);

	return ret;
}

static void skl_shared_dplls_init(struct drm_i915_private *dev_priv)
{
	int i;

	dev_priv->num_shared_dpll = 3;

	for (i = 0; i < dev_priv->num_shared_dpll; i++) {
		dev_priv->shared_dplls[i].id = i;
		dev_priv->shared_dplls[i].name = skl_ddi_pll_names[i];
		dev_priv->shared_dplls[i].disable = skl_ddi_pll_disable;
		dev_priv->shared_dplls[i].enable = skl_ddi_pll_enable;
		dev_priv->shared_dplls[i].get_hw_state =
			skl_ddi_pll_get_hw_state;
	}
}

=======
>>>>>>> 842e0307
static void broxton_phy_init(struct drm_i915_private *dev_priv,
			     enum dpio_phy phy)
{
	enum port port;
	uint32_t val;

	val = I915_READ(BXT_P_CR_GT_DISP_PWRON);
	val |= GT_DISPLAY_POWER_ON(phy);
	I915_WRITE(BXT_P_CR_GT_DISP_PWRON, val);

	/* Considering 10ms timeout until BSpec is updated */
	if (wait_for(I915_READ(BXT_PORT_CL1CM_DW0(phy)) & PHY_POWER_GOOD, 10))
		DRM_ERROR("timeout during PHY%d power on\n", phy);

	for (port =  (phy == DPIO_PHY0 ? PORT_B : PORT_A);
	     port <= (phy == DPIO_PHY0 ? PORT_C : PORT_A); port++) {
		int lane;

		for (lane = 0; lane < 4; lane++) {
			val = I915_READ(BXT_PORT_TX_DW14_LN(port, lane));
			/*
			 * Note that on CHV this flag is called UPAR, but has
			 * the same function.
			 */
			val &= ~LATENCY_OPTIM;
			if (lane != 1)
				val |= LATENCY_OPTIM;

			I915_WRITE(BXT_PORT_TX_DW14_LN(port, lane), val);
		}
	}

	/* Program PLL Rcomp code offset */
	val = I915_READ(BXT_PORT_CL1CM_DW9(phy));
	val &= ~IREF0RC_OFFSET_MASK;
	val |= 0xE4 << IREF0RC_OFFSET_SHIFT;
	I915_WRITE(BXT_PORT_CL1CM_DW9(phy), val);

	val = I915_READ(BXT_PORT_CL1CM_DW10(phy));
	val &= ~IREF1RC_OFFSET_MASK;
	val |= 0xE4 << IREF1RC_OFFSET_SHIFT;
	I915_WRITE(BXT_PORT_CL1CM_DW10(phy), val);

	/* Program power gating */
	val = I915_READ(BXT_PORT_CL1CM_DW28(phy));
	val |= OCL1_POWER_DOWN_EN | DW28_OLDO_DYN_PWR_DOWN_EN |
		SUS_CLK_CONFIG;
	I915_WRITE(BXT_PORT_CL1CM_DW28(phy), val);

	if (phy == DPIO_PHY0) {
		val = I915_READ(BXT_PORT_CL2CM_DW6_BC);
		val |= DW6_OLDO_DYN_PWR_DOWN_EN;
		I915_WRITE(BXT_PORT_CL2CM_DW6_BC, val);
	}

	val = I915_READ(BXT_PORT_CL1CM_DW30(phy));
	val &= ~OCL2_LDOFUSE_PWR_DIS;
	/*
	 * On PHY1 disable power on the second channel, since no port is
	 * connected there. On PHY0 both channels have a port, so leave it
	 * enabled.
	 * TODO: port C is only connected on BXT-P, so on BXT0/1 we should
	 * power down the second channel on PHY0 as well.
	 */
	if (phy == DPIO_PHY1)
		val |= OCL2_LDOFUSE_PWR_DIS;
	I915_WRITE(BXT_PORT_CL1CM_DW30(phy), val);

	if (phy == DPIO_PHY0) {
		uint32_t grc_code;
		/*
		 * PHY0 isn't connected to an RCOMP resistor so copy over
		 * the corresponding calibrated value from PHY1, and disable
		 * the automatic calibration on PHY0.
		 */
		if (wait_for(I915_READ(BXT_PORT_REF_DW3(DPIO_PHY1)) & GRC_DONE,
			     10))
			DRM_ERROR("timeout waiting for PHY1 GRC\n");

		val = I915_READ(BXT_PORT_REF_DW6(DPIO_PHY1));
		val = (val & GRC_CODE_MASK) >> GRC_CODE_SHIFT;
		grc_code = val << GRC_CODE_FAST_SHIFT |
			   val << GRC_CODE_SLOW_SHIFT |
			   val;
		I915_WRITE(BXT_PORT_REF_DW6(DPIO_PHY0), grc_code);

		val = I915_READ(BXT_PORT_REF_DW8(DPIO_PHY0));
		val |= GRC_DIS | GRC_RDY_OVRD;
		I915_WRITE(BXT_PORT_REF_DW8(DPIO_PHY0), val);
	}

	val = I915_READ(BXT_PHY_CTL_FAMILY(phy));
	val |= COMMON_RESET_DIS;
	I915_WRITE(BXT_PHY_CTL_FAMILY(phy), val);
}

void broxton_ddi_phy_init(struct drm_device *dev)
{
	/* Enable PHY1 first since it provides Rcomp for PHY0 */
	broxton_phy_init(dev->dev_private, DPIO_PHY1);
	broxton_phy_init(dev->dev_private, DPIO_PHY0);
}

static void broxton_phy_uninit(struct drm_i915_private *dev_priv,
			       enum dpio_phy phy)
{
	uint32_t val;

	val = I915_READ(BXT_PHY_CTL_FAMILY(phy));
	val &= ~COMMON_RESET_DIS;
	I915_WRITE(BXT_PHY_CTL_FAMILY(phy), val);
}

void broxton_ddi_phy_uninit(struct drm_device *dev)
{
	struct drm_i915_private *dev_priv = dev->dev_private;

	broxton_phy_uninit(dev_priv, DPIO_PHY1);
	broxton_phy_uninit(dev_priv, DPIO_PHY0);

	/* FIXME: do this in broxton_phy_uninit per phy */
	I915_WRITE(BXT_P_CR_GT_DISP_PWRON, 0);
}

<<<<<<< HEAD
static const char * const bxt_ddi_pll_names[] = {
	"PORT PLL A",
	"PORT PLL B",
	"PORT PLL C",
};

static void bxt_ddi_pll_enable(struct drm_i915_private *dev_priv,
				struct intel_shared_dpll *pll)
{
	uint32_t temp;
	enum port port = (enum port)pll->id;	/* 1:1 port->PLL mapping */

	temp = I915_READ(BXT_PORT_PLL_ENABLE(port));
	temp &= ~PORT_PLL_REF_SEL;
	/* Non-SSC reference */
	I915_WRITE(BXT_PORT_PLL_ENABLE(port), temp);

	/* Disable 10 bit clock */
	temp = I915_READ(BXT_PORT_PLL_EBB_4(port));
	temp &= ~PORT_PLL_10BIT_CLK_ENABLE;
	I915_WRITE(BXT_PORT_PLL_EBB_4(port), temp);

	/* Write P1 & P2 */
	temp = I915_READ(BXT_PORT_PLL_EBB_0(port));
	temp &= ~(PORT_PLL_P1_MASK | PORT_PLL_P2_MASK);
	temp |= pll->config.hw_state.ebb0;
	I915_WRITE(BXT_PORT_PLL_EBB_0(port), temp);

	/* Write M2 integer */
	temp = I915_READ(BXT_PORT_PLL(port, 0));
	temp &= ~PORT_PLL_M2_MASK;
	temp |= pll->config.hw_state.pll0;
	I915_WRITE(BXT_PORT_PLL(port, 0), temp);

	/* Write N */
	temp = I915_READ(BXT_PORT_PLL(port, 1));
	temp &= ~PORT_PLL_N_MASK;
	temp |= pll->config.hw_state.pll1;
	I915_WRITE(BXT_PORT_PLL(port, 1), temp);

	/* Write M2 fraction */
	temp = I915_READ(BXT_PORT_PLL(port, 2));
	temp &= ~PORT_PLL_M2_FRAC_MASK;
	temp |= pll->config.hw_state.pll2;
	I915_WRITE(BXT_PORT_PLL(port, 2), temp);

	/* Write M2 fraction enable */
	temp = I915_READ(BXT_PORT_PLL(port, 3));
	temp &= ~PORT_PLL_M2_FRAC_ENABLE;
	temp |= pll->config.hw_state.pll3;
	I915_WRITE(BXT_PORT_PLL(port, 3), temp);

	/* Write coeff */
	temp = I915_READ(BXT_PORT_PLL(port, 6));
	temp &= ~PORT_PLL_PROP_COEFF_MASK;
	temp &= ~PORT_PLL_INT_COEFF_MASK;
	temp &= ~PORT_PLL_GAIN_CTL_MASK;
	temp |= pll->config.hw_state.pll6;
	I915_WRITE(BXT_PORT_PLL(port, 6), temp);

	/* Write calibration val */
	temp = I915_READ(BXT_PORT_PLL(port, 8));
	temp &= ~PORT_PLL_TARGET_CNT_MASK;
	temp |= pll->config.hw_state.pll8;
	I915_WRITE(BXT_PORT_PLL(port, 8), temp);

	temp = I915_READ(BXT_PORT_PLL(port, 9));
	temp &= ~PORT_PLL_LOCK_THRESHOLD_MASK;
	temp |= pll->config.hw_state.pll9;
	I915_WRITE(BXT_PORT_PLL(port, 9), temp);

	temp = I915_READ(BXT_PORT_PLL(port, 10));
	temp &= ~PORT_PLL_DCO_AMP_OVR_EN_H;
	temp &= ~PORT_PLL_DCO_AMP_MASK;
	temp |= pll->config.hw_state.pll10;
	I915_WRITE(BXT_PORT_PLL(port, 10), temp);

	/* Recalibrate with new settings */
	temp = I915_READ(BXT_PORT_PLL_EBB_4(port));
	temp |= PORT_PLL_RECALIBRATE;
	I915_WRITE(BXT_PORT_PLL_EBB_4(port), temp);
	temp &= ~PORT_PLL_10BIT_CLK_ENABLE;
	temp |= pll->config.hw_state.ebb4;
	I915_WRITE(BXT_PORT_PLL_EBB_4(port), temp);

	/* Enable PLL */
	temp = I915_READ(BXT_PORT_PLL_ENABLE(port));
	temp |= PORT_PLL_ENABLE;
	I915_WRITE(BXT_PORT_PLL_ENABLE(port), temp);
	POSTING_READ(BXT_PORT_PLL_ENABLE(port));

	if (wait_for_atomic_us((I915_READ(BXT_PORT_PLL_ENABLE(port)) &
			PORT_PLL_LOCK), 200))
		DRM_ERROR("PLL %d not locked\n", port);

	/*
	 * While we write to the group register to program all lanes at once we
	 * can read only lane registers and we pick lanes 0/1 for that.
	 */
	temp = I915_READ(BXT_PORT_PCS_DW12_LN01(port));
	temp &= ~LANE_STAGGER_MASK;
	temp &= ~LANESTAGGER_STRAP_OVRD;
	temp |= pll->config.hw_state.pcsdw12;
	I915_WRITE(BXT_PORT_PCS_DW12_GRP(port), temp);
}

static void bxt_ddi_pll_disable(struct drm_i915_private *dev_priv,
					struct intel_shared_dpll *pll)
{
	enum port port = (enum port)pll->id;	/* 1:1 port->PLL mapping */
	uint32_t temp;

	temp = I915_READ(BXT_PORT_PLL_ENABLE(port));
	temp &= ~PORT_PLL_ENABLE;
	I915_WRITE(BXT_PORT_PLL_ENABLE(port), temp);
	POSTING_READ(BXT_PORT_PLL_ENABLE(port));
}

static bool bxt_ddi_pll_get_hw_state(struct drm_i915_private *dev_priv,
					struct intel_shared_dpll *pll,
					struct intel_dpll_hw_state *hw_state)
{
	enum port port = (enum port)pll->id;	/* 1:1 port->PLL mapping */
	uint32_t val;
	bool ret;

	if (!intel_display_power_get_if_enabled(dev_priv, POWER_DOMAIN_PLLS))
		return false;

	ret = false;

	val = I915_READ(BXT_PORT_PLL_ENABLE(port));
	if (!(val & PORT_PLL_ENABLE))
		goto out;

	hw_state->ebb0 = I915_READ(BXT_PORT_PLL_EBB_0(port));
	hw_state->ebb0 &= PORT_PLL_P1_MASK | PORT_PLL_P2_MASK;

	hw_state->ebb4 = I915_READ(BXT_PORT_PLL_EBB_4(port));
	hw_state->ebb4 &= PORT_PLL_10BIT_CLK_ENABLE;

	hw_state->pll0 = I915_READ(BXT_PORT_PLL(port, 0));
	hw_state->pll0 &= PORT_PLL_M2_MASK;

	hw_state->pll1 = I915_READ(BXT_PORT_PLL(port, 1));
	hw_state->pll1 &= PORT_PLL_N_MASK;

	hw_state->pll2 = I915_READ(BXT_PORT_PLL(port, 2));
	hw_state->pll2 &= PORT_PLL_M2_FRAC_MASK;

	hw_state->pll3 = I915_READ(BXT_PORT_PLL(port, 3));
	hw_state->pll3 &= PORT_PLL_M2_FRAC_ENABLE;

	hw_state->pll6 = I915_READ(BXT_PORT_PLL(port, 6));
	hw_state->pll6 &= PORT_PLL_PROP_COEFF_MASK |
			  PORT_PLL_INT_COEFF_MASK |
			  PORT_PLL_GAIN_CTL_MASK;

	hw_state->pll8 = I915_READ(BXT_PORT_PLL(port, 8));
	hw_state->pll8 &= PORT_PLL_TARGET_CNT_MASK;

	hw_state->pll9 = I915_READ(BXT_PORT_PLL(port, 9));
	hw_state->pll9 &= PORT_PLL_LOCK_THRESHOLD_MASK;

	hw_state->pll10 = I915_READ(BXT_PORT_PLL(port, 10));
	hw_state->pll10 &= PORT_PLL_DCO_AMP_OVR_EN_H |
			   PORT_PLL_DCO_AMP_MASK;

	/*
	 * While we write to the group register to program all lanes at once we
	 * can read only lane registers. We configure all lanes the same way, so
	 * here just read out lanes 0/1 and output a note if lanes 2/3 differ.
	 */
	hw_state->pcsdw12 = I915_READ(BXT_PORT_PCS_DW12_LN01(port));
	if (I915_READ(BXT_PORT_PCS_DW12_LN23(port)) != hw_state->pcsdw12)
		DRM_DEBUG_DRIVER("lane stagger config different for lane 01 (%08x) and 23 (%08x)\n",
				 hw_state->pcsdw12,
				 I915_READ(BXT_PORT_PCS_DW12_LN23(port)));
	hw_state->pcsdw12 &= LANE_STAGGER_MASK | LANESTAGGER_STRAP_OVRD;

	ret = true;

out:
	intel_display_power_put(dev_priv, POWER_DOMAIN_PLLS);

	return ret;
}

static void bxt_shared_dplls_init(struct drm_i915_private *dev_priv)
{
	int i;

	dev_priv->num_shared_dpll = 3;

	for (i = 0; i < dev_priv->num_shared_dpll; i++) {
		dev_priv->shared_dplls[i].id = i;
		dev_priv->shared_dplls[i].name = bxt_ddi_pll_names[i];
		dev_priv->shared_dplls[i].disable = bxt_ddi_pll_disable;
		dev_priv->shared_dplls[i].enable = bxt_ddi_pll_enable;
		dev_priv->shared_dplls[i].get_hw_state =
			bxt_ddi_pll_get_hw_state;
	}
}

void intel_ddi_pll_init(struct drm_device *dev)
{
	struct drm_i915_private *dev_priv = dev->dev_private;
	uint32_t val = I915_READ(LCPLL_CTL);

	if (IS_SKYLAKE(dev) || IS_KABYLAKE(dev))
		skl_shared_dplls_init(dev_priv);
	else if (IS_BROXTON(dev))
		bxt_shared_dplls_init(dev_priv);
	else
		hsw_shared_dplls_init(dev_priv);

	if (IS_SKYLAKE(dev) || IS_KABYLAKE(dev)) {
		int cdclk_freq;

		cdclk_freq = dev_priv->display.get_display_clock_speed(dev);
		dev_priv->skl_boot_cdclk = cdclk_freq;
		if (skl_sanitize_cdclk(dev_priv))
			DRM_DEBUG_KMS("Sanitized cdclk programmed by pre-os\n");
		if (!(I915_READ(LCPLL1_CTL) & LCPLL_PLL_ENABLE))
			DRM_ERROR("LCPLL1 is disabled\n");
	} else if (IS_BROXTON(dev)) {
		broxton_init_cdclk(dev);
		broxton_ddi_phy_init(dev);
	} else {
		/*
		 * The LCPLL register should be turned on by the BIOS. For now
		 * let's just check its state and print errors in case
		 * something is wrong.  Don't even try to turn it on.
		 */

		if (val & LCPLL_CD_SOURCE_FCLK)
			DRM_ERROR("CDCLK source is not LCPLL\n");

		if (val & LCPLL_PLL_DISABLE)
			DRM_ERROR("LCPLL is disabled\n");
	}
}

=======
>>>>>>> 842e0307
void intel_ddi_prepare_link_retrain(struct intel_dp *intel_dp)
{
	struct intel_digital_port *intel_dig_port = dp_to_dig_port(intel_dp);
	struct drm_i915_private *dev_priv =
		to_i915(intel_dig_port->base.base.dev);
	enum port port = intel_dig_port->port;
	uint32_t val;
	bool wait = false;

	if (I915_READ(DP_TP_CTL(port)) & DP_TP_CTL_ENABLE) {
		val = I915_READ(DDI_BUF_CTL(port));
		if (val & DDI_BUF_CTL_ENABLE) {
			val &= ~DDI_BUF_CTL_ENABLE;
			I915_WRITE(DDI_BUF_CTL(port), val);
			wait = true;
		}

		val = I915_READ(DP_TP_CTL(port));
		val &= ~(DP_TP_CTL_ENABLE | DP_TP_CTL_LINK_TRAIN_MASK);
		val |= DP_TP_CTL_LINK_TRAIN_PAT1;
		I915_WRITE(DP_TP_CTL(port), val);
		POSTING_READ(DP_TP_CTL(port));

		if (wait)
			intel_wait_ddi_buf_idle(dev_priv, port);
	}

	val = DP_TP_CTL_ENABLE |
	      DP_TP_CTL_LINK_TRAIN_PAT1 | DP_TP_CTL_SCRAMBLE_DISABLE;
	if (intel_dp->is_mst)
		val |= DP_TP_CTL_MODE_MST;
	else {
		val |= DP_TP_CTL_MODE_SST;
		if (drm_dp_enhanced_frame_cap(intel_dp->dpcd))
			val |= DP_TP_CTL_ENHANCED_FRAME_ENABLE;
	}
	I915_WRITE(DP_TP_CTL(port), val);
	POSTING_READ(DP_TP_CTL(port));

	intel_dp->DP |= DDI_BUF_CTL_ENABLE;
	I915_WRITE(DDI_BUF_CTL(port), intel_dp->DP);
	POSTING_READ(DDI_BUF_CTL(port));

	udelay(600);
}

void intel_ddi_fdi_disable(struct drm_crtc *crtc)
{
	struct drm_i915_private *dev_priv = crtc->dev->dev_private;
	struct intel_encoder *intel_encoder = intel_ddi_get_crtc_encoder(crtc);
	uint32_t val;

	intel_ddi_post_disable(intel_encoder);

	val = I915_READ(FDI_RX_CTL(PIPE_A));
	val &= ~FDI_RX_ENABLE;
	I915_WRITE(FDI_RX_CTL(PIPE_A), val);

	val = I915_READ(FDI_RX_MISC(PIPE_A));
	val &= ~(FDI_RX_PWRDN_LANE1_MASK | FDI_RX_PWRDN_LANE0_MASK);
	val |= FDI_RX_PWRDN_LANE1_VAL(2) | FDI_RX_PWRDN_LANE0_VAL(2);
	I915_WRITE(FDI_RX_MISC(PIPE_A), val);

	val = I915_READ(FDI_RX_CTL(PIPE_A));
	val &= ~FDI_PCDCLK;
	I915_WRITE(FDI_RX_CTL(PIPE_A), val);

	val = I915_READ(FDI_RX_CTL(PIPE_A));
	val &= ~FDI_RX_PLL_ENABLE;
	I915_WRITE(FDI_RX_CTL(PIPE_A), val);
}

bool intel_ddi_is_audio_enabled(struct drm_i915_private *dev_priv,
				 struct intel_crtc *intel_crtc)
{
	u32 temp;

	if (intel_display_power_get_if_enabled(dev_priv, POWER_DOMAIN_AUDIO)) {
		temp = I915_READ(HSW_AUD_PIN_ELD_CP_VLD);

		intel_display_power_put(dev_priv, POWER_DOMAIN_AUDIO);

		if (temp & AUDIO_OUTPUT_ENABLE(intel_crtc->pipe))
			return true;
	}

	return false;
}

void intel_ddi_get_config(struct intel_encoder *encoder,
			  struct intel_crtc_state *pipe_config)
{
	struct drm_i915_private *dev_priv = encoder->base.dev->dev_private;
	struct intel_crtc *intel_crtc = to_intel_crtc(encoder->base.crtc);
	enum transcoder cpu_transcoder = pipe_config->cpu_transcoder;
	struct intel_hdmi *intel_hdmi;
	u32 temp, flags = 0;

	temp = I915_READ(TRANS_DDI_FUNC_CTL(cpu_transcoder));
	if (temp & TRANS_DDI_PHSYNC)
		flags |= DRM_MODE_FLAG_PHSYNC;
	else
		flags |= DRM_MODE_FLAG_NHSYNC;
	if (temp & TRANS_DDI_PVSYNC)
		flags |= DRM_MODE_FLAG_PVSYNC;
	else
		flags |= DRM_MODE_FLAG_NVSYNC;

	pipe_config->base.adjusted_mode.flags |= flags;

	switch (temp & TRANS_DDI_BPC_MASK) {
	case TRANS_DDI_BPC_6:
		pipe_config->pipe_bpp = 18;
		break;
	case TRANS_DDI_BPC_8:
		pipe_config->pipe_bpp = 24;
		break;
	case TRANS_DDI_BPC_10:
		pipe_config->pipe_bpp = 30;
		break;
	case TRANS_DDI_BPC_12:
		pipe_config->pipe_bpp = 36;
		break;
	default:
		break;
	}

	switch (temp & TRANS_DDI_MODE_SELECT_MASK) {
	case TRANS_DDI_MODE_SELECT_HDMI:
		pipe_config->has_hdmi_sink = true;
		intel_hdmi = enc_to_intel_hdmi(&encoder->base);

		if (intel_hdmi->infoframe_enabled(&encoder->base, pipe_config))
			pipe_config->has_infoframe = true;
		break;
	case TRANS_DDI_MODE_SELECT_DVI:
	case TRANS_DDI_MODE_SELECT_FDI:
		break;
	case TRANS_DDI_MODE_SELECT_DP_SST:
	case TRANS_DDI_MODE_SELECT_DP_MST:
		pipe_config->has_dp_encoder = true;
		pipe_config->lane_count =
			((temp & DDI_PORT_WIDTH_MASK) >> DDI_PORT_WIDTH_SHIFT) + 1;
		intel_dp_get_m_n(intel_crtc, pipe_config);
		break;
	default:
		break;
	}

	pipe_config->has_audio =
		intel_ddi_is_audio_enabled(dev_priv, intel_crtc);

	if (encoder->type == INTEL_OUTPUT_EDP && dev_priv->vbt.edp_bpp &&
	    pipe_config->pipe_bpp > dev_priv->vbt.edp_bpp) {
		/*
		 * This is a big fat ugly hack.
		 *
		 * Some machines in UEFI boot mode provide us a VBT that has 18
		 * bpp and 1.62 GHz link bandwidth for eDP, which for reasons
		 * unknown we fail to light up. Yet the same BIOS boots up with
		 * 24 bpp and 2.7 GHz link. Use the same bpp as the BIOS uses as
		 * max, not what it tells us to use.
		 *
		 * Note: This will still be broken if the eDP panel is not lit
		 * up by the BIOS, and thus we can't get the mode at module
		 * load.
		 */
		DRM_DEBUG_KMS("pipe has %d bpp for eDP panel, overriding BIOS-provided max %d bpp\n",
			      pipe_config->pipe_bpp, dev_priv->vbt.edp_bpp);
		dev_priv->vbt.edp_bpp = pipe_config->pipe_bpp;
	}

	intel_ddi_clock_get(encoder, pipe_config);
}

static void intel_ddi_destroy(struct drm_encoder *encoder)
{
	/* HDMI has nothing special to destroy, so we can go with this. */
	intel_dp_encoder_destroy(encoder);
}

static bool intel_ddi_compute_config(struct intel_encoder *encoder,
				     struct intel_crtc_state *pipe_config)
{
	int type = encoder->type;
	int port = intel_ddi_get_encoder_port(encoder);

	WARN(type == INTEL_OUTPUT_UNKNOWN, "compute_config() on unknown output!\n");

	if (port == PORT_A)
		pipe_config->cpu_transcoder = TRANSCODER_EDP;

	if (type == INTEL_OUTPUT_HDMI)
		return intel_hdmi_compute_config(encoder, pipe_config);
	else
		return intel_dp_compute_config(encoder, pipe_config);
}

static const struct drm_encoder_funcs intel_ddi_funcs = {
	.destroy = intel_ddi_destroy,
};

static struct intel_connector *
intel_ddi_init_dp_connector(struct intel_digital_port *intel_dig_port)
{
	struct intel_connector *connector;
	enum port port = intel_dig_port->port;

	connector = intel_connector_alloc();
	if (!connector)
		return NULL;

	intel_dig_port->dp.output_reg = DDI_BUF_CTL(port);
	if (!intel_dp_init_connector(intel_dig_port, connector)) {
		kfree(connector);
		return NULL;
	}

	return connector;
}

static struct intel_connector *
intel_ddi_init_hdmi_connector(struct intel_digital_port *intel_dig_port)
{
	struct intel_connector *connector;
	enum port port = intel_dig_port->port;

	connector = intel_connector_alloc();
	if (!connector)
		return NULL;

	intel_dig_port->hdmi.hdmi_reg = DDI_BUF_CTL(port);
	intel_hdmi_init_connector(intel_dig_port, connector);

	return connector;
}

void intel_ddi_init(struct drm_device *dev, enum port port)
{
	struct drm_i915_private *dev_priv = dev->dev_private;
	struct intel_digital_port *intel_dig_port;
	struct intel_encoder *intel_encoder;
	struct drm_encoder *encoder;
	bool init_hdmi, init_dp;
	int max_lanes;

	if (I915_READ(DDI_BUF_CTL(PORT_A)) & DDI_A_4_LANES) {
		switch (port) {
		case PORT_A:
			max_lanes = 4;
			break;
		case PORT_E:
			max_lanes = 0;
			break;
		default:
			max_lanes = 4;
			break;
		}
	} else {
		switch (port) {
		case PORT_A:
			max_lanes = 2;
			break;
		case PORT_E:
			max_lanes = 2;
			break;
		default:
			max_lanes = 4;
			break;
		}
	}

	init_hdmi = (dev_priv->vbt.ddi_port_info[port].supports_dvi ||
		     dev_priv->vbt.ddi_port_info[port].supports_hdmi);
	init_dp = dev_priv->vbt.ddi_port_info[port].supports_dp;
	if (!init_dp && !init_hdmi) {
		DRM_DEBUG_KMS("VBT says port %c is not DVI/HDMI/DP compatible, respect it\n",
			      port_name(port));
		return;
	}

	intel_dig_port = kzalloc(sizeof(*intel_dig_port), GFP_KERNEL);
	if (!intel_dig_port)
		return;

	intel_encoder = &intel_dig_port->base;
	encoder = &intel_encoder->base;

	drm_encoder_init(dev, encoder, &intel_ddi_funcs,
			 DRM_MODE_ENCODER_TMDS, NULL);

	intel_encoder->compute_config = intel_ddi_compute_config;
	intel_encoder->enable = intel_enable_ddi;
	intel_encoder->pre_enable = intel_ddi_pre_enable;
	intel_encoder->disable = intel_disable_ddi;
	intel_encoder->post_disable = intel_ddi_post_disable;
	intel_encoder->get_hw_state = intel_ddi_get_hw_state;
	intel_encoder->get_config = intel_ddi_get_config;

	intel_dig_port->port = port;
	intel_dig_port->saved_port_bits = I915_READ(DDI_BUF_CTL(port)) &
					  (DDI_BUF_PORT_REVERSAL |
					   DDI_A_4_LANES);

	/*
	 * Bspec says that DDI_A_4_LANES is the only supported configuration
	 * for Broxton.  Yet some BIOS fail to set this bit on port A if eDP
	 * wasn't lit up at boot.  Force this bit on in our internal
	 * configuration so that we use the proper lane count for our
	 * calculations.
	 */
	if (IS_BROXTON(dev) && port == PORT_A) {
		if (!(intel_dig_port->saved_port_bits & DDI_A_4_LANES)) {
			DRM_DEBUG_KMS("BXT BIOS forgot to set DDI_A_4_LANES for port A; fixing\n");
			intel_dig_port->saved_port_bits |= DDI_A_4_LANES;
			max_lanes = 4;
		}
	}

	intel_dig_port->max_lanes = max_lanes;

	intel_encoder->type = INTEL_OUTPUT_UNKNOWN;
	intel_encoder->crtc_mask = (1 << 0) | (1 << 1) | (1 << 2);
	intel_encoder->cloneable = 0;

	if (init_dp) {
		if (!intel_ddi_init_dp_connector(intel_dig_port))
			goto err;

		intel_dig_port->hpd_pulse = intel_dp_hpd_pulse;
		/*
		 * On BXT A0/A1, sw needs to activate DDIA HPD logic and
		 * interrupts to check the external panel connection.
		 */
		if (IS_BXT_REVID(dev, 0, BXT_REVID_A1) && port == PORT_B)
			dev_priv->hotplug.irq_port[PORT_A] = intel_dig_port;
		else
			dev_priv->hotplug.irq_port[port] = intel_dig_port;
	}

	/* In theory we don't need the encoder->type check, but leave it just in
	 * case we have some really bad VBTs... */
	if (intel_encoder->type != INTEL_OUTPUT_EDP && init_hdmi) {
		if (!intel_ddi_init_hdmi_connector(intel_dig_port))
			goto err;
	}

	return;

err:
	drm_encoder_cleanup(encoder);
	kfree(intel_dig_port);
}<|MERGE_RESOLUTION|>--- conflicted
+++ resolved
@@ -1007,56 +1007,6 @@
 		   struct intel_encoder *intel_encoder)
 {
 	struct intel_shared_dpll *pll;
-<<<<<<< HEAD
-	uint32_t ctrl1, cfgcr1, cfgcr2;
-	int clock = crtc_state->port_clock;
-
-	/*
-	 * See comment in intel_dpll_hw_state to understand why we always use 0
-	 * as the DPLL id in this function.
-	 */
-
-	ctrl1 = DPLL_CTRL1_OVERRIDE(0);
-
-	if (intel_encoder->type == INTEL_OUTPUT_HDMI) {
-		struct skl_wrpll_params wrpll_params = { 0, };
-
-		ctrl1 |= DPLL_CTRL1_HDMI_MODE(0);
-
-		if (!skl_ddi_calculate_wrpll(clock * 1000, &wrpll_params))
-			return false;
-
-		cfgcr1 = DPLL_CFGCR1_FREQ_ENABLE |
-			 DPLL_CFGCR1_DCO_FRACTION(wrpll_params.dco_fraction) |
-			 wrpll_params.dco_integer;
-
-		cfgcr2 = DPLL_CFGCR2_QDIV_RATIO(wrpll_params.qdiv_ratio) |
-			 DPLL_CFGCR2_QDIV_MODE(wrpll_params.qdiv_mode) |
-			 DPLL_CFGCR2_KDIV(wrpll_params.kdiv) |
-			 DPLL_CFGCR2_PDIV(wrpll_params.pdiv) |
-			 wrpll_params.central_freq;
-	} else if (intel_encoder->type == INTEL_OUTPUT_DISPLAYPORT ||
-		   intel_encoder->type == INTEL_OUTPUT_DP_MST) {
-		switch (crtc_state->port_clock / 2) {
-		case 81000:
-			ctrl1 |= DPLL_CTRL1_LINK_RATE(DPLL_CTRL1_LINK_RATE_810, 0);
-			break;
-		case 135000:
-			ctrl1 |= DPLL_CTRL1_LINK_RATE(DPLL_CTRL1_LINK_RATE_1350, 0);
-			break;
-		case 270000:
-			ctrl1 |= DPLL_CTRL1_LINK_RATE(DPLL_CTRL1_LINK_RATE_2700, 0);
-			break;
-		}
-
-		cfgcr1 = cfgcr2 = 0;
-	} else /* eDP */
-		return true;
-
-	memset(&crtc_state->dpll_hw_state, 0,
-	       sizeof(crtc_state->dpll_hw_state));
-=======
->>>>>>> 842e0307
 
 	pll = intel_get_shared_dpll(intel_crtc, crtc_state, intel_encoder);
 	if (pll == NULL) {
@@ -1770,238 +1720,6 @@
 	}
 }
 
-<<<<<<< HEAD
-static void hsw_ddi_wrpll_enable(struct drm_i915_private *dev_priv,
-			       struct intel_shared_dpll *pll)
-{
-	I915_WRITE(WRPLL_CTL(pll->id), pll->config.hw_state.wrpll);
-	POSTING_READ(WRPLL_CTL(pll->id));
-	udelay(20);
-}
-
-static void hsw_ddi_spll_enable(struct drm_i915_private *dev_priv,
-				struct intel_shared_dpll *pll)
-{
-	I915_WRITE(SPLL_CTL, pll->config.hw_state.spll);
-	POSTING_READ(SPLL_CTL);
-	udelay(20);
-}
-
-static void hsw_ddi_wrpll_disable(struct drm_i915_private *dev_priv,
-				  struct intel_shared_dpll *pll)
-{
-	uint32_t val;
-
-	val = I915_READ(WRPLL_CTL(pll->id));
-	I915_WRITE(WRPLL_CTL(pll->id), val & ~WRPLL_PLL_ENABLE);
-	POSTING_READ(WRPLL_CTL(pll->id));
-}
-
-static void hsw_ddi_spll_disable(struct drm_i915_private *dev_priv,
-				 struct intel_shared_dpll *pll)
-{
-	uint32_t val;
-
-	val = I915_READ(SPLL_CTL);
-	I915_WRITE(SPLL_CTL, val & ~SPLL_PLL_ENABLE);
-	POSTING_READ(SPLL_CTL);
-}
-
-static bool hsw_ddi_wrpll_get_hw_state(struct drm_i915_private *dev_priv,
-				       struct intel_shared_dpll *pll,
-				       struct intel_dpll_hw_state *hw_state)
-{
-	uint32_t val;
-
-	if (!intel_display_power_get_if_enabled(dev_priv, POWER_DOMAIN_PLLS))
-		return false;
-
-	val = I915_READ(WRPLL_CTL(pll->id));
-	hw_state->wrpll = val;
-
-	intel_display_power_put(dev_priv, POWER_DOMAIN_PLLS);
-
-	return val & WRPLL_PLL_ENABLE;
-}
-
-static bool hsw_ddi_spll_get_hw_state(struct drm_i915_private *dev_priv,
-				      struct intel_shared_dpll *pll,
-				      struct intel_dpll_hw_state *hw_state)
-{
-	uint32_t val;
-
-	if (!intel_display_power_get_if_enabled(dev_priv, POWER_DOMAIN_PLLS))
-		return false;
-
-	val = I915_READ(SPLL_CTL);
-	hw_state->spll = val;
-
-	intel_display_power_put(dev_priv, POWER_DOMAIN_PLLS);
-
-	return val & SPLL_PLL_ENABLE;
-}
-
-
-static const char * const hsw_ddi_pll_names[] = {
-	"WRPLL 1",
-	"WRPLL 2",
-	"SPLL"
-};
-
-static void hsw_shared_dplls_init(struct drm_i915_private *dev_priv)
-{
-	int i;
-
-	dev_priv->num_shared_dpll = 3;
-
-	for (i = 0; i < 2; i++) {
-		dev_priv->shared_dplls[i].id = i;
-		dev_priv->shared_dplls[i].name = hsw_ddi_pll_names[i];
-		dev_priv->shared_dplls[i].disable = hsw_ddi_wrpll_disable;
-		dev_priv->shared_dplls[i].enable = hsw_ddi_wrpll_enable;
-		dev_priv->shared_dplls[i].get_hw_state =
-			hsw_ddi_wrpll_get_hw_state;
-	}
-
-	/* SPLL is special, but needs to be initialized anyway.. */
-	dev_priv->shared_dplls[i].id = i;
-	dev_priv->shared_dplls[i].name = hsw_ddi_pll_names[i];
-	dev_priv->shared_dplls[i].disable = hsw_ddi_spll_disable;
-	dev_priv->shared_dplls[i].enable = hsw_ddi_spll_enable;
-	dev_priv->shared_dplls[i].get_hw_state = hsw_ddi_spll_get_hw_state;
-
-}
-
-static const char * const skl_ddi_pll_names[] = {
-	"DPLL 1",
-	"DPLL 2",
-	"DPLL 3",
-};
-
-struct skl_dpll_regs {
-	i915_reg_t ctl, cfgcr1, cfgcr2;
-};
-
-/* this array is indexed by the *shared* pll id */
-static const struct skl_dpll_regs skl_dpll_regs[3] = {
-	{
-		/* DPLL 1 */
-		.ctl = LCPLL2_CTL,
-		.cfgcr1 = DPLL_CFGCR1(SKL_DPLL1),
-		.cfgcr2 = DPLL_CFGCR2(SKL_DPLL1),
-	},
-	{
-		/* DPLL 2 */
-		.ctl = WRPLL_CTL(0),
-		.cfgcr1 = DPLL_CFGCR1(SKL_DPLL2),
-		.cfgcr2 = DPLL_CFGCR2(SKL_DPLL2),
-	},
-	{
-		/* DPLL 3 */
-		.ctl = WRPLL_CTL(1),
-		.cfgcr1 = DPLL_CFGCR1(SKL_DPLL3),
-		.cfgcr2 = DPLL_CFGCR2(SKL_DPLL3),
-	},
-};
-
-static void skl_ddi_pll_enable(struct drm_i915_private *dev_priv,
-			       struct intel_shared_dpll *pll)
-{
-	uint32_t val;
-	unsigned int dpll;
-	const struct skl_dpll_regs *regs = skl_dpll_regs;
-
-	/* DPLL0 is not part of the shared DPLLs, so pll->id is 0 for DPLL1 */
-	dpll = pll->id + 1;
-
-	val = I915_READ(DPLL_CTRL1);
-
-	val &= ~(DPLL_CTRL1_HDMI_MODE(dpll) | DPLL_CTRL1_SSC(dpll) |
-		 DPLL_CTRL1_LINK_RATE_MASK(dpll));
-	val |= pll->config.hw_state.ctrl1 << (dpll * 6);
-
-	I915_WRITE(DPLL_CTRL1, val);
-	POSTING_READ(DPLL_CTRL1);
-
-	I915_WRITE(regs[pll->id].cfgcr1, pll->config.hw_state.cfgcr1);
-	I915_WRITE(regs[pll->id].cfgcr2, pll->config.hw_state.cfgcr2);
-	POSTING_READ(regs[pll->id].cfgcr1);
-	POSTING_READ(regs[pll->id].cfgcr2);
-
-	/* the enable bit is always bit 31 */
-	I915_WRITE(regs[pll->id].ctl,
-		   I915_READ(regs[pll->id].ctl) | LCPLL_PLL_ENABLE);
-
-	if (wait_for(I915_READ(DPLL_STATUS) & DPLL_LOCK(dpll), 5))
-		DRM_ERROR("DPLL %d not locked\n", dpll);
-}
-
-static void skl_ddi_pll_disable(struct drm_i915_private *dev_priv,
-				struct intel_shared_dpll *pll)
-{
-	const struct skl_dpll_regs *regs = skl_dpll_regs;
-
-	/* the enable bit is always bit 31 */
-	I915_WRITE(regs[pll->id].ctl,
-		   I915_READ(regs[pll->id].ctl) & ~LCPLL_PLL_ENABLE);
-	POSTING_READ(regs[pll->id].ctl);
-}
-
-static bool skl_ddi_pll_get_hw_state(struct drm_i915_private *dev_priv,
-				     struct intel_shared_dpll *pll,
-				     struct intel_dpll_hw_state *hw_state)
-{
-	uint32_t val;
-	unsigned int dpll;
-	const struct skl_dpll_regs *regs = skl_dpll_regs;
-	bool ret;
-
-	if (!intel_display_power_get_if_enabled(dev_priv, POWER_DOMAIN_PLLS))
-		return false;
-
-	ret = false;
-
-	/* DPLL0 is not part of the shared DPLLs, so pll->id is 0 for DPLL1 */
-	dpll = pll->id + 1;
-
-	val = I915_READ(regs[pll->id].ctl);
-	if (!(val & LCPLL_PLL_ENABLE))
-		goto out;
-
-	val = I915_READ(DPLL_CTRL1);
-	hw_state->ctrl1 = (val >> (dpll * 6)) & 0x3f;
-
-	/* avoid reading back stale values if HDMI mode is not enabled */
-	if (val & DPLL_CTRL1_HDMI_MODE(dpll)) {
-		hw_state->cfgcr1 = I915_READ(regs[pll->id].cfgcr1);
-		hw_state->cfgcr2 = I915_READ(regs[pll->id].cfgcr2);
-	}
-	ret = true;
-
-out:
-	intel_display_power_put(dev_priv, POWER_DOMAIN_PLLS);
-
-	return ret;
-}
-
-static void skl_shared_dplls_init(struct drm_i915_private *dev_priv)
-{
-	int i;
-
-	dev_priv->num_shared_dpll = 3;
-
-	for (i = 0; i < dev_priv->num_shared_dpll; i++) {
-		dev_priv->shared_dplls[i].id = i;
-		dev_priv->shared_dplls[i].name = skl_ddi_pll_names[i];
-		dev_priv->shared_dplls[i].disable = skl_ddi_pll_disable;
-		dev_priv->shared_dplls[i].enable = skl_ddi_pll_enable;
-		dev_priv->shared_dplls[i].get_hw_state =
-			skl_ddi_pll_get_hw_state;
-	}
-}
-
-=======
->>>>>>> 842e0307
 static void broxton_phy_init(struct drm_i915_private *dev_priv,
 			     enum dpio_phy phy)
 {
@@ -2126,252 +1844,6 @@
 	I915_WRITE(BXT_P_CR_GT_DISP_PWRON, 0);
 }
 
-<<<<<<< HEAD
-static const char * const bxt_ddi_pll_names[] = {
-	"PORT PLL A",
-	"PORT PLL B",
-	"PORT PLL C",
-};
-
-static void bxt_ddi_pll_enable(struct drm_i915_private *dev_priv,
-				struct intel_shared_dpll *pll)
-{
-	uint32_t temp;
-	enum port port = (enum port)pll->id;	/* 1:1 port->PLL mapping */
-
-	temp = I915_READ(BXT_PORT_PLL_ENABLE(port));
-	temp &= ~PORT_PLL_REF_SEL;
-	/* Non-SSC reference */
-	I915_WRITE(BXT_PORT_PLL_ENABLE(port), temp);
-
-	/* Disable 10 bit clock */
-	temp = I915_READ(BXT_PORT_PLL_EBB_4(port));
-	temp &= ~PORT_PLL_10BIT_CLK_ENABLE;
-	I915_WRITE(BXT_PORT_PLL_EBB_4(port), temp);
-
-	/* Write P1 & P2 */
-	temp = I915_READ(BXT_PORT_PLL_EBB_0(port));
-	temp &= ~(PORT_PLL_P1_MASK | PORT_PLL_P2_MASK);
-	temp |= pll->config.hw_state.ebb0;
-	I915_WRITE(BXT_PORT_PLL_EBB_0(port), temp);
-
-	/* Write M2 integer */
-	temp = I915_READ(BXT_PORT_PLL(port, 0));
-	temp &= ~PORT_PLL_M2_MASK;
-	temp |= pll->config.hw_state.pll0;
-	I915_WRITE(BXT_PORT_PLL(port, 0), temp);
-
-	/* Write N */
-	temp = I915_READ(BXT_PORT_PLL(port, 1));
-	temp &= ~PORT_PLL_N_MASK;
-	temp |= pll->config.hw_state.pll1;
-	I915_WRITE(BXT_PORT_PLL(port, 1), temp);
-
-	/* Write M2 fraction */
-	temp = I915_READ(BXT_PORT_PLL(port, 2));
-	temp &= ~PORT_PLL_M2_FRAC_MASK;
-	temp |= pll->config.hw_state.pll2;
-	I915_WRITE(BXT_PORT_PLL(port, 2), temp);
-
-	/* Write M2 fraction enable */
-	temp = I915_READ(BXT_PORT_PLL(port, 3));
-	temp &= ~PORT_PLL_M2_FRAC_ENABLE;
-	temp |= pll->config.hw_state.pll3;
-	I915_WRITE(BXT_PORT_PLL(port, 3), temp);
-
-	/* Write coeff */
-	temp = I915_READ(BXT_PORT_PLL(port, 6));
-	temp &= ~PORT_PLL_PROP_COEFF_MASK;
-	temp &= ~PORT_PLL_INT_COEFF_MASK;
-	temp &= ~PORT_PLL_GAIN_CTL_MASK;
-	temp |= pll->config.hw_state.pll6;
-	I915_WRITE(BXT_PORT_PLL(port, 6), temp);
-
-	/* Write calibration val */
-	temp = I915_READ(BXT_PORT_PLL(port, 8));
-	temp &= ~PORT_PLL_TARGET_CNT_MASK;
-	temp |= pll->config.hw_state.pll8;
-	I915_WRITE(BXT_PORT_PLL(port, 8), temp);
-
-	temp = I915_READ(BXT_PORT_PLL(port, 9));
-	temp &= ~PORT_PLL_LOCK_THRESHOLD_MASK;
-	temp |= pll->config.hw_state.pll9;
-	I915_WRITE(BXT_PORT_PLL(port, 9), temp);
-
-	temp = I915_READ(BXT_PORT_PLL(port, 10));
-	temp &= ~PORT_PLL_DCO_AMP_OVR_EN_H;
-	temp &= ~PORT_PLL_DCO_AMP_MASK;
-	temp |= pll->config.hw_state.pll10;
-	I915_WRITE(BXT_PORT_PLL(port, 10), temp);
-
-	/* Recalibrate with new settings */
-	temp = I915_READ(BXT_PORT_PLL_EBB_4(port));
-	temp |= PORT_PLL_RECALIBRATE;
-	I915_WRITE(BXT_PORT_PLL_EBB_4(port), temp);
-	temp &= ~PORT_PLL_10BIT_CLK_ENABLE;
-	temp |= pll->config.hw_state.ebb4;
-	I915_WRITE(BXT_PORT_PLL_EBB_4(port), temp);
-
-	/* Enable PLL */
-	temp = I915_READ(BXT_PORT_PLL_ENABLE(port));
-	temp |= PORT_PLL_ENABLE;
-	I915_WRITE(BXT_PORT_PLL_ENABLE(port), temp);
-	POSTING_READ(BXT_PORT_PLL_ENABLE(port));
-
-	if (wait_for_atomic_us((I915_READ(BXT_PORT_PLL_ENABLE(port)) &
-			PORT_PLL_LOCK), 200))
-		DRM_ERROR("PLL %d not locked\n", port);
-
-	/*
-	 * While we write to the group register to program all lanes at once we
-	 * can read only lane registers and we pick lanes 0/1 for that.
-	 */
-	temp = I915_READ(BXT_PORT_PCS_DW12_LN01(port));
-	temp &= ~LANE_STAGGER_MASK;
-	temp &= ~LANESTAGGER_STRAP_OVRD;
-	temp |= pll->config.hw_state.pcsdw12;
-	I915_WRITE(BXT_PORT_PCS_DW12_GRP(port), temp);
-}
-
-static void bxt_ddi_pll_disable(struct drm_i915_private *dev_priv,
-					struct intel_shared_dpll *pll)
-{
-	enum port port = (enum port)pll->id;	/* 1:1 port->PLL mapping */
-	uint32_t temp;
-
-	temp = I915_READ(BXT_PORT_PLL_ENABLE(port));
-	temp &= ~PORT_PLL_ENABLE;
-	I915_WRITE(BXT_PORT_PLL_ENABLE(port), temp);
-	POSTING_READ(BXT_PORT_PLL_ENABLE(port));
-}
-
-static bool bxt_ddi_pll_get_hw_state(struct drm_i915_private *dev_priv,
-					struct intel_shared_dpll *pll,
-					struct intel_dpll_hw_state *hw_state)
-{
-	enum port port = (enum port)pll->id;	/* 1:1 port->PLL mapping */
-	uint32_t val;
-	bool ret;
-
-	if (!intel_display_power_get_if_enabled(dev_priv, POWER_DOMAIN_PLLS))
-		return false;
-
-	ret = false;
-
-	val = I915_READ(BXT_PORT_PLL_ENABLE(port));
-	if (!(val & PORT_PLL_ENABLE))
-		goto out;
-
-	hw_state->ebb0 = I915_READ(BXT_PORT_PLL_EBB_0(port));
-	hw_state->ebb0 &= PORT_PLL_P1_MASK | PORT_PLL_P2_MASK;
-
-	hw_state->ebb4 = I915_READ(BXT_PORT_PLL_EBB_4(port));
-	hw_state->ebb4 &= PORT_PLL_10BIT_CLK_ENABLE;
-
-	hw_state->pll0 = I915_READ(BXT_PORT_PLL(port, 0));
-	hw_state->pll0 &= PORT_PLL_M2_MASK;
-
-	hw_state->pll1 = I915_READ(BXT_PORT_PLL(port, 1));
-	hw_state->pll1 &= PORT_PLL_N_MASK;
-
-	hw_state->pll2 = I915_READ(BXT_PORT_PLL(port, 2));
-	hw_state->pll2 &= PORT_PLL_M2_FRAC_MASK;
-
-	hw_state->pll3 = I915_READ(BXT_PORT_PLL(port, 3));
-	hw_state->pll3 &= PORT_PLL_M2_FRAC_ENABLE;
-
-	hw_state->pll6 = I915_READ(BXT_PORT_PLL(port, 6));
-	hw_state->pll6 &= PORT_PLL_PROP_COEFF_MASK |
-			  PORT_PLL_INT_COEFF_MASK |
-			  PORT_PLL_GAIN_CTL_MASK;
-
-	hw_state->pll8 = I915_READ(BXT_PORT_PLL(port, 8));
-	hw_state->pll8 &= PORT_PLL_TARGET_CNT_MASK;
-
-	hw_state->pll9 = I915_READ(BXT_PORT_PLL(port, 9));
-	hw_state->pll9 &= PORT_PLL_LOCK_THRESHOLD_MASK;
-
-	hw_state->pll10 = I915_READ(BXT_PORT_PLL(port, 10));
-	hw_state->pll10 &= PORT_PLL_DCO_AMP_OVR_EN_H |
-			   PORT_PLL_DCO_AMP_MASK;
-
-	/*
-	 * While we write to the group register to program all lanes at once we
-	 * can read only lane registers. We configure all lanes the same way, so
-	 * here just read out lanes 0/1 and output a note if lanes 2/3 differ.
-	 */
-	hw_state->pcsdw12 = I915_READ(BXT_PORT_PCS_DW12_LN01(port));
-	if (I915_READ(BXT_PORT_PCS_DW12_LN23(port)) != hw_state->pcsdw12)
-		DRM_DEBUG_DRIVER("lane stagger config different for lane 01 (%08x) and 23 (%08x)\n",
-				 hw_state->pcsdw12,
-				 I915_READ(BXT_PORT_PCS_DW12_LN23(port)));
-	hw_state->pcsdw12 &= LANE_STAGGER_MASK | LANESTAGGER_STRAP_OVRD;
-
-	ret = true;
-
-out:
-	intel_display_power_put(dev_priv, POWER_DOMAIN_PLLS);
-
-	return ret;
-}
-
-static void bxt_shared_dplls_init(struct drm_i915_private *dev_priv)
-{
-	int i;
-
-	dev_priv->num_shared_dpll = 3;
-
-	for (i = 0; i < dev_priv->num_shared_dpll; i++) {
-		dev_priv->shared_dplls[i].id = i;
-		dev_priv->shared_dplls[i].name = bxt_ddi_pll_names[i];
-		dev_priv->shared_dplls[i].disable = bxt_ddi_pll_disable;
-		dev_priv->shared_dplls[i].enable = bxt_ddi_pll_enable;
-		dev_priv->shared_dplls[i].get_hw_state =
-			bxt_ddi_pll_get_hw_state;
-	}
-}
-
-void intel_ddi_pll_init(struct drm_device *dev)
-{
-	struct drm_i915_private *dev_priv = dev->dev_private;
-	uint32_t val = I915_READ(LCPLL_CTL);
-
-	if (IS_SKYLAKE(dev) || IS_KABYLAKE(dev))
-		skl_shared_dplls_init(dev_priv);
-	else if (IS_BROXTON(dev))
-		bxt_shared_dplls_init(dev_priv);
-	else
-		hsw_shared_dplls_init(dev_priv);
-
-	if (IS_SKYLAKE(dev) || IS_KABYLAKE(dev)) {
-		int cdclk_freq;
-
-		cdclk_freq = dev_priv->display.get_display_clock_speed(dev);
-		dev_priv->skl_boot_cdclk = cdclk_freq;
-		if (skl_sanitize_cdclk(dev_priv))
-			DRM_DEBUG_KMS("Sanitized cdclk programmed by pre-os\n");
-		if (!(I915_READ(LCPLL1_CTL) & LCPLL_PLL_ENABLE))
-			DRM_ERROR("LCPLL1 is disabled\n");
-	} else if (IS_BROXTON(dev)) {
-		broxton_init_cdclk(dev);
-		broxton_ddi_phy_init(dev);
-	} else {
-		/*
-		 * The LCPLL register should be turned on by the BIOS. For now
-		 * let's just check its state and print errors in case
-		 * something is wrong.  Don't even try to turn it on.
-		 */
-
-		if (val & LCPLL_CD_SOURCE_FCLK)
-			DRM_ERROR("CDCLK source is not LCPLL\n");
-
-		if (val & LCPLL_PLL_DISABLE)
-			DRM_ERROR("LCPLL is disabled\n");
-	}
-}
-
-=======
->>>>>>> 842e0307
 void intel_ddi_prepare_link_retrain(struct intel_dp *intel_dp)
 {
 	struct intel_digital_port *intel_dig_port = dp_to_dig_port(intel_dp);
