--- conflicted
+++ resolved
@@ -14145,12 +14145,7 @@
 
 	intel_crtc->cursor_addr = addr;
 
-<<<<<<< HEAD
-	if (crtc->state->active)
-		intel_crtc_update_cursor(crtc, state->visible);
-=======
 	intel_crtc_update_cursor(crtc, state->visible);
->>>>>>> d5f384de
 }
 
 static struct drm_plane *intel_cursor_plane_create(struct drm_device *dev,
