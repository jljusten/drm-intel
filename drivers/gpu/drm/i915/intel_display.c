/*
 * Copyright © 2006-2007 Intel Corporation
 *
 * Permission is hereby granted, free of charge, to any person obtaining a
 * copy of this software and associated documentation files (the "Software"),
 * to deal in the Software without restriction, including without limitation
 * the rights to use, copy, modify, merge, publish, distribute, sublicense,
 * and/or sell copies of the Software, and to permit persons to whom the
 * Software is furnished to do so, subject to the following conditions:
 *
 * The above copyright notice and this permission notice (including the next
 * paragraph) shall be included in all copies or substantial portions of the
 * Software.
 *
 * THE SOFTWARE IS PROVIDED "AS IS", WITHOUT WARRANTY OF ANY KIND, EXPRESS OR
 * IMPLIED, INCLUDING BUT NOT LIMITED TO THE WARRANTIES OF MERCHANTABILITY,
 * FITNESS FOR A PARTICULAR PURPOSE AND NONINFRINGEMENT.  IN NO EVENT SHALL
 * THE AUTHORS OR COPYRIGHT HOLDERS BE LIABLE FOR ANY CLAIM, DAMAGES OR OTHER
 * LIABILITY, WHETHER IN AN ACTION OF CONTRACT, TORT OR OTHERWISE, ARISING
 * FROM, OUT OF OR IN CONNECTION WITH THE SOFTWARE OR THE USE OR OTHER
 * DEALINGS IN THE SOFTWARE.
 *
 * Authors:
 *	Eric Anholt <eric@anholt.net>
 */

#include <linux/dmi.h>
#include <linux/module.h>
#include <linux/input.h>
#include <linux/i2c.h>
#include <linux/kernel.h>
#include <linux/slab.h>
#include <linux/vgaarb.h>
#include <drm/drm_edid.h>
#include <drm/drmP.h>
#include "intel_drv.h"
#include <drm/i915_drm.h>
#include "i915_drv.h"
#include "i915_trace.h"
#include <drm/drm_atomic.h>
#include <drm/drm_atomic_helper.h>
#include <drm/drm_dp_helper.h>
#include <drm/drm_crtc_helper.h>
#include <drm/drm_plane_helper.h>
#include <drm/drm_rect.h>
#include <linux/dma_remapping.h>
#include <linux/reservation.h>
#include <linux/dma-buf.h>

/* Primary plane formats for gen <= 3 */
static const uint32_t i8xx_primary_formats[] = {
	DRM_FORMAT_C8,
	DRM_FORMAT_RGB565,
	DRM_FORMAT_XRGB1555,
	DRM_FORMAT_XRGB8888,
};

/* Primary plane formats for gen >= 4 */
static const uint32_t i965_primary_formats[] = {
	DRM_FORMAT_C8,
	DRM_FORMAT_RGB565,
	DRM_FORMAT_XRGB8888,
	DRM_FORMAT_XBGR8888,
	DRM_FORMAT_XRGB2101010,
	DRM_FORMAT_XBGR2101010,
};

static const uint32_t skl_primary_formats[] = {
	DRM_FORMAT_C8,
	DRM_FORMAT_RGB565,
	DRM_FORMAT_XRGB8888,
	DRM_FORMAT_XBGR8888,
	DRM_FORMAT_ARGB8888,
	DRM_FORMAT_ABGR8888,
	DRM_FORMAT_XRGB2101010,
	DRM_FORMAT_XBGR2101010,
	DRM_FORMAT_YUYV,
	DRM_FORMAT_YVYU,
	DRM_FORMAT_UYVY,
	DRM_FORMAT_VYUY,
};

/* Cursor formats */
static const uint32_t intel_cursor_formats[] = {
	DRM_FORMAT_ARGB8888,
};

static void i9xx_crtc_clock_get(struct intel_crtc *crtc,
				struct intel_crtc_state *pipe_config);
static void ironlake_pch_clock_get(struct intel_crtc *crtc,
				   struct intel_crtc_state *pipe_config);

static int intel_framebuffer_init(struct drm_device *dev,
				  struct intel_framebuffer *ifb,
				  struct drm_mode_fb_cmd2 *mode_cmd,
				  struct drm_i915_gem_object *obj);
static void i9xx_set_pipeconf(struct intel_crtc *intel_crtc);
static void intel_set_pipe_timings(struct intel_crtc *intel_crtc);
static void intel_cpu_transcoder_set_m_n(struct intel_crtc *crtc,
					 struct intel_link_m_n *m_n,
					 struct intel_link_m_n *m2_n2);
static void ironlake_set_pipeconf(struct drm_crtc *crtc);
static void haswell_set_pipeconf(struct drm_crtc *crtc);
static void intel_set_pipe_csc(struct drm_crtc *crtc);
static void vlv_prepare_pll(struct intel_crtc *crtc,
			    const struct intel_crtc_state *pipe_config);
static void chv_prepare_pll(struct intel_crtc *crtc,
			    const struct intel_crtc_state *pipe_config);
static void intel_begin_crtc_commit(struct drm_crtc *, struct drm_crtc_state *);
static void intel_finish_crtc_commit(struct drm_crtc *, struct drm_crtc_state *);
static void skl_init_scalers(struct drm_device *dev, struct intel_crtc *intel_crtc,
	struct intel_crtc_state *crtc_state);
static int i9xx_get_refclk(const struct intel_crtc_state *crtc_state,
			   int num_connectors);
static void skylake_pfit_enable(struct intel_crtc *crtc);
static void ironlake_pfit_disable(struct intel_crtc *crtc, bool force);
static void ironlake_pfit_enable(struct intel_crtc *crtc);
static void intel_modeset_setup_hw_state(struct drm_device *dev);
static void intel_pre_disable_primary(struct drm_crtc *crtc);

typedef struct {
	int	min, max;
} intel_range_t;

typedef struct {
	int	dot_limit;
	int	p2_slow, p2_fast;
} intel_p2_t;

typedef struct intel_limit intel_limit_t;
struct intel_limit {
	intel_range_t   dot, vco, n, m, m1, m2, p, p1;
	intel_p2_t	    p2;
};

/* returns HPLL frequency in kHz */
static int valleyview_get_vco(struct drm_i915_private *dev_priv)
{
	int hpll_freq, vco_freq[] = { 800, 1600, 2000, 2400 };

	/* Obtain SKU information */
	mutex_lock(&dev_priv->sb_lock);
	hpll_freq = vlv_cck_read(dev_priv, CCK_FUSE_REG) &
		CCK_FUSE_HPLL_FREQ_MASK;
	mutex_unlock(&dev_priv->sb_lock);

	return vco_freq[hpll_freq] * 1000;
}

static int vlv_get_cck_clock_hpll(struct drm_i915_private *dev_priv,
				  const char *name, u32 reg)
{
	u32 val;
	int divider;

	if (dev_priv->hpll_freq == 0)
		dev_priv->hpll_freq = valleyview_get_vco(dev_priv);

	mutex_lock(&dev_priv->sb_lock);
	val = vlv_cck_read(dev_priv, reg);
	mutex_unlock(&dev_priv->sb_lock);

	divider = val & CCK_FREQUENCY_VALUES;

	WARN((val & CCK_FREQUENCY_STATUS) !=
	     (divider << CCK_FREQUENCY_STATUS_SHIFT),
	     "%s change in progress\n", name);

	return DIV_ROUND_CLOSEST(dev_priv->hpll_freq << 1, divider + 1);
}

int
intel_pch_rawclk(struct drm_device *dev)
{
	struct drm_i915_private *dev_priv = dev->dev_private;

	WARN_ON(!HAS_PCH_SPLIT(dev));

	return I915_READ(PCH_RAWCLK_FREQ) & RAWCLK_FREQ_MASK;
}

/* hrawclock is 1/4 the FSB frequency */
int intel_hrawclk(struct drm_device *dev)
{
	struct drm_i915_private *dev_priv = dev->dev_private;
	uint32_t clkcfg;

	/* There is no CLKCFG reg in Valleyview. VLV hrawclk is 200 MHz */
	if (IS_VALLEYVIEW(dev) || IS_CHERRYVIEW(dev))
		return 200;

	clkcfg = I915_READ(CLKCFG);
	switch (clkcfg & CLKCFG_FSB_MASK) {
	case CLKCFG_FSB_400:
		return 100;
	case CLKCFG_FSB_533:
		return 133;
	case CLKCFG_FSB_667:
		return 166;
	case CLKCFG_FSB_800:
		return 200;
	case CLKCFG_FSB_1067:
		return 266;
	case CLKCFG_FSB_1333:
		return 333;
	/* these two are just a guess; one of them might be right */
	case CLKCFG_FSB_1600:
	case CLKCFG_FSB_1600_ALT:
		return 400;
	default:
		return 133;
	}
}

static void intel_update_czclk(struct drm_i915_private *dev_priv)
{
	if (!(IS_VALLEYVIEW(dev_priv) || IS_CHERRYVIEW(dev_priv)))
		return;

	dev_priv->czclk_freq = vlv_get_cck_clock_hpll(dev_priv, "czclk",
						      CCK_CZ_CLOCK_CONTROL);

	DRM_DEBUG_DRIVER("CZ clock rate: %d kHz\n", dev_priv->czclk_freq);
}

static inline u32 /* units of 100MHz */
intel_fdi_link_freq(struct drm_device *dev)
{
	if (IS_GEN5(dev)) {
		struct drm_i915_private *dev_priv = dev->dev_private;
		return (I915_READ(FDI_PLL_BIOS_0) & FDI_PLL_FB_CLOCK_MASK) + 2;
	} else
		return 27;
}

static const intel_limit_t intel_limits_i8xx_dac = {
	.dot = { .min = 25000, .max = 350000 },
	.vco = { .min = 908000, .max = 1512000 },
	.n = { .min = 2, .max = 16 },
	.m = { .min = 96, .max = 140 },
	.m1 = { .min = 18, .max = 26 },
	.m2 = { .min = 6, .max = 16 },
	.p = { .min = 4, .max = 128 },
	.p1 = { .min = 2, .max = 33 },
	.p2 = { .dot_limit = 165000,
		.p2_slow = 4, .p2_fast = 2 },
};

static const intel_limit_t intel_limits_i8xx_dvo = {
	.dot = { .min = 25000, .max = 350000 },
	.vco = { .min = 908000, .max = 1512000 },
	.n = { .min = 2, .max = 16 },
	.m = { .min = 96, .max = 140 },
	.m1 = { .min = 18, .max = 26 },
	.m2 = { .min = 6, .max = 16 },
	.p = { .min = 4, .max = 128 },
	.p1 = { .min = 2, .max = 33 },
	.p2 = { .dot_limit = 165000,
		.p2_slow = 4, .p2_fast = 4 },
};

static const intel_limit_t intel_limits_i8xx_lvds = {
	.dot = { .min = 25000, .max = 350000 },
	.vco = { .min = 908000, .max = 1512000 },
	.n = { .min = 2, .max = 16 },
	.m = { .min = 96, .max = 140 },
	.m1 = { .min = 18, .max = 26 },
	.m2 = { .min = 6, .max = 16 },
	.p = { .min = 4, .max = 128 },
	.p1 = { .min = 1, .max = 6 },
	.p2 = { .dot_limit = 165000,
		.p2_slow = 14, .p2_fast = 7 },
};

static const intel_limit_t intel_limits_i9xx_sdvo = {
	.dot = { .min = 20000, .max = 400000 },
	.vco = { .min = 1400000, .max = 2800000 },
	.n = { .min = 1, .max = 6 },
	.m = { .min = 70, .max = 120 },
	.m1 = { .min = 8, .max = 18 },
	.m2 = { .min = 3, .max = 7 },
	.p = { .min = 5, .max = 80 },
	.p1 = { .min = 1, .max = 8 },
	.p2 = { .dot_limit = 200000,
		.p2_slow = 10, .p2_fast = 5 },
};

static const intel_limit_t intel_limits_i9xx_lvds = {
	.dot = { .min = 20000, .max = 400000 },
	.vco = { .min = 1400000, .max = 2800000 },
	.n = { .min = 1, .max = 6 },
	.m = { .min = 70, .max = 120 },
	.m1 = { .min = 8, .max = 18 },
	.m2 = { .min = 3, .max = 7 },
	.p = { .min = 7, .max = 98 },
	.p1 = { .min = 1, .max = 8 },
	.p2 = { .dot_limit = 112000,
		.p2_slow = 14, .p2_fast = 7 },
};


static const intel_limit_t intel_limits_g4x_sdvo = {
	.dot = { .min = 25000, .max = 270000 },
	.vco = { .min = 1750000, .max = 3500000},
	.n = { .min = 1, .max = 4 },
	.m = { .min = 104, .max = 138 },
	.m1 = { .min = 17, .max = 23 },
	.m2 = { .min = 5, .max = 11 },
	.p = { .min = 10, .max = 30 },
	.p1 = { .min = 1, .max = 3},
	.p2 = { .dot_limit = 270000,
		.p2_slow = 10,
		.p2_fast = 10
	},
};

static const intel_limit_t intel_limits_g4x_hdmi = {
	.dot = { .min = 22000, .max = 400000 },
	.vco = { .min = 1750000, .max = 3500000},
	.n = { .min = 1, .max = 4 },
	.m = { .min = 104, .max = 138 },
	.m1 = { .min = 16, .max = 23 },
	.m2 = { .min = 5, .max = 11 },
	.p = { .min = 5, .max = 80 },
	.p1 = { .min = 1, .max = 8},
	.p2 = { .dot_limit = 165000,
		.p2_slow = 10, .p2_fast = 5 },
};

static const intel_limit_t intel_limits_g4x_single_channel_lvds = {
	.dot = { .min = 20000, .max = 115000 },
	.vco = { .min = 1750000, .max = 3500000 },
	.n = { .min = 1, .max = 3 },
	.m = { .min = 104, .max = 138 },
	.m1 = { .min = 17, .max = 23 },
	.m2 = { .min = 5, .max = 11 },
	.p = { .min = 28, .max = 112 },
	.p1 = { .min = 2, .max = 8 },
	.p2 = { .dot_limit = 0,
		.p2_slow = 14, .p2_fast = 14
	},
};

static const intel_limit_t intel_limits_g4x_dual_channel_lvds = {
	.dot = { .min = 80000, .max = 224000 },
	.vco = { .min = 1750000, .max = 3500000 },
	.n = { .min = 1, .max = 3 },
	.m = { .min = 104, .max = 138 },
	.m1 = { .min = 17, .max = 23 },
	.m2 = { .min = 5, .max = 11 },
	.p = { .min = 14, .max = 42 },
	.p1 = { .min = 2, .max = 6 },
	.p2 = { .dot_limit = 0,
		.p2_slow = 7, .p2_fast = 7
	},
};

static const intel_limit_t intel_limits_pineview_sdvo = {
	.dot = { .min = 20000, .max = 400000},
	.vco = { .min = 1700000, .max = 3500000 },
	/* Pineview's Ncounter is a ring counter */
	.n = { .min = 3, .max = 6 },
	.m = { .min = 2, .max = 256 },
	/* Pineview only has one combined m divider, which we treat as m2. */
	.m1 = { .min = 0, .max = 0 },
	.m2 = { .min = 0, .max = 254 },
	.p = { .min = 5, .max = 80 },
	.p1 = { .min = 1, .max = 8 },
	.p2 = { .dot_limit = 200000,
		.p2_slow = 10, .p2_fast = 5 },
};

static const intel_limit_t intel_limits_pineview_lvds = {
	.dot = { .min = 20000, .max = 400000 },
	.vco = { .min = 1700000, .max = 3500000 },
	.n = { .min = 3, .max = 6 },
	.m = { .min = 2, .max = 256 },
	.m1 = { .min = 0, .max = 0 },
	.m2 = { .min = 0, .max = 254 },
	.p = { .min = 7, .max = 112 },
	.p1 = { .min = 1, .max = 8 },
	.p2 = { .dot_limit = 112000,
		.p2_slow = 14, .p2_fast = 14 },
};

/* Ironlake / Sandybridge
 *
 * We calculate clock using (register_value + 2) for N/M1/M2, so here
 * the range value for them is (actual_value - 2).
 */
static const intel_limit_t intel_limits_ironlake_dac = {
	.dot = { .min = 25000, .max = 350000 },
	.vco = { .min = 1760000, .max = 3510000 },
	.n = { .min = 1, .max = 5 },
	.m = { .min = 79, .max = 127 },
	.m1 = { .min = 12, .max = 22 },
	.m2 = { .min = 5, .max = 9 },
	.p = { .min = 5, .max = 80 },
	.p1 = { .min = 1, .max = 8 },
	.p2 = { .dot_limit = 225000,
		.p2_slow = 10, .p2_fast = 5 },
};

static const intel_limit_t intel_limits_ironlake_single_lvds = {
	.dot = { .min = 25000, .max = 350000 },
	.vco = { .min = 1760000, .max = 3510000 },
	.n = { .min = 1, .max = 3 },
	.m = { .min = 79, .max = 118 },
	.m1 = { .min = 12, .max = 22 },
	.m2 = { .min = 5, .max = 9 },
	.p = { .min = 28, .max = 112 },
	.p1 = { .min = 2, .max = 8 },
	.p2 = { .dot_limit = 225000,
		.p2_slow = 14, .p2_fast = 14 },
};

static const intel_limit_t intel_limits_ironlake_dual_lvds = {
	.dot = { .min = 25000, .max = 350000 },
	.vco = { .min = 1760000, .max = 3510000 },
	.n = { .min = 1, .max = 3 },
	.m = { .min = 79, .max = 127 },
	.m1 = { .min = 12, .max = 22 },
	.m2 = { .min = 5, .max = 9 },
	.p = { .min = 14, .max = 56 },
	.p1 = { .min = 2, .max = 8 },
	.p2 = { .dot_limit = 225000,
		.p2_slow = 7, .p2_fast = 7 },
};

/* LVDS 100mhz refclk limits. */
static const intel_limit_t intel_limits_ironlake_single_lvds_100m = {
	.dot = { .min = 25000, .max = 350000 },
	.vco = { .min = 1760000, .max = 3510000 },
	.n = { .min = 1, .max = 2 },
	.m = { .min = 79, .max = 126 },
	.m1 = { .min = 12, .max = 22 },
	.m2 = { .min = 5, .max = 9 },
	.p = { .min = 28, .max = 112 },
	.p1 = { .min = 2, .max = 8 },
	.p2 = { .dot_limit = 225000,
		.p2_slow = 14, .p2_fast = 14 },
};

static const intel_limit_t intel_limits_ironlake_dual_lvds_100m = {
	.dot = { .min = 25000, .max = 350000 },
	.vco = { .min = 1760000, .max = 3510000 },
	.n = { .min = 1, .max = 3 },
	.m = { .min = 79, .max = 126 },
	.m1 = { .min = 12, .max = 22 },
	.m2 = { .min = 5, .max = 9 },
	.p = { .min = 14, .max = 42 },
	.p1 = { .min = 2, .max = 6 },
	.p2 = { .dot_limit = 225000,
		.p2_slow = 7, .p2_fast = 7 },
};

static const intel_limit_t intel_limits_vlv = {
	 /*
	  * These are the data rate limits (measured in fast clocks)
	  * since those are the strictest limits we have. The fast
	  * clock and actual rate limits are more relaxed, so checking
	  * them would make no difference.
	  */
	.dot = { .min = 25000 * 5, .max = 270000 * 5 },
	.vco = { .min = 4000000, .max = 6000000 },
	.n = { .min = 1, .max = 7 },
	.m1 = { .min = 2, .max = 3 },
	.m2 = { .min = 11, .max = 156 },
	.p1 = { .min = 2, .max = 3 },
	.p2 = { .p2_slow = 2, .p2_fast = 20 }, /* slow=min, fast=max */
};

static const intel_limit_t intel_limits_chv = {
	/*
	 * These are the data rate limits (measured in fast clocks)
	 * since those are the strictest limits we have.  The fast
	 * clock and actual rate limits are more relaxed, so checking
	 * them would make no difference.
	 */
	.dot = { .min = 25000 * 5, .max = 540000 * 5},
	.vco = { .min = 4800000, .max = 6480000 },
	.n = { .min = 1, .max = 1 },
	.m1 = { .min = 2, .max = 2 },
	.m2 = { .min = 24 << 22, .max = 175 << 22 },
	.p1 = { .min = 2, .max = 4 },
	.p2 = {	.p2_slow = 1, .p2_fast = 14 },
};

static const intel_limit_t intel_limits_bxt = {
	/* FIXME: find real dot limits */
	.dot = { .min = 0, .max = INT_MAX },
	.vco = { .min = 4800000, .max = 6700000 },
	.n = { .min = 1, .max = 1 },
	.m1 = { .min = 2, .max = 2 },
	/* FIXME: find real m2 limits */
	.m2 = { .min = 2 << 22, .max = 255 << 22 },
	.p1 = { .min = 2, .max = 4 },
	.p2 = { .p2_slow = 1, .p2_fast = 20 },
};

static bool
needs_modeset(struct drm_crtc_state *state)
{
	return drm_atomic_crtc_needs_modeset(state);
}

/**
 * Returns whether any output on the specified pipe is of the specified type
 */
bool intel_pipe_has_type(struct intel_crtc *crtc, enum intel_output_type type)
{
	struct drm_device *dev = crtc->base.dev;
	struct intel_encoder *encoder;

	for_each_encoder_on_crtc(dev, &crtc->base, encoder)
		if (encoder->type == type)
			return true;

	return false;
}

/**
 * Returns whether any output on the specified pipe will have the specified
 * type after a staged modeset is complete, i.e., the same as
 * intel_pipe_has_type() but looking at encoder->new_crtc instead of
 * encoder->crtc.
 */
static bool intel_pipe_will_have_type(const struct intel_crtc_state *crtc_state,
				      int type)
{
	struct drm_atomic_state *state = crtc_state->base.state;
	struct drm_connector *connector;
	struct drm_connector_state *connector_state;
	struct intel_encoder *encoder;
	int i, num_connectors = 0;

	for_each_connector_in_state(state, connector, connector_state, i) {
		if (connector_state->crtc != crtc_state->base.crtc)
			continue;

		num_connectors++;

		encoder = to_intel_encoder(connector_state->best_encoder);
		if (encoder->type == type)
			return true;
	}

	WARN_ON(num_connectors == 0);

	return false;
}

static const intel_limit_t *
intel_ironlake_limit(struct intel_crtc_state *crtc_state, int refclk)
{
	struct drm_device *dev = crtc_state->base.crtc->dev;
	const intel_limit_t *limit;

	if (intel_pipe_will_have_type(crtc_state, INTEL_OUTPUT_LVDS)) {
		if (intel_is_dual_link_lvds(dev)) {
			if (refclk == 100000)
				limit = &intel_limits_ironlake_dual_lvds_100m;
			else
				limit = &intel_limits_ironlake_dual_lvds;
		} else {
			if (refclk == 100000)
				limit = &intel_limits_ironlake_single_lvds_100m;
			else
				limit = &intel_limits_ironlake_single_lvds;
		}
	} else
		limit = &intel_limits_ironlake_dac;

	return limit;
}

static const intel_limit_t *
intel_g4x_limit(struct intel_crtc_state *crtc_state)
{
	struct drm_device *dev = crtc_state->base.crtc->dev;
	const intel_limit_t *limit;

	if (intel_pipe_will_have_type(crtc_state, INTEL_OUTPUT_LVDS)) {
		if (intel_is_dual_link_lvds(dev))
			limit = &intel_limits_g4x_dual_channel_lvds;
		else
			limit = &intel_limits_g4x_single_channel_lvds;
	} else if (intel_pipe_will_have_type(crtc_state, INTEL_OUTPUT_HDMI) ||
		   intel_pipe_will_have_type(crtc_state, INTEL_OUTPUT_ANALOG)) {
		limit = &intel_limits_g4x_hdmi;
	} else if (intel_pipe_will_have_type(crtc_state, INTEL_OUTPUT_SDVO)) {
		limit = &intel_limits_g4x_sdvo;
	} else /* The option is for other outputs */
		limit = &intel_limits_i9xx_sdvo;

	return limit;
}

static const intel_limit_t *
intel_limit(struct intel_crtc_state *crtc_state, int refclk)
{
	struct drm_device *dev = crtc_state->base.crtc->dev;
	const intel_limit_t *limit;

	if (IS_BROXTON(dev))
		limit = &intel_limits_bxt;
	else if (HAS_PCH_SPLIT(dev))
		limit = intel_ironlake_limit(crtc_state, refclk);
	else if (IS_G4X(dev)) {
		limit = intel_g4x_limit(crtc_state);
	} else if (IS_PINEVIEW(dev)) {
		if (intel_pipe_will_have_type(crtc_state, INTEL_OUTPUT_LVDS))
			limit = &intel_limits_pineview_lvds;
		else
			limit = &intel_limits_pineview_sdvo;
	} else if (IS_CHERRYVIEW(dev)) {
		limit = &intel_limits_chv;
	} else if (IS_VALLEYVIEW(dev)) {
		limit = &intel_limits_vlv;
	} else if (!IS_GEN2(dev)) {
		if (intel_pipe_will_have_type(crtc_state, INTEL_OUTPUT_LVDS))
			limit = &intel_limits_i9xx_lvds;
		else
			limit = &intel_limits_i9xx_sdvo;
	} else {
		if (intel_pipe_will_have_type(crtc_state, INTEL_OUTPUT_LVDS))
			limit = &intel_limits_i8xx_lvds;
		else if (intel_pipe_will_have_type(crtc_state, INTEL_OUTPUT_DVO))
			limit = &intel_limits_i8xx_dvo;
		else
			limit = &intel_limits_i8xx_dac;
	}
	return limit;
}

/*
 * Platform specific helpers to calculate the port PLL loopback- (clock.m),
 * and post-divider (clock.p) values, pre- (clock.vco) and post-divided fast
 * (clock.dot) clock rates. This fast dot clock is fed to the port's IO logic.
 * The helpers' return value is the rate of the clock that is fed to the
 * display engine's pipe which can be the above fast dot clock rate or a
 * divided-down version of it.
 */
/* m1 is reserved as 0 in Pineview, n is a ring counter */
static int pnv_calc_dpll_params(int refclk, intel_clock_t *clock)
{
	clock->m = clock->m2 + 2;
	clock->p = clock->p1 * clock->p2;
	if (WARN_ON(clock->n == 0 || clock->p == 0))
		return 0;
	clock->vco = DIV_ROUND_CLOSEST(refclk * clock->m, clock->n);
	clock->dot = DIV_ROUND_CLOSEST(clock->vco, clock->p);

	return clock->dot;
}

static uint32_t i9xx_dpll_compute_m(struct dpll *dpll)
{
	return 5 * (dpll->m1 + 2) + (dpll->m2 + 2);
}

static int i9xx_calc_dpll_params(int refclk, intel_clock_t *clock)
{
	clock->m = i9xx_dpll_compute_m(clock);
	clock->p = clock->p1 * clock->p2;
	if (WARN_ON(clock->n + 2 == 0 || clock->p == 0))
		return 0;
	clock->vco = DIV_ROUND_CLOSEST(refclk * clock->m, clock->n + 2);
	clock->dot = DIV_ROUND_CLOSEST(clock->vco, clock->p);

	return clock->dot;
}

static int vlv_calc_dpll_params(int refclk, intel_clock_t *clock)
{
	clock->m = clock->m1 * clock->m2;
	clock->p = clock->p1 * clock->p2;
	if (WARN_ON(clock->n == 0 || clock->p == 0))
		return 0;
	clock->vco = DIV_ROUND_CLOSEST(refclk * clock->m, clock->n);
	clock->dot = DIV_ROUND_CLOSEST(clock->vco, clock->p);

	return clock->dot / 5;
}

int chv_calc_dpll_params(int refclk, intel_clock_t *clock)
{
	clock->m = clock->m1 * clock->m2;
	clock->p = clock->p1 * clock->p2;
	if (WARN_ON(clock->n == 0 || clock->p == 0))
		return 0;
	clock->vco = DIV_ROUND_CLOSEST_ULL((uint64_t)refclk * clock->m,
			clock->n << 22);
	clock->dot = DIV_ROUND_CLOSEST(clock->vco, clock->p);

	return clock->dot / 5;
}

#define INTELPllInvalid(s)   do { /* DRM_DEBUG(s); */ return false; } while (0)
/**
 * Returns whether the given set of divisors are valid for a given refclk with
 * the given connectors.
 */

static bool intel_PLL_is_valid(struct drm_device *dev,
			       const intel_limit_t *limit,
			       const intel_clock_t *clock)
{
	if (clock->n   < limit->n.min   || limit->n.max   < clock->n)
		INTELPllInvalid("n out of range\n");
	if (clock->p1  < limit->p1.min  || limit->p1.max  < clock->p1)
		INTELPllInvalid("p1 out of range\n");
	if (clock->m2  < limit->m2.min  || limit->m2.max  < clock->m2)
		INTELPllInvalid("m2 out of range\n");
	if (clock->m1  < limit->m1.min  || limit->m1.max  < clock->m1)
		INTELPllInvalid("m1 out of range\n");

	if (!IS_PINEVIEW(dev) && !IS_VALLEYVIEW(dev) &&
	    !IS_CHERRYVIEW(dev) && !IS_BROXTON(dev))
		if (clock->m1 <= clock->m2)
			INTELPllInvalid("m1 <= m2\n");

	if (!IS_VALLEYVIEW(dev) && !IS_CHERRYVIEW(dev) && !IS_BROXTON(dev)) {
		if (clock->p < limit->p.min || limit->p.max < clock->p)
			INTELPllInvalid("p out of range\n");
		if (clock->m < limit->m.min || limit->m.max < clock->m)
			INTELPllInvalid("m out of range\n");
	}

	if (clock->vco < limit->vco.min || limit->vco.max < clock->vco)
		INTELPllInvalid("vco out of range\n");
	/* XXX: We may need to be checking "Dot clock" depending on the multiplier,
	 * connector, etc., rather than just a single range.
	 */
	if (clock->dot < limit->dot.min || limit->dot.max < clock->dot)
		INTELPllInvalid("dot out of range\n");

	return true;
}

static int
i9xx_select_p2_div(const intel_limit_t *limit,
		   const struct intel_crtc_state *crtc_state,
		   int target)
{
	struct drm_device *dev = crtc_state->base.crtc->dev;

	if (intel_pipe_will_have_type(crtc_state, INTEL_OUTPUT_LVDS)) {
		/*
		 * For LVDS just rely on its current settings for dual-channel.
		 * We haven't figured out how to reliably set up different
		 * single/dual channel state, if we even can.
		 */
		if (intel_is_dual_link_lvds(dev))
			return limit->p2.p2_fast;
		else
			return limit->p2.p2_slow;
	} else {
		if (target < limit->p2.dot_limit)
			return limit->p2.p2_slow;
		else
			return limit->p2.p2_fast;
	}
}

static bool
i9xx_find_best_dpll(const intel_limit_t *limit,
		    struct intel_crtc_state *crtc_state,
		    int target, int refclk, intel_clock_t *match_clock,
		    intel_clock_t *best_clock)
{
	struct drm_device *dev = crtc_state->base.crtc->dev;
	intel_clock_t clock;
	int err = target;

	memset(best_clock, 0, sizeof(*best_clock));

	clock.p2 = i9xx_select_p2_div(limit, crtc_state, target);

	for (clock.m1 = limit->m1.min; clock.m1 <= limit->m1.max;
	     clock.m1++) {
		for (clock.m2 = limit->m2.min;
		     clock.m2 <= limit->m2.max; clock.m2++) {
			if (clock.m2 >= clock.m1)
				break;
			for (clock.n = limit->n.min;
			     clock.n <= limit->n.max; clock.n++) {
				for (clock.p1 = limit->p1.min;
					clock.p1 <= limit->p1.max; clock.p1++) {
					int this_err;

					i9xx_calc_dpll_params(refclk, &clock);
					if (!intel_PLL_is_valid(dev, limit,
								&clock))
						continue;
					if (match_clock &&
					    clock.p != match_clock->p)
						continue;

					this_err = abs(clock.dot - target);
					if (this_err < err) {
						*best_clock = clock;
						err = this_err;
					}
				}
			}
		}
	}

	return (err != target);
}

static bool
pnv_find_best_dpll(const intel_limit_t *limit,
		   struct intel_crtc_state *crtc_state,
		   int target, int refclk, intel_clock_t *match_clock,
		   intel_clock_t *best_clock)
{
	struct drm_device *dev = crtc_state->base.crtc->dev;
	intel_clock_t clock;
	int err = target;

	memset(best_clock, 0, sizeof(*best_clock));

	clock.p2 = i9xx_select_p2_div(limit, crtc_state, target);

	for (clock.m1 = limit->m1.min; clock.m1 <= limit->m1.max;
	     clock.m1++) {
		for (clock.m2 = limit->m2.min;
		     clock.m2 <= limit->m2.max; clock.m2++) {
			for (clock.n = limit->n.min;
			     clock.n <= limit->n.max; clock.n++) {
				for (clock.p1 = limit->p1.min;
					clock.p1 <= limit->p1.max; clock.p1++) {
					int this_err;

					pnv_calc_dpll_params(refclk, &clock);
					if (!intel_PLL_is_valid(dev, limit,
								&clock))
						continue;
					if (match_clock &&
					    clock.p != match_clock->p)
						continue;

					this_err = abs(clock.dot - target);
					if (this_err < err) {
						*best_clock = clock;
						err = this_err;
					}
				}
			}
		}
	}

	return (err != target);
}

static bool
g4x_find_best_dpll(const intel_limit_t *limit,
		   struct intel_crtc_state *crtc_state,
		   int target, int refclk, intel_clock_t *match_clock,
		   intel_clock_t *best_clock)
{
	struct drm_device *dev = crtc_state->base.crtc->dev;
	intel_clock_t clock;
	int max_n;
	bool found = false;
	/* approximately equals target * 0.00585 */
	int err_most = (target >> 8) + (target >> 9);

	memset(best_clock, 0, sizeof(*best_clock));

	clock.p2 = i9xx_select_p2_div(limit, crtc_state, target);

	max_n = limit->n.max;
	/* based on hardware requirement, prefer smaller n to precision */
	for (clock.n = limit->n.min; clock.n <= max_n; clock.n++) {
		/* based on hardware requirement, prefere larger m1,m2 */
		for (clock.m1 = limit->m1.max;
		     clock.m1 >= limit->m1.min; clock.m1--) {
			for (clock.m2 = limit->m2.max;
			     clock.m2 >= limit->m2.min; clock.m2--) {
				for (clock.p1 = limit->p1.max;
				     clock.p1 >= limit->p1.min; clock.p1--) {
					int this_err;

					i9xx_calc_dpll_params(refclk, &clock);
					if (!intel_PLL_is_valid(dev, limit,
								&clock))
						continue;

					this_err = abs(clock.dot - target);
					if (this_err < err_most) {
						*best_clock = clock;
						err_most = this_err;
						max_n = clock.n;
						found = true;
					}
				}
			}
		}
	}
	return found;
}

/*
 * Check if the calculated PLL configuration is more optimal compared to the
 * best configuration and error found so far. Return the calculated error.
 */
static bool vlv_PLL_is_optimal(struct drm_device *dev, int target_freq,
			       const intel_clock_t *calculated_clock,
			       const intel_clock_t *best_clock,
			       unsigned int best_error_ppm,
			       unsigned int *error_ppm)
{
	/*
	 * For CHV ignore the error and consider only the P value.
	 * Prefer a bigger P value based on HW requirements.
	 */
	if (IS_CHERRYVIEW(dev)) {
		*error_ppm = 0;

		return calculated_clock->p > best_clock->p;
	}

	if (WARN_ON_ONCE(!target_freq))
		return false;

	*error_ppm = div_u64(1000000ULL *
				abs(target_freq - calculated_clock->dot),
			     target_freq);
	/*
	 * Prefer a better P value over a better (smaller) error if the error
	 * is small. Ensure this preference for future configurations too by
	 * setting the error to 0.
	 */
	if (*error_ppm < 100 && calculated_clock->p > best_clock->p) {
		*error_ppm = 0;

		return true;
	}

	return *error_ppm + 10 < best_error_ppm;
}

static bool
vlv_find_best_dpll(const intel_limit_t *limit,
		   struct intel_crtc_state *crtc_state,
		   int target, int refclk, intel_clock_t *match_clock,
		   intel_clock_t *best_clock)
{
	struct intel_crtc *crtc = to_intel_crtc(crtc_state->base.crtc);
	struct drm_device *dev = crtc->base.dev;
	intel_clock_t clock;
	unsigned int bestppm = 1000000;
	/* min update 19.2 MHz */
	int max_n = min(limit->n.max, refclk / 19200);
	bool found = false;

	target *= 5; /* fast clock */

	memset(best_clock, 0, sizeof(*best_clock));

	/* based on hardware requirement, prefer smaller n to precision */
	for (clock.n = limit->n.min; clock.n <= max_n; clock.n++) {
		for (clock.p1 = limit->p1.max; clock.p1 >= limit->p1.min; clock.p1--) {
			for (clock.p2 = limit->p2.p2_fast; clock.p2 >= limit->p2.p2_slow;
			     clock.p2 -= clock.p2 > 10 ? 2 : 1) {
				clock.p = clock.p1 * clock.p2;
				/* based on hardware requirement, prefer bigger m1,m2 values */
				for (clock.m1 = limit->m1.min; clock.m1 <= limit->m1.max; clock.m1++) {
					unsigned int ppm;

					clock.m2 = DIV_ROUND_CLOSEST(target * clock.p * clock.n,
								     refclk * clock.m1);

					vlv_calc_dpll_params(refclk, &clock);

					if (!intel_PLL_is_valid(dev, limit,
								&clock))
						continue;

					if (!vlv_PLL_is_optimal(dev, target,
								&clock,
								best_clock,
								bestppm, &ppm))
						continue;

					*best_clock = clock;
					bestppm = ppm;
					found = true;
				}
			}
		}
	}

	return found;
}

static bool
chv_find_best_dpll(const intel_limit_t *limit,
		   struct intel_crtc_state *crtc_state,
		   int target, int refclk, intel_clock_t *match_clock,
		   intel_clock_t *best_clock)
{
	struct intel_crtc *crtc = to_intel_crtc(crtc_state->base.crtc);
	struct drm_device *dev = crtc->base.dev;
	unsigned int best_error_ppm;
	intel_clock_t clock;
	uint64_t m2;
	int found = false;

	memset(best_clock, 0, sizeof(*best_clock));
	best_error_ppm = 1000000;

	/*
	 * Based on hardware doc, the n always set to 1, and m1 always
	 * set to 2.  If requires to support 200Mhz refclk, we need to
	 * revisit this because n may not 1 anymore.
	 */
	clock.n = 1, clock.m1 = 2;
	target *= 5;	/* fast clock */

	for (clock.p1 = limit->p1.max; clock.p1 >= limit->p1.min; clock.p1--) {
		for (clock.p2 = limit->p2.p2_fast;
				clock.p2 >= limit->p2.p2_slow;
				clock.p2 -= clock.p2 > 10 ? 2 : 1) {
			unsigned int error_ppm;

			clock.p = clock.p1 * clock.p2;

			m2 = DIV_ROUND_CLOSEST_ULL(((uint64_t)target * clock.p *
					clock.n) << 22, refclk * clock.m1);

			if (m2 > INT_MAX/clock.m1)
				continue;

			clock.m2 = m2;

			chv_calc_dpll_params(refclk, &clock);

			if (!intel_PLL_is_valid(dev, limit, &clock))
				continue;

			if (!vlv_PLL_is_optimal(dev, target, &clock, best_clock,
						best_error_ppm, &error_ppm))
				continue;

			*best_clock = clock;
			best_error_ppm = error_ppm;
			found = true;
		}
	}

	return found;
}

bool bxt_find_best_dpll(struct intel_crtc_state *crtc_state, int target_clock,
			intel_clock_t *best_clock)
{
	int refclk = i9xx_get_refclk(crtc_state, 0);

	return chv_find_best_dpll(intel_limit(crtc_state, refclk), crtc_state,
				  target_clock, refclk, NULL, best_clock);
}

bool intel_crtc_active(struct drm_crtc *crtc)
{
	struct intel_crtc *intel_crtc = to_intel_crtc(crtc);

	/* Be paranoid as we can arrive here with only partial
	 * state retrieved from the hardware during setup.
	 *
	 * We can ditch the adjusted_mode.crtc_clock check as soon
	 * as Haswell has gained clock readout/fastboot support.
	 *
	 * We can ditch the crtc->primary->fb check as soon as we can
	 * properly reconstruct framebuffers.
	 *
	 * FIXME: The intel_crtc->active here should be switched to
	 * crtc->state->active once we have proper CRTC states wired up
	 * for atomic.
	 */
	return intel_crtc->active && crtc->primary->state->fb &&
		intel_crtc->config->base.adjusted_mode.crtc_clock;
}

enum transcoder intel_pipe_to_cpu_transcoder(struct drm_i915_private *dev_priv,
					     enum pipe pipe)
{
	struct drm_crtc *crtc = dev_priv->pipe_to_crtc_mapping[pipe];
	struct intel_crtc *intel_crtc = to_intel_crtc(crtc);

	return intel_crtc->config->cpu_transcoder;
}

static bool pipe_dsl_stopped(struct drm_device *dev, enum pipe pipe)
{
	struct drm_i915_private *dev_priv = dev->dev_private;
	i915_reg_t reg = PIPEDSL(pipe);
	u32 line1, line2;
	u32 line_mask;

	if (IS_GEN2(dev))
		line_mask = DSL_LINEMASK_GEN2;
	else
		line_mask = DSL_LINEMASK_GEN3;

	line1 = I915_READ(reg) & line_mask;
	msleep(5);
	line2 = I915_READ(reg) & line_mask;

	return line1 == line2;
}

/*
 * intel_wait_for_pipe_off - wait for pipe to turn off
 * @crtc: crtc whose pipe to wait for
 *
 * After disabling a pipe, we can't wait for vblank in the usual way,
 * spinning on the vblank interrupt status bit, since we won't actually
 * see an interrupt when the pipe is disabled.
 *
 * On Gen4 and above:
 *   wait for the pipe register state bit to turn off
 *
 * Otherwise:
 *   wait for the display line value to settle (it usually
 *   ends up stopping at the start of the next frame).
 *
 */
static void intel_wait_for_pipe_off(struct intel_crtc *crtc)
{
	struct drm_device *dev = crtc->base.dev;
	struct drm_i915_private *dev_priv = dev->dev_private;
	enum transcoder cpu_transcoder = crtc->config->cpu_transcoder;
	enum pipe pipe = crtc->pipe;

	if (INTEL_INFO(dev)->gen >= 4) {
		i915_reg_t reg = PIPECONF(cpu_transcoder);

		/* Wait for the Pipe State to go off */
		if (wait_for((I915_READ(reg) & I965_PIPECONF_ACTIVE) == 0,
			     100))
			WARN(1, "pipe_off wait timed out\n");
	} else {
		/* Wait for the display line to settle */
		if (wait_for(pipe_dsl_stopped(dev, pipe), 100))
			WARN(1, "pipe_off wait timed out\n");
	}
}

static const char *state_string(bool enabled)
{
	return enabled ? "on" : "off";
}

/* Only for pre-ILK configs */
void assert_pll(struct drm_i915_private *dev_priv,
		enum pipe pipe, bool state)
{
	u32 val;
	bool cur_state;

	val = I915_READ(DPLL(pipe));
	cur_state = !!(val & DPLL_VCO_ENABLE);
	I915_STATE_WARN(cur_state != state,
	     "PLL state assertion failure (expected %s, current %s)\n",
	     state_string(state), state_string(cur_state));
}

/* XXX: the dsi pll is shared between MIPI DSI ports */
static void assert_dsi_pll(struct drm_i915_private *dev_priv, bool state)
{
	u32 val;
	bool cur_state;

	mutex_lock(&dev_priv->sb_lock);
	val = vlv_cck_read(dev_priv, CCK_REG_DSI_PLL_CONTROL);
	mutex_unlock(&dev_priv->sb_lock);

	cur_state = val & DSI_PLL_VCO_EN;
	I915_STATE_WARN(cur_state != state,
	     "DSI PLL state assertion failure (expected %s, current %s)\n",
	     state_string(state), state_string(cur_state));
}
#define assert_dsi_pll_enabled(d) assert_dsi_pll(d, true)
#define assert_dsi_pll_disabled(d) assert_dsi_pll(d, false)

struct intel_shared_dpll *
intel_crtc_to_shared_dpll(struct intel_crtc *crtc)
{
	struct drm_i915_private *dev_priv = crtc->base.dev->dev_private;

	if (crtc->config->shared_dpll < 0)
		return NULL;

	return &dev_priv->shared_dplls[crtc->config->shared_dpll];
}

/* For ILK+ */
void assert_shared_dpll(struct drm_i915_private *dev_priv,
			struct intel_shared_dpll *pll,
			bool state)
{
	bool cur_state;
	struct intel_dpll_hw_state hw_state;

	if (WARN (!pll,
		  "asserting DPLL %s with no DPLL\n", state_string(state)))
		return;

	cur_state = pll->get_hw_state(dev_priv, pll, &hw_state);
	I915_STATE_WARN(cur_state != state,
	     "%s assertion failure (expected %s, current %s)\n",
	     pll->name, state_string(state), state_string(cur_state));
}

static void assert_fdi_tx(struct drm_i915_private *dev_priv,
			  enum pipe pipe, bool state)
{
	bool cur_state;
	enum transcoder cpu_transcoder = intel_pipe_to_cpu_transcoder(dev_priv,
								      pipe);

	if (HAS_DDI(dev_priv->dev)) {
		/* DDI does not have a specific FDI_TX register */
		u32 val = I915_READ(TRANS_DDI_FUNC_CTL(cpu_transcoder));
		cur_state = !!(val & TRANS_DDI_FUNC_ENABLE);
	} else {
		u32 val = I915_READ(FDI_TX_CTL(pipe));
		cur_state = !!(val & FDI_TX_ENABLE);
	}
	I915_STATE_WARN(cur_state != state,
	     "FDI TX state assertion failure (expected %s, current %s)\n",
	     state_string(state), state_string(cur_state));
}
#define assert_fdi_tx_enabled(d, p) assert_fdi_tx(d, p, true)
#define assert_fdi_tx_disabled(d, p) assert_fdi_tx(d, p, false)

static void assert_fdi_rx(struct drm_i915_private *dev_priv,
			  enum pipe pipe, bool state)
{
	u32 val;
	bool cur_state;

	val = I915_READ(FDI_RX_CTL(pipe));
	cur_state = !!(val & FDI_RX_ENABLE);
	I915_STATE_WARN(cur_state != state,
	     "FDI RX state assertion failure (expected %s, current %s)\n",
	     state_string(state), state_string(cur_state));
}
#define assert_fdi_rx_enabled(d, p) assert_fdi_rx(d, p, true)
#define assert_fdi_rx_disabled(d, p) assert_fdi_rx(d, p, false)

static void assert_fdi_tx_pll_enabled(struct drm_i915_private *dev_priv,
				      enum pipe pipe)
{
	u32 val;

	/* ILK FDI PLL is always enabled */
	if (INTEL_INFO(dev_priv->dev)->gen == 5)
		return;

	/* On Haswell, DDI ports are responsible for the FDI PLL setup */
	if (HAS_DDI(dev_priv->dev))
		return;

	val = I915_READ(FDI_TX_CTL(pipe));
	I915_STATE_WARN(!(val & FDI_TX_PLL_ENABLE), "FDI TX PLL assertion failure, should be active but is disabled\n");
}

void assert_fdi_rx_pll(struct drm_i915_private *dev_priv,
		       enum pipe pipe, bool state)
{
	u32 val;
	bool cur_state;

	val = I915_READ(FDI_RX_CTL(pipe));
	cur_state = !!(val & FDI_RX_PLL_ENABLE);
	I915_STATE_WARN(cur_state != state,
	     "FDI RX PLL assertion failure (expected %s, current %s)\n",
	     state_string(state), state_string(cur_state));
}

void assert_panel_unlocked(struct drm_i915_private *dev_priv,
			   enum pipe pipe)
{
	struct drm_device *dev = dev_priv->dev;
	i915_reg_t pp_reg;
	u32 val;
	enum pipe panel_pipe = PIPE_A;
	bool locked = true;

	if (WARN_ON(HAS_DDI(dev)))
		return;

	if (HAS_PCH_SPLIT(dev)) {
		u32 port_sel;

		pp_reg = PCH_PP_CONTROL;
		port_sel = I915_READ(PCH_PP_ON_DELAYS) & PANEL_PORT_SELECT_MASK;

		if (port_sel == PANEL_PORT_SELECT_LVDS &&
		    I915_READ(PCH_LVDS) & LVDS_PIPEB_SELECT)
			panel_pipe = PIPE_B;
		/* XXX: else fix for eDP */
	} else if (IS_VALLEYVIEW(dev) || IS_CHERRYVIEW(dev)) {
		/* presumably write lock depends on pipe, not port select */
		pp_reg = VLV_PIPE_PP_CONTROL(pipe);
		panel_pipe = pipe;
	} else {
		pp_reg = PP_CONTROL;
		if (I915_READ(LVDS) & LVDS_PIPEB_SELECT)
			panel_pipe = PIPE_B;
	}

	val = I915_READ(pp_reg);
	if (!(val & PANEL_POWER_ON) ||
	    ((val & PANEL_UNLOCK_MASK) == PANEL_UNLOCK_REGS))
		locked = false;

	I915_STATE_WARN(panel_pipe == pipe && locked,
	     "panel assertion failure, pipe %c regs locked\n",
	     pipe_name(pipe));
}

static void assert_cursor(struct drm_i915_private *dev_priv,
			  enum pipe pipe, bool state)
{
	struct drm_device *dev = dev_priv->dev;
	bool cur_state;

	if (IS_845G(dev) || IS_I865G(dev))
		cur_state = I915_READ(CURCNTR(PIPE_A)) & CURSOR_ENABLE;
	else
		cur_state = I915_READ(CURCNTR(pipe)) & CURSOR_MODE;

	I915_STATE_WARN(cur_state != state,
	     "cursor on pipe %c assertion failure (expected %s, current %s)\n",
	     pipe_name(pipe), state_string(state), state_string(cur_state));
}
#define assert_cursor_enabled(d, p) assert_cursor(d, p, true)
#define assert_cursor_disabled(d, p) assert_cursor(d, p, false)

void assert_pipe(struct drm_i915_private *dev_priv,
		 enum pipe pipe, bool state)
{
	bool cur_state;
	enum transcoder cpu_transcoder = intel_pipe_to_cpu_transcoder(dev_priv,
								      pipe);

	/* if we need the pipe quirk it must be always on */
	if ((pipe == PIPE_A && dev_priv->quirks & QUIRK_PIPEA_FORCE) ||
	    (pipe == PIPE_B && dev_priv->quirks & QUIRK_PIPEB_FORCE))
		state = true;

	if (!intel_display_power_is_enabled(dev_priv,
				POWER_DOMAIN_TRANSCODER(cpu_transcoder))) {
		cur_state = false;
	} else {
		u32 val = I915_READ(PIPECONF(cpu_transcoder));
		cur_state = !!(val & PIPECONF_ENABLE);
	}

	I915_STATE_WARN(cur_state != state,
	     "pipe %c assertion failure (expected %s, current %s)\n",
	     pipe_name(pipe), state_string(state), state_string(cur_state));
}

static void assert_plane(struct drm_i915_private *dev_priv,
			 enum plane plane, bool state)
{
	u32 val;
	bool cur_state;

	val = I915_READ(DSPCNTR(plane));
	cur_state = !!(val & DISPLAY_PLANE_ENABLE);
	I915_STATE_WARN(cur_state != state,
	     "plane %c assertion failure (expected %s, current %s)\n",
	     plane_name(plane), state_string(state), state_string(cur_state));
}

#define assert_plane_enabled(d, p) assert_plane(d, p, true)
#define assert_plane_disabled(d, p) assert_plane(d, p, false)

static void assert_planes_disabled(struct drm_i915_private *dev_priv,
				   enum pipe pipe)
{
	struct drm_device *dev = dev_priv->dev;
	int i;

	/* Primary planes are fixed to pipes on gen4+ */
	if (INTEL_INFO(dev)->gen >= 4) {
		u32 val = I915_READ(DSPCNTR(pipe));
		I915_STATE_WARN(val & DISPLAY_PLANE_ENABLE,
		     "plane %c assertion failure, should be disabled but not\n",
		     plane_name(pipe));
		return;
	}

	/* Need to check both planes against the pipe */
	for_each_pipe(dev_priv, i) {
		u32 val = I915_READ(DSPCNTR(i));
		enum pipe cur_pipe = (val & DISPPLANE_SEL_PIPE_MASK) >>
			DISPPLANE_SEL_PIPE_SHIFT;
		I915_STATE_WARN((val & DISPLAY_PLANE_ENABLE) && pipe == cur_pipe,
		     "plane %c assertion failure, should be off on pipe %c but is still active\n",
		     plane_name(i), pipe_name(pipe));
	}
}

static void assert_sprites_disabled(struct drm_i915_private *dev_priv,
				    enum pipe pipe)
{
	struct drm_device *dev = dev_priv->dev;
	int sprite;

	if (INTEL_INFO(dev)->gen >= 9) {
		for_each_sprite(dev_priv, pipe, sprite) {
			u32 val = I915_READ(PLANE_CTL(pipe, sprite));
			I915_STATE_WARN(val & PLANE_CTL_ENABLE,
			     "plane %d assertion failure, should be off on pipe %c but is still active\n",
			     sprite, pipe_name(pipe));
		}
	} else if (IS_VALLEYVIEW(dev) || IS_CHERRYVIEW(dev)) {
		for_each_sprite(dev_priv, pipe, sprite) {
			u32 val = I915_READ(SPCNTR(pipe, sprite));
			I915_STATE_WARN(val & SP_ENABLE,
			     "sprite %c assertion failure, should be off on pipe %c but is still active\n",
			     sprite_name(pipe, sprite), pipe_name(pipe));
		}
	} else if (INTEL_INFO(dev)->gen >= 7) {
		u32 val = I915_READ(SPRCTL(pipe));
		I915_STATE_WARN(val & SPRITE_ENABLE,
		     "sprite %c assertion failure, should be off on pipe %c but is still active\n",
		     plane_name(pipe), pipe_name(pipe));
	} else if (INTEL_INFO(dev)->gen >= 5) {
		u32 val = I915_READ(DVSCNTR(pipe));
		I915_STATE_WARN(val & DVS_ENABLE,
		     "sprite %c assertion failure, should be off on pipe %c but is still active\n",
		     plane_name(pipe), pipe_name(pipe));
	}
}

static void assert_vblank_disabled(struct drm_crtc *crtc)
{
	if (I915_STATE_WARN_ON(drm_crtc_vblank_get(crtc) == 0))
		drm_crtc_vblank_put(crtc);
}

static void ibx_assert_pch_refclk_enabled(struct drm_i915_private *dev_priv)
{
	u32 val;
	bool enabled;

	I915_STATE_WARN_ON(!(HAS_PCH_IBX(dev_priv->dev) || HAS_PCH_CPT(dev_priv->dev)));

	val = I915_READ(PCH_DREF_CONTROL);
	enabled = !!(val & (DREF_SSC_SOURCE_MASK | DREF_NONSPREAD_SOURCE_MASK |
			    DREF_SUPERSPREAD_SOURCE_MASK));
	I915_STATE_WARN(!enabled, "PCH refclk assertion failure, should be active but is disabled\n");
}

static void assert_pch_transcoder_disabled(struct drm_i915_private *dev_priv,
					   enum pipe pipe)
{
	u32 val;
	bool enabled;

	val = I915_READ(PCH_TRANSCONF(pipe));
	enabled = !!(val & TRANS_ENABLE);
	I915_STATE_WARN(enabled,
	     "transcoder assertion failed, should be off on pipe %c but is still active\n",
	     pipe_name(pipe));
}

static bool dp_pipe_enabled(struct drm_i915_private *dev_priv,
			    enum pipe pipe, u32 port_sel, u32 val)
{
	if ((val & DP_PORT_EN) == 0)
		return false;

	if (HAS_PCH_CPT(dev_priv->dev)) {
		u32 trans_dp_ctl = I915_READ(TRANS_DP_CTL(pipe));
		if ((trans_dp_ctl & TRANS_DP_PORT_SEL_MASK) != port_sel)
			return false;
	} else if (IS_CHERRYVIEW(dev_priv->dev)) {
		if ((val & DP_PIPE_MASK_CHV) != DP_PIPE_SELECT_CHV(pipe))
			return false;
	} else {
		if ((val & DP_PIPE_MASK) != (pipe << 30))
			return false;
	}
	return true;
}

static bool hdmi_pipe_enabled(struct drm_i915_private *dev_priv,
			      enum pipe pipe, u32 val)
{
	if ((val & SDVO_ENABLE) == 0)
		return false;

	if (HAS_PCH_CPT(dev_priv->dev)) {
		if ((val & SDVO_PIPE_SEL_MASK_CPT) != SDVO_PIPE_SEL_CPT(pipe))
			return false;
	} else if (IS_CHERRYVIEW(dev_priv->dev)) {
		if ((val & SDVO_PIPE_SEL_MASK_CHV) != SDVO_PIPE_SEL_CHV(pipe))
			return false;
	} else {
		if ((val & SDVO_PIPE_SEL_MASK) != SDVO_PIPE_SEL(pipe))
			return false;
	}
	return true;
}

static bool lvds_pipe_enabled(struct drm_i915_private *dev_priv,
			      enum pipe pipe, u32 val)
{
	if ((val & LVDS_PORT_EN) == 0)
		return false;

	if (HAS_PCH_CPT(dev_priv->dev)) {
		if ((val & PORT_TRANS_SEL_MASK) != PORT_TRANS_SEL_CPT(pipe))
			return false;
	} else {
		if ((val & LVDS_PIPE_MASK) != LVDS_PIPE(pipe))
			return false;
	}
	return true;
}

static bool adpa_pipe_enabled(struct drm_i915_private *dev_priv,
			      enum pipe pipe, u32 val)
{
	if ((val & ADPA_DAC_ENABLE) == 0)
		return false;
	if (HAS_PCH_CPT(dev_priv->dev)) {
		if ((val & PORT_TRANS_SEL_MASK) != PORT_TRANS_SEL_CPT(pipe))
			return false;
	} else {
		if ((val & ADPA_PIPE_SELECT_MASK) != ADPA_PIPE_SELECT(pipe))
			return false;
	}
	return true;
}

static void assert_pch_dp_disabled(struct drm_i915_private *dev_priv,
				   enum pipe pipe, i915_reg_t reg,
				   u32 port_sel)
{
	u32 val = I915_READ(reg);
	I915_STATE_WARN(dp_pipe_enabled(dev_priv, pipe, port_sel, val),
	     "PCH DP (0x%08x) enabled on transcoder %c, should be disabled\n",
	     i915_mmio_reg_offset(reg), pipe_name(pipe));

	I915_STATE_WARN(HAS_PCH_IBX(dev_priv->dev) && (val & DP_PORT_EN) == 0
	     && (val & DP_PIPEB_SELECT),
	     "IBX PCH dp port still using transcoder B\n");
}

static void assert_pch_hdmi_disabled(struct drm_i915_private *dev_priv,
				     enum pipe pipe, i915_reg_t reg)
{
	u32 val = I915_READ(reg);
	I915_STATE_WARN(hdmi_pipe_enabled(dev_priv, pipe, val),
	     "PCH HDMI (0x%08x) enabled on transcoder %c, should be disabled\n",
	     i915_mmio_reg_offset(reg), pipe_name(pipe));

	I915_STATE_WARN(HAS_PCH_IBX(dev_priv->dev) && (val & SDVO_ENABLE) == 0
	     && (val & SDVO_PIPE_B_SELECT),
	     "IBX PCH hdmi port still using transcoder B\n");
}

static void assert_pch_ports_disabled(struct drm_i915_private *dev_priv,
				      enum pipe pipe)
{
	u32 val;

	assert_pch_dp_disabled(dev_priv, pipe, PCH_DP_B, TRANS_DP_PORT_SEL_B);
	assert_pch_dp_disabled(dev_priv, pipe, PCH_DP_C, TRANS_DP_PORT_SEL_C);
	assert_pch_dp_disabled(dev_priv, pipe, PCH_DP_D, TRANS_DP_PORT_SEL_D);

	val = I915_READ(PCH_ADPA);
	I915_STATE_WARN(adpa_pipe_enabled(dev_priv, pipe, val),
	     "PCH VGA enabled on transcoder %c, should be disabled\n",
	     pipe_name(pipe));

	val = I915_READ(PCH_LVDS);
	I915_STATE_WARN(lvds_pipe_enabled(dev_priv, pipe, val),
	     "PCH LVDS enabled on transcoder %c, should be disabled\n",
	     pipe_name(pipe));

	assert_pch_hdmi_disabled(dev_priv, pipe, PCH_HDMIB);
	assert_pch_hdmi_disabled(dev_priv, pipe, PCH_HDMIC);
	assert_pch_hdmi_disabled(dev_priv, pipe, PCH_HDMID);
}

static void vlv_enable_pll(struct intel_crtc *crtc,
			   const struct intel_crtc_state *pipe_config)
{
	struct drm_device *dev = crtc->base.dev;
	struct drm_i915_private *dev_priv = dev->dev_private;
	i915_reg_t reg = DPLL(crtc->pipe);
	u32 dpll = pipe_config->dpll_hw_state.dpll;

	assert_pipe_disabled(dev_priv, crtc->pipe);

	/* PLL is protected by panel, make sure we can write it */
	if (IS_MOBILE(dev_priv->dev))
		assert_panel_unlocked(dev_priv, crtc->pipe);

	I915_WRITE(reg, dpll);
	POSTING_READ(reg);
	udelay(150);

	if (wait_for(((I915_READ(reg) & DPLL_LOCK_VLV) == DPLL_LOCK_VLV), 1))
		DRM_ERROR("DPLL %d failed to lock\n", crtc->pipe);

	I915_WRITE(DPLL_MD(crtc->pipe), pipe_config->dpll_hw_state.dpll_md);
	POSTING_READ(DPLL_MD(crtc->pipe));

	/* We do this three times for luck */
	I915_WRITE(reg, dpll);
	POSTING_READ(reg);
	udelay(150); /* wait for warmup */
	I915_WRITE(reg, dpll);
	POSTING_READ(reg);
	udelay(150); /* wait for warmup */
	I915_WRITE(reg, dpll);
	POSTING_READ(reg);
	udelay(150); /* wait for warmup */
}

static void chv_enable_pll(struct intel_crtc *crtc,
			   const struct intel_crtc_state *pipe_config)
{
	struct drm_device *dev = crtc->base.dev;
	struct drm_i915_private *dev_priv = dev->dev_private;
	int pipe = crtc->pipe;
	enum dpio_channel port = vlv_pipe_to_channel(pipe);
	u32 tmp;

	assert_pipe_disabled(dev_priv, crtc->pipe);

	mutex_lock(&dev_priv->sb_lock);

	/* Enable back the 10bit clock to display controller */
	tmp = vlv_dpio_read(dev_priv, pipe, CHV_CMN_DW14(port));
	tmp |= DPIO_DCLKP_EN;
	vlv_dpio_write(dev_priv, pipe, CHV_CMN_DW14(port), tmp);

	mutex_unlock(&dev_priv->sb_lock);

	/*
	 * Need to wait > 100ns between dclkp clock enable bit and PLL enable.
	 */
	udelay(1);

	/* Enable PLL */
	I915_WRITE(DPLL(pipe), pipe_config->dpll_hw_state.dpll);

	/* Check PLL is locked */
	if (wait_for(((I915_READ(DPLL(pipe)) & DPLL_LOCK_VLV) == DPLL_LOCK_VLV), 1))
		DRM_ERROR("PLL %d failed to lock\n", pipe);

	/* not sure when this should be written */
	I915_WRITE(DPLL_MD(pipe), pipe_config->dpll_hw_state.dpll_md);
	POSTING_READ(DPLL_MD(pipe));
}

static int intel_num_dvo_pipes(struct drm_device *dev)
{
	struct intel_crtc *crtc;
	int count = 0;

	for_each_intel_crtc(dev, crtc)
		count += crtc->base.state->active &&
			intel_pipe_has_type(crtc, INTEL_OUTPUT_DVO);

	return count;
}

static void i9xx_enable_pll(struct intel_crtc *crtc)
{
	struct drm_device *dev = crtc->base.dev;
	struct drm_i915_private *dev_priv = dev->dev_private;
	i915_reg_t reg = DPLL(crtc->pipe);
	u32 dpll = crtc->config->dpll_hw_state.dpll;

	assert_pipe_disabled(dev_priv, crtc->pipe);

	/* No really, not for ILK+ */
	BUG_ON(INTEL_INFO(dev)->gen >= 5);

	/* PLL is protected by panel, make sure we can write it */
	if (IS_MOBILE(dev) && !IS_I830(dev))
		assert_panel_unlocked(dev_priv, crtc->pipe);

	/* Enable DVO 2x clock on both PLLs if necessary */
	if (IS_I830(dev) && intel_num_dvo_pipes(dev) > 0) {
		/*
		 * It appears to be important that we don't enable this
		 * for the current pipe before otherwise configuring the
		 * PLL. No idea how this should be handled if multiple
		 * DVO outputs are enabled simultaneosly.
		 */
		dpll |= DPLL_DVO_2X_MODE;
		I915_WRITE(DPLL(!crtc->pipe),
			   I915_READ(DPLL(!crtc->pipe)) | DPLL_DVO_2X_MODE);
	}

	/*
	 * Apparently we need to have VGA mode enabled prior to changing
	 * the P1/P2 dividers. Otherwise the DPLL will keep using the old
	 * dividers, even though the register value does change.
	 */
	I915_WRITE(reg, 0);

	I915_WRITE(reg, dpll);

	/* Wait for the clocks to stabilize. */
	POSTING_READ(reg);
	udelay(150);

	if (INTEL_INFO(dev)->gen >= 4) {
		I915_WRITE(DPLL_MD(crtc->pipe),
			   crtc->config->dpll_hw_state.dpll_md);
	} else {
		/* The pixel multiplier can only be updated once the
		 * DPLL is enabled and the clocks are stable.
		 *
		 * So write it again.
		 */
		I915_WRITE(reg, dpll);
	}

	/* We do this three times for luck */
	I915_WRITE(reg, dpll);
	POSTING_READ(reg);
	udelay(150); /* wait for warmup */
	I915_WRITE(reg, dpll);
	POSTING_READ(reg);
	udelay(150); /* wait for warmup */
	I915_WRITE(reg, dpll);
	POSTING_READ(reg);
	udelay(150); /* wait for warmup */
}

/**
 * i9xx_disable_pll - disable a PLL
 * @dev_priv: i915 private structure
 * @pipe: pipe PLL to disable
 *
 * Disable the PLL for @pipe, making sure the pipe is off first.
 *
 * Note!  This is for pre-ILK only.
 */
static void i9xx_disable_pll(struct intel_crtc *crtc)
{
	struct drm_device *dev = crtc->base.dev;
	struct drm_i915_private *dev_priv = dev->dev_private;
	enum pipe pipe = crtc->pipe;

	/* Disable DVO 2x clock on both PLLs if necessary */
	if (IS_I830(dev) &&
	    intel_pipe_has_type(crtc, INTEL_OUTPUT_DVO) &&
	    !intel_num_dvo_pipes(dev)) {
		I915_WRITE(DPLL(PIPE_B),
			   I915_READ(DPLL(PIPE_B)) & ~DPLL_DVO_2X_MODE);
		I915_WRITE(DPLL(PIPE_A),
			   I915_READ(DPLL(PIPE_A)) & ~DPLL_DVO_2X_MODE);
	}

	/* Don't disable pipe or pipe PLLs if needed */
	if ((pipe == PIPE_A && dev_priv->quirks & QUIRK_PIPEA_FORCE) ||
	    (pipe == PIPE_B && dev_priv->quirks & QUIRK_PIPEB_FORCE))
		return;

	/* Make sure the pipe isn't still relying on us */
	assert_pipe_disabled(dev_priv, pipe);

	I915_WRITE(DPLL(pipe), DPLL_VGA_MODE_DIS);
	POSTING_READ(DPLL(pipe));
}

static void vlv_disable_pll(struct drm_i915_private *dev_priv, enum pipe pipe)
{
	u32 val;

	/* Make sure the pipe isn't still relying on us */
	assert_pipe_disabled(dev_priv, pipe);

	/*
	 * Leave integrated clock source and reference clock enabled for pipe B.
	 * The latter is needed for VGA hotplug / manual detection.
	 */
	val = DPLL_VGA_MODE_DIS;
	if (pipe == PIPE_B)
		val = DPLL_INTEGRATED_CRI_CLK_VLV | DPLL_REF_CLK_ENABLE_VLV;
	I915_WRITE(DPLL(pipe), val);
	POSTING_READ(DPLL(pipe));

}

static void chv_disable_pll(struct drm_i915_private *dev_priv, enum pipe pipe)
{
	enum dpio_channel port = vlv_pipe_to_channel(pipe);
	u32 val;

	/* Make sure the pipe isn't still relying on us */
	assert_pipe_disabled(dev_priv, pipe);

	/* Set PLL en = 0 */
	val = DPLL_SSC_REF_CLK_CHV |
		DPLL_REF_CLK_ENABLE_VLV | DPLL_VGA_MODE_DIS;
	if (pipe != PIPE_A)
		val |= DPLL_INTEGRATED_CRI_CLK_VLV;
	I915_WRITE(DPLL(pipe), val);
	POSTING_READ(DPLL(pipe));

	mutex_lock(&dev_priv->sb_lock);

	/* Disable 10bit clock to display controller */
	val = vlv_dpio_read(dev_priv, pipe, CHV_CMN_DW14(port));
	val &= ~DPIO_DCLKP_EN;
	vlv_dpio_write(dev_priv, pipe, CHV_CMN_DW14(port), val);

	mutex_unlock(&dev_priv->sb_lock);
}

void vlv_wait_port_ready(struct drm_i915_private *dev_priv,
			 struct intel_digital_port *dport,
			 unsigned int expected_mask)
{
	u32 port_mask;
	i915_reg_t dpll_reg;

	switch (dport->port) {
	case PORT_B:
		port_mask = DPLL_PORTB_READY_MASK;
		dpll_reg = DPLL(0);
		break;
	case PORT_C:
		port_mask = DPLL_PORTC_READY_MASK;
		dpll_reg = DPLL(0);
		expected_mask <<= 4;
		break;
	case PORT_D:
		port_mask = DPLL_PORTD_READY_MASK;
		dpll_reg = DPIO_PHY_STATUS;
		break;
	default:
		BUG();
	}

	if (wait_for((I915_READ(dpll_reg) & port_mask) == expected_mask, 1000))
		WARN(1, "timed out waiting for port %c ready: got 0x%x, expected 0x%x\n",
		     port_name(dport->port), I915_READ(dpll_reg) & port_mask, expected_mask);
}

static void intel_prepare_shared_dpll(struct intel_crtc *crtc)
{
	struct drm_device *dev = crtc->base.dev;
	struct drm_i915_private *dev_priv = dev->dev_private;
	struct intel_shared_dpll *pll = intel_crtc_to_shared_dpll(crtc);

	if (WARN_ON(pll == NULL))
		return;

	WARN_ON(!pll->config.crtc_mask);
	if (pll->active == 0) {
		DRM_DEBUG_DRIVER("setting up %s\n", pll->name);
		WARN_ON(pll->on);
		assert_shared_dpll_disabled(dev_priv, pll);

		pll->mode_set(dev_priv, pll);
	}
}

/**
 * intel_enable_shared_dpll - enable PCH PLL
 * @dev_priv: i915 private structure
 * @pipe: pipe PLL to enable
 *
 * The PCH PLL needs to be enabled before the PCH transcoder, since it
 * drives the transcoder clock.
 */
static void intel_enable_shared_dpll(struct intel_crtc *crtc)
{
	struct drm_device *dev = crtc->base.dev;
	struct drm_i915_private *dev_priv = dev->dev_private;
	struct intel_shared_dpll *pll = intel_crtc_to_shared_dpll(crtc);

	if (WARN_ON(pll == NULL))
		return;

	if (WARN_ON(pll->config.crtc_mask == 0))
		return;

	DRM_DEBUG_KMS("enable %s (active %d, on? %d) for crtc %d\n",
		      pll->name, pll->active, pll->on,
		      crtc->base.base.id);

	if (pll->active++) {
		WARN_ON(!pll->on);
		assert_shared_dpll_enabled(dev_priv, pll);
		return;
	}
	WARN_ON(pll->on);

	intel_display_power_get(dev_priv, POWER_DOMAIN_PLLS);

	DRM_DEBUG_KMS("enabling %s\n", pll->name);
	pll->enable(dev_priv, pll);
	pll->on = true;
}

static void intel_disable_shared_dpll(struct intel_crtc *crtc)
{
	struct drm_device *dev = crtc->base.dev;
	struct drm_i915_private *dev_priv = dev->dev_private;
	struct intel_shared_dpll *pll = intel_crtc_to_shared_dpll(crtc);

	/* PCH only available on ILK+ */
	if (INTEL_INFO(dev)->gen < 5)
		return;

	if (pll == NULL)
		return;

	if (WARN_ON(!(pll->config.crtc_mask & (1 << drm_crtc_index(&crtc->base)))))
		return;

	DRM_DEBUG_KMS("disable %s (active %d, on? %d) for crtc %d\n",
		      pll->name, pll->active, pll->on,
		      crtc->base.base.id);

	if (WARN_ON(pll->active == 0)) {
		assert_shared_dpll_disabled(dev_priv, pll);
		return;
	}

	assert_shared_dpll_enabled(dev_priv, pll);
	WARN_ON(!pll->on);
	if (--pll->active)
		return;

	DRM_DEBUG_KMS("disabling %s\n", pll->name);
	pll->disable(dev_priv, pll);
	pll->on = false;

	intel_display_power_put(dev_priv, POWER_DOMAIN_PLLS);
}

static void ironlake_enable_pch_transcoder(struct drm_i915_private *dev_priv,
					   enum pipe pipe)
{
	struct drm_device *dev = dev_priv->dev;
	struct drm_crtc *crtc = dev_priv->pipe_to_crtc_mapping[pipe];
	struct intel_crtc *intel_crtc = to_intel_crtc(crtc);
	i915_reg_t reg;
	uint32_t val, pipeconf_val;

	/* PCH only available on ILK+ */
	BUG_ON(!HAS_PCH_SPLIT(dev));

	/* Make sure PCH DPLL is enabled */
	assert_shared_dpll_enabled(dev_priv,
				   intel_crtc_to_shared_dpll(intel_crtc));

	/* FDI must be feeding us bits for PCH ports */
	assert_fdi_tx_enabled(dev_priv, pipe);
	assert_fdi_rx_enabled(dev_priv, pipe);

	if (HAS_PCH_CPT(dev)) {
		/* Workaround: Set the timing override bit before enabling the
		 * pch transcoder. */
		reg = TRANS_CHICKEN2(pipe);
		val = I915_READ(reg);
		val |= TRANS_CHICKEN2_TIMING_OVERRIDE;
		I915_WRITE(reg, val);
	}

	reg = PCH_TRANSCONF(pipe);
	val = I915_READ(reg);
	pipeconf_val = I915_READ(PIPECONF(pipe));

	if (HAS_PCH_IBX(dev_priv->dev)) {
		/*
		 * Make the BPC in transcoder be consistent with
		 * that in pipeconf reg. For HDMI we must use 8bpc
		 * here for both 8bpc and 12bpc.
		 */
		val &= ~PIPECONF_BPC_MASK;
		if (intel_pipe_has_type(intel_crtc, INTEL_OUTPUT_HDMI))
			val |= PIPECONF_8BPC;
		else
			val |= pipeconf_val & PIPECONF_BPC_MASK;
	}

	val &= ~TRANS_INTERLACE_MASK;
	if ((pipeconf_val & PIPECONF_INTERLACE_MASK) == PIPECONF_INTERLACED_ILK)
		if (HAS_PCH_IBX(dev_priv->dev) &&
		    intel_pipe_has_type(intel_crtc, INTEL_OUTPUT_SDVO))
			val |= TRANS_LEGACY_INTERLACED_ILK;
		else
			val |= TRANS_INTERLACED;
	else
		val |= TRANS_PROGRESSIVE;

	I915_WRITE(reg, val | TRANS_ENABLE);
	if (wait_for(I915_READ(reg) & TRANS_STATE_ENABLE, 100))
		DRM_ERROR("failed to enable transcoder %c\n", pipe_name(pipe));
}

static void lpt_enable_pch_transcoder(struct drm_i915_private *dev_priv,
				      enum transcoder cpu_transcoder)
{
	u32 val, pipeconf_val;

	/* PCH only available on ILK+ */
	BUG_ON(!HAS_PCH_SPLIT(dev_priv->dev));

	/* FDI must be feeding us bits for PCH ports */
	assert_fdi_tx_enabled(dev_priv, (enum pipe) cpu_transcoder);
	assert_fdi_rx_enabled(dev_priv, TRANSCODER_A);

	/* Workaround: set timing override bit. */
	val = I915_READ(TRANS_CHICKEN2(PIPE_A));
	val |= TRANS_CHICKEN2_TIMING_OVERRIDE;
	I915_WRITE(TRANS_CHICKEN2(PIPE_A), val);

	val = TRANS_ENABLE;
	pipeconf_val = I915_READ(PIPECONF(cpu_transcoder));

	if ((pipeconf_val & PIPECONF_INTERLACE_MASK_HSW) ==
	    PIPECONF_INTERLACED_ILK)
		val |= TRANS_INTERLACED;
	else
		val |= TRANS_PROGRESSIVE;

	I915_WRITE(LPT_TRANSCONF, val);
	if (wait_for(I915_READ(LPT_TRANSCONF) & TRANS_STATE_ENABLE, 100))
		DRM_ERROR("Failed to enable PCH transcoder\n");
}

static void ironlake_disable_pch_transcoder(struct drm_i915_private *dev_priv,
					    enum pipe pipe)
{
	struct drm_device *dev = dev_priv->dev;
	i915_reg_t reg;
	uint32_t val;

	/* FDI relies on the transcoder */
	assert_fdi_tx_disabled(dev_priv, pipe);
	assert_fdi_rx_disabled(dev_priv, pipe);

	/* Ports must be off as well */
	assert_pch_ports_disabled(dev_priv, pipe);

	reg = PCH_TRANSCONF(pipe);
	val = I915_READ(reg);
	val &= ~TRANS_ENABLE;
	I915_WRITE(reg, val);
	/* wait for PCH transcoder off, transcoder state */
	if (wait_for((I915_READ(reg) & TRANS_STATE_ENABLE) == 0, 50))
		DRM_ERROR("failed to disable transcoder %c\n", pipe_name(pipe));

	if (HAS_PCH_CPT(dev)) {
		/* Workaround: Clear the timing override chicken bit again. */
		reg = TRANS_CHICKEN2(pipe);
		val = I915_READ(reg);
		val &= ~TRANS_CHICKEN2_TIMING_OVERRIDE;
		I915_WRITE(reg, val);
	}
}

static void lpt_disable_pch_transcoder(struct drm_i915_private *dev_priv)
{
	u32 val;

	val = I915_READ(LPT_TRANSCONF);
	val &= ~TRANS_ENABLE;
	I915_WRITE(LPT_TRANSCONF, val);
	/* wait for PCH transcoder off, transcoder state */
	if (wait_for((I915_READ(LPT_TRANSCONF) & TRANS_STATE_ENABLE) == 0, 50))
		DRM_ERROR("Failed to disable PCH transcoder\n");

	/* Workaround: clear timing override bit. */
	val = I915_READ(TRANS_CHICKEN2(PIPE_A));
	val &= ~TRANS_CHICKEN2_TIMING_OVERRIDE;
	I915_WRITE(TRANS_CHICKEN2(PIPE_A), val);
}

/**
 * intel_enable_pipe - enable a pipe, asserting requirements
 * @crtc: crtc responsible for the pipe
 *
 * Enable @crtc's pipe, making sure that various hardware specific requirements
 * are met, if applicable, e.g. PLL enabled, LVDS pairs enabled, etc.
 */
static void intel_enable_pipe(struct intel_crtc *crtc)
{
	struct drm_device *dev = crtc->base.dev;
	struct drm_i915_private *dev_priv = dev->dev_private;
	enum pipe pipe = crtc->pipe;
	enum transcoder cpu_transcoder = crtc->config->cpu_transcoder;
	enum pipe pch_transcoder;
	i915_reg_t reg;
	u32 val;

	DRM_DEBUG_KMS("enabling pipe %c\n", pipe_name(pipe));

	assert_planes_disabled(dev_priv, pipe);
	assert_cursor_disabled(dev_priv, pipe);
	assert_sprites_disabled(dev_priv, pipe);

	if (HAS_PCH_LPT(dev_priv->dev))
		pch_transcoder = TRANSCODER_A;
	else
		pch_transcoder = pipe;

	/*
	 * A pipe without a PLL won't actually be able to drive bits from
	 * a plane.  On ILK+ the pipe PLLs are integrated, so we don't
	 * need the check.
	 */
	if (HAS_GMCH_DISPLAY(dev_priv->dev))
		if (crtc->config->has_dsi_encoder)
			assert_dsi_pll_enabled(dev_priv);
		else
			assert_pll_enabled(dev_priv, pipe);
	else {
		if (crtc->config->has_pch_encoder) {
			/* if driving the PCH, we need FDI enabled */
			assert_fdi_rx_pll_enabled(dev_priv, pch_transcoder);
			assert_fdi_tx_pll_enabled(dev_priv,
						  (enum pipe) cpu_transcoder);
		}
		/* FIXME: assert CPU port conditions for SNB+ */
	}

	reg = PIPECONF(cpu_transcoder);
	val = I915_READ(reg);
	if (val & PIPECONF_ENABLE) {
		WARN_ON(!((pipe == PIPE_A && dev_priv->quirks & QUIRK_PIPEA_FORCE) ||
			  (pipe == PIPE_B && dev_priv->quirks & QUIRK_PIPEB_FORCE)));
		return;
	}

	I915_WRITE(reg, val | PIPECONF_ENABLE);
	POSTING_READ(reg);
}

/**
 * intel_disable_pipe - disable a pipe, asserting requirements
 * @crtc: crtc whose pipes is to be disabled
 *
 * Disable the pipe of @crtc, making sure that various hardware
 * specific requirements are met, if applicable, e.g. plane
 * disabled, panel fitter off, etc.
 *
 * Will wait until the pipe has shut down before returning.
 */
static void intel_disable_pipe(struct intel_crtc *crtc)
{
	struct drm_i915_private *dev_priv = crtc->base.dev->dev_private;
	enum transcoder cpu_transcoder = crtc->config->cpu_transcoder;
	enum pipe pipe = crtc->pipe;
	i915_reg_t reg;
	u32 val;

	DRM_DEBUG_KMS("disabling pipe %c\n", pipe_name(pipe));

	/*
	 * Make sure planes won't keep trying to pump pixels to us,
	 * or we might hang the display.
	 */
	assert_planes_disabled(dev_priv, pipe);
	assert_cursor_disabled(dev_priv, pipe);
	assert_sprites_disabled(dev_priv, pipe);

	reg = PIPECONF(cpu_transcoder);
	val = I915_READ(reg);
	if ((val & PIPECONF_ENABLE) == 0)
		return;

	/*
	 * Double wide has implications for planes
	 * so best keep it disabled when not needed.
	 */
	if (crtc->config->double_wide)
		val &= ~PIPECONF_DOUBLE_WIDE;

	/* Don't disable pipe or pipe PLLs if needed */
	if (!(pipe == PIPE_A && dev_priv->quirks & QUIRK_PIPEA_FORCE) &&
	    !(pipe == PIPE_B && dev_priv->quirks & QUIRK_PIPEB_FORCE))
		val &= ~PIPECONF_ENABLE;

	I915_WRITE(reg, val);
	if ((val & PIPECONF_ENABLE) == 0)
		intel_wait_for_pipe_off(crtc);
}

static bool need_vtd_wa(struct drm_device *dev)
{
#ifdef CONFIG_INTEL_IOMMU
	if (INTEL_INFO(dev)->gen >= 6 && intel_iommu_gfx_mapped)
		return true;
#endif
	return false;
}

unsigned int
intel_tile_height(struct drm_device *dev, uint32_t pixel_format,
		  uint64_t fb_format_modifier, unsigned int plane)
{
	unsigned int tile_height;
	uint32_t pixel_bytes;

	switch (fb_format_modifier) {
	case DRM_FORMAT_MOD_NONE:
		tile_height = 1;
		break;
	case I915_FORMAT_MOD_X_TILED:
		tile_height = IS_GEN2(dev) ? 16 : 8;
		break;
	case I915_FORMAT_MOD_Y_TILED:
		tile_height = 32;
		break;
	case I915_FORMAT_MOD_Yf_TILED:
		pixel_bytes = drm_format_plane_cpp(pixel_format, plane);
		switch (pixel_bytes) {
		default:
		case 1:
			tile_height = 64;
			break;
		case 2:
		case 4:
			tile_height = 32;
			break;
		case 8:
			tile_height = 16;
			break;
		case 16:
			WARN_ONCE(1,
				  "128-bit pixels are not supported for display!");
			tile_height = 16;
			break;
		}
		break;
	default:
		MISSING_CASE(fb_format_modifier);
		tile_height = 1;
		break;
	}

	return tile_height;
}

unsigned int
intel_fb_align_height(struct drm_device *dev, unsigned int height,
		      uint32_t pixel_format, uint64_t fb_format_modifier)
{
	return ALIGN(height, intel_tile_height(dev, pixel_format,
					       fb_format_modifier, 0));
}

static void
intel_fill_fb_ggtt_view(struct i915_ggtt_view *view, struct drm_framebuffer *fb,
			const struct drm_plane_state *plane_state)
{
	struct intel_rotation_info *info = &view->params.rotation_info;
	unsigned int tile_height, tile_pitch;

	*view = i915_ggtt_view_normal;

	if (!plane_state)
		return;

	if (!intel_rotation_90_or_270(plane_state->rotation))
		return;

	*view = i915_ggtt_view_rotated;

	info->height = fb->height;
	info->pixel_format = fb->pixel_format;
	info->pitch = fb->pitches[0];
	info->uv_offset = fb->offsets[1];
	info->fb_modifier = fb->modifier[0];

	tile_height = intel_tile_height(fb->dev, fb->pixel_format,
					fb->modifier[0], 0);
	tile_pitch = PAGE_SIZE / tile_height;
	info->width_pages = DIV_ROUND_UP(fb->pitches[0], tile_pitch);
	info->height_pages = DIV_ROUND_UP(fb->height, tile_height);
	info->size = info->width_pages * info->height_pages * PAGE_SIZE;

	if (info->pixel_format == DRM_FORMAT_NV12) {
		tile_height = intel_tile_height(fb->dev, fb->pixel_format,
						fb->modifier[0], 1);
		tile_pitch = PAGE_SIZE / tile_height;
		info->width_pages_uv = DIV_ROUND_UP(fb->pitches[0], tile_pitch);
		info->height_pages_uv = DIV_ROUND_UP(fb->height / 2,
						     tile_height);
		info->size_uv = info->width_pages_uv * info->height_pages_uv *
				PAGE_SIZE;
	}
}

static unsigned int intel_linear_alignment(struct drm_i915_private *dev_priv)
{
	if (INTEL_INFO(dev_priv)->gen >= 9)
		return 256 * 1024;
	else if (IS_BROADWATER(dev_priv) || IS_CRESTLINE(dev_priv) ||
		 IS_VALLEYVIEW(dev_priv) || IS_CHERRYVIEW(dev_priv))
		return 128 * 1024;
	else if (INTEL_INFO(dev_priv)->gen >= 4)
		return 4 * 1024;
	else
		return 0;
}

int
intel_pin_and_fence_fb_obj(struct drm_plane *plane,
			   struct drm_framebuffer *fb,
			   const struct drm_plane_state *plane_state)
{
	struct drm_device *dev = fb->dev;
	struct drm_i915_private *dev_priv = dev->dev_private;
	struct drm_i915_gem_object *obj = intel_fb_obj(fb);
	struct i915_ggtt_view view;
	u32 alignment;
	int ret;

	WARN_ON(!mutex_is_locked(&dev->struct_mutex));

	switch (fb->modifier[0]) {
	case DRM_FORMAT_MOD_NONE:
		alignment = intel_linear_alignment(dev_priv);
		break;
	case I915_FORMAT_MOD_X_TILED:
		if (INTEL_INFO(dev)->gen >= 9)
			alignment = 256 * 1024;
		else {
			/* pin() will align the object as required by fence */
			alignment = 0;
		}
		break;
	case I915_FORMAT_MOD_Y_TILED:
	case I915_FORMAT_MOD_Yf_TILED:
		if (WARN_ONCE(INTEL_INFO(dev)->gen < 9,
			  "Y tiling bo slipped through, driver bug!\n"))
			return -EINVAL;
		alignment = 1 * 1024 * 1024;
		break;
	default:
		MISSING_CASE(fb->modifier[0]);
		return -EINVAL;
	}

	intel_fill_fb_ggtt_view(&view, fb, plane_state);

	/* Note that the w/a also requires 64 PTE of padding following the
	 * bo. We currently fill all unused PTE with the shadow page and so
	 * we should always have valid PTE following the scanout preventing
	 * the VT-d warning.
	 */
	if (need_vtd_wa(dev) && alignment < 256 * 1024)
		alignment = 256 * 1024;

	/*
	 * Global gtt pte registers are special registers which actually forward
	 * writes to a chunk of system memory. Which means that there is no risk
	 * that the register values disappear as soon as we call
	 * intel_runtime_pm_put(), so it is correct to wrap only the
	 * pin/unpin/fence and not more.
	 */
	intel_runtime_pm_get(dev_priv);

	ret = i915_gem_object_pin_to_display_plane(obj, alignment,
						   &view);
	if (ret)
		goto err_pm;

	/* Install a fence for tiled scan-out. Pre-i965 always needs a
	 * fence, whereas 965+ only requires a fence if using
	 * framebuffer compression.  For simplicity, we always install
	 * a fence as the cost is not that onerous.
	 */
	if (view.type == I915_GGTT_VIEW_NORMAL) {
		ret = i915_gem_object_get_fence(obj);
		if (ret == -EDEADLK) {
			/*
			 * -EDEADLK means there are no free fences
			 * no pending flips.
			 *
			 * This is propagated to atomic, but it uses
			 * -EDEADLK to force a locking recovery, so
			 * change the returned error to -EBUSY.
			 */
			ret = -EBUSY;
			goto err_unpin;
		} else if (ret)
			goto err_unpin;

		i915_gem_object_pin_fence(obj);
	}

	intel_runtime_pm_put(dev_priv);
	return 0;

err_unpin:
	i915_gem_object_unpin_from_display_plane(obj, &view);
err_pm:
	intel_runtime_pm_put(dev_priv);
	return ret;
}

static void intel_unpin_fb_obj(struct drm_framebuffer *fb,
			       const struct drm_plane_state *plane_state)
{
	struct drm_i915_gem_object *obj = intel_fb_obj(fb);
	struct i915_ggtt_view view;

	WARN_ON(!mutex_is_locked(&obj->base.dev->struct_mutex));

	intel_fill_fb_ggtt_view(&view, fb, plane_state);

	if (view.type == I915_GGTT_VIEW_NORMAL)
		i915_gem_object_unpin_fence(obj);

	i915_gem_object_unpin_from_display_plane(obj, &view);
}

/* Computes the linear offset to the base tile and adjusts x, y. bytes per pixel
 * is assumed to be a power-of-two. */
unsigned long intel_gen4_compute_page_offset(struct drm_i915_private *dev_priv,
					     int *x, int *y,
					     unsigned int tiling_mode,
					     unsigned int cpp,
					     unsigned int pitch)
{
	if (tiling_mode != I915_TILING_NONE) {
		unsigned int tile_rows, tiles;

		tile_rows = *y / 8;
		*y %= 8;

		tiles = *x / (512/cpp);
		*x %= 512/cpp;

		return tile_rows * pitch * 8 + tiles * 4096;
	} else {
		unsigned int alignment = intel_linear_alignment(dev_priv) - 1;
		unsigned int offset;

		offset = *y * pitch + *x * cpp;
		*y = (offset & alignment) / pitch;
		*x = ((offset & alignment) - *y * pitch) / cpp;
		return offset & ~alignment;
	}
}

static int i9xx_format_to_fourcc(int format)
{
	switch (format) {
	case DISPPLANE_8BPP:
		return DRM_FORMAT_C8;
	case DISPPLANE_BGRX555:
		return DRM_FORMAT_XRGB1555;
	case DISPPLANE_BGRX565:
		return DRM_FORMAT_RGB565;
	default:
	case DISPPLANE_BGRX888:
		return DRM_FORMAT_XRGB8888;
	case DISPPLANE_RGBX888:
		return DRM_FORMAT_XBGR8888;
	case DISPPLANE_BGRX101010:
		return DRM_FORMAT_XRGB2101010;
	case DISPPLANE_RGBX101010:
		return DRM_FORMAT_XBGR2101010;
	}
}

static int skl_format_to_fourcc(int format, bool rgb_order, bool alpha)
{
	switch (format) {
	case PLANE_CTL_FORMAT_RGB_565:
		return DRM_FORMAT_RGB565;
	default:
	case PLANE_CTL_FORMAT_XRGB_8888:
		if (rgb_order) {
			if (alpha)
				return DRM_FORMAT_ABGR8888;
			else
				return DRM_FORMAT_XBGR8888;
		} else {
			if (alpha)
				return DRM_FORMAT_ARGB8888;
			else
				return DRM_FORMAT_XRGB8888;
		}
	case PLANE_CTL_FORMAT_XRGB_2101010:
		if (rgb_order)
			return DRM_FORMAT_XBGR2101010;
		else
			return DRM_FORMAT_XRGB2101010;
	}
}

static bool
intel_alloc_initial_plane_obj(struct intel_crtc *crtc,
			      struct intel_initial_plane_config *plane_config)
{
	struct drm_device *dev = crtc->base.dev;
	struct drm_i915_private *dev_priv = to_i915(dev);
	struct drm_i915_gem_object *obj = NULL;
	struct drm_mode_fb_cmd2 mode_cmd = { 0 };
	struct drm_framebuffer *fb = &plane_config->fb->base;
	u32 base_aligned = round_down(plane_config->base, PAGE_SIZE);
	u32 size_aligned = round_up(plane_config->base + plane_config->size,
				    PAGE_SIZE);

	size_aligned -= base_aligned;

	if (plane_config->size == 0)
		return false;

	/* If the FB is too big, just don't use it since fbdev is not very
	 * important and we should probably use that space with FBC or other
	 * features. */
	if (size_aligned * 2 > dev_priv->gtt.stolen_usable_size)
		return false;

	obj = i915_gem_object_create_stolen_for_preallocated(dev,
							     base_aligned,
							     base_aligned,
							     size_aligned);
	if (!obj)
		return false;

	obj->tiling_mode = plane_config->tiling;
	if (obj->tiling_mode == I915_TILING_X)
		obj->stride = fb->pitches[0];

	mode_cmd.pixel_format = fb->pixel_format;
	mode_cmd.width = fb->width;
	mode_cmd.height = fb->height;
	mode_cmd.pitches[0] = fb->pitches[0];
	mode_cmd.modifier[0] = fb->modifier[0];
	mode_cmd.flags = DRM_MODE_FB_MODIFIERS;

	mutex_lock(&dev->struct_mutex);
	if (intel_framebuffer_init(dev, to_intel_framebuffer(fb),
				   &mode_cmd, obj)) {
		DRM_DEBUG_KMS("intel fb init failed\n");
		goto out_unref_obj;
	}
	mutex_unlock(&dev->struct_mutex);

	DRM_DEBUG_KMS("initial plane fb obj %p\n", obj);
	return true;

out_unref_obj:
	drm_gem_object_unreference(&obj->base);
	mutex_unlock(&dev->struct_mutex);
	return false;
}

/* Update plane->state->fb to match plane->fb after driver-internal updates */
static void
update_state_fb(struct drm_plane *plane)
{
	if (plane->fb == plane->state->fb)
		return;

	if (plane->state->fb)
		drm_framebuffer_unreference(plane->state->fb);
	plane->state->fb = plane->fb;
	if (plane->state->fb)
		drm_framebuffer_reference(plane->state->fb);
}

static void
intel_find_initial_plane_obj(struct intel_crtc *intel_crtc,
			     struct intel_initial_plane_config *plane_config)
{
	struct drm_device *dev = intel_crtc->base.dev;
	struct drm_i915_private *dev_priv = dev->dev_private;
	struct drm_crtc *c;
	struct intel_crtc *i;
	struct drm_i915_gem_object *obj;
	struct drm_plane *primary = intel_crtc->base.primary;
	struct drm_plane_state *plane_state = primary->state;
	struct drm_crtc_state *crtc_state = intel_crtc->base.state;
	struct intel_plane *intel_plane = to_intel_plane(primary);
	struct intel_plane_state *intel_state =
		to_intel_plane_state(plane_state);
	struct drm_framebuffer *fb;

	if (!plane_config->fb)
		return;

	if (intel_alloc_initial_plane_obj(intel_crtc, plane_config)) {
		fb = &plane_config->fb->base;
		goto valid_fb;
	}

	kfree(plane_config->fb);

	/*
	 * Failed to alloc the obj, check to see if we should share
	 * an fb with another CRTC instead
	 */
	for_each_crtc(dev, c) {
		i = to_intel_crtc(c);

		if (c == &intel_crtc->base)
			continue;

		if (!i->active)
			continue;

		fb = c->primary->fb;
		if (!fb)
			continue;

		obj = intel_fb_obj(fb);
		if (i915_gem_obj_ggtt_offset(obj) == plane_config->base) {
			drm_framebuffer_reference(fb);
			goto valid_fb;
		}
	}

	/*
	 * We've failed to reconstruct the BIOS FB.  Current display state
	 * indicates that the primary plane is visible, but has a NULL FB,
	 * which will lead to problems later if we don't fix it up.  The
	 * simplest solution is to just disable the primary plane now and
	 * pretend the BIOS never had it enabled.
	 */
	to_intel_plane_state(plane_state)->visible = false;
	crtc_state->plane_mask &= ~(1 << drm_plane_index(primary));
	intel_pre_disable_primary(&intel_crtc->base);
	intel_plane->disable_plane(primary, &intel_crtc->base);

	return;

valid_fb:
	plane_state->src_x = 0;
	plane_state->src_y = 0;
	plane_state->src_w = fb->width << 16;
	plane_state->src_h = fb->height << 16;

	plane_state->crtc_x = 0;
	plane_state->crtc_y = 0;
	plane_state->crtc_w = fb->width;
	plane_state->crtc_h = fb->height;

	intel_state->src.x1 = plane_state->src_x;
	intel_state->src.y1 = plane_state->src_y;
	intel_state->src.x2 = plane_state->src_x + plane_state->src_w;
	intel_state->src.y2 = plane_state->src_y + plane_state->src_h;
	intel_state->dst.x1 = plane_state->crtc_x;
	intel_state->dst.y1 = plane_state->crtc_y;
	intel_state->dst.x2 = plane_state->crtc_x + plane_state->crtc_w;
	intel_state->dst.y2 = plane_state->crtc_y + plane_state->crtc_h;

	obj = intel_fb_obj(fb);
	if (obj->tiling_mode != I915_TILING_NONE)
		dev_priv->preserve_bios_swizzle = true;

	drm_framebuffer_reference(fb);
	primary->fb = primary->state->fb = fb;
	primary->crtc = primary->state->crtc = &intel_crtc->base;
	intel_crtc->base.state->plane_mask |= (1 << drm_plane_index(primary));
	obj->frontbuffer_bits |= to_intel_plane(primary)->frontbuffer_bit;
}

static void i9xx_update_primary_plane(struct drm_plane *primary,
				      const struct intel_crtc_state *crtc_state,
				      const struct intel_plane_state *plane_state)
{
	struct drm_device *dev = primary->dev;
	struct drm_i915_private *dev_priv = dev->dev_private;
	struct intel_crtc *intel_crtc = to_intel_crtc(crtc_state->base.crtc);
	struct drm_framebuffer *fb = plane_state->base.fb;
	struct drm_i915_gem_object *obj = intel_fb_obj(fb);
	int plane = intel_crtc->plane;
	unsigned long linear_offset;
	int x = plane_state->src.x1 >> 16;
	int y = plane_state->src.y1 >> 16;
	u32 dspcntr;
	i915_reg_t reg = DSPCNTR(plane);
	int pixel_size;

	pixel_size = drm_format_plane_cpp(fb->pixel_format, 0);

	dspcntr = DISPPLANE_GAMMA_ENABLE;

	dspcntr |= DISPLAY_PLANE_ENABLE;

	if (INTEL_INFO(dev)->gen < 4) {
		if (intel_crtc->pipe == PIPE_B)
			dspcntr |= DISPPLANE_SEL_PIPE_B;

		/* pipesrc and dspsize control the size that is scaled from,
		 * which should always be the user's requested size.
		 */
		I915_WRITE(DSPSIZE(plane),
			   ((crtc_state->pipe_src_h - 1) << 16) |
			   (crtc_state->pipe_src_w - 1));
		I915_WRITE(DSPPOS(plane), 0);
	} else if (IS_CHERRYVIEW(dev) && plane == PLANE_B) {
		I915_WRITE(PRIMSIZE(plane),
			   ((crtc_state->pipe_src_h - 1) << 16) |
			   (crtc_state->pipe_src_w - 1));
		I915_WRITE(PRIMPOS(plane), 0);
		I915_WRITE(PRIMCNSTALPHA(plane), 0);
	}

	switch (fb->pixel_format) {
	case DRM_FORMAT_C8:
		dspcntr |= DISPPLANE_8BPP;
		break;
	case DRM_FORMAT_XRGB1555:
		dspcntr |= DISPPLANE_BGRX555;
		break;
	case DRM_FORMAT_RGB565:
		dspcntr |= DISPPLANE_BGRX565;
		break;
	case DRM_FORMAT_XRGB8888:
		dspcntr |= DISPPLANE_BGRX888;
		break;
	case DRM_FORMAT_XBGR8888:
		dspcntr |= DISPPLANE_RGBX888;
		break;
	case DRM_FORMAT_XRGB2101010:
		dspcntr |= DISPPLANE_BGRX101010;
		break;
	case DRM_FORMAT_XBGR2101010:
		dspcntr |= DISPPLANE_RGBX101010;
		break;
	default:
		BUG();
	}

	if (INTEL_INFO(dev)->gen >= 4 &&
	    obj->tiling_mode != I915_TILING_NONE)
		dspcntr |= DISPPLANE_TILED;

	if (IS_G4X(dev))
		dspcntr |= DISPPLANE_TRICKLE_FEED_DISABLE;

	linear_offset = y * fb->pitches[0] + x * pixel_size;

	if (INTEL_INFO(dev)->gen >= 4) {
		intel_crtc->dspaddr_offset =
			intel_gen4_compute_page_offset(dev_priv,
						       &x, &y, obj->tiling_mode,
						       pixel_size,
						       fb->pitches[0]);
		linear_offset -= intel_crtc->dspaddr_offset;
	} else {
		intel_crtc->dspaddr_offset = linear_offset;
	}

	if (plane_state->base.rotation == BIT(DRM_ROTATE_180)) {
		dspcntr |= DISPPLANE_ROTATE_180;

		x += (crtc_state->pipe_src_w - 1);
		y += (crtc_state->pipe_src_h - 1);

		/* Finding the last pixel of the last line of the display
		data and adding to linear_offset*/
		linear_offset +=
			(crtc_state->pipe_src_h - 1) * fb->pitches[0] +
			(crtc_state->pipe_src_w - 1) * pixel_size;
	}

	intel_crtc->adjusted_x = x;
	intel_crtc->adjusted_y = y;

	I915_WRITE(reg, dspcntr);

	I915_WRITE(DSPSTRIDE(plane), fb->pitches[0]);
	if (INTEL_INFO(dev)->gen >= 4) {
		I915_WRITE(DSPSURF(plane),
			   i915_gem_obj_ggtt_offset(obj) + intel_crtc->dspaddr_offset);
		I915_WRITE(DSPTILEOFF(plane), (y << 16) | x);
		I915_WRITE(DSPLINOFF(plane), linear_offset);
	} else
		I915_WRITE(DSPADDR(plane), i915_gem_obj_ggtt_offset(obj) + linear_offset);
	POSTING_READ(reg);
}

static void i9xx_disable_primary_plane(struct drm_plane *primary,
				       struct drm_crtc *crtc)
{
	struct drm_device *dev = crtc->dev;
	struct drm_i915_private *dev_priv = dev->dev_private;
	struct intel_crtc *intel_crtc = to_intel_crtc(crtc);
	int plane = intel_crtc->plane;
<<<<<<< HEAD
=======
	unsigned long linear_offset;
	u32 dspcntr;
	i915_reg_t reg = DSPCNTR(plane);
	int pixel_size;
>>>>>>> c11b8989

	I915_WRITE(DSPCNTR(plane), 0);
	if (INTEL_INFO(dev_priv)->gen >= 4)
		I915_WRITE(DSPSURF(plane), 0);
	else
		I915_WRITE(DSPADDR(plane), 0);
	POSTING_READ(DSPCNTR(plane));
}

static void ironlake_update_primary_plane(struct drm_plane *primary,
					  const struct intel_crtc_state *crtc_state,
					  const struct intel_plane_state *plane_state)
{
	struct drm_device *dev = primary->dev;
	struct drm_i915_private *dev_priv = dev->dev_private;
	struct intel_crtc *intel_crtc = to_intel_crtc(crtc_state->base.crtc);
	struct drm_framebuffer *fb = plane_state->base.fb;
	struct drm_i915_gem_object *obj = intel_fb_obj(fb);
	int plane = intel_crtc->plane;
	unsigned long linear_offset;
	u32 dspcntr;
	i915_reg_t reg = DSPCNTR(plane);
	int pixel_size = drm_format_plane_cpp(fb->pixel_format, 0);
	int x = plane_state->src.x1 >> 16;
	int y = plane_state->src.y1 >> 16;

	dspcntr = DISPPLANE_GAMMA_ENABLE;
	dspcntr |= DISPLAY_PLANE_ENABLE;

	if (IS_HASWELL(dev) || IS_BROADWELL(dev))
		dspcntr |= DISPPLANE_PIPE_CSC_ENABLE;

	switch (fb->pixel_format) {
	case DRM_FORMAT_C8:
		dspcntr |= DISPPLANE_8BPP;
		break;
	case DRM_FORMAT_RGB565:
		dspcntr |= DISPPLANE_BGRX565;
		break;
	case DRM_FORMAT_XRGB8888:
		dspcntr |= DISPPLANE_BGRX888;
		break;
	case DRM_FORMAT_XBGR8888:
		dspcntr |= DISPPLANE_RGBX888;
		break;
	case DRM_FORMAT_XRGB2101010:
		dspcntr |= DISPPLANE_BGRX101010;
		break;
	case DRM_FORMAT_XBGR2101010:
		dspcntr |= DISPPLANE_RGBX101010;
		break;
	default:
		BUG();
	}

	if (obj->tiling_mode != I915_TILING_NONE)
		dspcntr |= DISPPLANE_TILED;

	if (!IS_HASWELL(dev) && !IS_BROADWELL(dev))
		dspcntr |= DISPPLANE_TRICKLE_FEED_DISABLE;

	linear_offset = y * fb->pitches[0] + x * pixel_size;
	intel_crtc->dspaddr_offset =
		intel_gen4_compute_page_offset(dev_priv,
					       &x, &y, obj->tiling_mode,
					       pixel_size,
					       fb->pitches[0]);
	linear_offset -= intel_crtc->dspaddr_offset;
	if (plane_state->base.rotation == BIT(DRM_ROTATE_180)) {
		dspcntr |= DISPPLANE_ROTATE_180;

		if (!IS_HASWELL(dev) && !IS_BROADWELL(dev)) {
			x += (crtc_state->pipe_src_w - 1);
			y += (crtc_state->pipe_src_h - 1);

			/* Finding the last pixel of the last line of the display
			data and adding to linear_offset*/
			linear_offset +=
				(crtc_state->pipe_src_h - 1) * fb->pitches[0] +
				(crtc_state->pipe_src_w - 1) * pixel_size;
		}
	}

	intel_crtc->adjusted_x = x;
	intel_crtc->adjusted_y = y;

	I915_WRITE(reg, dspcntr);

	I915_WRITE(DSPSTRIDE(plane), fb->pitches[0]);
	I915_WRITE(DSPSURF(plane),
		   i915_gem_obj_ggtt_offset(obj) + intel_crtc->dspaddr_offset);
	if (IS_HASWELL(dev) || IS_BROADWELL(dev)) {
		I915_WRITE(DSPOFFSET(plane), (y << 16) | x);
	} else {
		I915_WRITE(DSPTILEOFF(plane), (y << 16) | x);
		I915_WRITE(DSPLINOFF(plane), linear_offset);
	}
	POSTING_READ(reg);
}

u32 intel_fb_stride_alignment(struct drm_device *dev, uint64_t fb_modifier,
			      uint32_t pixel_format)
{
	u32 bits_per_pixel = drm_format_plane_cpp(pixel_format, 0) * 8;

	/*
	 * The stride is either expressed as a multiple of 64 bytes
	 * chunks for linear buffers or in number of tiles for tiled
	 * buffers.
	 */
	switch (fb_modifier) {
	case DRM_FORMAT_MOD_NONE:
		return 64;
	case I915_FORMAT_MOD_X_TILED:
		if (INTEL_INFO(dev)->gen == 2)
			return 128;
		return 512;
	case I915_FORMAT_MOD_Y_TILED:
		/* No need to check for old gens and Y tiling since this is
		 * about the display engine and those will be blocked before
		 * we get here.
		 */
		return 128;
	case I915_FORMAT_MOD_Yf_TILED:
		if (bits_per_pixel == 8)
			return 64;
		else
			return 128;
	default:
		MISSING_CASE(fb_modifier);
		return 64;
	}
}

u32 intel_plane_obj_offset(struct intel_plane *intel_plane,
			   struct drm_i915_gem_object *obj,
			   unsigned int plane)
{
	struct i915_ggtt_view view;
	struct i915_vma *vma;
	u64 offset;

	intel_fill_fb_ggtt_view(&view, intel_plane->base.fb,
				intel_plane->base.state);

	vma = i915_gem_obj_to_ggtt_view(obj, &view);
	if (WARN(!vma, "ggtt vma for display object not found! (view=%u)\n",
		view.type))
		return -1;

	offset = vma->node.start;

	if (plane == 1) {
		offset += vma->ggtt_view.params.rotation_info.uv_start_page *
			  PAGE_SIZE;
	}

	WARN_ON(upper_32_bits(offset));

	return lower_32_bits(offset);
}

static void skl_detach_scaler(struct intel_crtc *intel_crtc, int id)
{
	struct drm_device *dev = intel_crtc->base.dev;
	struct drm_i915_private *dev_priv = dev->dev_private;

	I915_WRITE(SKL_PS_CTRL(intel_crtc->pipe, id), 0);
	I915_WRITE(SKL_PS_WIN_POS(intel_crtc->pipe, id), 0);
	I915_WRITE(SKL_PS_WIN_SZ(intel_crtc->pipe, id), 0);
}

/*
 * This function detaches (aka. unbinds) unused scalers in hardware
 */
static void skl_detach_scalers(struct intel_crtc *intel_crtc)
{
	struct intel_crtc_scaler_state *scaler_state;
	int i;

	scaler_state = &intel_crtc->config->scaler_state;

	/* loop through and disable scalers that aren't in use */
	for (i = 0; i < intel_crtc->num_scalers; i++) {
		if (!scaler_state->scalers[i].in_use)
			skl_detach_scaler(intel_crtc, i);
	}
}

u32 skl_plane_ctl_format(uint32_t pixel_format)
{
	switch (pixel_format) {
	case DRM_FORMAT_C8:
		return PLANE_CTL_FORMAT_INDEXED;
	case DRM_FORMAT_RGB565:
		return PLANE_CTL_FORMAT_RGB_565;
	case DRM_FORMAT_XBGR8888:
		return PLANE_CTL_FORMAT_XRGB_8888 | PLANE_CTL_ORDER_RGBX;
	case DRM_FORMAT_XRGB8888:
		return PLANE_CTL_FORMAT_XRGB_8888;
	/*
	 * XXX: For ARBG/ABGR formats we default to expecting scanout buffers
	 * to be already pre-multiplied. We need to add a knob (or a different
	 * DRM_FORMAT) for user-space to configure that.
	 */
	case DRM_FORMAT_ABGR8888:
		return PLANE_CTL_FORMAT_XRGB_8888 | PLANE_CTL_ORDER_RGBX |
			PLANE_CTL_ALPHA_SW_PREMULTIPLY;
	case DRM_FORMAT_ARGB8888:
		return PLANE_CTL_FORMAT_XRGB_8888 |
			PLANE_CTL_ALPHA_SW_PREMULTIPLY;
	case DRM_FORMAT_XRGB2101010:
		return PLANE_CTL_FORMAT_XRGB_2101010;
	case DRM_FORMAT_XBGR2101010:
		return PLANE_CTL_ORDER_RGBX | PLANE_CTL_FORMAT_XRGB_2101010;
	case DRM_FORMAT_YUYV:
		return PLANE_CTL_FORMAT_YUV422 | PLANE_CTL_YUV422_YUYV;
	case DRM_FORMAT_YVYU:
		return PLANE_CTL_FORMAT_YUV422 | PLANE_CTL_YUV422_YVYU;
	case DRM_FORMAT_UYVY:
		return PLANE_CTL_FORMAT_YUV422 | PLANE_CTL_YUV422_UYVY;
	case DRM_FORMAT_VYUY:
		return PLANE_CTL_FORMAT_YUV422 | PLANE_CTL_YUV422_VYUY;
	default:
		MISSING_CASE(pixel_format);
	}

	return 0;
}

u32 skl_plane_ctl_tiling(uint64_t fb_modifier)
{
	switch (fb_modifier) {
	case DRM_FORMAT_MOD_NONE:
		break;
	case I915_FORMAT_MOD_X_TILED:
		return PLANE_CTL_TILED_X;
	case I915_FORMAT_MOD_Y_TILED:
		return PLANE_CTL_TILED_Y;
	case I915_FORMAT_MOD_Yf_TILED:
		return PLANE_CTL_TILED_YF;
	default:
		MISSING_CASE(fb_modifier);
	}

	return 0;
}

u32 skl_plane_ctl_rotation(unsigned int rotation)
{
	switch (rotation) {
	case BIT(DRM_ROTATE_0):
		break;
	/*
	 * DRM_ROTATE_ is counter clockwise to stay compatible with Xrandr
	 * while i915 HW rotation is clockwise, thats why this swapping.
	 */
	case BIT(DRM_ROTATE_90):
		return PLANE_CTL_ROTATE_270;
	case BIT(DRM_ROTATE_180):
		return PLANE_CTL_ROTATE_180;
	case BIT(DRM_ROTATE_270):
		return PLANE_CTL_ROTATE_90;
	default:
		MISSING_CASE(rotation);
	}

	return 0;
}

static void skylake_update_primary_plane(struct drm_plane *plane,
					 const struct intel_crtc_state *crtc_state,
					 const struct intel_plane_state *plane_state)
{
	struct drm_device *dev = plane->dev;
	struct drm_i915_private *dev_priv = dev->dev_private;
	struct intel_crtc *intel_crtc = to_intel_crtc(crtc_state->base.crtc);
	struct drm_framebuffer *fb = plane_state->base.fb;
	struct drm_i915_gem_object *obj = intel_fb_obj(fb);
	int pipe = intel_crtc->pipe;
	u32 plane_ctl, stride_div, stride;
	u32 tile_height, plane_offset, plane_size;
	unsigned int rotation = plane_state->base.rotation;
	int x_offset, y_offset;
	u32 surf_addr;
<<<<<<< HEAD
	int scaler_id = plane_state->scaler_id;
	int src_x = plane_state->src.x1 >> 16;
	int src_y = plane_state->src.y1 >> 16;
	int src_w = drm_rect_width(&plane_state->src) >> 16;
	int src_h = drm_rect_height(&plane_state->src) >> 16;
	int dst_x = plane_state->dst.x1;
	int dst_y = plane_state->dst.y1;
	int dst_w = drm_rect_width(&plane_state->dst);
	int dst_h = drm_rect_height(&plane_state->dst);
=======
	struct intel_crtc_state *crtc_state = intel_crtc->config;
	struct intel_plane_state *plane_state;
	int src_x = 0, src_y = 0, src_w = 0, src_h = 0;
	int dst_x = 0, dst_y = 0, dst_w = 0, dst_h = 0;
	int scaler_id = -1;

	plane_state = to_intel_plane_state(plane->state);

	if (!visible || !fb) {
		I915_WRITE(PLANE_CTL(pipe, 0), 0);
		I915_WRITE(PLANE_SURF(pipe, 0), 0);
		POSTING_READ(PLANE_CTL(pipe, 0));
		return;
	}
>>>>>>> c11b8989

	plane_ctl = PLANE_CTL_ENABLE |
		    PLANE_CTL_PIPE_GAMMA_ENABLE |
		    PLANE_CTL_PIPE_CSC_ENABLE;

	plane_ctl |= skl_plane_ctl_format(fb->pixel_format);
	plane_ctl |= skl_plane_ctl_tiling(fb->modifier[0]);
	plane_ctl |= PLANE_CTL_PLANE_GAMMA_DISABLE;
	plane_ctl |= skl_plane_ctl_rotation(rotation);

	stride_div = intel_fb_stride_alignment(dev, fb->modifier[0],
					       fb->pixel_format);
	surf_addr = intel_plane_obj_offset(to_intel_plane(plane), obj, 0);

	WARN_ON(drm_rect_width(&plane_state->src) == 0);

	if (intel_rotation_90_or_270(rotation)) {
		/* stride = Surface height in tiles */
		tile_height = intel_tile_height(dev, fb->pixel_format,
						fb->modifier[0], 0);
		stride = DIV_ROUND_UP(fb->height, tile_height);
		x_offset = stride * tile_height - src_y - src_h;
		y_offset = src_x;
		plane_size = (src_w - 1) << 16 | (src_h - 1);
	} else {
		stride = fb->pitches[0] / stride_div;
		x_offset = src_x;
		y_offset = src_y;
		plane_size = (src_h - 1) << 16 | (src_w - 1);
	}
	plane_offset = y_offset << 16 | x_offset;

	intel_crtc->adjusted_x = x_offset;
	intel_crtc->adjusted_y = y_offset;

	I915_WRITE(PLANE_CTL(pipe, 0), plane_ctl);
	I915_WRITE(PLANE_OFFSET(pipe, 0), plane_offset);
	I915_WRITE(PLANE_SIZE(pipe, 0), plane_size);
	I915_WRITE(PLANE_STRIDE(pipe, 0), stride);

	if (scaler_id >= 0) {
		uint32_t ps_ctrl = 0;

		WARN_ON(!dst_w || !dst_h);
		ps_ctrl = PS_SCALER_EN | PS_PLANE_SEL(0) |
			crtc_state->scaler_state.scalers[scaler_id].mode;
		I915_WRITE(SKL_PS_CTRL(pipe, scaler_id), ps_ctrl);
		I915_WRITE(SKL_PS_PWR_GATE(pipe, scaler_id), 0);
		I915_WRITE(SKL_PS_WIN_POS(pipe, scaler_id), (dst_x << 16) | dst_y);
		I915_WRITE(SKL_PS_WIN_SZ(pipe, scaler_id), (dst_w << 16) | dst_h);
		I915_WRITE(PLANE_POS(pipe, 0), 0);
	} else {
		I915_WRITE(PLANE_POS(pipe, 0), (dst_y << 16) | dst_x);
	}

	I915_WRITE(PLANE_SURF(pipe, 0), surf_addr);

	POSTING_READ(PLANE_SURF(pipe, 0));
}

static void skylake_disable_primary_plane(struct drm_plane *primary,
					  struct drm_crtc *crtc)
{
	struct drm_device *dev = crtc->dev;
	struct drm_i915_private *dev_priv = dev->dev_private;
	int pipe = to_intel_crtc(crtc)->pipe;

	if (dev_priv->fbc.deactivate)
		dev_priv->fbc.deactivate(dev_priv);

	I915_WRITE(PLANE_CTL(pipe, 0), 0);
	I915_WRITE(PLANE_SURF(pipe, 0), 0);
	POSTING_READ(PLANE_SURF(pipe, 0));
}

/* Assume fb object is pinned & idle & fenced and just update base pointers */
static int
intel_pipe_set_base_atomic(struct drm_crtc *crtc, struct drm_framebuffer *fb,
			   int x, int y, enum mode_set_atomic state)
{
	/* Support for kgdboc is disabled, this needs a major rework. */
	DRM_ERROR("legacy panic handler not supported any more.\n");

	return -ENODEV;
}

static void intel_complete_page_flips(struct drm_device *dev)
{
	struct drm_crtc *crtc;

	for_each_crtc(dev, crtc) {
		struct intel_crtc *intel_crtc = to_intel_crtc(crtc);
		enum plane plane = intel_crtc->plane;

		intel_prepare_page_flip(dev, plane);
		intel_finish_page_flip_plane(dev, plane);
	}
}

static void intel_update_primary_planes(struct drm_device *dev)
{
	struct drm_crtc *crtc;

	for_each_crtc(dev, crtc) {
		struct intel_plane *plane = to_intel_plane(crtc->primary);
		struct intel_plane_state *plane_state;

		drm_modeset_lock_crtc(crtc, &plane->base);
		plane_state = to_intel_plane_state(plane->base.state);

<<<<<<< HEAD
		if (plane_state->visible)
			plane->update_plane(&plane->base,
					    to_intel_crtc_state(crtc->state),
					    plane_state);
=======
		if (crtc->state->active && plane_state->base.fb)
			plane->commit_plane(&plane->base, plane_state);
>>>>>>> c11b8989

		drm_modeset_unlock_crtc(crtc);
	}
}

void intel_prepare_reset(struct drm_device *dev)
{
	/* no reset support for gen2 */
	if (IS_GEN2(dev))
		return;

	/* reset doesn't touch the display */
	if (INTEL_INFO(dev)->gen >= 5 || IS_G4X(dev))
		return;

	drm_modeset_lock_all(dev);
	/*
	 * Disabling the crtcs gracefully seems nicer. Also the
	 * g33 docs say we should at least disable all the planes.
	 */
	intel_display_suspend(dev);
}

void intel_finish_reset(struct drm_device *dev)
{
	struct drm_i915_private *dev_priv = to_i915(dev);

	/*
	 * Flips in the rings will be nuked by the reset,
	 * so complete all pending flips so that user space
	 * will get its events and not get stuck.
	 */
	intel_complete_page_flips(dev);

	/* no reset support for gen2 */
	if (IS_GEN2(dev))
		return;

	/* reset doesn't touch the display */
	if (INTEL_INFO(dev)->gen >= 5 || IS_G4X(dev)) {
		/*
		 * Flips in the rings have been nuked by the reset,
		 * so update the base address of all primary
		 * planes to the the last fb to make sure we're
		 * showing the correct fb after a reset.
		 *
		 * FIXME: Atomic will make this obsolete since we won't schedule
		 * CS-based flips (which might get lost in gpu resets) any more.
		 */
		intel_update_primary_planes(dev);
		return;
	}

	/*
	 * The display has been reset as well,
	 * so need a full re-initialization.
	 */
	intel_runtime_pm_disable_interrupts(dev_priv);
	intel_runtime_pm_enable_interrupts(dev_priv);

	intel_modeset_init_hw(dev);

	spin_lock_irq(&dev_priv->irq_lock);
	if (dev_priv->display.hpd_irq_setup)
		dev_priv->display.hpd_irq_setup(dev);
	spin_unlock_irq(&dev_priv->irq_lock);

	intel_display_resume(dev);

	intel_hpd_init(dev_priv);

	drm_modeset_unlock_all(dev);
}

static bool intel_crtc_has_pending_flip(struct drm_crtc *crtc)
{
	struct drm_device *dev = crtc->dev;
	struct drm_i915_private *dev_priv = dev->dev_private;
	struct intel_crtc *intel_crtc = to_intel_crtc(crtc);
	bool pending;

	if (i915_reset_in_progress(&dev_priv->gpu_error) ||
	    intel_crtc->reset_counter != atomic_read(&dev_priv->gpu_error.reset_counter))
		return false;

	spin_lock_irq(&dev->event_lock);
	pending = to_intel_crtc(crtc)->unpin_work != NULL;
	spin_unlock_irq(&dev->event_lock);

	return pending;
}

static void intel_update_pipe_config(struct intel_crtc *crtc,
				     struct intel_crtc_state *old_crtc_state)
{
	struct drm_device *dev = crtc->base.dev;
	struct drm_i915_private *dev_priv = dev->dev_private;
	struct intel_crtc_state *pipe_config =
		to_intel_crtc_state(crtc->base.state);

	/* drm_atomic_helper_update_legacy_modeset_state might not be called. */
	crtc->base.mode = crtc->base.state->mode;

	DRM_DEBUG_KMS("Updating pipe size %ix%i -> %ix%i\n",
		      old_crtc_state->pipe_src_w, old_crtc_state->pipe_src_h,
		      pipe_config->pipe_src_w, pipe_config->pipe_src_h);

	if (HAS_DDI(dev))
		intel_set_pipe_csc(&crtc->base);

	/*
	 * Update pipe size and adjust fitter if needed: the reason for this is
	 * that in compute_mode_changes we check the native mode (not the pfit
	 * mode) to see if we can flip rather than do a full mode set. In the
	 * fastboot case, we'll flip, but if we don't update the pipesrc and
	 * pfit state, we'll end up with a big fb scanned out into the wrong
	 * sized surface.
	 */

	I915_WRITE(PIPESRC(crtc->pipe),
		   ((pipe_config->pipe_src_w - 1) << 16) |
		   (pipe_config->pipe_src_h - 1));

	/* on skylake this is done by detaching scalers */
	if (INTEL_INFO(dev)->gen >= 9) {
		skl_detach_scalers(crtc);

		if (pipe_config->pch_pfit.enabled)
			skylake_pfit_enable(crtc);
	} else if (HAS_PCH_SPLIT(dev)) {
		if (pipe_config->pch_pfit.enabled)
			ironlake_pfit_enable(crtc);
		else if (old_crtc_state->pch_pfit.enabled)
			ironlake_pfit_disable(crtc, true);
	}
}

static void intel_fdi_normal_train(struct drm_crtc *crtc)
{
	struct drm_device *dev = crtc->dev;
	struct drm_i915_private *dev_priv = dev->dev_private;
	struct intel_crtc *intel_crtc = to_intel_crtc(crtc);
	int pipe = intel_crtc->pipe;
	i915_reg_t reg;
	u32 temp;

	/* enable normal train */
	reg = FDI_TX_CTL(pipe);
	temp = I915_READ(reg);
	if (IS_IVYBRIDGE(dev)) {
		temp &= ~FDI_LINK_TRAIN_NONE_IVB;
		temp |= FDI_LINK_TRAIN_NONE_IVB | FDI_TX_ENHANCE_FRAME_ENABLE;
	} else {
		temp &= ~FDI_LINK_TRAIN_NONE;
		temp |= FDI_LINK_TRAIN_NONE | FDI_TX_ENHANCE_FRAME_ENABLE;
	}
	I915_WRITE(reg, temp);

	reg = FDI_RX_CTL(pipe);
	temp = I915_READ(reg);
	if (HAS_PCH_CPT(dev)) {
		temp &= ~FDI_LINK_TRAIN_PATTERN_MASK_CPT;
		temp |= FDI_LINK_TRAIN_NORMAL_CPT;
	} else {
		temp &= ~FDI_LINK_TRAIN_NONE;
		temp |= FDI_LINK_TRAIN_NONE;
	}
	I915_WRITE(reg, temp | FDI_RX_ENHANCE_FRAME_ENABLE);

	/* wait one idle pattern time */
	POSTING_READ(reg);
	udelay(1000);

	/* IVB wants error correction enabled */
	if (IS_IVYBRIDGE(dev))
		I915_WRITE(reg, I915_READ(reg) | FDI_FS_ERRC_ENABLE |
			   FDI_FE_ERRC_ENABLE);
}

/* The FDI link training functions for ILK/Ibexpeak. */
static void ironlake_fdi_link_train(struct drm_crtc *crtc)
{
	struct drm_device *dev = crtc->dev;
	struct drm_i915_private *dev_priv = dev->dev_private;
	struct intel_crtc *intel_crtc = to_intel_crtc(crtc);
	int pipe = intel_crtc->pipe;
	i915_reg_t reg;
	u32 temp, tries;

	/* FDI needs bits from pipe first */
	assert_pipe_enabled(dev_priv, pipe);

	/* Train 1: umask FDI RX Interrupt symbol_lock and bit_lock bit
	   for train result */
	reg = FDI_RX_IMR(pipe);
	temp = I915_READ(reg);
	temp &= ~FDI_RX_SYMBOL_LOCK;
	temp &= ~FDI_RX_BIT_LOCK;
	I915_WRITE(reg, temp);
	I915_READ(reg);
	udelay(150);

	/* enable CPU FDI TX and PCH FDI RX */
	reg = FDI_TX_CTL(pipe);
	temp = I915_READ(reg);
	temp &= ~FDI_DP_PORT_WIDTH_MASK;
	temp |= FDI_DP_PORT_WIDTH(intel_crtc->config->fdi_lanes);
	temp &= ~FDI_LINK_TRAIN_NONE;
	temp |= FDI_LINK_TRAIN_PATTERN_1;
	I915_WRITE(reg, temp | FDI_TX_ENABLE);

	reg = FDI_RX_CTL(pipe);
	temp = I915_READ(reg);
	temp &= ~FDI_LINK_TRAIN_NONE;
	temp |= FDI_LINK_TRAIN_PATTERN_1;
	I915_WRITE(reg, temp | FDI_RX_ENABLE);

	POSTING_READ(reg);
	udelay(150);

	/* Ironlake workaround, enable clock pointer after FDI enable*/
	I915_WRITE(FDI_RX_CHICKEN(pipe), FDI_RX_PHASE_SYNC_POINTER_OVR);
	I915_WRITE(FDI_RX_CHICKEN(pipe), FDI_RX_PHASE_SYNC_POINTER_OVR |
		   FDI_RX_PHASE_SYNC_POINTER_EN);

	reg = FDI_RX_IIR(pipe);
	for (tries = 0; tries < 5; tries++) {
		temp = I915_READ(reg);
		DRM_DEBUG_KMS("FDI_RX_IIR 0x%x\n", temp);

		if ((temp & FDI_RX_BIT_LOCK)) {
			DRM_DEBUG_KMS("FDI train 1 done.\n");
			I915_WRITE(reg, temp | FDI_RX_BIT_LOCK);
			break;
		}
	}
	if (tries == 5)
		DRM_ERROR("FDI train 1 fail!\n");

	/* Train 2 */
	reg = FDI_TX_CTL(pipe);
	temp = I915_READ(reg);
	temp &= ~FDI_LINK_TRAIN_NONE;
	temp |= FDI_LINK_TRAIN_PATTERN_2;
	I915_WRITE(reg, temp);

	reg = FDI_RX_CTL(pipe);
	temp = I915_READ(reg);
	temp &= ~FDI_LINK_TRAIN_NONE;
	temp |= FDI_LINK_TRAIN_PATTERN_2;
	I915_WRITE(reg, temp);

	POSTING_READ(reg);
	udelay(150);

	reg = FDI_RX_IIR(pipe);
	for (tries = 0; tries < 5; tries++) {
		temp = I915_READ(reg);
		DRM_DEBUG_KMS("FDI_RX_IIR 0x%x\n", temp);

		if (temp & FDI_RX_SYMBOL_LOCK) {
			I915_WRITE(reg, temp | FDI_RX_SYMBOL_LOCK);
			DRM_DEBUG_KMS("FDI train 2 done.\n");
			break;
		}
	}
	if (tries == 5)
		DRM_ERROR("FDI train 2 fail!\n");

	DRM_DEBUG_KMS("FDI train done\n");

}

static const int snb_b_fdi_train_param[] = {
	FDI_LINK_TRAIN_400MV_0DB_SNB_B,
	FDI_LINK_TRAIN_400MV_6DB_SNB_B,
	FDI_LINK_TRAIN_600MV_3_5DB_SNB_B,
	FDI_LINK_TRAIN_800MV_0DB_SNB_B,
};

/* The FDI link training functions for SNB/Cougarpoint. */
static void gen6_fdi_link_train(struct drm_crtc *crtc)
{
	struct drm_device *dev = crtc->dev;
	struct drm_i915_private *dev_priv = dev->dev_private;
	struct intel_crtc *intel_crtc = to_intel_crtc(crtc);
	int pipe = intel_crtc->pipe;
	i915_reg_t reg;
	u32 temp, i, retry;

	/* Train 1: umask FDI RX Interrupt symbol_lock and bit_lock bit
	   for train result */
	reg = FDI_RX_IMR(pipe);
	temp = I915_READ(reg);
	temp &= ~FDI_RX_SYMBOL_LOCK;
	temp &= ~FDI_RX_BIT_LOCK;
	I915_WRITE(reg, temp);

	POSTING_READ(reg);
	udelay(150);

	/* enable CPU FDI TX and PCH FDI RX */
	reg = FDI_TX_CTL(pipe);
	temp = I915_READ(reg);
	temp &= ~FDI_DP_PORT_WIDTH_MASK;
	temp |= FDI_DP_PORT_WIDTH(intel_crtc->config->fdi_lanes);
	temp &= ~FDI_LINK_TRAIN_NONE;
	temp |= FDI_LINK_TRAIN_PATTERN_1;
	temp &= ~FDI_LINK_TRAIN_VOL_EMP_MASK;
	/* SNB-B */
	temp |= FDI_LINK_TRAIN_400MV_0DB_SNB_B;
	I915_WRITE(reg, temp | FDI_TX_ENABLE);

	I915_WRITE(FDI_RX_MISC(pipe),
		   FDI_RX_TP1_TO_TP2_48 | FDI_RX_FDI_DELAY_90);

	reg = FDI_RX_CTL(pipe);
	temp = I915_READ(reg);
	if (HAS_PCH_CPT(dev)) {
		temp &= ~FDI_LINK_TRAIN_PATTERN_MASK_CPT;
		temp |= FDI_LINK_TRAIN_PATTERN_1_CPT;
	} else {
		temp &= ~FDI_LINK_TRAIN_NONE;
		temp |= FDI_LINK_TRAIN_PATTERN_1;
	}
	I915_WRITE(reg, temp | FDI_RX_ENABLE);

	POSTING_READ(reg);
	udelay(150);

	for (i = 0; i < 4; i++) {
		reg = FDI_TX_CTL(pipe);
		temp = I915_READ(reg);
		temp &= ~FDI_LINK_TRAIN_VOL_EMP_MASK;
		temp |= snb_b_fdi_train_param[i];
		I915_WRITE(reg, temp);

		POSTING_READ(reg);
		udelay(500);

		for (retry = 0; retry < 5; retry++) {
			reg = FDI_RX_IIR(pipe);
			temp = I915_READ(reg);
			DRM_DEBUG_KMS("FDI_RX_IIR 0x%x\n", temp);
			if (temp & FDI_RX_BIT_LOCK) {
				I915_WRITE(reg, temp | FDI_RX_BIT_LOCK);
				DRM_DEBUG_KMS("FDI train 1 done.\n");
				break;
			}
			udelay(50);
		}
		if (retry < 5)
			break;
	}
	if (i == 4)
		DRM_ERROR("FDI train 1 fail!\n");

	/* Train 2 */
	reg = FDI_TX_CTL(pipe);
	temp = I915_READ(reg);
	temp &= ~FDI_LINK_TRAIN_NONE;
	temp |= FDI_LINK_TRAIN_PATTERN_2;
	if (IS_GEN6(dev)) {
		temp &= ~FDI_LINK_TRAIN_VOL_EMP_MASK;
		/* SNB-B */
		temp |= FDI_LINK_TRAIN_400MV_0DB_SNB_B;
	}
	I915_WRITE(reg, temp);

	reg = FDI_RX_CTL(pipe);
	temp = I915_READ(reg);
	if (HAS_PCH_CPT(dev)) {
		temp &= ~FDI_LINK_TRAIN_PATTERN_MASK_CPT;
		temp |= FDI_LINK_TRAIN_PATTERN_2_CPT;
	} else {
		temp &= ~FDI_LINK_TRAIN_NONE;
		temp |= FDI_LINK_TRAIN_PATTERN_2;
	}
	I915_WRITE(reg, temp);

	POSTING_READ(reg);
	udelay(150);

	for (i = 0; i < 4; i++) {
		reg = FDI_TX_CTL(pipe);
		temp = I915_READ(reg);
		temp &= ~FDI_LINK_TRAIN_VOL_EMP_MASK;
		temp |= snb_b_fdi_train_param[i];
		I915_WRITE(reg, temp);

		POSTING_READ(reg);
		udelay(500);

		for (retry = 0; retry < 5; retry++) {
			reg = FDI_RX_IIR(pipe);
			temp = I915_READ(reg);
			DRM_DEBUG_KMS("FDI_RX_IIR 0x%x\n", temp);
			if (temp & FDI_RX_SYMBOL_LOCK) {
				I915_WRITE(reg, temp | FDI_RX_SYMBOL_LOCK);
				DRM_DEBUG_KMS("FDI train 2 done.\n");
				break;
			}
			udelay(50);
		}
		if (retry < 5)
			break;
	}
	if (i == 4)
		DRM_ERROR("FDI train 2 fail!\n");

	DRM_DEBUG_KMS("FDI train done.\n");
}

/* Manual link training for Ivy Bridge A0 parts */
static void ivb_manual_fdi_link_train(struct drm_crtc *crtc)
{
	struct drm_device *dev = crtc->dev;
	struct drm_i915_private *dev_priv = dev->dev_private;
	struct intel_crtc *intel_crtc = to_intel_crtc(crtc);
	int pipe = intel_crtc->pipe;
	i915_reg_t reg;
	u32 temp, i, j;

	/* Train 1: umask FDI RX Interrupt symbol_lock and bit_lock bit
	   for train result */
	reg = FDI_RX_IMR(pipe);
	temp = I915_READ(reg);
	temp &= ~FDI_RX_SYMBOL_LOCK;
	temp &= ~FDI_RX_BIT_LOCK;
	I915_WRITE(reg, temp);

	POSTING_READ(reg);
	udelay(150);

	DRM_DEBUG_KMS("FDI_RX_IIR before link train 0x%x\n",
		      I915_READ(FDI_RX_IIR(pipe)));

	/* Try each vswing and preemphasis setting twice before moving on */
	for (j = 0; j < ARRAY_SIZE(snb_b_fdi_train_param) * 2; j++) {
		/* disable first in case we need to retry */
		reg = FDI_TX_CTL(pipe);
		temp = I915_READ(reg);
		temp &= ~(FDI_LINK_TRAIN_AUTO | FDI_LINK_TRAIN_NONE_IVB);
		temp &= ~FDI_TX_ENABLE;
		I915_WRITE(reg, temp);

		reg = FDI_RX_CTL(pipe);
		temp = I915_READ(reg);
		temp &= ~FDI_LINK_TRAIN_AUTO;
		temp &= ~FDI_LINK_TRAIN_PATTERN_MASK_CPT;
		temp &= ~FDI_RX_ENABLE;
		I915_WRITE(reg, temp);

		/* enable CPU FDI TX and PCH FDI RX */
		reg = FDI_TX_CTL(pipe);
		temp = I915_READ(reg);
		temp &= ~FDI_DP_PORT_WIDTH_MASK;
		temp |= FDI_DP_PORT_WIDTH(intel_crtc->config->fdi_lanes);
		temp |= FDI_LINK_TRAIN_PATTERN_1_IVB;
		temp &= ~FDI_LINK_TRAIN_VOL_EMP_MASK;
		temp |= snb_b_fdi_train_param[j/2];
		temp |= FDI_COMPOSITE_SYNC;
		I915_WRITE(reg, temp | FDI_TX_ENABLE);

		I915_WRITE(FDI_RX_MISC(pipe),
			   FDI_RX_TP1_TO_TP2_48 | FDI_RX_FDI_DELAY_90);

		reg = FDI_RX_CTL(pipe);
		temp = I915_READ(reg);
		temp |= FDI_LINK_TRAIN_PATTERN_1_CPT;
		temp |= FDI_COMPOSITE_SYNC;
		I915_WRITE(reg, temp | FDI_RX_ENABLE);

		POSTING_READ(reg);
		udelay(1); /* should be 0.5us */

		for (i = 0; i < 4; i++) {
			reg = FDI_RX_IIR(pipe);
			temp = I915_READ(reg);
			DRM_DEBUG_KMS("FDI_RX_IIR 0x%x\n", temp);

			if (temp & FDI_RX_BIT_LOCK ||
			    (I915_READ(reg) & FDI_RX_BIT_LOCK)) {
				I915_WRITE(reg, temp | FDI_RX_BIT_LOCK);
				DRM_DEBUG_KMS("FDI train 1 done, level %i.\n",
					      i);
				break;
			}
			udelay(1); /* should be 0.5us */
		}
		if (i == 4) {
			DRM_DEBUG_KMS("FDI train 1 fail on vswing %d\n", j / 2);
			continue;
		}

		/* Train 2 */
		reg = FDI_TX_CTL(pipe);
		temp = I915_READ(reg);
		temp &= ~FDI_LINK_TRAIN_NONE_IVB;
		temp |= FDI_LINK_TRAIN_PATTERN_2_IVB;
		I915_WRITE(reg, temp);

		reg = FDI_RX_CTL(pipe);
		temp = I915_READ(reg);
		temp &= ~FDI_LINK_TRAIN_PATTERN_MASK_CPT;
		temp |= FDI_LINK_TRAIN_PATTERN_2_CPT;
		I915_WRITE(reg, temp);

		POSTING_READ(reg);
		udelay(2); /* should be 1.5us */

		for (i = 0; i < 4; i++) {
			reg = FDI_RX_IIR(pipe);
			temp = I915_READ(reg);
			DRM_DEBUG_KMS("FDI_RX_IIR 0x%x\n", temp);

			if (temp & FDI_RX_SYMBOL_LOCK ||
			    (I915_READ(reg) & FDI_RX_SYMBOL_LOCK)) {
				I915_WRITE(reg, temp | FDI_RX_SYMBOL_LOCK);
				DRM_DEBUG_KMS("FDI train 2 done, level %i.\n",
					      i);
				goto train_done;
			}
			udelay(2); /* should be 1.5us */
		}
		if (i == 4)
			DRM_DEBUG_KMS("FDI train 2 fail on vswing %d\n", j / 2);
	}

train_done:
	DRM_DEBUG_KMS("FDI train done.\n");
}

static void ironlake_fdi_pll_enable(struct intel_crtc *intel_crtc)
{
	struct drm_device *dev = intel_crtc->base.dev;
	struct drm_i915_private *dev_priv = dev->dev_private;
	int pipe = intel_crtc->pipe;
	i915_reg_t reg;
	u32 temp;

	/* enable PCH FDI RX PLL, wait warmup plus DMI latency */
	reg = FDI_RX_CTL(pipe);
	temp = I915_READ(reg);
	temp &= ~(FDI_DP_PORT_WIDTH_MASK | (0x7 << 16));
	temp |= FDI_DP_PORT_WIDTH(intel_crtc->config->fdi_lanes);
	temp |= (I915_READ(PIPECONF(pipe)) & PIPECONF_BPC_MASK) << 11;
	I915_WRITE(reg, temp | FDI_RX_PLL_ENABLE);

	POSTING_READ(reg);
	udelay(200);

	/* Switch from Rawclk to PCDclk */
	temp = I915_READ(reg);
	I915_WRITE(reg, temp | FDI_PCDCLK);

	POSTING_READ(reg);
	udelay(200);

	/* Enable CPU FDI TX PLL, always on for Ironlake */
	reg = FDI_TX_CTL(pipe);
	temp = I915_READ(reg);
	if ((temp & FDI_TX_PLL_ENABLE) == 0) {
		I915_WRITE(reg, temp | FDI_TX_PLL_ENABLE);

		POSTING_READ(reg);
		udelay(100);
	}
}

static void ironlake_fdi_pll_disable(struct intel_crtc *intel_crtc)
{
	struct drm_device *dev = intel_crtc->base.dev;
	struct drm_i915_private *dev_priv = dev->dev_private;
	int pipe = intel_crtc->pipe;
	i915_reg_t reg;
	u32 temp;

	/* Switch from PCDclk to Rawclk */
	reg = FDI_RX_CTL(pipe);
	temp = I915_READ(reg);
	I915_WRITE(reg, temp & ~FDI_PCDCLK);

	/* Disable CPU FDI TX PLL */
	reg = FDI_TX_CTL(pipe);
	temp = I915_READ(reg);
	I915_WRITE(reg, temp & ~FDI_TX_PLL_ENABLE);

	POSTING_READ(reg);
	udelay(100);

	reg = FDI_RX_CTL(pipe);
	temp = I915_READ(reg);
	I915_WRITE(reg, temp & ~FDI_RX_PLL_ENABLE);

	/* Wait for the clocks to turn off. */
	POSTING_READ(reg);
	udelay(100);
}

static void ironlake_fdi_disable(struct drm_crtc *crtc)
{
	struct drm_device *dev = crtc->dev;
	struct drm_i915_private *dev_priv = dev->dev_private;
	struct intel_crtc *intel_crtc = to_intel_crtc(crtc);
	int pipe = intel_crtc->pipe;
	i915_reg_t reg;
	u32 temp;

	/* disable CPU FDI tx and PCH FDI rx */
	reg = FDI_TX_CTL(pipe);
	temp = I915_READ(reg);
	I915_WRITE(reg, temp & ~FDI_TX_ENABLE);
	POSTING_READ(reg);

	reg = FDI_RX_CTL(pipe);
	temp = I915_READ(reg);
	temp &= ~(0x7 << 16);
	temp |= (I915_READ(PIPECONF(pipe)) & PIPECONF_BPC_MASK) << 11;
	I915_WRITE(reg, temp & ~FDI_RX_ENABLE);

	POSTING_READ(reg);
	udelay(100);

	/* Ironlake workaround, disable clock pointer after downing FDI */
	if (HAS_PCH_IBX(dev))
		I915_WRITE(FDI_RX_CHICKEN(pipe), FDI_RX_PHASE_SYNC_POINTER_OVR);

	/* still set train pattern 1 */
	reg = FDI_TX_CTL(pipe);
	temp = I915_READ(reg);
	temp &= ~FDI_LINK_TRAIN_NONE;
	temp |= FDI_LINK_TRAIN_PATTERN_1;
	I915_WRITE(reg, temp);

	reg = FDI_RX_CTL(pipe);
	temp = I915_READ(reg);
	if (HAS_PCH_CPT(dev)) {
		temp &= ~FDI_LINK_TRAIN_PATTERN_MASK_CPT;
		temp |= FDI_LINK_TRAIN_PATTERN_1_CPT;
	} else {
		temp &= ~FDI_LINK_TRAIN_NONE;
		temp |= FDI_LINK_TRAIN_PATTERN_1;
	}
	/* BPC in FDI rx is consistent with that in PIPECONF */
	temp &= ~(0x07 << 16);
	temp |= (I915_READ(PIPECONF(pipe)) & PIPECONF_BPC_MASK) << 11;
	I915_WRITE(reg, temp);

	POSTING_READ(reg);
	udelay(100);
}

bool intel_has_pending_fb_unpin(struct drm_device *dev)
{
	struct intel_crtc *crtc;

	/* Note that we don't need to be called with mode_config.lock here
	 * as our list of CRTC objects is static for the lifetime of the
	 * device and so cannot disappear as we iterate. Similarly, we can
	 * happily treat the predicates as racy, atomic checks as userspace
	 * cannot claim and pin a new fb without at least acquring the
	 * struct_mutex and so serialising with us.
	 */
	for_each_intel_crtc(dev, crtc) {
		if (atomic_read(&crtc->unpin_work_count) == 0)
			continue;

		if (crtc->unpin_work)
			intel_wait_for_vblank(dev, crtc->pipe);

		return true;
	}

	return false;
}

static void page_flip_completed(struct intel_crtc *intel_crtc)
{
	struct drm_i915_private *dev_priv = to_i915(intel_crtc->base.dev);
	struct intel_unpin_work *work = intel_crtc->unpin_work;

	/* ensure that the unpin work is consistent wrt ->pending. */
	smp_rmb();
	intel_crtc->unpin_work = NULL;

	if (work->event)
		drm_send_vblank_event(intel_crtc->base.dev,
				      intel_crtc->pipe,
				      work->event);

	drm_crtc_vblank_put(&intel_crtc->base);

	wake_up_all(&dev_priv->pending_flip_queue);
	queue_work(dev_priv->wq, &work->work);

	trace_i915_flip_complete(intel_crtc->plane,
				 work->pending_flip_obj);
}

static int intel_crtc_wait_for_pending_flips(struct drm_crtc *crtc)
{
	struct drm_device *dev = crtc->dev;
	struct drm_i915_private *dev_priv = dev->dev_private;
	long ret;

	WARN_ON(waitqueue_active(&dev_priv->pending_flip_queue));

	ret = wait_event_interruptible_timeout(
					dev_priv->pending_flip_queue,
					!intel_crtc_has_pending_flip(crtc),
					60*HZ);

	if (ret < 0)
		return ret;

	if (ret == 0) {
		struct intel_crtc *intel_crtc = to_intel_crtc(crtc);

		spin_lock_irq(&dev->event_lock);
		if (intel_crtc->unpin_work) {
			WARN_ONCE(1, "Removing stuck page flip\n");
			page_flip_completed(intel_crtc);
		}
		spin_unlock_irq(&dev->event_lock);
	}

	return 0;
}

static void lpt_disable_iclkip(struct drm_i915_private *dev_priv)
{
	u32 temp;

	I915_WRITE(PIXCLK_GATE, PIXCLK_GATE_GATE);

	mutex_lock(&dev_priv->sb_lock);

	temp = intel_sbi_read(dev_priv, SBI_SSCCTL6, SBI_ICLK);
	temp |= SBI_SSCCTL_DISABLE;
	intel_sbi_write(dev_priv, SBI_SSCCTL6, temp, SBI_ICLK);

	mutex_unlock(&dev_priv->sb_lock);
}

/* Program iCLKIP clock to the desired frequency */
static void lpt_program_iclkip(struct drm_crtc *crtc)
{
	struct drm_device *dev = crtc->dev;
	struct drm_i915_private *dev_priv = dev->dev_private;
	int clock = to_intel_crtc(crtc)->config->base.adjusted_mode.crtc_clock;
	u32 divsel, phaseinc, auxdiv, phasedir = 0;
	u32 temp;

	lpt_disable_iclkip(dev_priv);

	/* 20MHz is a corner case which is out of range for the 7-bit divisor */
	if (clock == 20000) {
		auxdiv = 1;
		divsel = 0x41;
		phaseinc = 0x20;
	} else {
		/* The iCLK virtual clock root frequency is in MHz,
		 * but the adjusted_mode->crtc_clock in in KHz. To get the
		 * divisors, it is necessary to divide one by another, so we
		 * convert the virtual clock precision to KHz here for higher
		 * precision.
		 */
		u32 iclk_virtual_root_freq = 172800 * 1000;
		u32 iclk_pi_range = 64;
		u32 desired_divisor, msb_divisor_value, pi_value;

		desired_divisor = DIV_ROUND_CLOSEST(iclk_virtual_root_freq, clock);
		msb_divisor_value = desired_divisor / iclk_pi_range;
		pi_value = desired_divisor % iclk_pi_range;

		auxdiv = 0;
		divsel = msb_divisor_value - 2;
		phaseinc = pi_value;
	}

	/* This should not happen with any sane values */
	WARN_ON(SBI_SSCDIVINTPHASE_DIVSEL(divsel) &
		~SBI_SSCDIVINTPHASE_DIVSEL_MASK);
	WARN_ON(SBI_SSCDIVINTPHASE_DIR(phasedir) &
		~SBI_SSCDIVINTPHASE_INCVAL_MASK);

	DRM_DEBUG_KMS("iCLKIP clock: found settings for %dKHz refresh rate: auxdiv=%x, divsel=%x, phasedir=%x, phaseinc=%x\n",
			clock,
			auxdiv,
			divsel,
			phasedir,
			phaseinc);

	mutex_lock(&dev_priv->sb_lock);

	/* Program SSCDIVINTPHASE6 */
	temp = intel_sbi_read(dev_priv, SBI_SSCDIVINTPHASE6, SBI_ICLK);
	temp &= ~SBI_SSCDIVINTPHASE_DIVSEL_MASK;
	temp |= SBI_SSCDIVINTPHASE_DIVSEL(divsel);
	temp &= ~SBI_SSCDIVINTPHASE_INCVAL_MASK;
	temp |= SBI_SSCDIVINTPHASE_INCVAL(phaseinc);
	temp |= SBI_SSCDIVINTPHASE_DIR(phasedir);
	temp |= SBI_SSCDIVINTPHASE_PROPAGATE;
	intel_sbi_write(dev_priv, SBI_SSCDIVINTPHASE6, temp, SBI_ICLK);

	/* Program SSCAUXDIV */
	temp = intel_sbi_read(dev_priv, SBI_SSCAUXDIV6, SBI_ICLK);
	temp &= ~SBI_SSCAUXDIV_FINALDIV2SEL(1);
	temp |= SBI_SSCAUXDIV_FINALDIV2SEL(auxdiv);
	intel_sbi_write(dev_priv, SBI_SSCAUXDIV6, temp, SBI_ICLK);

	/* Enable modulator and associated divider */
	temp = intel_sbi_read(dev_priv, SBI_SSCCTL6, SBI_ICLK);
	temp &= ~SBI_SSCCTL_DISABLE;
	intel_sbi_write(dev_priv, SBI_SSCCTL6, temp, SBI_ICLK);

	mutex_unlock(&dev_priv->sb_lock);

	/* Wait for initialization time */
	udelay(24);

	I915_WRITE(PIXCLK_GATE, PIXCLK_GATE_UNGATE);
}

static void ironlake_pch_transcoder_set_timings(struct intel_crtc *crtc,
						enum pipe pch_transcoder)
{
	struct drm_device *dev = crtc->base.dev;
	struct drm_i915_private *dev_priv = dev->dev_private;
	enum transcoder cpu_transcoder = crtc->config->cpu_transcoder;

	I915_WRITE(PCH_TRANS_HTOTAL(pch_transcoder),
		   I915_READ(HTOTAL(cpu_transcoder)));
	I915_WRITE(PCH_TRANS_HBLANK(pch_transcoder),
		   I915_READ(HBLANK(cpu_transcoder)));
	I915_WRITE(PCH_TRANS_HSYNC(pch_transcoder),
		   I915_READ(HSYNC(cpu_transcoder)));

	I915_WRITE(PCH_TRANS_VTOTAL(pch_transcoder),
		   I915_READ(VTOTAL(cpu_transcoder)));
	I915_WRITE(PCH_TRANS_VBLANK(pch_transcoder),
		   I915_READ(VBLANK(cpu_transcoder)));
	I915_WRITE(PCH_TRANS_VSYNC(pch_transcoder),
		   I915_READ(VSYNC(cpu_transcoder)));
	I915_WRITE(PCH_TRANS_VSYNCSHIFT(pch_transcoder),
		   I915_READ(VSYNCSHIFT(cpu_transcoder)));
}

static void cpt_set_fdi_bc_bifurcation(struct drm_device *dev, bool enable)
{
	struct drm_i915_private *dev_priv = dev->dev_private;
	uint32_t temp;

	temp = I915_READ(SOUTH_CHICKEN1);
	if (!!(temp & FDI_BC_BIFURCATION_SELECT) == enable)
		return;

	WARN_ON(I915_READ(FDI_RX_CTL(PIPE_B)) & FDI_RX_ENABLE);
	WARN_ON(I915_READ(FDI_RX_CTL(PIPE_C)) & FDI_RX_ENABLE);

	temp &= ~FDI_BC_BIFURCATION_SELECT;
	if (enable)
		temp |= FDI_BC_BIFURCATION_SELECT;

	DRM_DEBUG_KMS("%sabling fdi C rx\n", enable ? "en" : "dis");
	I915_WRITE(SOUTH_CHICKEN1, temp);
	POSTING_READ(SOUTH_CHICKEN1);
}

static void ivybridge_update_fdi_bc_bifurcation(struct intel_crtc *intel_crtc)
{
	struct drm_device *dev = intel_crtc->base.dev;

	switch (intel_crtc->pipe) {
	case PIPE_A:
		break;
	case PIPE_B:
		if (intel_crtc->config->fdi_lanes > 2)
			cpt_set_fdi_bc_bifurcation(dev, false);
		else
			cpt_set_fdi_bc_bifurcation(dev, true);

		break;
	case PIPE_C:
		cpt_set_fdi_bc_bifurcation(dev, true);

		break;
	default:
		BUG();
	}
}

/* Return which DP Port should be selected for Transcoder DP control */
static enum port
intel_trans_dp_port_sel(struct drm_crtc *crtc)
{
	struct drm_device *dev = crtc->dev;
	struct intel_encoder *encoder;

	for_each_encoder_on_crtc(dev, crtc, encoder) {
		if (encoder->type == INTEL_OUTPUT_DISPLAYPORT ||
		    encoder->type == INTEL_OUTPUT_EDP)
			return enc_to_dig_port(&encoder->base)->port;
	}

	return -1;
}

/*
 * Enable PCH resources required for PCH ports:
 *   - PCH PLLs
 *   - FDI training & RX/TX
 *   - update transcoder timings
 *   - DP transcoding bits
 *   - transcoder
 */
static void ironlake_pch_enable(struct drm_crtc *crtc)
{
	struct drm_device *dev = crtc->dev;
	struct drm_i915_private *dev_priv = dev->dev_private;
	struct intel_crtc *intel_crtc = to_intel_crtc(crtc);
	int pipe = intel_crtc->pipe;
	u32 temp;

	assert_pch_transcoder_disabled(dev_priv, pipe);

	if (IS_IVYBRIDGE(dev))
		ivybridge_update_fdi_bc_bifurcation(intel_crtc);

	/* Write the TU size bits before fdi link training, so that error
	 * detection works. */
	I915_WRITE(FDI_RX_TUSIZE1(pipe),
		   I915_READ(PIPE_DATA_M1(pipe)) & TU_SIZE_MASK);

	/*
	 * Sometimes spurious CPU pipe underruns happen during FDI
	 * training, at least with VGA+HDMI cloning. Suppress them.
	 */
	intel_set_cpu_fifo_underrun_reporting(dev_priv, pipe, false);

	/* For PCH output, training FDI link */
	dev_priv->display.fdi_link_train(crtc);

	/* We need to program the right clock selection before writing the pixel
	 * mutliplier into the DPLL. */
	if (HAS_PCH_CPT(dev)) {
		u32 sel;

		temp = I915_READ(PCH_DPLL_SEL);
		temp |= TRANS_DPLL_ENABLE(pipe);
		sel = TRANS_DPLLB_SEL(pipe);
		if (intel_crtc->config->shared_dpll == DPLL_ID_PCH_PLL_B)
			temp |= sel;
		else
			temp &= ~sel;
		I915_WRITE(PCH_DPLL_SEL, temp);
	}

	/* XXX: pch pll's can be enabled any time before we enable the PCH
	 * transcoder, and we actually should do this to not upset any PCH
	 * transcoder that already use the clock when we share it.
	 *
	 * Note that enable_shared_dpll tries to do the right thing, but
	 * get_shared_dpll unconditionally resets the pll - we need that to have
	 * the right LVDS enable sequence. */
	intel_enable_shared_dpll(intel_crtc);

	/* set transcoder timing, panel must allow it */
	assert_panel_unlocked(dev_priv, pipe);
	ironlake_pch_transcoder_set_timings(intel_crtc, pipe);

	intel_fdi_normal_train(crtc);

	intel_set_cpu_fifo_underrun_reporting(dev_priv, pipe, true);

	/* For PCH DP, enable TRANS_DP_CTL */
	if (HAS_PCH_CPT(dev) && intel_crtc->config->has_dp_encoder) {
		const struct drm_display_mode *adjusted_mode =
			&intel_crtc->config->base.adjusted_mode;
		u32 bpc = (I915_READ(PIPECONF(pipe)) & PIPECONF_BPC_MASK) >> 5;
		i915_reg_t reg = TRANS_DP_CTL(pipe);
		temp = I915_READ(reg);
		temp &= ~(TRANS_DP_PORT_SEL_MASK |
			  TRANS_DP_SYNC_MASK |
			  TRANS_DP_BPC_MASK);
		temp |= TRANS_DP_OUTPUT_ENABLE;
		temp |= bpc << 9; /* same format but at 11:9 */

		if (adjusted_mode->flags & DRM_MODE_FLAG_PHSYNC)
			temp |= TRANS_DP_HSYNC_ACTIVE_HIGH;
		if (adjusted_mode->flags & DRM_MODE_FLAG_PVSYNC)
			temp |= TRANS_DP_VSYNC_ACTIVE_HIGH;

		switch (intel_trans_dp_port_sel(crtc)) {
		case PORT_B:
			temp |= TRANS_DP_PORT_SEL_B;
			break;
		case PORT_C:
			temp |= TRANS_DP_PORT_SEL_C;
			break;
		case PORT_D:
			temp |= TRANS_DP_PORT_SEL_D;
			break;
		default:
			BUG();
		}

		I915_WRITE(reg, temp);
	}

	ironlake_enable_pch_transcoder(dev_priv, pipe);
}

static void lpt_pch_enable(struct drm_crtc *crtc)
{
	struct drm_device *dev = crtc->dev;
	struct drm_i915_private *dev_priv = dev->dev_private;
	struct intel_crtc *intel_crtc = to_intel_crtc(crtc);
	enum transcoder cpu_transcoder = intel_crtc->config->cpu_transcoder;

	assert_pch_transcoder_disabled(dev_priv, TRANSCODER_A);

	lpt_program_iclkip(crtc);

	/* Set transcoder timing. */
	ironlake_pch_transcoder_set_timings(intel_crtc, PIPE_A);

	lpt_enable_pch_transcoder(dev_priv, cpu_transcoder);
}

struct intel_shared_dpll *intel_get_shared_dpll(struct intel_crtc *crtc,
						struct intel_crtc_state *crtc_state)
{
	struct drm_i915_private *dev_priv = crtc->base.dev->dev_private;
	struct intel_shared_dpll *pll;
	struct intel_shared_dpll_config *shared_dpll;
	enum intel_dpll_id i;
	int max = dev_priv->num_shared_dpll;

	shared_dpll = intel_atomic_get_shared_dpll_state(crtc_state->base.state);

	if (HAS_PCH_IBX(dev_priv->dev)) {
		/* Ironlake PCH has a fixed PLL->PCH pipe mapping. */
		i = (enum intel_dpll_id) crtc->pipe;
		pll = &dev_priv->shared_dplls[i];

		DRM_DEBUG_KMS("CRTC:%d using pre-allocated %s\n",
			      crtc->base.base.id, pll->name);

		WARN_ON(shared_dpll[i].crtc_mask);

		goto found;
	}

	if (IS_BROXTON(dev_priv->dev)) {
		/* PLL is attached to port in bxt */
		struct intel_encoder *encoder;
		struct intel_digital_port *intel_dig_port;

		encoder = intel_ddi_get_crtc_new_encoder(crtc_state);
		if (WARN_ON(!encoder))
			return NULL;

		intel_dig_port = enc_to_dig_port(&encoder->base);
		/* 1:1 mapping between ports and PLLs */
		i = (enum intel_dpll_id)intel_dig_port->port;
		pll = &dev_priv->shared_dplls[i];
		DRM_DEBUG_KMS("CRTC:%d using pre-allocated %s\n",
			crtc->base.base.id, pll->name);
		WARN_ON(shared_dpll[i].crtc_mask);

		goto found;
	} else if (INTEL_INFO(dev_priv)->gen < 9 && HAS_DDI(dev_priv))
		/* Do not consider SPLL */
		max = 2;

	for (i = 0; i < max; i++) {
		pll = &dev_priv->shared_dplls[i];

		/* Only want to check enabled timings first */
		if (shared_dpll[i].crtc_mask == 0)
			continue;

		if (memcmp(&crtc_state->dpll_hw_state,
			   &shared_dpll[i].hw_state,
			   sizeof(crtc_state->dpll_hw_state)) == 0) {
			DRM_DEBUG_KMS("CRTC:%d sharing existing %s (crtc mask 0x%08x, ative %d)\n",
				      crtc->base.base.id, pll->name,
				      shared_dpll[i].crtc_mask,
				      pll->active);
			goto found;
		}
	}

	/* Ok no matching timings, maybe there's a free one? */
	for (i = 0; i < dev_priv->num_shared_dpll; i++) {
		pll = &dev_priv->shared_dplls[i];
		if (shared_dpll[i].crtc_mask == 0) {
			DRM_DEBUG_KMS("CRTC:%d allocated %s\n",
				      crtc->base.base.id, pll->name);
			goto found;
		}
	}

	return NULL;

found:
	if (shared_dpll[i].crtc_mask == 0)
		shared_dpll[i].hw_state =
			crtc_state->dpll_hw_state;

	crtc_state->shared_dpll = i;
	DRM_DEBUG_DRIVER("using %s for pipe %c\n", pll->name,
			 pipe_name(crtc->pipe));

	shared_dpll[i].crtc_mask |= 1 << crtc->pipe;

	return pll;
}

static void intel_shared_dpll_commit(struct drm_atomic_state *state)
{
	struct drm_i915_private *dev_priv = to_i915(state->dev);
	struct intel_shared_dpll_config *shared_dpll;
	struct intel_shared_dpll *pll;
	enum intel_dpll_id i;

	if (!to_intel_atomic_state(state)->dpll_set)
		return;

	shared_dpll = to_intel_atomic_state(state)->shared_dpll;
	for (i = 0; i < dev_priv->num_shared_dpll; i++) {
		pll = &dev_priv->shared_dplls[i];
		pll->config = shared_dpll[i];
	}
}

static void cpt_verify_modeset(struct drm_device *dev, int pipe)
{
	struct drm_i915_private *dev_priv = dev->dev_private;
	i915_reg_t dslreg = PIPEDSL(pipe);
	u32 temp;

	temp = I915_READ(dslreg);
	udelay(500);
	if (wait_for(I915_READ(dslreg) != temp, 5)) {
		if (wait_for(I915_READ(dslreg) != temp, 5))
			DRM_ERROR("mode set failed: pipe %c stuck\n", pipe_name(pipe));
	}
}

static int
skl_update_scaler(struct intel_crtc_state *crtc_state, bool force_detach,
		  unsigned scaler_user, int *scaler_id, unsigned int rotation,
		  int src_w, int src_h, int dst_w, int dst_h)
{
	struct intel_crtc_scaler_state *scaler_state =
		&crtc_state->scaler_state;
	struct intel_crtc *intel_crtc =
		to_intel_crtc(crtc_state->base.crtc);
	int need_scaling;

	need_scaling = intel_rotation_90_or_270(rotation) ?
		(src_h != dst_w || src_w != dst_h):
		(src_w != dst_w || src_h != dst_h);

	/*
	 * if plane is being disabled or scaler is no more required or force detach
	 *  - free scaler binded to this plane/crtc
	 *  - in order to do this, update crtc->scaler_usage
	 *
	 * Here scaler state in crtc_state is set free so that
	 * scaler can be assigned to other user. Actual register
	 * update to free the scaler is done in plane/panel-fit programming.
	 * For this purpose crtc/plane_state->scaler_id isn't reset here.
	 */
	if (force_detach || !need_scaling) {
		if (*scaler_id >= 0) {
			scaler_state->scaler_users &= ~(1 << scaler_user);
			scaler_state->scalers[*scaler_id].in_use = 0;

			DRM_DEBUG_KMS("scaler_user index %u.%u: "
				"Staged freeing scaler id %d scaler_users = 0x%x\n",
				intel_crtc->pipe, scaler_user, *scaler_id,
				scaler_state->scaler_users);
			*scaler_id = -1;
		}
		return 0;
	}

	/* range checks */
	if (src_w < SKL_MIN_SRC_W || src_h < SKL_MIN_SRC_H ||
		dst_w < SKL_MIN_DST_W || dst_h < SKL_MIN_DST_H ||

		src_w > SKL_MAX_SRC_W || src_h > SKL_MAX_SRC_H ||
		dst_w > SKL_MAX_DST_W || dst_h > SKL_MAX_DST_H) {
		DRM_DEBUG_KMS("scaler_user index %u.%u: src %ux%u dst %ux%u "
			"size is out of scaler range\n",
			intel_crtc->pipe, scaler_user, src_w, src_h, dst_w, dst_h);
		return -EINVAL;
	}

	/* mark this plane as a scaler user in crtc_state */
	scaler_state->scaler_users |= (1 << scaler_user);
	DRM_DEBUG_KMS("scaler_user index %u.%u: "
		"staged scaling request for %ux%u->%ux%u scaler_users = 0x%x\n",
		intel_crtc->pipe, scaler_user, src_w, src_h, dst_w, dst_h,
		scaler_state->scaler_users);

	return 0;
}

/**
 * skl_update_scaler_crtc - Stages update to scaler state for a given crtc.
 *
 * @state: crtc's scaler state
 *
 * Return
 *     0 - scaler_usage updated successfully
 *    error - requested scaling cannot be supported or other error condition
 */
int skl_update_scaler_crtc(struct intel_crtc_state *state)
{
	struct intel_crtc *intel_crtc = to_intel_crtc(state->base.crtc);
	const struct drm_display_mode *adjusted_mode = &state->base.adjusted_mode;

	DRM_DEBUG_KMS("Updating scaler for [CRTC:%i] scaler_user index %u.%u\n",
		      intel_crtc->base.base.id, intel_crtc->pipe, SKL_CRTC_INDEX);

	return skl_update_scaler(state, !state->base.active, SKL_CRTC_INDEX,
		&state->scaler_state.scaler_id, DRM_ROTATE_0,
		state->pipe_src_w, state->pipe_src_h,
		adjusted_mode->crtc_hdisplay, adjusted_mode->crtc_vdisplay);
}

/**
 * skl_update_scaler_plane - Stages update to scaler state for a given plane.
 *
 * @state: crtc's scaler state
 * @plane_state: atomic plane state to update
 *
 * Return
 *     0 - scaler_usage updated successfully
 *    error - requested scaling cannot be supported or other error condition
 */
static int skl_update_scaler_plane(struct intel_crtc_state *crtc_state,
				   struct intel_plane_state *plane_state)
{

	struct intel_crtc *intel_crtc = to_intel_crtc(crtc_state->base.crtc);
	struct intel_plane *intel_plane =
		to_intel_plane(plane_state->base.plane);
	struct drm_framebuffer *fb = plane_state->base.fb;
	int ret;

	bool force_detach = !fb || !plane_state->visible;

	DRM_DEBUG_KMS("Updating scaler for [PLANE:%d] scaler_user index %u.%u\n",
		      intel_plane->base.base.id, intel_crtc->pipe,
		      drm_plane_index(&intel_plane->base));

	ret = skl_update_scaler(crtc_state, force_detach,
				drm_plane_index(&intel_plane->base),
				&plane_state->scaler_id,
				plane_state->base.rotation,
				drm_rect_width(&plane_state->src) >> 16,
				drm_rect_height(&plane_state->src) >> 16,
				drm_rect_width(&plane_state->dst),
				drm_rect_height(&plane_state->dst));

	if (ret || plane_state->scaler_id < 0)
		return ret;

	/* check colorkey */
	if (plane_state->ckey.flags != I915_SET_COLORKEY_NONE) {
		DRM_DEBUG_KMS("[PLANE:%d] scaling with color key not allowed",
			      intel_plane->base.base.id);
		return -EINVAL;
	}

	/* Check src format */
	switch (fb->pixel_format) {
	case DRM_FORMAT_RGB565:
	case DRM_FORMAT_XBGR8888:
	case DRM_FORMAT_XRGB8888:
	case DRM_FORMAT_ABGR8888:
	case DRM_FORMAT_ARGB8888:
	case DRM_FORMAT_XRGB2101010:
	case DRM_FORMAT_XBGR2101010:
	case DRM_FORMAT_YUYV:
	case DRM_FORMAT_YVYU:
	case DRM_FORMAT_UYVY:
	case DRM_FORMAT_VYUY:
		break;
	default:
		DRM_DEBUG_KMS("[PLANE:%d] FB:%d unsupported scaling format 0x%x\n",
			intel_plane->base.base.id, fb->base.id, fb->pixel_format);
		return -EINVAL;
	}

	return 0;
}

static void skylake_scaler_disable(struct intel_crtc *crtc)
{
	int i;

	for (i = 0; i < crtc->num_scalers; i++)
		skl_detach_scaler(crtc, i);
}

static void skylake_pfit_enable(struct intel_crtc *crtc)
{
	struct drm_device *dev = crtc->base.dev;
	struct drm_i915_private *dev_priv = dev->dev_private;
	int pipe = crtc->pipe;
	struct intel_crtc_scaler_state *scaler_state =
		&crtc->config->scaler_state;

	DRM_DEBUG_KMS("for crtc_state = %p\n", crtc->config);

	if (crtc->config->pch_pfit.enabled) {
		int id;

		if (WARN_ON(crtc->config->scaler_state.scaler_id < 0)) {
			DRM_ERROR("Requesting pfit without getting a scaler first\n");
			return;
		}

		id = scaler_state->scaler_id;
		I915_WRITE(SKL_PS_CTRL(pipe, id), PS_SCALER_EN |
			PS_FILTER_MEDIUM | scaler_state->scalers[id].mode);
		I915_WRITE(SKL_PS_WIN_POS(pipe, id), crtc->config->pch_pfit.pos);
		I915_WRITE(SKL_PS_WIN_SZ(pipe, id), crtc->config->pch_pfit.size);

		DRM_DEBUG_KMS("for crtc_state = %p scaler_id = %d\n", crtc->config, id);
	}
}

static void ironlake_pfit_enable(struct intel_crtc *crtc)
{
	struct drm_device *dev = crtc->base.dev;
	struct drm_i915_private *dev_priv = dev->dev_private;
	int pipe = crtc->pipe;

	if (crtc->config->pch_pfit.enabled) {
		/* Force use of hard-coded filter coefficients
		 * as some pre-programmed values are broken,
		 * e.g. x201.
		 */
		if (IS_IVYBRIDGE(dev) || IS_HASWELL(dev))
			I915_WRITE(PF_CTL(pipe), PF_ENABLE | PF_FILTER_MED_3x3 |
						 PF_PIPE_SEL_IVB(pipe));
		else
			I915_WRITE(PF_CTL(pipe), PF_ENABLE | PF_FILTER_MED_3x3);
		I915_WRITE(PF_WIN_POS(pipe), crtc->config->pch_pfit.pos);
		I915_WRITE(PF_WIN_SZ(pipe), crtc->config->pch_pfit.size);
	}
}

void hsw_enable_ips(struct intel_crtc *crtc)
{
	struct drm_device *dev = crtc->base.dev;
	struct drm_i915_private *dev_priv = dev->dev_private;

	if (!crtc->config->ips_enabled)
		return;

	/* We can only enable IPS after we enable a plane and wait for a vblank */
	intel_wait_for_vblank(dev, crtc->pipe);

	assert_plane_enabled(dev_priv, crtc->plane);
	if (IS_BROADWELL(dev)) {
		mutex_lock(&dev_priv->rps.hw_lock);
		WARN_ON(sandybridge_pcode_write(dev_priv, DISPLAY_IPS_CONTROL, 0xc0000000));
		mutex_unlock(&dev_priv->rps.hw_lock);
		/* Quoting Art Runyan: "its not safe to expect any particular
		 * value in IPS_CTL bit 31 after enabling IPS through the
		 * mailbox." Moreover, the mailbox may return a bogus state,
		 * so we need to just enable it and continue on.
		 */
	} else {
		I915_WRITE(IPS_CTL, IPS_ENABLE);
		/* The bit only becomes 1 in the next vblank, so this wait here
		 * is essentially intel_wait_for_vblank. If we don't have this
		 * and don't wait for vblanks until the end of crtc_enable, then
		 * the HW state readout code will complain that the expected
		 * IPS_CTL value is not the one we read. */
		if (wait_for(I915_READ_NOTRACE(IPS_CTL) & IPS_ENABLE, 50))
			DRM_ERROR("Timed out waiting for IPS enable\n");
	}
}

void hsw_disable_ips(struct intel_crtc *crtc)
{
	struct drm_device *dev = crtc->base.dev;
	struct drm_i915_private *dev_priv = dev->dev_private;

	if (!crtc->config->ips_enabled)
		return;

	assert_plane_enabled(dev_priv, crtc->plane);
	if (IS_BROADWELL(dev)) {
		mutex_lock(&dev_priv->rps.hw_lock);
		WARN_ON(sandybridge_pcode_write(dev_priv, DISPLAY_IPS_CONTROL, 0));
		mutex_unlock(&dev_priv->rps.hw_lock);
		/* wait for pcode to finish disabling IPS, which may take up to 42ms */
		if (wait_for((I915_READ(IPS_CTL) & IPS_ENABLE) == 0, 42))
			DRM_ERROR("Timed out waiting for IPS disable\n");
	} else {
		I915_WRITE(IPS_CTL, 0);
		POSTING_READ(IPS_CTL);
	}

	/* We need to wait for a vblank before we can disable the plane. */
	intel_wait_for_vblank(dev, crtc->pipe);
}

/** Loads the palette/gamma unit for the CRTC with the prepared values */
static void intel_crtc_load_lut(struct drm_crtc *crtc)
{
	struct drm_device *dev = crtc->dev;
	struct drm_i915_private *dev_priv = dev->dev_private;
	struct intel_crtc *intel_crtc = to_intel_crtc(crtc);
	enum pipe pipe = intel_crtc->pipe;
	int i;
	bool reenable_ips = false;

	/* The clocks have to be on to load the palette. */
	if (!crtc->state->active)
		return;

	if (HAS_GMCH_DISPLAY(dev_priv->dev)) {
		if (intel_crtc->config->has_dsi_encoder)
			assert_dsi_pll_enabled(dev_priv);
		else
			assert_pll_enabled(dev_priv, pipe);
	}

	/* Workaround : Do not read or write the pipe palette/gamma data while
	 * GAMMA_MODE is configured for split gamma and IPS_CTL has IPS enabled.
	 */
	if (IS_HASWELL(dev) && intel_crtc->config->ips_enabled &&
	    ((I915_READ(GAMMA_MODE(pipe)) & GAMMA_MODE_MODE_MASK) ==
	     GAMMA_MODE_MODE_SPLIT)) {
		hsw_disable_ips(intel_crtc);
		reenable_ips = true;
	}

	for (i = 0; i < 256; i++) {
		i915_reg_t palreg;

		if (HAS_GMCH_DISPLAY(dev))
			palreg = PALETTE(pipe, i);
		else
			palreg = LGC_PALETTE(pipe, i);

		I915_WRITE(palreg,
			   (intel_crtc->lut_r[i] << 16) |
			   (intel_crtc->lut_g[i] << 8) |
			   intel_crtc->lut_b[i]);
	}

	if (reenable_ips)
		hsw_enable_ips(intel_crtc);
}

static void intel_crtc_dpms_overlay_disable(struct intel_crtc *intel_crtc)
{
	if (intel_crtc->overlay) {
		struct drm_device *dev = intel_crtc->base.dev;
		struct drm_i915_private *dev_priv = dev->dev_private;

		mutex_lock(&dev->struct_mutex);
		dev_priv->mm.interruptible = false;
		(void) intel_overlay_switch_off(intel_crtc->overlay);
		dev_priv->mm.interruptible = true;
		mutex_unlock(&dev->struct_mutex);
	}

	/* Let userspace switch the overlay on again. In most cases userspace
	 * has to recompute where to put it anyway.
	 */
}

/**
 * intel_post_enable_primary - Perform operations after enabling primary plane
 * @crtc: the CRTC whose primary plane was just enabled
 *
 * Performs potentially sleeping operations that must be done after the primary
 * plane is enabled, such as updating FBC and IPS.  Note that this may be
 * called due to an explicit primary plane update, or due to an implicit
 * re-enable that is caused when a sprite plane is updated to no longer
 * completely hide the primary plane.
 */
static void
intel_post_enable_primary(struct drm_crtc *crtc)
{
	struct drm_device *dev = crtc->dev;
	struct drm_i915_private *dev_priv = dev->dev_private;
	struct intel_crtc *intel_crtc = to_intel_crtc(crtc);
	int pipe = intel_crtc->pipe;

	/*
	 * FIXME IPS should be fine as long as one plane is
	 * enabled, but in practice it seems to have problems
	 * when going from primary only to sprite only and vice
	 * versa.
	 */
	hsw_enable_ips(intel_crtc);

	/*
	 * Gen2 reports pipe underruns whenever all planes are disabled.
	 * So don't enable underrun reporting before at least some planes
	 * are enabled.
	 * FIXME: Need to fix the logic to work when we turn off all planes
	 * but leave the pipe running.
	 */
	if (IS_GEN2(dev))
		intel_set_cpu_fifo_underrun_reporting(dev_priv, pipe, true);

	/* Underruns don't always raise interrupts, so check manually. */
	intel_check_cpu_fifo_underruns(dev_priv);
	intel_check_pch_fifo_underruns(dev_priv);
}

/**
 * intel_pre_disable_primary - Perform operations before disabling primary plane
 * @crtc: the CRTC whose primary plane is to be disabled
 *
 * Performs potentially sleeping operations that must be done before the
 * primary plane is disabled, such as updating FBC and IPS.  Note that this may
 * be called due to an explicit primary plane update, or due to an implicit
 * disable that is caused when a sprite plane completely hides the primary
 * plane.
 */
static void
intel_pre_disable_primary(struct drm_crtc *crtc)
{
	struct drm_device *dev = crtc->dev;
	struct drm_i915_private *dev_priv = dev->dev_private;
	struct intel_crtc *intel_crtc = to_intel_crtc(crtc);
	int pipe = intel_crtc->pipe;

	/*
	 * Gen2 reports pipe underruns whenever all planes are disabled.
	 * So diasble underrun reporting before all the planes get disabled.
	 * FIXME: Need to fix the logic to work when we turn off all planes
	 * but leave the pipe running.
	 */
	if (IS_GEN2(dev))
		intel_set_cpu_fifo_underrun_reporting(dev_priv, pipe, false);

	/*
	 * Vblank time updates from the shadow to live plane control register
	 * are blocked if the memory self-refresh mode is active at that
	 * moment. So to make sure the plane gets truly disabled, disable
	 * first the self-refresh mode. The self-refresh enable bit in turn
	 * will be checked/applied by the HW only at the next frame start
	 * event which is after the vblank start event, so we need to have a
	 * wait-for-vblank between disabling the plane and the pipe.
	 */
	if (HAS_GMCH_DISPLAY(dev)) {
		intel_set_memory_cxsr(dev_priv, false);
		dev_priv->wm.vlv.cxsr = false;
		intel_wait_for_vblank(dev, pipe);
	}

	/*
	 * FIXME IPS should be fine as long as one plane is
	 * enabled, but in practice it seems to have problems
	 * when going from primary only to sprite only and vice
	 * versa.
	 */
	hsw_disable_ips(intel_crtc);
}

static void intel_post_plane_update(struct intel_crtc *crtc)
{
	struct intel_crtc_atomic_commit *atomic = &crtc->atomic;
	struct intel_crtc_state *pipe_config =
		to_intel_crtc_state(crtc->base.state);
	struct drm_device *dev = crtc->base.dev;

	if (atomic->wait_vblank)
		intel_wait_for_vblank(dev, crtc->pipe);

	intel_frontbuffer_flip(dev, atomic->fb_bits);

	crtc->wm.cxsr_allowed = true;

	if (pipe_config->wm_changed && pipe_config->base.active)
		intel_update_watermarks(&crtc->base);

	if (atomic->update_fbc)
		intel_fbc_update(crtc);

	if (atomic->post_enable_primary)
		intel_post_enable_primary(&crtc->base);

	memset(atomic, 0, sizeof(*atomic));
}

static void intel_pre_plane_update(struct intel_crtc *crtc)
{
	struct drm_device *dev = crtc->base.dev;
	struct drm_i915_private *dev_priv = dev->dev_private;
	struct intel_crtc_atomic_commit *atomic = &crtc->atomic;
	struct intel_crtc_state *pipe_config =
		to_intel_crtc_state(crtc->base.state);

	if (atomic->disable_fbc)
		intel_fbc_deactivate(crtc);

	if (crtc->atomic.disable_ips)
		hsw_disable_ips(crtc);

	if (atomic->pre_disable_primary)
		intel_pre_disable_primary(&crtc->base);

	if (pipe_config->disable_cxsr) {
		crtc->wm.cxsr_allowed = false;
		intel_set_memory_cxsr(dev_priv, false);
	}

<<<<<<< HEAD
	/*
	 * IVB workaround: must disable low power watermarks for at least
	 * one frame before enabling scaling.  LP watermarks can be re-enabled
	 * when scaling is disabled.
	 *
	 * WaCxSRDisabledForSpriteScaling:ivb
	 */
	if (pipe_config->disable_lp_wm) {
		ilk_disable_lp_wm(dev);
		intel_wait_for_vblank(dev, crtc->pipe);
	}

	/*
	 * If we're doing a modeset, we're done.  No need to do any pre-vblank
	 * watermark programming here.
	 */
	if (needs_modeset(&pipe_config->base))
		return;

	/*
	 * For platforms that support atomic watermarks, program the
	 * 'intermediate' watermarks immediately.  On pre-gen9 platforms, these
	 * will be the intermediate values that are safe for both pre- and
	 * post- vblank; when vblank happens, the 'active' values will be set
	 * to the final 'target' values and we'll do this again to get the
	 * optimal watermarks.  For gen9+ platforms, the values we program here
	 * will be the final target values which will get automatically latched
	 * at vblank time; no further programming will be necessary.
	 *
	 * If a platform hasn't been transitioned to atomic watermarks yet,
	 * we'll continue to update watermarks the old way, if flags tell
	 * us to.
	 */
	if (dev_priv->display.initial_watermarks != NULL)
		dev_priv->display.initial_watermarks(pipe_config);
	else if (pipe_config->wm_changed)
=======
	if (!needs_modeset(&pipe_config->base) && pipe_config->wm_changed)
>>>>>>> c11b8989
		intel_update_watermarks(&crtc->base);
}

static void intel_crtc_disable_planes(struct drm_crtc *crtc, unsigned plane_mask)
{
	struct drm_device *dev = crtc->dev;
	struct intel_crtc *intel_crtc = to_intel_crtc(crtc);
	struct drm_plane *p;
	int pipe = intel_crtc->pipe;

	intel_crtc_dpms_overlay_disable(intel_crtc);

	drm_for_each_plane_mask(p, dev, plane_mask)
		to_intel_plane(p)->disable_plane(p, crtc);

	/*
	 * FIXME: Once we grow proper nuclear flip support out of this we need
	 * to compute the mask of flip planes precisely. For the time being
	 * consider this a flip to a NULL plane.
	 */
	intel_frontbuffer_flip(dev, INTEL_FRONTBUFFER_ALL_MASK(pipe));
}

static void ironlake_crtc_enable(struct drm_crtc *crtc)
{
	struct drm_device *dev = crtc->dev;
	struct drm_i915_private *dev_priv = dev->dev_private;
	struct intel_crtc *intel_crtc = to_intel_crtc(crtc);
	struct intel_encoder *encoder;
	int pipe = intel_crtc->pipe;

	if (WARN_ON(intel_crtc->active))
		return;

	if (intel_crtc->config->has_pch_encoder)
		intel_set_pch_fifo_underrun_reporting(dev_priv, pipe, false);

	if (intel_crtc->config->has_pch_encoder)
		intel_prepare_shared_dpll(intel_crtc);

	if (intel_crtc->config->has_dp_encoder)
		intel_dp_set_m_n(intel_crtc, M1_N1);

	intel_set_pipe_timings(intel_crtc);

	if (intel_crtc->config->has_pch_encoder) {
		intel_cpu_transcoder_set_m_n(intel_crtc,
				     &intel_crtc->config->fdi_m_n, NULL);
	}

	ironlake_set_pipeconf(crtc);

	intel_crtc->active = true;

	intel_set_cpu_fifo_underrun_reporting(dev_priv, pipe, true);

	for_each_encoder_on_crtc(dev, crtc, encoder)
		if (encoder->pre_enable)
			encoder->pre_enable(encoder);

	if (intel_crtc->config->has_pch_encoder) {
		/* Note: FDI PLL enabling _must_ be done before we enable the
		 * cpu pipes, hence this is separate from all the other fdi/pch
		 * enabling. */
		ironlake_fdi_pll_enable(intel_crtc);
	} else {
		assert_fdi_tx_disabled(dev_priv, pipe);
		assert_fdi_rx_disabled(dev_priv, pipe);
	}

	ironlake_pfit_enable(intel_crtc);

	/*
	 * On ILK+ LUT must be loaded before the pipe is running but with
	 * clocks enabled
	 */
	intel_crtc_load_lut(crtc);

	intel_update_watermarks(crtc);
	intel_enable_pipe(intel_crtc);

	if (intel_crtc->config->has_pch_encoder)
		ironlake_pch_enable(crtc);

	assert_vblank_disabled(crtc);
	drm_crtc_vblank_on(crtc);

	for_each_encoder_on_crtc(dev, crtc, encoder)
		encoder->enable(encoder);

	if (HAS_PCH_CPT(dev))
		cpt_verify_modeset(dev, intel_crtc->pipe);

	/* Must wait for vblank to avoid spurious PCH FIFO underruns */
	if (intel_crtc->config->has_pch_encoder)
		intel_wait_for_vblank(dev, pipe);
	intel_set_pch_fifo_underrun_reporting(dev_priv, pipe, true);

	intel_fbc_enable(intel_crtc);
}

/* IPS only exists on ULT machines and is tied to pipe A. */
static bool hsw_crtc_supports_ips(struct intel_crtc *crtc)
{
	return HAS_IPS(crtc->base.dev) && crtc->pipe == PIPE_A;
}

static void haswell_crtc_enable(struct drm_crtc *crtc)
{
	struct drm_device *dev = crtc->dev;
	struct drm_i915_private *dev_priv = dev->dev_private;
	struct intel_crtc *intel_crtc = to_intel_crtc(crtc);
	struct intel_encoder *encoder;
	int pipe = intel_crtc->pipe, hsw_workaround_pipe;
	struct intel_crtc_state *pipe_config =
		to_intel_crtc_state(crtc->state);

	if (WARN_ON(intel_crtc->active))
		return;

	if (intel_crtc->config->has_pch_encoder)
		intel_set_pch_fifo_underrun_reporting(dev_priv, TRANSCODER_A,
						      false);

	if (intel_crtc_to_shared_dpll(intel_crtc))
		intel_enable_shared_dpll(intel_crtc);

	if (intel_crtc->config->has_dp_encoder)
		intel_dp_set_m_n(intel_crtc, M1_N1);

	intel_set_pipe_timings(intel_crtc);

	if (intel_crtc->config->cpu_transcoder != TRANSCODER_EDP) {
		I915_WRITE(PIPE_MULT(intel_crtc->config->cpu_transcoder),
			   intel_crtc->config->pixel_multiplier - 1);
	}

	if (intel_crtc->config->has_pch_encoder) {
		intel_cpu_transcoder_set_m_n(intel_crtc,
				     &intel_crtc->config->fdi_m_n, NULL);
	}

	haswell_set_pipeconf(crtc);

	intel_set_pipe_csc(crtc);

	intel_crtc->active = true;

	if (intel_crtc->config->has_pch_encoder)
		intel_set_cpu_fifo_underrun_reporting(dev_priv, pipe, false);
	else
		intel_set_cpu_fifo_underrun_reporting(dev_priv, pipe, true);

	for_each_encoder_on_crtc(dev, crtc, encoder) {
		if (encoder->pre_enable)
			encoder->pre_enable(encoder);
	}

	if (intel_crtc->config->has_pch_encoder)
		dev_priv->display.fdi_link_train(crtc);

	if (!intel_crtc->config->has_dsi_encoder)
		intel_ddi_enable_pipe_clock(intel_crtc);

	if (INTEL_INFO(dev)->gen >= 9)
		skylake_pfit_enable(intel_crtc);
	else
		ironlake_pfit_enable(intel_crtc);

	/*
	 * On ILK+ LUT must be loaded before the pipe is running but with
	 * clocks enabled
	 */
	intel_crtc_load_lut(crtc);

	intel_ddi_set_pipe_settings(crtc);
	if (!intel_crtc->config->has_dsi_encoder)
		intel_ddi_enable_transcoder_func(crtc);

	intel_update_watermarks(crtc);
	intel_enable_pipe(intel_crtc);

	if (intel_crtc->config->has_pch_encoder)
		lpt_pch_enable(crtc);

	if (intel_crtc->config->dp_encoder_is_mst)
		intel_ddi_set_vc_payload_alloc(crtc, true);

	assert_vblank_disabled(crtc);
	drm_crtc_vblank_on(crtc);

	for_each_encoder_on_crtc(dev, crtc, encoder) {
		encoder->enable(encoder);
		intel_opregion_notify_encoder(encoder, true);
	}

	if (intel_crtc->config->has_pch_encoder) {
		intel_wait_for_vblank(dev, pipe);
		intel_wait_for_vblank(dev, pipe);
		intel_set_cpu_fifo_underrun_reporting(dev_priv, pipe, true);
		intel_set_pch_fifo_underrun_reporting(dev_priv, TRANSCODER_A,
						      true);
	}

	/* If we change the relative order between pipe/planes enabling, we need
	 * to change the workaround. */
	hsw_workaround_pipe = pipe_config->hsw_workaround_pipe;
	if (IS_HASWELL(dev) && hsw_workaround_pipe != INVALID_PIPE) {
		intel_wait_for_vblank(dev, hsw_workaround_pipe);
		intel_wait_for_vblank(dev, hsw_workaround_pipe);
	}

	intel_fbc_enable(intel_crtc);
}

static void ironlake_pfit_disable(struct intel_crtc *crtc, bool force)
{
	struct drm_device *dev = crtc->base.dev;
	struct drm_i915_private *dev_priv = dev->dev_private;
	int pipe = crtc->pipe;

	/* To avoid upsetting the power well on haswell only disable the pfit if
	 * it's in use. The hw state code will make sure we get this right. */
	if (force || crtc->config->pch_pfit.enabled) {
		I915_WRITE(PF_CTL(pipe), 0);
		I915_WRITE(PF_WIN_POS(pipe), 0);
		I915_WRITE(PF_WIN_SZ(pipe), 0);
	}
}

static void ironlake_crtc_disable(struct drm_crtc *crtc)
{
	struct drm_device *dev = crtc->dev;
	struct drm_i915_private *dev_priv = dev->dev_private;
	struct intel_crtc *intel_crtc = to_intel_crtc(crtc);
	struct intel_encoder *encoder;
	int pipe = intel_crtc->pipe;

	if (intel_crtc->config->has_pch_encoder)
		intel_set_pch_fifo_underrun_reporting(dev_priv, pipe, false);

	for_each_encoder_on_crtc(dev, crtc, encoder)
		encoder->disable(encoder);

	drm_crtc_vblank_off(crtc);
	assert_vblank_disabled(crtc);

	/*
	 * Sometimes spurious CPU pipe underruns happen when the
	 * pipe is already disabled, but FDI RX/TX is still enabled.
	 * Happens at least with VGA+HDMI cloning. Suppress them.
	 */
	if (intel_crtc->config->has_pch_encoder)
		intel_set_cpu_fifo_underrun_reporting(dev_priv, pipe, false);

	intel_disable_pipe(intel_crtc);

	ironlake_pfit_disable(intel_crtc, false);

	if (intel_crtc->config->has_pch_encoder) {
		ironlake_fdi_disable(crtc);
		intel_set_cpu_fifo_underrun_reporting(dev_priv, pipe, true);
	}

	for_each_encoder_on_crtc(dev, crtc, encoder)
		if (encoder->post_disable)
			encoder->post_disable(encoder);

	if (intel_crtc->config->has_pch_encoder) {
		ironlake_disable_pch_transcoder(dev_priv, pipe);

		if (HAS_PCH_CPT(dev)) {
			i915_reg_t reg;
			u32 temp;

			/* disable TRANS_DP_CTL */
			reg = TRANS_DP_CTL(pipe);
			temp = I915_READ(reg);
			temp &= ~(TRANS_DP_OUTPUT_ENABLE |
				  TRANS_DP_PORT_SEL_MASK);
			temp |= TRANS_DP_PORT_SEL_NONE;
			I915_WRITE(reg, temp);

			/* disable DPLL_SEL */
			temp = I915_READ(PCH_DPLL_SEL);
			temp &= ~(TRANS_DPLL_ENABLE(pipe) | TRANS_DPLLB_SEL(pipe));
			I915_WRITE(PCH_DPLL_SEL, temp);
		}

		ironlake_fdi_pll_disable(intel_crtc);
	}

	intel_set_pch_fifo_underrun_reporting(dev_priv, pipe, true);

	intel_fbc_disable_crtc(intel_crtc);
}

static void haswell_crtc_disable(struct drm_crtc *crtc)
{
	struct drm_device *dev = crtc->dev;
	struct drm_i915_private *dev_priv = dev->dev_private;
	struct intel_crtc *intel_crtc = to_intel_crtc(crtc);
	struct intel_encoder *encoder;
	enum transcoder cpu_transcoder = intel_crtc->config->cpu_transcoder;

	if (intel_crtc->config->has_pch_encoder)
		intel_set_pch_fifo_underrun_reporting(dev_priv, TRANSCODER_A,
						      false);

	for_each_encoder_on_crtc(dev, crtc, encoder) {
		intel_opregion_notify_encoder(encoder, false);
		encoder->disable(encoder);
	}

	drm_crtc_vblank_off(crtc);
	assert_vblank_disabled(crtc);

	intel_disable_pipe(intel_crtc);

	if (intel_crtc->config->dp_encoder_is_mst)
		intel_ddi_set_vc_payload_alloc(crtc, false);

	if (!intel_crtc->config->has_dsi_encoder)
		intel_ddi_disable_transcoder_func(dev_priv, cpu_transcoder);

	if (INTEL_INFO(dev)->gen >= 9)
		skylake_scaler_disable(intel_crtc);
	else
		ironlake_pfit_disable(intel_crtc, false);

	if (!intel_crtc->config->has_dsi_encoder)
		intel_ddi_disable_pipe_clock(intel_crtc);

	for_each_encoder_on_crtc(dev, crtc, encoder)
		if (encoder->post_disable)
			encoder->post_disable(encoder);

	if (intel_crtc->config->has_pch_encoder) {
		lpt_disable_pch_transcoder(dev_priv);
		lpt_disable_iclkip(dev_priv);
		intel_ddi_fdi_disable(crtc);

		intel_set_pch_fifo_underrun_reporting(dev_priv, TRANSCODER_A,
						      true);
	}

	intel_fbc_disable_crtc(intel_crtc);
}

static void i9xx_pfit_enable(struct intel_crtc *crtc)
{
	struct drm_device *dev = crtc->base.dev;
	struct drm_i915_private *dev_priv = dev->dev_private;
	struct intel_crtc_state *pipe_config = crtc->config;

	if (!pipe_config->gmch_pfit.control)
		return;

	/*
	 * The panel fitter should only be adjusted whilst the pipe is disabled,
	 * according to register description and PRM.
	 */
	WARN_ON(I915_READ(PFIT_CONTROL) & PFIT_ENABLE);
	assert_pipe_disabled(dev_priv, crtc->pipe);

	I915_WRITE(PFIT_PGM_RATIOS, pipe_config->gmch_pfit.pgm_ratios);
	I915_WRITE(PFIT_CONTROL, pipe_config->gmch_pfit.control);

	/* Border color in case we don't scale up to the full screen. Black by
	 * default, change to something else for debugging. */
	I915_WRITE(BCLRPAT(crtc->pipe), 0);
}

static enum intel_display_power_domain port_to_power_domain(enum port port)
{
	switch (port) {
	case PORT_A:
		return POWER_DOMAIN_PORT_DDI_A_LANES;
	case PORT_B:
		return POWER_DOMAIN_PORT_DDI_B_LANES;
	case PORT_C:
		return POWER_DOMAIN_PORT_DDI_C_LANES;
	case PORT_D:
		return POWER_DOMAIN_PORT_DDI_D_LANES;
	case PORT_E:
		return POWER_DOMAIN_PORT_DDI_E_LANES;
	default:
		MISSING_CASE(port);
		return POWER_DOMAIN_PORT_OTHER;
	}
}

static enum intel_display_power_domain port_to_aux_power_domain(enum port port)
{
	switch (port) {
	case PORT_A:
		return POWER_DOMAIN_AUX_A;
	case PORT_B:
		return POWER_DOMAIN_AUX_B;
	case PORT_C:
		return POWER_DOMAIN_AUX_C;
	case PORT_D:
		return POWER_DOMAIN_AUX_D;
	case PORT_E:
		/* FIXME: Check VBT for actual wiring of PORT E */
		return POWER_DOMAIN_AUX_D;
	default:
		MISSING_CASE(port);
		return POWER_DOMAIN_AUX_A;
	}
}

enum intel_display_power_domain
intel_display_port_power_domain(struct intel_encoder *intel_encoder)
{
	struct drm_device *dev = intel_encoder->base.dev;
	struct intel_digital_port *intel_dig_port;

	switch (intel_encoder->type) {
	case INTEL_OUTPUT_UNKNOWN:
		/* Only DDI platforms should ever use this output type */
		WARN_ON_ONCE(!HAS_DDI(dev));
	case INTEL_OUTPUT_DISPLAYPORT:
	case INTEL_OUTPUT_HDMI:
	case INTEL_OUTPUT_EDP:
		intel_dig_port = enc_to_dig_port(&intel_encoder->base);
		return port_to_power_domain(intel_dig_port->port);
	case INTEL_OUTPUT_DP_MST:
		intel_dig_port = enc_to_mst(&intel_encoder->base)->primary;
		return port_to_power_domain(intel_dig_port->port);
	case INTEL_OUTPUT_ANALOG:
		return POWER_DOMAIN_PORT_CRT;
	case INTEL_OUTPUT_DSI:
		return POWER_DOMAIN_PORT_DSI;
	default:
		return POWER_DOMAIN_PORT_OTHER;
	}
}

enum intel_display_power_domain
intel_display_port_aux_power_domain(struct intel_encoder *intel_encoder)
{
	struct drm_device *dev = intel_encoder->base.dev;
	struct intel_digital_port *intel_dig_port;

	switch (intel_encoder->type) {
	case INTEL_OUTPUT_UNKNOWN:
	case INTEL_OUTPUT_HDMI:
		/*
		 * Only DDI platforms should ever use these output types.
		 * We can get here after the HDMI detect code has already set
		 * the type of the shared encoder. Since we can't be sure
		 * what's the status of the given connectors, play safe and
		 * run the DP detection too.
		 */
		WARN_ON_ONCE(!HAS_DDI(dev));
	case INTEL_OUTPUT_DISPLAYPORT:
	case INTEL_OUTPUT_EDP:
		intel_dig_port = enc_to_dig_port(&intel_encoder->base);
		return port_to_aux_power_domain(intel_dig_port->port);
	case INTEL_OUTPUT_DP_MST:
		intel_dig_port = enc_to_mst(&intel_encoder->base)->primary;
		return port_to_aux_power_domain(intel_dig_port->port);
	default:
		MISSING_CASE(intel_encoder->type);
		return POWER_DOMAIN_AUX_A;
	}
}

static unsigned long get_crtc_power_domains(struct drm_crtc *crtc)
{
	struct drm_device *dev = crtc->dev;
	struct intel_encoder *intel_encoder;
	struct intel_crtc *intel_crtc = to_intel_crtc(crtc);
	enum pipe pipe = intel_crtc->pipe;
	unsigned long mask;
	enum transcoder transcoder = intel_crtc->config->cpu_transcoder;

	if (!crtc->state->active)
		return 0;

	mask = BIT(POWER_DOMAIN_PIPE(pipe));
	mask |= BIT(POWER_DOMAIN_TRANSCODER(transcoder));
	if (intel_crtc->config->pch_pfit.enabled ||
	    intel_crtc->config->pch_pfit.force_thru)
		mask |= BIT(POWER_DOMAIN_PIPE_PANEL_FITTER(pipe));

	for_each_encoder_on_crtc(dev, crtc, intel_encoder)
		mask |= BIT(intel_display_port_power_domain(intel_encoder));

	return mask;
}

static unsigned long modeset_get_crtc_power_domains(struct drm_crtc *crtc)
{
	struct drm_i915_private *dev_priv = crtc->dev->dev_private;
	struct intel_crtc *intel_crtc = to_intel_crtc(crtc);
	enum intel_display_power_domain domain;
	unsigned long domains, new_domains, old_domains;

	old_domains = intel_crtc->enabled_power_domains;
	intel_crtc->enabled_power_domains = new_domains = get_crtc_power_domains(crtc);

	domains = new_domains & ~old_domains;

	for_each_power_domain(domain, domains)
		intel_display_power_get(dev_priv, domain);

	return old_domains & ~new_domains;
}

static void modeset_put_power_domains(struct drm_i915_private *dev_priv,
				      unsigned long domains)
{
	enum intel_display_power_domain domain;

	for_each_power_domain(domain, domains)
		intel_display_power_put(dev_priv, domain);
}

static void modeset_update_crtc_power_domains(struct drm_atomic_state *state)
{
	struct intel_atomic_state *intel_state = to_intel_atomic_state(state);
	struct drm_device *dev = state->dev;
	struct drm_i915_private *dev_priv = dev->dev_private;
	unsigned long put_domains[I915_MAX_PIPES] = {};
	struct drm_crtc_state *crtc_state;
	struct drm_crtc *crtc;
	int i;

	for_each_crtc_in_state(state, crtc, crtc_state, i) {
		if (needs_modeset(crtc->state))
			put_domains[to_intel_crtc(crtc)->pipe] =
				modeset_get_crtc_power_domains(crtc);
	}

	if (dev_priv->display.modeset_commit_cdclk &&
	    intel_state->dev_cdclk != dev_priv->cdclk_freq)
		dev_priv->display.modeset_commit_cdclk(state);

	for (i = 0; i < I915_MAX_PIPES; i++)
		if (put_domains[i])
			modeset_put_power_domains(dev_priv, put_domains[i]);
}

static int intel_compute_max_dotclk(struct drm_i915_private *dev_priv)
{
	int max_cdclk_freq = dev_priv->max_cdclk_freq;

	if (INTEL_INFO(dev_priv)->gen >= 9 ||
	    IS_HASWELL(dev_priv) || IS_BROADWELL(dev_priv))
		return max_cdclk_freq;
	else if (IS_CHERRYVIEW(dev_priv))
		return max_cdclk_freq*95/100;
	else if (INTEL_INFO(dev_priv)->gen < 4)
		return 2*max_cdclk_freq*90/100;
	else
		return max_cdclk_freq*90/100;
}

static void intel_update_max_cdclk(struct drm_device *dev)
{
	struct drm_i915_private *dev_priv = dev->dev_private;

	if (IS_SKYLAKE(dev) || IS_KABYLAKE(dev)) {
		u32 limit = I915_READ(SKL_DFSM) & SKL_DFSM_CDCLK_LIMIT_MASK;

		if (limit == SKL_DFSM_CDCLK_LIMIT_675)
			dev_priv->max_cdclk_freq = 675000;
		else if (limit == SKL_DFSM_CDCLK_LIMIT_540)
			dev_priv->max_cdclk_freq = 540000;
		else if (limit == SKL_DFSM_CDCLK_LIMIT_450)
			dev_priv->max_cdclk_freq = 450000;
		else
			dev_priv->max_cdclk_freq = 337500;
	} else if (IS_BROADWELL(dev))  {
		/*
		 * FIXME with extra cooling we can allow
		 * 540 MHz for ULX and 675 Mhz for ULT.
		 * How can we know if extra cooling is
		 * available? PCI ID, VTB, something else?
		 */
		if (I915_READ(FUSE_STRAP) & HSW_CDCLK_LIMIT)
			dev_priv->max_cdclk_freq = 450000;
		else if (IS_BDW_ULX(dev))
			dev_priv->max_cdclk_freq = 450000;
		else if (IS_BDW_ULT(dev))
			dev_priv->max_cdclk_freq = 540000;
		else
			dev_priv->max_cdclk_freq = 675000;
	} else if (IS_CHERRYVIEW(dev)) {
		dev_priv->max_cdclk_freq = 320000;
	} else if (IS_VALLEYVIEW(dev)) {
		dev_priv->max_cdclk_freq = 400000;
	} else {
		/* otherwise assume cdclk is fixed */
		dev_priv->max_cdclk_freq = dev_priv->cdclk_freq;
	}

	dev_priv->max_dotclk_freq = intel_compute_max_dotclk(dev_priv);

	DRM_DEBUG_DRIVER("Max CD clock rate: %d kHz\n",
			 dev_priv->max_cdclk_freq);

	DRM_DEBUG_DRIVER("Max dotclock rate: %d kHz\n",
			 dev_priv->max_dotclk_freq);
}

static void intel_update_cdclk(struct drm_device *dev)
{
	struct drm_i915_private *dev_priv = dev->dev_private;

	dev_priv->cdclk_freq = dev_priv->display.get_display_clock_speed(dev);
	DRM_DEBUG_DRIVER("Current CD clock rate: %d kHz\n",
			 dev_priv->cdclk_freq);

	/*
	 * Program the gmbus_freq based on the cdclk frequency.
	 * BSpec erroneously claims we should aim for 4MHz, but
	 * in fact 1MHz is the correct frequency.
	 */
	if (IS_VALLEYVIEW(dev) || IS_CHERRYVIEW(dev)) {
		/*
		 * Program the gmbus_freq based on the cdclk frequency.
		 * BSpec erroneously claims we should aim for 4MHz, but
		 * in fact 1MHz is the correct frequency.
		 */
		I915_WRITE(GMBUSFREQ_VLV, DIV_ROUND_UP(dev_priv->cdclk_freq, 1000));
	}

	if (dev_priv->max_cdclk_freq == 0)
		intel_update_max_cdclk(dev);
}

static void broxton_set_cdclk(struct drm_device *dev, int frequency)
{
	struct drm_i915_private *dev_priv = dev->dev_private;
	uint32_t divider;
	uint32_t ratio;
	uint32_t current_freq;
	int ret;

	/* frequency = 19.2MHz * ratio / 2 / div{1,1.5,2,4} */
	switch (frequency) {
	case 144000:
		divider = BXT_CDCLK_CD2X_DIV_SEL_4;
		ratio = BXT_DE_PLL_RATIO(60);
		break;
	case 288000:
		divider = BXT_CDCLK_CD2X_DIV_SEL_2;
		ratio = BXT_DE_PLL_RATIO(60);
		break;
	case 384000:
		divider = BXT_CDCLK_CD2X_DIV_SEL_1_5;
		ratio = BXT_DE_PLL_RATIO(60);
		break;
	case 576000:
		divider = BXT_CDCLK_CD2X_DIV_SEL_1;
		ratio = BXT_DE_PLL_RATIO(60);
		break;
	case 624000:
		divider = BXT_CDCLK_CD2X_DIV_SEL_1;
		ratio = BXT_DE_PLL_RATIO(65);
		break;
	case 19200:
		/*
		 * Bypass frequency with DE PLL disabled. Init ratio, divider
		 * to suppress GCC warning.
		 */
		ratio = 0;
		divider = 0;
		break;
	default:
		DRM_ERROR("unsupported CDCLK freq %d", frequency);

		return;
	}

	mutex_lock(&dev_priv->rps.hw_lock);
	/* Inform power controller of upcoming frequency change */
	ret = sandybridge_pcode_write(dev_priv, HSW_PCODE_DE_WRITE_FREQ_REQ,
				      0x80000000);
	mutex_unlock(&dev_priv->rps.hw_lock);

	if (ret) {
		DRM_ERROR("PCode CDCLK freq change notify failed (err %d, freq %d)\n",
			  ret, frequency);
		return;
	}

	current_freq = I915_READ(CDCLK_CTL) & CDCLK_FREQ_DECIMAL_MASK;
	/* convert from .1 fixpoint MHz with -1MHz offset to kHz */
	current_freq = current_freq * 500 + 1000;

	/*
	 * DE PLL has to be disabled when
	 * - setting to 19.2MHz (bypass, PLL isn't used)
	 * - before setting to 624MHz (PLL needs toggling)
	 * - before setting to any frequency from 624MHz (PLL needs toggling)
	 */
	if (frequency == 19200 || frequency == 624000 ||
	    current_freq == 624000) {
		I915_WRITE(BXT_DE_PLL_ENABLE, ~BXT_DE_PLL_PLL_ENABLE);
		/* Timeout 200us */
		if (wait_for(!(I915_READ(BXT_DE_PLL_ENABLE) & BXT_DE_PLL_LOCK),
			     1))
			DRM_ERROR("timout waiting for DE PLL unlock\n");
	}

	if (frequency != 19200) {
		uint32_t val;

		val = I915_READ(BXT_DE_PLL_CTL);
		val &= ~BXT_DE_PLL_RATIO_MASK;
		val |= ratio;
		I915_WRITE(BXT_DE_PLL_CTL, val);

		I915_WRITE(BXT_DE_PLL_ENABLE, BXT_DE_PLL_PLL_ENABLE);
		/* Timeout 200us */
		if (wait_for(I915_READ(BXT_DE_PLL_ENABLE) & BXT_DE_PLL_LOCK, 1))
			DRM_ERROR("timeout waiting for DE PLL lock\n");

		val = I915_READ(CDCLK_CTL);
		val &= ~BXT_CDCLK_CD2X_DIV_SEL_MASK;
		val |= divider;
		/*
		 * Disable SSA Precharge when CD clock frequency < 500 MHz,
		 * enable otherwise.
		 */
		val &= ~BXT_CDCLK_SSA_PRECHARGE_ENABLE;
		if (frequency >= 500000)
			val |= BXT_CDCLK_SSA_PRECHARGE_ENABLE;

		val &= ~CDCLK_FREQ_DECIMAL_MASK;
		/* convert from kHz to .1 fixpoint MHz with -1MHz offset */
		val |= (frequency - 1000) / 500;
		I915_WRITE(CDCLK_CTL, val);
	}

	mutex_lock(&dev_priv->rps.hw_lock);
	ret = sandybridge_pcode_write(dev_priv, HSW_PCODE_DE_WRITE_FREQ_REQ,
				      DIV_ROUND_UP(frequency, 25000));
	mutex_unlock(&dev_priv->rps.hw_lock);

	if (ret) {
		DRM_ERROR("PCode CDCLK freq set failed, (err %d, freq %d)\n",
			  ret, frequency);
		return;
	}

	intel_update_cdclk(dev);
}

void broxton_init_cdclk(struct drm_device *dev)
{
	struct drm_i915_private *dev_priv = dev->dev_private;
	uint32_t val;

	/*
	 * NDE_RSTWRN_OPT RST PCH Handshake En must always be 0b on BXT
	 * or else the reset will hang because there is no PCH to respond.
	 * Move the handshake programming to initialization sequence.
	 * Previously was left up to BIOS.
	 */
	val = I915_READ(HSW_NDE_RSTWRN_OPT);
	val &= ~RESET_PCH_HANDSHAKE_ENABLE;
	I915_WRITE(HSW_NDE_RSTWRN_OPT, val);

	/* Enable PG1 for cdclk */
	intel_display_power_get(dev_priv, POWER_DOMAIN_PLLS);

	/* check if cd clock is enabled */
	if (I915_READ(BXT_DE_PLL_ENABLE) & BXT_DE_PLL_PLL_ENABLE) {
		DRM_DEBUG_KMS("Display already initialized\n");
		return;
	}

	/*
	 * FIXME:
	 * - The initial CDCLK needs to be read from VBT.
	 *   Need to make this change after VBT has changes for BXT.
	 * - check if setting the max (or any) cdclk freq is really necessary
	 *   here, it belongs to modeset time
	 */
	broxton_set_cdclk(dev, 624000);

	I915_WRITE(DBUF_CTL, I915_READ(DBUF_CTL) | DBUF_POWER_REQUEST);
	POSTING_READ(DBUF_CTL);

	udelay(10);

	if (!(I915_READ(DBUF_CTL) & DBUF_POWER_STATE))
		DRM_ERROR("DBuf power enable timeout!\n");
}

void broxton_uninit_cdclk(struct drm_device *dev)
{
	struct drm_i915_private *dev_priv = dev->dev_private;

	I915_WRITE(DBUF_CTL, I915_READ(DBUF_CTL) & ~DBUF_POWER_REQUEST);
	POSTING_READ(DBUF_CTL);

	udelay(10);

	if (I915_READ(DBUF_CTL) & DBUF_POWER_STATE)
		DRM_ERROR("DBuf power disable timeout!\n");

	/* Set minimum (bypass) frequency, in effect turning off the DE PLL */
	broxton_set_cdclk(dev, 19200);

	intel_display_power_put(dev_priv, POWER_DOMAIN_PLLS);
}

static const struct skl_cdclk_entry {
	unsigned int freq;
	unsigned int vco;
} skl_cdclk_frequencies[] = {
	{ .freq = 308570, .vco = 8640 },
	{ .freq = 337500, .vco = 8100 },
	{ .freq = 432000, .vco = 8640 },
	{ .freq = 450000, .vco = 8100 },
	{ .freq = 540000, .vco = 8100 },
	{ .freq = 617140, .vco = 8640 },
	{ .freq = 675000, .vco = 8100 },
};

static unsigned int skl_cdclk_decimal(unsigned int freq)
{
	return (freq - 1000) / 500;
}

static unsigned int skl_cdclk_get_vco(unsigned int freq)
{
	unsigned int i;

	for (i = 0; i < ARRAY_SIZE(skl_cdclk_frequencies); i++) {
		const struct skl_cdclk_entry *e = &skl_cdclk_frequencies[i];

		if (e->freq == freq)
			return e->vco;
	}

	return 8100;
}

static void
skl_dpll0_enable(struct drm_i915_private *dev_priv, unsigned int required_vco)
{
	unsigned int min_freq;
	u32 val;

	/* select the minimum CDCLK before enabling DPLL 0 */
	val = I915_READ(CDCLK_CTL);
	val &= ~CDCLK_FREQ_SEL_MASK | ~CDCLK_FREQ_DECIMAL_MASK;
	val |= CDCLK_FREQ_337_308;

	if (required_vco == 8640)
		min_freq = 308570;
	else
		min_freq = 337500;

	val = CDCLK_FREQ_337_308 | skl_cdclk_decimal(min_freq);

	I915_WRITE(CDCLK_CTL, val);
	POSTING_READ(CDCLK_CTL);

	/*
	 * We always enable DPLL0 with the lowest link rate possible, but still
	 * taking into account the VCO required to operate the eDP panel at the
	 * desired frequency. The usual DP link rates operate with a VCO of
	 * 8100 while the eDP 1.4 alternate link rates need a VCO of 8640.
	 * The modeset code is responsible for the selection of the exact link
	 * rate later on, with the constraint of choosing a frequency that
	 * works with required_vco.
	 */
	val = I915_READ(DPLL_CTRL1);

	val &= ~(DPLL_CTRL1_HDMI_MODE(SKL_DPLL0) | DPLL_CTRL1_SSC(SKL_DPLL0) |
		 DPLL_CTRL1_LINK_RATE_MASK(SKL_DPLL0));
	val |= DPLL_CTRL1_OVERRIDE(SKL_DPLL0);
	if (required_vco == 8640)
		val |= DPLL_CTRL1_LINK_RATE(DPLL_CTRL1_LINK_RATE_1080,
					    SKL_DPLL0);
	else
		val |= DPLL_CTRL1_LINK_RATE(DPLL_CTRL1_LINK_RATE_810,
					    SKL_DPLL0);

	I915_WRITE(DPLL_CTRL1, val);
	POSTING_READ(DPLL_CTRL1);

	I915_WRITE(LCPLL1_CTL, I915_READ(LCPLL1_CTL) | LCPLL_PLL_ENABLE);

	if (wait_for(I915_READ(LCPLL1_CTL) & LCPLL_PLL_LOCK, 5))
		DRM_ERROR("DPLL0 not locked\n");
}

static bool skl_cdclk_pcu_ready(struct drm_i915_private *dev_priv)
{
	int ret;
	u32 val;

	/* inform PCU we want to change CDCLK */
	val = SKL_CDCLK_PREPARE_FOR_CHANGE;
	mutex_lock(&dev_priv->rps.hw_lock);
	ret = sandybridge_pcode_read(dev_priv, SKL_PCODE_CDCLK_CONTROL, &val);
	mutex_unlock(&dev_priv->rps.hw_lock);

	return ret == 0 && (val & SKL_CDCLK_READY_FOR_CHANGE);
}

static bool skl_cdclk_wait_for_pcu_ready(struct drm_i915_private *dev_priv)
{
	unsigned int i;

	for (i = 0; i < 15; i++) {
		if (skl_cdclk_pcu_ready(dev_priv))
			return true;
		udelay(10);
	}

	return false;
}

static void skl_set_cdclk(struct drm_i915_private *dev_priv, unsigned int freq)
{
	struct drm_device *dev = dev_priv->dev;
	u32 freq_select, pcu_ack;

	DRM_DEBUG_DRIVER("Changing CDCLK to %dKHz\n", freq);

	if (!skl_cdclk_wait_for_pcu_ready(dev_priv)) {
		DRM_ERROR("failed to inform PCU about cdclk change\n");
		return;
	}

	/* set CDCLK_CTL */
	switch(freq) {
	case 450000:
	case 432000:
		freq_select = CDCLK_FREQ_450_432;
		pcu_ack = 1;
		break;
	case 540000:
		freq_select = CDCLK_FREQ_540;
		pcu_ack = 2;
		break;
	case 308570:
	case 337500:
	default:
		freq_select = CDCLK_FREQ_337_308;
		pcu_ack = 0;
		break;
	case 617140:
	case 675000:
		freq_select = CDCLK_FREQ_675_617;
		pcu_ack = 3;
		break;
	}

	I915_WRITE(CDCLK_CTL, freq_select | skl_cdclk_decimal(freq));
	POSTING_READ(CDCLK_CTL);

	/* inform PCU of the change */
	mutex_lock(&dev_priv->rps.hw_lock);
	sandybridge_pcode_write(dev_priv, SKL_PCODE_CDCLK_CONTROL, pcu_ack);
	mutex_unlock(&dev_priv->rps.hw_lock);

	intel_update_cdclk(dev);
}

void skl_uninit_cdclk(struct drm_i915_private *dev_priv)
{
	/* disable DBUF power */
	I915_WRITE(DBUF_CTL, I915_READ(DBUF_CTL) & ~DBUF_POWER_REQUEST);
	POSTING_READ(DBUF_CTL);

	udelay(10);

	if (I915_READ(DBUF_CTL) & DBUF_POWER_STATE)
		DRM_ERROR("DBuf power disable timeout\n");

	/* disable DPLL0 */
	I915_WRITE(LCPLL1_CTL, I915_READ(LCPLL1_CTL) & ~LCPLL_PLL_ENABLE);
	if (wait_for(!(I915_READ(LCPLL1_CTL) & LCPLL_PLL_LOCK), 1))
		DRM_ERROR("Couldn't disable DPLL0\n");
}

void skl_init_cdclk(struct drm_i915_private *dev_priv)
{
	unsigned int required_vco;

	/* DPLL0 not enabled (happens on early BIOS versions) */
	if (!(I915_READ(LCPLL1_CTL) & LCPLL_PLL_ENABLE)) {
		/* enable DPLL0 */
		required_vco = skl_cdclk_get_vco(dev_priv->skl_boot_cdclk);
		skl_dpll0_enable(dev_priv, required_vco);
	}

	/* set CDCLK to the frequency the BIOS chose */
	skl_set_cdclk(dev_priv, dev_priv->skl_boot_cdclk);

	/* enable DBUF power */
	I915_WRITE(DBUF_CTL, I915_READ(DBUF_CTL) | DBUF_POWER_REQUEST);
	POSTING_READ(DBUF_CTL);

	udelay(10);

	if (!(I915_READ(DBUF_CTL) & DBUF_POWER_STATE))
		DRM_ERROR("DBuf power enable timeout\n");
}

int skl_sanitize_cdclk(struct drm_i915_private *dev_priv)
{
	uint32_t lcpll1 = I915_READ(LCPLL1_CTL);
	uint32_t cdctl = I915_READ(CDCLK_CTL);
	int freq = dev_priv->skl_boot_cdclk;

	/*
	 * check if the pre-os intialized the display
	 * There is SWF18 scratchpad register defined which is set by the
	 * pre-os which can be used by the OS drivers to check the status
	 */
	if ((I915_READ(SWF_ILK(0x18)) & 0x00FFFFFF) == 0)
		goto sanitize;

	/* Is PLL enabled and locked ? */
	if (!((lcpll1 & LCPLL_PLL_ENABLE) && (lcpll1 & LCPLL_PLL_LOCK)))
		goto sanitize;

	/* DPLL okay; verify the cdclock
	 *
	 * Noticed in some instances that the freq selection is correct but
	 * decimal part is programmed wrong from BIOS where pre-os does not
	 * enable display. Verify the same as well.
	 */
	if (cdctl == ((cdctl & CDCLK_FREQ_SEL_MASK) | skl_cdclk_decimal(freq)))
		/* All well; nothing to sanitize */
		return false;
sanitize:
	/*
	 * As of now initialize with max cdclk till
	 * we get dynamic cdclk support
	 * */
	dev_priv->skl_boot_cdclk = dev_priv->max_cdclk_freq;
	skl_init_cdclk(dev_priv);

	/* we did have to sanitize */
	return true;
}

/* Adjust CDclk dividers to allow high res or save power if possible */
static void valleyview_set_cdclk(struct drm_device *dev, int cdclk)
{
	struct drm_i915_private *dev_priv = dev->dev_private;
	u32 val, cmd;

	WARN_ON(dev_priv->display.get_display_clock_speed(dev)
					!= dev_priv->cdclk_freq);

	if (cdclk >= 320000) /* jump to highest voltage for 400MHz too */
		cmd = 2;
	else if (cdclk == 266667)
		cmd = 1;
	else
		cmd = 0;

	mutex_lock(&dev_priv->rps.hw_lock);
	val = vlv_punit_read(dev_priv, PUNIT_REG_DSPFREQ);
	val &= ~DSPFREQGUAR_MASK;
	val |= (cmd << DSPFREQGUAR_SHIFT);
	vlv_punit_write(dev_priv, PUNIT_REG_DSPFREQ, val);
	if (wait_for((vlv_punit_read(dev_priv, PUNIT_REG_DSPFREQ) &
		      DSPFREQSTAT_MASK) == (cmd << DSPFREQSTAT_SHIFT),
		     50)) {
		DRM_ERROR("timed out waiting for CDclk change\n");
	}
	mutex_unlock(&dev_priv->rps.hw_lock);

	mutex_lock(&dev_priv->sb_lock);

	if (cdclk == 400000) {
		u32 divider;

		divider = DIV_ROUND_CLOSEST(dev_priv->hpll_freq << 1, cdclk) - 1;

		/* adjust cdclk divider */
		val = vlv_cck_read(dev_priv, CCK_DISPLAY_CLOCK_CONTROL);
		val &= ~CCK_FREQUENCY_VALUES;
		val |= divider;
		vlv_cck_write(dev_priv, CCK_DISPLAY_CLOCK_CONTROL, val);

		if (wait_for((vlv_cck_read(dev_priv, CCK_DISPLAY_CLOCK_CONTROL) &
			      CCK_FREQUENCY_STATUS) == (divider << CCK_FREQUENCY_STATUS_SHIFT),
			     50))
			DRM_ERROR("timed out waiting for CDclk change\n");
	}

	/* adjust self-refresh exit latency value */
	val = vlv_bunit_read(dev_priv, BUNIT_REG_BISOC);
	val &= ~0x7f;

	/*
	 * For high bandwidth configs, we set a higher latency in the bunit
	 * so that the core display fetch happens in time to avoid underruns.
	 */
	if (cdclk == 400000)
		val |= 4500 / 250; /* 4.5 usec */
	else
		val |= 3000 / 250; /* 3.0 usec */
	vlv_bunit_write(dev_priv, BUNIT_REG_BISOC, val);

	mutex_unlock(&dev_priv->sb_lock);

	intel_update_cdclk(dev);
}

static void cherryview_set_cdclk(struct drm_device *dev, int cdclk)
{
	struct drm_i915_private *dev_priv = dev->dev_private;
	u32 val, cmd;

	WARN_ON(dev_priv->display.get_display_clock_speed(dev)
						!= dev_priv->cdclk_freq);

	switch (cdclk) {
	case 333333:
	case 320000:
	case 266667:
	case 200000:
		break;
	default:
		MISSING_CASE(cdclk);
		return;
	}

	/*
	 * Specs are full of misinformation, but testing on actual
	 * hardware has shown that we just need to write the desired
	 * CCK divider into the Punit register.
	 */
	cmd = DIV_ROUND_CLOSEST(dev_priv->hpll_freq << 1, cdclk) - 1;

	mutex_lock(&dev_priv->rps.hw_lock);
	val = vlv_punit_read(dev_priv, PUNIT_REG_DSPFREQ);
	val &= ~DSPFREQGUAR_MASK_CHV;
	val |= (cmd << DSPFREQGUAR_SHIFT_CHV);
	vlv_punit_write(dev_priv, PUNIT_REG_DSPFREQ, val);
	if (wait_for((vlv_punit_read(dev_priv, PUNIT_REG_DSPFREQ) &
		      DSPFREQSTAT_MASK_CHV) == (cmd << DSPFREQSTAT_SHIFT_CHV),
		     50)) {
		DRM_ERROR("timed out waiting for CDclk change\n");
	}
	mutex_unlock(&dev_priv->rps.hw_lock);

	intel_update_cdclk(dev);
}

static int valleyview_calc_cdclk(struct drm_i915_private *dev_priv,
				 int max_pixclk)
{
	int freq_320 = (dev_priv->hpll_freq <<  1) % 320000 != 0 ? 333333 : 320000;
	int limit = IS_CHERRYVIEW(dev_priv) ? 95 : 90;

	/*
	 * Really only a few cases to deal with, as only 4 CDclks are supported:
	 *   200MHz
	 *   267MHz
	 *   320/333MHz (depends on HPLL freq)
	 *   400MHz (VLV only)
	 * So we check to see whether we're above 90% (VLV) or 95% (CHV)
	 * of the lower bin and adjust if needed.
	 *
	 * We seem to get an unstable or solid color picture at 200MHz.
	 * Not sure what's wrong. For now use 200MHz only when all pipes
	 * are off.
	 */
	if (!IS_CHERRYVIEW(dev_priv) &&
	    max_pixclk > freq_320*limit/100)
		return 400000;
	else if (max_pixclk > 266667*limit/100)
		return freq_320;
	else if (max_pixclk > 0)
		return 266667;
	else
		return 200000;
}

static int broxton_calc_cdclk(struct drm_i915_private *dev_priv,
			      int max_pixclk)
{
	/*
	 * FIXME:
	 * - remove the guardband, it's not needed on BXT
	 * - set 19.2MHz bypass frequency if there are no active pipes
	 */
	if (max_pixclk > 576000*9/10)
		return 624000;
	else if (max_pixclk > 384000*9/10)
		return 576000;
	else if (max_pixclk > 288000*9/10)
		return 384000;
	else if (max_pixclk > 144000*9/10)
		return 288000;
	else
		return 144000;
}

/* Compute the max pixel clock for new configuration. Uses atomic state if
 * that's non-NULL, look at current state otherwise. */
static int intel_mode_max_pixclk(struct drm_device *dev,
				 struct drm_atomic_state *state)
{
	struct intel_atomic_state *intel_state = to_intel_atomic_state(state);
	struct drm_i915_private *dev_priv = dev->dev_private;
	struct drm_crtc *crtc;
	struct drm_crtc_state *crtc_state;
	unsigned max_pixclk = 0, i;
	enum pipe pipe;

	memcpy(intel_state->min_pixclk, dev_priv->min_pixclk,
	       sizeof(intel_state->min_pixclk));

	for_each_crtc_in_state(state, crtc, crtc_state, i) {
		int pixclk = 0;

		if (crtc_state->enable)
			pixclk = crtc_state->adjusted_mode.crtc_clock;

		intel_state->min_pixclk[i] = pixclk;
	}

	if (!intel_state->active_crtcs)
		return 0;

	for_each_pipe(dev_priv, pipe)
		max_pixclk = max(intel_state->min_pixclk[pipe], max_pixclk);

	return max_pixclk;
}

static int valleyview_modeset_calc_cdclk(struct drm_atomic_state *state)
{
	struct drm_device *dev = state->dev;
	struct drm_i915_private *dev_priv = dev->dev_private;
	int max_pixclk = intel_mode_max_pixclk(dev, state);
	struct intel_atomic_state *intel_state =
		to_intel_atomic_state(state);

	if (max_pixclk < 0)
		return max_pixclk;

	intel_state->cdclk = intel_state->dev_cdclk =
		valleyview_calc_cdclk(dev_priv, max_pixclk);

	if (!intel_state->active_crtcs)
		intel_state->dev_cdclk = valleyview_calc_cdclk(dev_priv, 0);

	return 0;
}

static int broxton_modeset_calc_cdclk(struct drm_atomic_state *state)
{
	struct drm_device *dev = state->dev;
	struct drm_i915_private *dev_priv = dev->dev_private;
	int max_pixclk = intel_mode_max_pixclk(dev, state);
	struct intel_atomic_state *intel_state =
		to_intel_atomic_state(state);

	if (max_pixclk < 0)
		return max_pixclk;

	intel_state->cdclk = intel_state->dev_cdclk =
		broxton_calc_cdclk(dev_priv, max_pixclk);

	if (!intel_state->active_crtcs)
		intel_state->dev_cdclk = broxton_calc_cdclk(dev_priv, 0);

	return 0;
}

static void vlv_program_pfi_credits(struct drm_i915_private *dev_priv)
{
	unsigned int credits, default_credits;

	if (IS_CHERRYVIEW(dev_priv))
		default_credits = PFI_CREDIT(12);
	else
		default_credits = PFI_CREDIT(8);

	if (dev_priv->cdclk_freq >= dev_priv->czclk_freq) {
		/* CHV suggested value is 31 or 63 */
		if (IS_CHERRYVIEW(dev_priv))
			credits = PFI_CREDIT_63;
		else
			credits = PFI_CREDIT(15);
	} else {
		credits = default_credits;
	}

	/*
	 * WA - write default credits before re-programming
	 * FIXME: should we also set the resend bit here?
	 */
	I915_WRITE(GCI_CONTROL, VGA_FAST_MODE_DISABLE |
		   default_credits);

	I915_WRITE(GCI_CONTROL, VGA_FAST_MODE_DISABLE |
		   credits | PFI_CREDIT_RESEND);

	/*
	 * FIXME is this guaranteed to clear
	 * immediately or should we poll for it?
	 */
	WARN_ON(I915_READ(GCI_CONTROL) & PFI_CREDIT_RESEND);
}

static void valleyview_modeset_commit_cdclk(struct drm_atomic_state *old_state)
{
	struct drm_device *dev = old_state->dev;
	struct drm_i915_private *dev_priv = dev->dev_private;
	struct intel_atomic_state *old_intel_state =
		to_intel_atomic_state(old_state);
	unsigned req_cdclk = old_intel_state->dev_cdclk;

	/*
	 * FIXME: We can end up here with all power domains off, yet
	 * with a CDCLK frequency other than the minimum. To account
	 * for this take the PIPE-A power domain, which covers the HW
	 * blocks needed for the following programming. This can be
	 * removed once it's guaranteed that we get here either with
	 * the minimum CDCLK set, or the required power domains
	 * enabled.
	 */
	intel_display_power_get(dev_priv, POWER_DOMAIN_PIPE_A);

	if (IS_CHERRYVIEW(dev))
		cherryview_set_cdclk(dev, req_cdclk);
	else
		valleyview_set_cdclk(dev, req_cdclk);

	vlv_program_pfi_credits(dev_priv);

	intel_display_power_put(dev_priv, POWER_DOMAIN_PIPE_A);
}

static void valleyview_crtc_enable(struct drm_crtc *crtc)
{
	struct drm_device *dev = crtc->dev;
	struct drm_i915_private *dev_priv = to_i915(dev);
	struct intel_crtc *intel_crtc = to_intel_crtc(crtc);
	struct intel_encoder *encoder;
	int pipe = intel_crtc->pipe;

	if (WARN_ON(intel_crtc->active))
		return;

	if (intel_crtc->config->has_dp_encoder)
		intel_dp_set_m_n(intel_crtc, M1_N1);

	intel_set_pipe_timings(intel_crtc);

	if (IS_CHERRYVIEW(dev) && pipe == PIPE_B) {
		struct drm_i915_private *dev_priv = dev->dev_private;

		I915_WRITE(CHV_BLEND(pipe), CHV_BLEND_LEGACY);
		I915_WRITE(CHV_CANVAS(pipe), 0);
	}

	i9xx_set_pipeconf(intel_crtc);

	intel_crtc->active = true;

	intel_set_cpu_fifo_underrun_reporting(dev_priv, pipe, true);

	for_each_encoder_on_crtc(dev, crtc, encoder)
		if (encoder->pre_pll_enable)
			encoder->pre_pll_enable(encoder);

	if (!intel_crtc->config->has_dsi_encoder) {
		if (IS_CHERRYVIEW(dev)) {
			chv_prepare_pll(intel_crtc, intel_crtc->config);
			chv_enable_pll(intel_crtc, intel_crtc->config);
		} else {
			vlv_prepare_pll(intel_crtc, intel_crtc->config);
			vlv_enable_pll(intel_crtc, intel_crtc->config);
		}
	}

	for_each_encoder_on_crtc(dev, crtc, encoder)
		if (encoder->pre_enable)
			encoder->pre_enable(encoder);

	i9xx_pfit_enable(intel_crtc);

	intel_crtc_load_lut(crtc);

	intel_enable_pipe(intel_crtc);

	assert_vblank_disabled(crtc);
	drm_crtc_vblank_on(crtc);

	for_each_encoder_on_crtc(dev, crtc, encoder)
		encoder->enable(encoder);
}

static void i9xx_set_pll_dividers(struct intel_crtc *crtc)
{
	struct drm_device *dev = crtc->base.dev;
	struct drm_i915_private *dev_priv = dev->dev_private;

	I915_WRITE(FP0(crtc->pipe), crtc->config->dpll_hw_state.fp0);
	I915_WRITE(FP1(crtc->pipe), crtc->config->dpll_hw_state.fp1);
}

static void i9xx_crtc_enable(struct drm_crtc *crtc)
{
	struct drm_device *dev = crtc->dev;
	struct drm_i915_private *dev_priv = to_i915(dev);
	struct intel_crtc *intel_crtc = to_intel_crtc(crtc);
	struct intel_encoder *encoder;
	int pipe = intel_crtc->pipe;

	if (WARN_ON(intel_crtc->active))
		return;

	i9xx_set_pll_dividers(intel_crtc);

	if (intel_crtc->config->has_dp_encoder)
		intel_dp_set_m_n(intel_crtc, M1_N1);

	intel_set_pipe_timings(intel_crtc);

	i9xx_set_pipeconf(intel_crtc);

	intel_crtc->active = true;

	if (!IS_GEN2(dev))
		intel_set_cpu_fifo_underrun_reporting(dev_priv, pipe, true);

	for_each_encoder_on_crtc(dev, crtc, encoder)
		if (encoder->pre_enable)
			encoder->pre_enable(encoder);

	i9xx_enable_pll(intel_crtc);

	i9xx_pfit_enable(intel_crtc);

	intel_crtc_load_lut(crtc);

	intel_update_watermarks(crtc);
	intel_enable_pipe(intel_crtc);

	assert_vblank_disabled(crtc);
	drm_crtc_vblank_on(crtc);

	for_each_encoder_on_crtc(dev, crtc, encoder)
		encoder->enable(encoder);

	intel_fbc_enable(intel_crtc);
}

static void i9xx_pfit_disable(struct intel_crtc *crtc)
{
	struct drm_device *dev = crtc->base.dev;
	struct drm_i915_private *dev_priv = dev->dev_private;

	if (!crtc->config->gmch_pfit.control)
		return;

	assert_pipe_disabled(dev_priv, crtc->pipe);

	DRM_DEBUG_DRIVER("disabling pfit, current: 0x%08x\n",
			 I915_READ(PFIT_CONTROL));
	I915_WRITE(PFIT_CONTROL, 0);
}

static void i9xx_crtc_disable(struct drm_crtc *crtc)
{
	struct drm_device *dev = crtc->dev;
	struct drm_i915_private *dev_priv = dev->dev_private;
	struct intel_crtc *intel_crtc = to_intel_crtc(crtc);
	struct intel_encoder *encoder;
	int pipe = intel_crtc->pipe;

	/*
	 * On gen2 planes are double buffered but the pipe isn't, so we must
	 * wait for planes to fully turn off before disabling the pipe.
	 * We also need to wait on all gmch platforms because of the
	 * self-refresh mode constraint explained above.
	 */
	intel_wait_for_vblank(dev, pipe);

	for_each_encoder_on_crtc(dev, crtc, encoder)
		encoder->disable(encoder);

	drm_crtc_vblank_off(crtc);
	assert_vblank_disabled(crtc);

	intel_disable_pipe(intel_crtc);

	i9xx_pfit_disable(intel_crtc);

	for_each_encoder_on_crtc(dev, crtc, encoder)
		if (encoder->post_disable)
			encoder->post_disable(encoder);

	if (!intel_crtc->config->has_dsi_encoder) {
		if (IS_CHERRYVIEW(dev))
			chv_disable_pll(dev_priv, pipe);
		else if (IS_VALLEYVIEW(dev))
			vlv_disable_pll(dev_priv, pipe);
		else
			i9xx_disable_pll(intel_crtc);
	}

	for_each_encoder_on_crtc(dev, crtc, encoder)
		if (encoder->post_pll_disable)
			encoder->post_pll_disable(encoder);

	if (!IS_GEN2(dev))
		intel_set_cpu_fifo_underrun_reporting(dev_priv, pipe, false);

	intel_fbc_disable_crtc(intel_crtc);
}

static void intel_crtc_disable_noatomic(struct drm_crtc *crtc)
{
	struct intel_crtc *intel_crtc = to_intel_crtc(crtc);
	struct drm_i915_private *dev_priv = to_i915(crtc->dev);
	enum intel_display_power_domain domain;
	unsigned long domains;

	if (!intel_crtc->active)
		return;

	if (to_intel_plane_state(crtc->primary->state)->visible) {
		WARN_ON(intel_crtc->unpin_work);

		intel_pre_disable_primary(crtc);

		intel_crtc_disable_planes(crtc, 1 << drm_plane_index(crtc->primary));
		to_intel_plane_state(crtc->primary->state)->visible = false;
	}

	dev_priv->display.crtc_disable(crtc);
	intel_crtc->active = false;
	intel_update_watermarks(crtc);
	intel_disable_shared_dpll(intel_crtc);

	domains = intel_crtc->enabled_power_domains;
	for_each_power_domain(domain, domains)
		intel_display_power_put(dev_priv, domain);
	intel_crtc->enabled_power_domains = 0;

	dev_priv->active_crtcs &= ~(1 << intel_crtc->pipe);
	dev_priv->min_pixclk[intel_crtc->pipe] = 0;
}

/*
 * turn all crtc's off, but do not adjust state
 * This has to be paired with a call to intel_modeset_setup_hw_state.
 */
int intel_display_suspend(struct drm_device *dev)
{
	struct drm_mode_config *config = &dev->mode_config;
	struct drm_modeset_acquire_ctx *ctx = config->acquire_ctx;
	struct drm_atomic_state *state;
	struct drm_crtc *crtc;
	unsigned crtc_mask = 0;
	int ret = 0;

	if (WARN_ON(!ctx))
		return 0;

	lockdep_assert_held(&ctx->ww_ctx);
	state = drm_atomic_state_alloc(dev);
	if (WARN_ON(!state))
		return -ENOMEM;

	state->acquire_ctx = ctx;
	state->allow_modeset = true;

	for_each_crtc(dev, crtc) {
		struct drm_crtc_state *crtc_state =
			drm_atomic_get_crtc_state(state, crtc);

		ret = PTR_ERR_OR_ZERO(crtc_state);
		if (ret)
			goto free;

		if (!crtc_state->active)
			continue;

		crtc_state->active = false;
		crtc_mask |= 1 << drm_crtc_index(crtc);
	}

	if (crtc_mask) {
		ret = drm_atomic_commit(state);

		if (!ret) {
			for_each_crtc(dev, crtc)
				if (crtc_mask & (1 << drm_crtc_index(crtc)))
					crtc->state->active = true;

			return ret;
		}
	}

free:
	if (ret)
		DRM_ERROR("Suspending crtc's failed with %i\n", ret);
	drm_atomic_state_free(state);
	return ret;
}

void intel_encoder_destroy(struct drm_encoder *encoder)
{
	struct intel_encoder *intel_encoder = to_intel_encoder(encoder);

	drm_encoder_cleanup(encoder);
	kfree(intel_encoder);
}

/* Cross check the actual hw state with our own modeset state tracking (and it's
 * internal consistency). */
static void intel_connector_check_state(struct intel_connector *connector)
{
	struct drm_crtc *crtc = connector->base.state->crtc;

	DRM_DEBUG_KMS("[CONNECTOR:%d:%s]\n",
		      connector->base.base.id,
		      connector->base.name);

	if (connector->get_hw_state(connector)) {
		struct intel_encoder *encoder = connector->encoder;
		struct drm_connector_state *conn_state = connector->base.state;

		I915_STATE_WARN(!crtc,
			 "connector enabled without attached crtc\n");

		if (!crtc)
			return;

		I915_STATE_WARN(!crtc->state->active,
		      "connector is active, but attached crtc isn't\n");

		if (!encoder || encoder->type == INTEL_OUTPUT_DP_MST)
			return;

		I915_STATE_WARN(conn_state->best_encoder != &encoder->base,
			"atomic encoder doesn't match attached encoder\n");

		I915_STATE_WARN(conn_state->crtc != encoder->base.crtc,
			"attached encoder crtc differs from connector crtc\n");
	} else {
		I915_STATE_WARN(crtc && crtc->state->active,
			"attached crtc is active, but connector isn't\n");
		I915_STATE_WARN(!crtc && connector->base.state->best_encoder,
			"best encoder set without crtc!\n");
	}
}

int intel_connector_init(struct intel_connector *connector)
{
	struct drm_connector_state *connector_state;

	connector_state = kzalloc(sizeof *connector_state, GFP_KERNEL);
	if (!connector_state)
		return -ENOMEM;

	connector->base.state = connector_state;
	return 0;
}

struct intel_connector *intel_connector_alloc(void)
{
	struct intel_connector *connector;

	connector = kzalloc(sizeof *connector, GFP_KERNEL);
	if (!connector)
		return NULL;

	if (intel_connector_init(connector) < 0) {
		kfree(connector);
		return NULL;
	}

	return connector;
}

/* Simple connector->get_hw_state implementation for encoders that support only
 * one connector and no cloning and hence the encoder state determines the state
 * of the connector. */
bool intel_connector_get_hw_state(struct intel_connector *connector)
{
	enum pipe pipe = 0;
	struct intel_encoder *encoder = connector->encoder;

	return encoder->get_hw_state(encoder, &pipe);
}

static int pipe_required_fdi_lanes(struct intel_crtc_state *crtc_state)
{
	if (crtc_state->base.enable && crtc_state->has_pch_encoder)
		return crtc_state->fdi_lanes;

	return 0;
}

static int ironlake_check_fdi_lanes(struct drm_device *dev, enum pipe pipe,
				     struct intel_crtc_state *pipe_config)
{
	struct drm_atomic_state *state = pipe_config->base.state;
	struct intel_crtc *other_crtc;
	struct intel_crtc_state *other_crtc_state;

	DRM_DEBUG_KMS("checking fdi config on pipe %c, lanes %i\n",
		      pipe_name(pipe), pipe_config->fdi_lanes);
	if (pipe_config->fdi_lanes > 4) {
		DRM_DEBUG_KMS("invalid fdi lane config on pipe %c: %i lanes\n",
			      pipe_name(pipe), pipe_config->fdi_lanes);
		return -EINVAL;
	}

	if (IS_HASWELL(dev) || IS_BROADWELL(dev)) {
		if (pipe_config->fdi_lanes > 2) {
			DRM_DEBUG_KMS("only 2 lanes on haswell, required: %i lanes\n",
				      pipe_config->fdi_lanes);
			return -EINVAL;
		} else {
			return 0;
		}
	}

	if (INTEL_INFO(dev)->num_pipes == 2)
		return 0;

	/* Ivybridge 3 pipe is really complicated */
	switch (pipe) {
	case PIPE_A:
		return 0;
	case PIPE_B:
		if (pipe_config->fdi_lanes <= 2)
			return 0;

		other_crtc = to_intel_crtc(intel_get_crtc_for_pipe(dev, PIPE_C));
		other_crtc_state =
			intel_atomic_get_crtc_state(state, other_crtc);
		if (IS_ERR(other_crtc_state))
			return PTR_ERR(other_crtc_state);

		if (pipe_required_fdi_lanes(other_crtc_state) > 0) {
			DRM_DEBUG_KMS("invalid shared fdi lane config on pipe %c: %i lanes\n",
				      pipe_name(pipe), pipe_config->fdi_lanes);
			return -EINVAL;
		}
		return 0;
	case PIPE_C:
		if (pipe_config->fdi_lanes > 2) {
			DRM_DEBUG_KMS("only 2 lanes on pipe %c: required %i lanes\n",
				      pipe_name(pipe), pipe_config->fdi_lanes);
			return -EINVAL;
		}

		other_crtc = to_intel_crtc(intel_get_crtc_for_pipe(dev, PIPE_B));
		other_crtc_state =
			intel_atomic_get_crtc_state(state, other_crtc);
		if (IS_ERR(other_crtc_state))
			return PTR_ERR(other_crtc_state);

		if (pipe_required_fdi_lanes(other_crtc_state) > 2) {
			DRM_DEBUG_KMS("fdi link B uses too many lanes to enable link C\n");
			return -EINVAL;
		}
		return 0;
	default:
		BUG();
	}
}

#define RETRY 1
static int ironlake_fdi_compute_config(struct intel_crtc *intel_crtc,
				       struct intel_crtc_state *pipe_config)
{
	struct drm_device *dev = intel_crtc->base.dev;
	const struct drm_display_mode *adjusted_mode = &pipe_config->base.adjusted_mode;
	int lane, link_bw, fdi_dotclock, ret;
	bool needs_recompute = false;

retry:
	/* FDI is a binary signal running at ~2.7GHz, encoding
	 * each output octet as 10 bits. The actual frequency
	 * is stored as a divider into a 100MHz clock, and the
	 * mode pixel clock is stored in units of 1KHz.
	 * Hence the bw of each lane in terms of the mode signal
	 * is:
	 */
	link_bw = intel_fdi_link_freq(dev) * MHz(100)/KHz(1)/10;

	fdi_dotclock = adjusted_mode->crtc_clock;

	lane = ironlake_get_lanes_required(fdi_dotclock, link_bw,
					   pipe_config->pipe_bpp);

	pipe_config->fdi_lanes = lane;

	intel_link_compute_m_n(pipe_config->pipe_bpp, lane, fdi_dotclock,
			       link_bw, &pipe_config->fdi_m_n);

	ret = ironlake_check_fdi_lanes(intel_crtc->base.dev,
				       intel_crtc->pipe, pipe_config);
	if (ret == -EINVAL && pipe_config->pipe_bpp > 6*3) {
		pipe_config->pipe_bpp -= 2*3;
		DRM_DEBUG_KMS("fdi link bw constraint, reducing pipe bpp to %i\n",
			      pipe_config->pipe_bpp);
		needs_recompute = true;
		pipe_config->bw_constrained = true;

		goto retry;
	}

	if (needs_recompute)
		return RETRY;

	return ret;
}

static bool pipe_config_supports_ips(struct drm_i915_private *dev_priv,
				     struct intel_crtc_state *pipe_config)
{
	if (pipe_config->pipe_bpp > 24)
		return false;

	/* HSW can handle pixel rate up to cdclk? */
	if (IS_HASWELL(dev_priv->dev))
		return true;

	/*
	 * We compare against max which means we must take
	 * the increased cdclk requirement into account when
	 * calculating the new cdclk.
	 *
	 * Should measure whether using a lower cdclk w/o IPS
	 */
	return ilk_pipe_pixel_rate(pipe_config) <=
		dev_priv->max_cdclk_freq * 95 / 100;
}

static void hsw_compute_ips_config(struct intel_crtc *crtc,
				   struct intel_crtc_state *pipe_config)
{
	struct drm_device *dev = crtc->base.dev;
	struct drm_i915_private *dev_priv = dev->dev_private;

	pipe_config->ips_enabled = i915.enable_ips &&
		hsw_crtc_supports_ips(crtc) &&
		pipe_config_supports_ips(dev_priv, pipe_config);
}

static bool intel_crtc_supports_double_wide(const struct intel_crtc *crtc)
{
	const struct drm_i915_private *dev_priv = to_i915(crtc->base.dev);

	/* GDG double wide on either pipe, otherwise pipe A only */
	return INTEL_INFO(dev_priv)->gen < 4 &&
		(crtc->pipe == PIPE_A || IS_I915G(dev_priv));
}

static int intel_crtc_compute_config(struct intel_crtc *crtc,
				     struct intel_crtc_state *pipe_config)
{
	struct drm_device *dev = crtc->base.dev;
	struct drm_i915_private *dev_priv = dev->dev_private;
	const struct drm_display_mode *adjusted_mode = &pipe_config->base.adjusted_mode;

	/* FIXME should check pixel clock limits on all platforms */
	if (INTEL_INFO(dev)->gen < 4) {
		int clock_limit = dev_priv->max_cdclk_freq * 9 / 10;

		/*
		 * Enable double wide mode when the dot clock
		 * is > 90% of the (display) core speed.
		 */
		if (intel_crtc_supports_double_wide(crtc) &&
		    adjusted_mode->crtc_clock > clock_limit) {
			clock_limit *= 2;
			pipe_config->double_wide = true;
		}

		if (adjusted_mode->crtc_clock > clock_limit) {
			DRM_DEBUG_KMS("requested pixel clock (%d kHz) too high (max: %d kHz, double wide: %s)\n",
				      adjusted_mode->crtc_clock, clock_limit,
				      yesno(pipe_config->double_wide));
			return -EINVAL;
		}
	}

	/*
	 * Pipe horizontal size must be even in:
	 * - DVO ganged mode
	 * - LVDS dual channel mode
	 * - Double wide pipe
	 */
	if ((intel_pipe_will_have_type(pipe_config, INTEL_OUTPUT_LVDS) &&
	     intel_is_dual_link_lvds(dev)) || pipe_config->double_wide)
		pipe_config->pipe_src_w &= ~1;

	/* Cantiga+ cannot handle modes with a hsync front porch of 0.
	 * WaPruneModeWithIncorrectHsyncOffset:ctg,elk,ilk,snb,ivb,vlv,hsw.
	 */
	if ((INTEL_INFO(dev)->gen > 4 || IS_G4X(dev)) &&
		adjusted_mode->crtc_hsync_start == adjusted_mode->crtc_hdisplay)
		return -EINVAL;

	if (HAS_IPS(dev))
		hsw_compute_ips_config(crtc, pipe_config);

	if (pipe_config->has_pch_encoder)
		return ironlake_fdi_compute_config(crtc, pipe_config);

	return 0;
}

static int skylake_get_display_clock_speed(struct drm_device *dev)
{
	struct drm_i915_private *dev_priv = to_i915(dev);
	uint32_t lcpll1 = I915_READ(LCPLL1_CTL);
	uint32_t cdctl = I915_READ(CDCLK_CTL);
	uint32_t linkrate;

	if (!(lcpll1 & LCPLL_PLL_ENABLE))
		return 24000; /* 24MHz is the cd freq with NSSC ref */

	if ((cdctl & CDCLK_FREQ_SEL_MASK) == CDCLK_FREQ_540)
		return 540000;

	linkrate = (I915_READ(DPLL_CTRL1) &
		    DPLL_CTRL1_LINK_RATE_MASK(SKL_DPLL0)) >> 1;

	if (linkrate == DPLL_CTRL1_LINK_RATE_2160 ||
	    linkrate == DPLL_CTRL1_LINK_RATE_1080) {
		/* vco 8640 */
		switch (cdctl & CDCLK_FREQ_SEL_MASK) {
		case CDCLK_FREQ_450_432:
			return 432000;
		case CDCLK_FREQ_337_308:
			return 308570;
		case CDCLK_FREQ_675_617:
			return 617140;
		default:
			WARN(1, "Unknown cd freq selection\n");
		}
	} else {
		/* vco 8100 */
		switch (cdctl & CDCLK_FREQ_SEL_MASK) {
		case CDCLK_FREQ_450_432:
			return 450000;
		case CDCLK_FREQ_337_308:
			return 337500;
		case CDCLK_FREQ_675_617:
			return 675000;
		default:
			WARN(1, "Unknown cd freq selection\n");
		}
	}

	/* error case, do as if DPLL0 isn't enabled */
	return 24000;
}

static int broxton_get_display_clock_speed(struct drm_device *dev)
{
	struct drm_i915_private *dev_priv = to_i915(dev);
	uint32_t cdctl = I915_READ(CDCLK_CTL);
	uint32_t pll_ratio = I915_READ(BXT_DE_PLL_CTL) & BXT_DE_PLL_RATIO_MASK;
	uint32_t pll_enab = I915_READ(BXT_DE_PLL_ENABLE);
	int cdclk;

	if (!(pll_enab & BXT_DE_PLL_PLL_ENABLE))
		return 19200;

	cdclk = 19200 * pll_ratio / 2;

	switch (cdctl & BXT_CDCLK_CD2X_DIV_SEL_MASK) {
	case BXT_CDCLK_CD2X_DIV_SEL_1:
		return cdclk;  /* 576MHz or 624MHz */
	case BXT_CDCLK_CD2X_DIV_SEL_1_5:
		return cdclk * 2 / 3; /* 384MHz */
	case BXT_CDCLK_CD2X_DIV_SEL_2:
		return cdclk / 2; /* 288MHz */
	case BXT_CDCLK_CD2X_DIV_SEL_4:
		return cdclk / 4; /* 144MHz */
	}

	/* error case, do as if DE PLL isn't enabled */
	return 19200;
}

static int broadwell_get_display_clock_speed(struct drm_device *dev)
{
	struct drm_i915_private *dev_priv = dev->dev_private;
	uint32_t lcpll = I915_READ(LCPLL_CTL);
	uint32_t freq = lcpll & LCPLL_CLK_FREQ_MASK;

	if (lcpll & LCPLL_CD_SOURCE_FCLK)
		return 800000;
	else if (I915_READ(FUSE_STRAP) & HSW_CDCLK_LIMIT)
		return 450000;
	else if (freq == LCPLL_CLK_FREQ_450)
		return 450000;
	else if (freq == LCPLL_CLK_FREQ_54O_BDW)
		return 540000;
	else if (freq == LCPLL_CLK_FREQ_337_5_BDW)
		return 337500;
	else
		return 675000;
}

static int haswell_get_display_clock_speed(struct drm_device *dev)
{
	struct drm_i915_private *dev_priv = dev->dev_private;
	uint32_t lcpll = I915_READ(LCPLL_CTL);
	uint32_t freq = lcpll & LCPLL_CLK_FREQ_MASK;

	if (lcpll & LCPLL_CD_SOURCE_FCLK)
		return 800000;
	else if (I915_READ(FUSE_STRAP) & HSW_CDCLK_LIMIT)
		return 450000;
	else if (freq == LCPLL_CLK_FREQ_450)
		return 450000;
	else if (IS_HSW_ULT(dev))
		return 337500;
	else
		return 540000;
}

static int valleyview_get_display_clock_speed(struct drm_device *dev)
{
	return vlv_get_cck_clock_hpll(to_i915(dev), "cdclk",
				      CCK_DISPLAY_CLOCK_CONTROL);
}

static int ilk_get_display_clock_speed(struct drm_device *dev)
{
	return 450000;
}

static int i945_get_display_clock_speed(struct drm_device *dev)
{
	return 400000;
}

static int i915_get_display_clock_speed(struct drm_device *dev)
{
	return 333333;
}

static int i9xx_misc_get_display_clock_speed(struct drm_device *dev)
{
	return 200000;
}

static int pnv_get_display_clock_speed(struct drm_device *dev)
{
	u16 gcfgc = 0;

	pci_read_config_word(dev->pdev, GCFGC, &gcfgc);

	switch (gcfgc & GC_DISPLAY_CLOCK_MASK) {
	case GC_DISPLAY_CLOCK_267_MHZ_PNV:
		return 266667;
	case GC_DISPLAY_CLOCK_333_MHZ_PNV:
		return 333333;
	case GC_DISPLAY_CLOCK_444_MHZ_PNV:
		return 444444;
	case GC_DISPLAY_CLOCK_200_MHZ_PNV:
		return 200000;
	default:
		DRM_ERROR("Unknown pnv display core clock 0x%04x\n", gcfgc);
	case GC_DISPLAY_CLOCK_133_MHZ_PNV:
		return 133333;
	case GC_DISPLAY_CLOCK_167_MHZ_PNV:
		return 166667;
	}
}

static int i915gm_get_display_clock_speed(struct drm_device *dev)
{
	u16 gcfgc = 0;

	pci_read_config_word(dev->pdev, GCFGC, &gcfgc);

	if (gcfgc & GC_LOW_FREQUENCY_ENABLE)
		return 133333;
	else {
		switch (gcfgc & GC_DISPLAY_CLOCK_MASK) {
		case GC_DISPLAY_CLOCK_333_MHZ:
			return 333333;
		default:
		case GC_DISPLAY_CLOCK_190_200_MHZ:
			return 190000;
		}
	}
}

static int i865_get_display_clock_speed(struct drm_device *dev)
{
	return 266667;
}

static int i85x_get_display_clock_speed(struct drm_device *dev)
{
	u16 hpllcc = 0;

	/*
	 * 852GM/852GMV only supports 133 MHz and the HPLLCC
	 * encoding is different :(
	 * FIXME is this the right way to detect 852GM/852GMV?
	 */
	if (dev->pdev->revision == 0x1)
		return 133333;

	pci_bus_read_config_word(dev->pdev->bus,
				 PCI_DEVFN(0, 3), HPLLCC, &hpllcc);

	/* Assume that the hardware is in the high speed state.  This
	 * should be the default.
	 */
	switch (hpllcc & GC_CLOCK_CONTROL_MASK) {
	case GC_CLOCK_133_200:
	case GC_CLOCK_133_200_2:
	case GC_CLOCK_100_200:
		return 200000;
	case GC_CLOCK_166_250:
		return 250000;
	case GC_CLOCK_100_133:
		return 133333;
	case GC_CLOCK_133_266:
	case GC_CLOCK_133_266_2:
	case GC_CLOCK_166_266:
		return 266667;
	}

	/* Shouldn't happen */
	return 0;
}

static int i830_get_display_clock_speed(struct drm_device *dev)
{
	return 133333;
}

static unsigned int intel_hpll_vco(struct drm_device *dev)
{
	struct drm_i915_private *dev_priv = dev->dev_private;
	static const unsigned int blb_vco[8] = {
		[0] = 3200000,
		[1] = 4000000,
		[2] = 5333333,
		[3] = 4800000,
		[4] = 6400000,
	};
	static const unsigned int pnv_vco[8] = {
		[0] = 3200000,
		[1] = 4000000,
		[2] = 5333333,
		[3] = 4800000,
		[4] = 2666667,
	};
	static const unsigned int cl_vco[8] = {
		[0] = 3200000,
		[1] = 4000000,
		[2] = 5333333,
		[3] = 6400000,
		[4] = 3333333,
		[5] = 3566667,
		[6] = 4266667,
	};
	static const unsigned int elk_vco[8] = {
		[0] = 3200000,
		[1] = 4000000,
		[2] = 5333333,
		[3] = 4800000,
	};
	static const unsigned int ctg_vco[8] = {
		[0] = 3200000,
		[1] = 4000000,
		[2] = 5333333,
		[3] = 6400000,
		[4] = 2666667,
		[5] = 4266667,
	};
	const unsigned int *vco_table;
	unsigned int vco;
	uint8_t tmp = 0;

	/* FIXME other chipsets? */
	if (IS_GM45(dev))
		vco_table = ctg_vco;
	else if (IS_G4X(dev))
		vco_table = elk_vco;
	else if (IS_CRESTLINE(dev))
		vco_table = cl_vco;
	else if (IS_PINEVIEW(dev))
		vco_table = pnv_vco;
	else if (IS_G33(dev))
		vco_table = blb_vco;
	else
		return 0;

	tmp = I915_READ(IS_MOBILE(dev) ? HPLLVCO_MOBILE : HPLLVCO);

	vco = vco_table[tmp & 0x7];
	if (vco == 0)
		DRM_ERROR("Bad HPLL VCO (HPLLVCO=0x%02x)\n", tmp);
	else
		DRM_DEBUG_KMS("HPLL VCO %u kHz\n", vco);

	return vco;
}

static int gm45_get_display_clock_speed(struct drm_device *dev)
{
	unsigned int cdclk_sel, vco = intel_hpll_vco(dev);
	uint16_t tmp = 0;

	pci_read_config_word(dev->pdev, GCFGC, &tmp);

	cdclk_sel = (tmp >> 12) & 0x1;

	switch (vco) {
	case 2666667:
	case 4000000:
	case 5333333:
		return cdclk_sel ? 333333 : 222222;
	case 3200000:
		return cdclk_sel ? 320000 : 228571;
	default:
		DRM_ERROR("Unable to determine CDCLK. HPLL VCO=%u, CFGC=0x%04x\n", vco, tmp);
		return 222222;
	}
}

static int i965gm_get_display_clock_speed(struct drm_device *dev)
{
	static const uint8_t div_3200[] = { 16, 10,  8 };
	static const uint8_t div_4000[] = { 20, 12, 10 };
	static const uint8_t div_5333[] = { 24, 16, 14 };
	const uint8_t *div_table;
	unsigned int cdclk_sel, vco = intel_hpll_vco(dev);
	uint16_t tmp = 0;

	pci_read_config_word(dev->pdev, GCFGC, &tmp);

	cdclk_sel = ((tmp >> 8) & 0x1f) - 1;

	if (cdclk_sel >= ARRAY_SIZE(div_3200))
		goto fail;

	switch (vco) {
	case 3200000:
		div_table = div_3200;
		break;
	case 4000000:
		div_table = div_4000;
		break;
	case 5333333:
		div_table = div_5333;
		break;
	default:
		goto fail;
	}

	return DIV_ROUND_CLOSEST(vco, div_table[cdclk_sel]);

fail:
	DRM_ERROR("Unable to determine CDCLK. HPLL VCO=%u kHz, CFGC=0x%04x\n", vco, tmp);
	return 200000;
}

static int g33_get_display_clock_speed(struct drm_device *dev)
{
	static const uint8_t div_3200[] = { 12, 10,  8,  7, 5, 16 };
	static const uint8_t div_4000[] = { 14, 12, 10,  8, 6, 20 };
	static const uint8_t div_4800[] = { 20, 14, 12, 10, 8, 24 };
	static const uint8_t div_5333[] = { 20, 16, 12, 12, 8, 28 };
	const uint8_t *div_table;
	unsigned int cdclk_sel, vco = intel_hpll_vco(dev);
	uint16_t tmp = 0;

	pci_read_config_word(dev->pdev, GCFGC, &tmp);

	cdclk_sel = (tmp >> 4) & 0x7;

	if (cdclk_sel >= ARRAY_SIZE(div_3200))
		goto fail;

	switch (vco) {
	case 3200000:
		div_table = div_3200;
		break;
	case 4000000:
		div_table = div_4000;
		break;
	case 4800000:
		div_table = div_4800;
		break;
	case 5333333:
		div_table = div_5333;
		break;
	default:
		goto fail;
	}

	return DIV_ROUND_CLOSEST(vco, div_table[cdclk_sel]);

fail:
	DRM_ERROR("Unable to determine CDCLK. HPLL VCO=%u kHz, CFGC=0x%08x\n", vco, tmp);
	return 190476;
}

static void
intel_reduce_m_n_ratio(uint32_t *num, uint32_t *den)
{
	while (*num > DATA_LINK_M_N_MASK ||
	       *den > DATA_LINK_M_N_MASK) {
		*num >>= 1;
		*den >>= 1;
	}
}

static void compute_m_n(unsigned int m, unsigned int n,
			uint32_t *ret_m, uint32_t *ret_n)
{
	*ret_n = min_t(unsigned int, roundup_pow_of_two(n), DATA_LINK_N_MAX);
	*ret_m = div_u64((uint64_t) m * *ret_n, n);
	intel_reduce_m_n_ratio(ret_m, ret_n);
}

void
intel_link_compute_m_n(int bits_per_pixel, int nlanes,
		       int pixel_clock, int link_clock,
		       struct intel_link_m_n *m_n)
{
	m_n->tu = 64;

	compute_m_n(bits_per_pixel * pixel_clock,
		    link_clock * nlanes * 8,
		    &m_n->gmch_m, &m_n->gmch_n);

	compute_m_n(pixel_clock, link_clock,
		    &m_n->link_m, &m_n->link_n);
}

static inline bool intel_panel_use_ssc(struct drm_i915_private *dev_priv)
{
	if (i915.panel_use_ssc >= 0)
		return i915.panel_use_ssc != 0;
	return dev_priv->vbt.lvds_use_ssc
		&& !(dev_priv->quirks & QUIRK_LVDS_SSC_DISABLE);
}

static int i9xx_get_refclk(const struct intel_crtc_state *crtc_state,
			   int num_connectors)
{
	struct drm_device *dev = crtc_state->base.crtc->dev;
	struct drm_i915_private *dev_priv = dev->dev_private;
	int refclk;

	WARN_ON(!crtc_state->base.state);

	if (IS_VALLEYVIEW(dev) || IS_CHERRYVIEW(dev) || IS_BROXTON(dev)) {
		refclk = 100000;
	} else if (intel_pipe_will_have_type(crtc_state, INTEL_OUTPUT_LVDS) &&
	    intel_panel_use_ssc(dev_priv) && num_connectors < 2) {
		refclk = dev_priv->vbt.lvds_ssc_freq;
		DRM_DEBUG_KMS("using SSC reference clock of %d kHz\n", refclk);
	} else if (!IS_GEN2(dev)) {
		refclk = 96000;
	} else {
		refclk = 48000;
	}

	return refclk;
}

static uint32_t pnv_dpll_compute_fp(struct dpll *dpll)
{
	return (1 << dpll->n) << 16 | dpll->m2;
}

static uint32_t i9xx_dpll_compute_fp(struct dpll *dpll)
{
	return dpll->n << 16 | dpll->m1 << 8 | dpll->m2;
}

static void i9xx_update_pll_dividers(struct intel_crtc *crtc,
				     struct intel_crtc_state *crtc_state,
				     intel_clock_t *reduced_clock)
{
	struct drm_device *dev = crtc->base.dev;
	u32 fp, fp2 = 0;

	if (IS_PINEVIEW(dev)) {
		fp = pnv_dpll_compute_fp(&crtc_state->dpll);
		if (reduced_clock)
			fp2 = pnv_dpll_compute_fp(reduced_clock);
	} else {
		fp = i9xx_dpll_compute_fp(&crtc_state->dpll);
		if (reduced_clock)
			fp2 = i9xx_dpll_compute_fp(reduced_clock);
	}

	crtc_state->dpll_hw_state.fp0 = fp;

	crtc->lowfreq_avail = false;
	if (intel_pipe_will_have_type(crtc_state, INTEL_OUTPUT_LVDS) &&
	    reduced_clock) {
		crtc_state->dpll_hw_state.fp1 = fp2;
		crtc->lowfreq_avail = true;
	} else {
		crtc_state->dpll_hw_state.fp1 = fp;
	}
}

static void vlv_pllb_recal_opamp(struct drm_i915_private *dev_priv, enum pipe
		pipe)
{
	u32 reg_val;

	/*
	 * PLLB opamp always calibrates to max value of 0x3f, force enable it
	 * and set it to a reasonable value instead.
	 */
	reg_val = vlv_dpio_read(dev_priv, pipe, VLV_PLL_DW9(1));
	reg_val &= 0xffffff00;
	reg_val |= 0x00000030;
	vlv_dpio_write(dev_priv, pipe, VLV_PLL_DW9(1), reg_val);

	reg_val = vlv_dpio_read(dev_priv, pipe, VLV_REF_DW13);
	reg_val &= 0x8cffffff;
	reg_val = 0x8c000000;
	vlv_dpio_write(dev_priv, pipe, VLV_REF_DW13, reg_val);

	reg_val = vlv_dpio_read(dev_priv, pipe, VLV_PLL_DW9(1));
	reg_val &= 0xffffff00;
	vlv_dpio_write(dev_priv, pipe, VLV_PLL_DW9(1), reg_val);

	reg_val = vlv_dpio_read(dev_priv, pipe, VLV_REF_DW13);
	reg_val &= 0x00ffffff;
	reg_val |= 0xb0000000;
	vlv_dpio_write(dev_priv, pipe, VLV_REF_DW13, reg_val);
}

static void intel_pch_transcoder_set_m_n(struct intel_crtc *crtc,
					 struct intel_link_m_n *m_n)
{
	struct drm_device *dev = crtc->base.dev;
	struct drm_i915_private *dev_priv = dev->dev_private;
	int pipe = crtc->pipe;

	I915_WRITE(PCH_TRANS_DATA_M1(pipe), TU_SIZE(m_n->tu) | m_n->gmch_m);
	I915_WRITE(PCH_TRANS_DATA_N1(pipe), m_n->gmch_n);
	I915_WRITE(PCH_TRANS_LINK_M1(pipe), m_n->link_m);
	I915_WRITE(PCH_TRANS_LINK_N1(pipe), m_n->link_n);
}

static void intel_cpu_transcoder_set_m_n(struct intel_crtc *crtc,
					 struct intel_link_m_n *m_n,
					 struct intel_link_m_n *m2_n2)
{
	struct drm_device *dev = crtc->base.dev;
	struct drm_i915_private *dev_priv = dev->dev_private;
	int pipe = crtc->pipe;
	enum transcoder transcoder = crtc->config->cpu_transcoder;

	if (INTEL_INFO(dev)->gen >= 5) {
		I915_WRITE(PIPE_DATA_M1(transcoder), TU_SIZE(m_n->tu) | m_n->gmch_m);
		I915_WRITE(PIPE_DATA_N1(transcoder), m_n->gmch_n);
		I915_WRITE(PIPE_LINK_M1(transcoder), m_n->link_m);
		I915_WRITE(PIPE_LINK_N1(transcoder), m_n->link_n);
		/* M2_N2 registers to be set only for gen < 8 (M2_N2 available
		 * for gen < 8) and if DRRS is supported (to make sure the
		 * registers are not unnecessarily accessed).
		 */
		if (m2_n2 && (IS_CHERRYVIEW(dev) || INTEL_INFO(dev)->gen < 8) &&
			crtc->config->has_drrs) {
			I915_WRITE(PIPE_DATA_M2(transcoder),
					TU_SIZE(m2_n2->tu) | m2_n2->gmch_m);
			I915_WRITE(PIPE_DATA_N2(transcoder), m2_n2->gmch_n);
			I915_WRITE(PIPE_LINK_M2(transcoder), m2_n2->link_m);
			I915_WRITE(PIPE_LINK_N2(transcoder), m2_n2->link_n);
		}
	} else {
		I915_WRITE(PIPE_DATA_M_G4X(pipe), TU_SIZE(m_n->tu) | m_n->gmch_m);
		I915_WRITE(PIPE_DATA_N_G4X(pipe), m_n->gmch_n);
		I915_WRITE(PIPE_LINK_M_G4X(pipe), m_n->link_m);
		I915_WRITE(PIPE_LINK_N_G4X(pipe), m_n->link_n);
	}
}

void intel_dp_set_m_n(struct intel_crtc *crtc, enum link_m_n_set m_n)
{
	struct intel_link_m_n *dp_m_n, *dp_m2_n2 = NULL;

	if (m_n == M1_N1) {
		dp_m_n = &crtc->config->dp_m_n;
		dp_m2_n2 = &crtc->config->dp_m2_n2;
	} else if (m_n == M2_N2) {

		/*
		 * M2_N2 registers are not supported. Hence m2_n2 divider value
		 * needs to be programmed into M1_N1.
		 */
		dp_m_n = &crtc->config->dp_m2_n2;
	} else {
		DRM_ERROR("Unsupported divider value\n");
		return;
	}

	if (crtc->config->has_pch_encoder)
		intel_pch_transcoder_set_m_n(crtc, &crtc->config->dp_m_n);
	else
		intel_cpu_transcoder_set_m_n(crtc, dp_m_n, dp_m2_n2);
}

static void vlv_compute_dpll(struct intel_crtc *crtc,
			     struct intel_crtc_state *pipe_config)
{
	u32 dpll, dpll_md;

	/*
	 * Enable DPIO clock input. We should never disable the reference
	 * clock for pipe B, since VGA hotplug / manual detection depends
	 * on it.
	 */
	dpll = DPLL_EXT_BUFFER_ENABLE_VLV | DPLL_REF_CLK_ENABLE_VLV |
		DPLL_VGA_MODE_DIS | DPLL_INTEGRATED_REF_CLK_VLV;
	/* We should never disable this, set it here for state tracking */
	if (crtc->pipe == PIPE_B)
		dpll |= DPLL_INTEGRATED_CRI_CLK_VLV;
	dpll |= DPLL_VCO_ENABLE;
	pipe_config->dpll_hw_state.dpll = dpll;

	dpll_md = (pipe_config->pixel_multiplier - 1)
		<< DPLL_MD_UDI_MULTIPLIER_SHIFT;
	pipe_config->dpll_hw_state.dpll_md = dpll_md;
}

static void vlv_prepare_pll(struct intel_crtc *crtc,
			    const struct intel_crtc_state *pipe_config)
{
	struct drm_device *dev = crtc->base.dev;
	struct drm_i915_private *dev_priv = dev->dev_private;
	int pipe = crtc->pipe;
	u32 mdiv;
	u32 bestn, bestm1, bestm2, bestp1, bestp2;
	u32 coreclk, reg_val;

	mutex_lock(&dev_priv->sb_lock);

	bestn = pipe_config->dpll.n;
	bestm1 = pipe_config->dpll.m1;
	bestm2 = pipe_config->dpll.m2;
	bestp1 = pipe_config->dpll.p1;
	bestp2 = pipe_config->dpll.p2;

	/* See eDP HDMI DPIO driver vbios notes doc */

	/* PLL B needs special handling */
	if (pipe == PIPE_B)
		vlv_pllb_recal_opamp(dev_priv, pipe);

	/* Set up Tx target for periodic Rcomp update */
	vlv_dpio_write(dev_priv, pipe, VLV_PLL_DW9_BCAST, 0x0100000f);

	/* Disable target IRef on PLL */
	reg_val = vlv_dpio_read(dev_priv, pipe, VLV_PLL_DW8(pipe));
	reg_val &= 0x00ffffff;
	vlv_dpio_write(dev_priv, pipe, VLV_PLL_DW8(pipe), reg_val);

	/* Disable fast lock */
	vlv_dpio_write(dev_priv, pipe, VLV_CMN_DW0, 0x610);

	/* Set idtafcrecal before PLL is enabled */
	mdiv = ((bestm1 << DPIO_M1DIV_SHIFT) | (bestm2 & DPIO_M2DIV_MASK));
	mdiv |= ((bestp1 << DPIO_P1_SHIFT) | (bestp2 << DPIO_P2_SHIFT));
	mdiv |= ((bestn << DPIO_N_SHIFT));
	mdiv |= (1 << DPIO_K_SHIFT);

	/*
	 * Post divider depends on pixel clock rate, DAC vs digital (and LVDS,
	 * but we don't support that).
	 * Note: don't use the DAC post divider as it seems unstable.
	 */
	mdiv |= (DPIO_POST_DIV_HDMIDP << DPIO_POST_DIV_SHIFT);
	vlv_dpio_write(dev_priv, pipe, VLV_PLL_DW3(pipe), mdiv);

	mdiv |= DPIO_ENABLE_CALIBRATION;
	vlv_dpio_write(dev_priv, pipe, VLV_PLL_DW3(pipe), mdiv);

	/* Set HBR and RBR LPF coefficients */
	if (pipe_config->port_clock == 162000 ||
	    intel_pipe_has_type(crtc, INTEL_OUTPUT_ANALOG) ||
	    intel_pipe_has_type(crtc, INTEL_OUTPUT_HDMI))
		vlv_dpio_write(dev_priv, pipe, VLV_PLL_DW10(pipe),
				 0x009f0003);
	else
		vlv_dpio_write(dev_priv, pipe, VLV_PLL_DW10(pipe),
				 0x00d0000f);

	if (pipe_config->has_dp_encoder) {
		/* Use SSC source */
		if (pipe == PIPE_A)
			vlv_dpio_write(dev_priv, pipe, VLV_PLL_DW5(pipe),
					 0x0df40000);
		else
			vlv_dpio_write(dev_priv, pipe, VLV_PLL_DW5(pipe),
					 0x0df70000);
	} else { /* HDMI or VGA */
		/* Use bend source */
		if (pipe == PIPE_A)
			vlv_dpio_write(dev_priv, pipe, VLV_PLL_DW5(pipe),
					 0x0df70000);
		else
			vlv_dpio_write(dev_priv, pipe, VLV_PLL_DW5(pipe),
					 0x0df40000);
	}

	coreclk = vlv_dpio_read(dev_priv, pipe, VLV_PLL_DW7(pipe));
	coreclk = (coreclk & 0x0000ff00) | 0x01c00000;
	if (intel_pipe_has_type(crtc, INTEL_OUTPUT_DISPLAYPORT) ||
	    intel_pipe_has_type(crtc, INTEL_OUTPUT_EDP))
		coreclk |= 0x01000000;
	vlv_dpio_write(dev_priv, pipe, VLV_PLL_DW7(pipe), coreclk);

	vlv_dpio_write(dev_priv, pipe, VLV_PLL_DW11(pipe), 0x87871000);
	mutex_unlock(&dev_priv->sb_lock);
}

static void chv_compute_dpll(struct intel_crtc *crtc,
			     struct intel_crtc_state *pipe_config)
{
	pipe_config->dpll_hw_state.dpll = DPLL_SSC_REF_CLK_CHV |
		DPLL_REF_CLK_ENABLE_VLV | DPLL_VGA_MODE_DIS |
		DPLL_VCO_ENABLE;
	if (crtc->pipe != PIPE_A)
		pipe_config->dpll_hw_state.dpll |= DPLL_INTEGRATED_CRI_CLK_VLV;

	pipe_config->dpll_hw_state.dpll_md =
		(pipe_config->pixel_multiplier - 1) << DPLL_MD_UDI_MULTIPLIER_SHIFT;
}

static void chv_prepare_pll(struct intel_crtc *crtc,
			    const struct intel_crtc_state *pipe_config)
{
	struct drm_device *dev = crtc->base.dev;
	struct drm_i915_private *dev_priv = dev->dev_private;
	int pipe = crtc->pipe;
	i915_reg_t dpll_reg = DPLL(crtc->pipe);
	enum dpio_channel port = vlv_pipe_to_channel(pipe);
	u32 loopfilter, tribuf_calcntr;
	u32 bestn, bestm1, bestm2, bestp1, bestp2, bestm2_frac;
	u32 dpio_val;
	int vco;

	bestn = pipe_config->dpll.n;
	bestm2_frac = pipe_config->dpll.m2 & 0x3fffff;
	bestm1 = pipe_config->dpll.m1;
	bestm2 = pipe_config->dpll.m2 >> 22;
	bestp1 = pipe_config->dpll.p1;
	bestp2 = pipe_config->dpll.p2;
	vco = pipe_config->dpll.vco;
	dpio_val = 0;
	loopfilter = 0;

	/*
	 * Enable Refclk and SSC
	 */
	I915_WRITE(dpll_reg,
		   pipe_config->dpll_hw_state.dpll & ~DPLL_VCO_ENABLE);

	mutex_lock(&dev_priv->sb_lock);

	/* p1 and p2 divider */
	vlv_dpio_write(dev_priv, pipe, CHV_CMN_DW13(port),
			5 << DPIO_CHV_S1_DIV_SHIFT |
			bestp1 << DPIO_CHV_P1_DIV_SHIFT |
			bestp2 << DPIO_CHV_P2_DIV_SHIFT |
			1 << DPIO_CHV_K_DIV_SHIFT);

	/* Feedback post-divider - m2 */
	vlv_dpio_write(dev_priv, pipe, CHV_PLL_DW0(port), bestm2);

	/* Feedback refclk divider - n and m1 */
	vlv_dpio_write(dev_priv, pipe, CHV_PLL_DW1(port),
			DPIO_CHV_M1_DIV_BY_2 |
			1 << DPIO_CHV_N_DIV_SHIFT);

	/* M2 fraction division */
	vlv_dpio_write(dev_priv, pipe, CHV_PLL_DW2(port), bestm2_frac);

	/* M2 fraction division enable */
	dpio_val = vlv_dpio_read(dev_priv, pipe, CHV_PLL_DW3(port));
	dpio_val &= ~(DPIO_CHV_FEEDFWD_GAIN_MASK | DPIO_CHV_FRAC_DIV_EN);
	dpio_val |= (2 << DPIO_CHV_FEEDFWD_GAIN_SHIFT);
	if (bestm2_frac)
		dpio_val |= DPIO_CHV_FRAC_DIV_EN;
	vlv_dpio_write(dev_priv, pipe, CHV_PLL_DW3(port), dpio_val);

	/* Program digital lock detect threshold */
	dpio_val = vlv_dpio_read(dev_priv, pipe, CHV_PLL_DW9(port));
	dpio_val &= ~(DPIO_CHV_INT_LOCK_THRESHOLD_MASK |
					DPIO_CHV_INT_LOCK_THRESHOLD_SEL_COARSE);
	dpio_val |= (0x5 << DPIO_CHV_INT_LOCK_THRESHOLD_SHIFT);
	if (!bestm2_frac)
		dpio_val |= DPIO_CHV_INT_LOCK_THRESHOLD_SEL_COARSE;
	vlv_dpio_write(dev_priv, pipe, CHV_PLL_DW9(port), dpio_val);

	/* Loop filter */
	if (vco == 5400000) {
		loopfilter |= (0x3 << DPIO_CHV_PROP_COEFF_SHIFT);
		loopfilter |= (0x8 << DPIO_CHV_INT_COEFF_SHIFT);
		loopfilter |= (0x1 << DPIO_CHV_GAIN_CTRL_SHIFT);
		tribuf_calcntr = 0x9;
	} else if (vco <= 6200000) {
		loopfilter |= (0x5 << DPIO_CHV_PROP_COEFF_SHIFT);
		loopfilter |= (0xB << DPIO_CHV_INT_COEFF_SHIFT);
		loopfilter |= (0x3 << DPIO_CHV_GAIN_CTRL_SHIFT);
		tribuf_calcntr = 0x9;
	} else if (vco <= 6480000) {
		loopfilter |= (0x4 << DPIO_CHV_PROP_COEFF_SHIFT);
		loopfilter |= (0x9 << DPIO_CHV_INT_COEFF_SHIFT);
		loopfilter |= (0x3 << DPIO_CHV_GAIN_CTRL_SHIFT);
		tribuf_calcntr = 0x8;
	} else {
		/* Not supported. Apply the same limits as in the max case */
		loopfilter |= (0x4 << DPIO_CHV_PROP_COEFF_SHIFT);
		loopfilter |= (0x9 << DPIO_CHV_INT_COEFF_SHIFT);
		loopfilter |= (0x3 << DPIO_CHV_GAIN_CTRL_SHIFT);
		tribuf_calcntr = 0;
	}
	vlv_dpio_write(dev_priv, pipe, CHV_PLL_DW6(port), loopfilter);

	dpio_val = vlv_dpio_read(dev_priv, pipe, CHV_PLL_DW8(port));
	dpio_val &= ~DPIO_CHV_TDC_TARGET_CNT_MASK;
	dpio_val |= (tribuf_calcntr << DPIO_CHV_TDC_TARGET_CNT_SHIFT);
	vlv_dpio_write(dev_priv, pipe, CHV_PLL_DW8(port), dpio_val);

	/* AFC Recal */
	vlv_dpio_write(dev_priv, pipe, CHV_CMN_DW14(port),
			vlv_dpio_read(dev_priv, pipe, CHV_CMN_DW14(port)) |
			DPIO_AFC_RECAL);

	mutex_unlock(&dev_priv->sb_lock);
}

/**
 * vlv_force_pll_on - forcibly enable just the PLL
 * @dev_priv: i915 private structure
 * @pipe: pipe PLL to enable
 * @dpll: PLL configuration
 *
 * Enable the PLL for @pipe using the supplied @dpll config. To be used
 * in cases where we need the PLL enabled even when @pipe is not going to
 * be enabled.
 */
void vlv_force_pll_on(struct drm_device *dev, enum pipe pipe,
		      const struct dpll *dpll)
{
	struct intel_crtc *crtc =
		to_intel_crtc(intel_get_crtc_for_pipe(dev, pipe));
	struct intel_crtc_state pipe_config = {
		.base.crtc = &crtc->base,
		.pixel_multiplier = 1,
		.dpll = *dpll,
	};

	if (IS_CHERRYVIEW(dev)) {
		chv_compute_dpll(crtc, &pipe_config);
		chv_prepare_pll(crtc, &pipe_config);
		chv_enable_pll(crtc, &pipe_config);
	} else {
		vlv_compute_dpll(crtc, &pipe_config);
		vlv_prepare_pll(crtc, &pipe_config);
		vlv_enable_pll(crtc, &pipe_config);
	}
}

/**
 * vlv_force_pll_off - forcibly disable just the PLL
 * @dev_priv: i915 private structure
 * @pipe: pipe PLL to disable
 *
 * Disable the PLL for @pipe. To be used in cases where we need
 * the PLL enabled even when @pipe is not going to be enabled.
 */
void vlv_force_pll_off(struct drm_device *dev, enum pipe pipe)
{
	if (IS_CHERRYVIEW(dev))
		chv_disable_pll(to_i915(dev), pipe);
	else
		vlv_disable_pll(to_i915(dev), pipe);
}

static void i9xx_compute_dpll(struct intel_crtc *crtc,
			      struct intel_crtc_state *crtc_state,
			      intel_clock_t *reduced_clock,
			      int num_connectors)
{
	struct drm_device *dev = crtc->base.dev;
	struct drm_i915_private *dev_priv = dev->dev_private;
	u32 dpll;
	bool is_sdvo;
	struct dpll *clock = &crtc_state->dpll;

	i9xx_update_pll_dividers(crtc, crtc_state, reduced_clock);

	is_sdvo = intel_pipe_will_have_type(crtc_state, INTEL_OUTPUT_SDVO) ||
		intel_pipe_will_have_type(crtc_state, INTEL_OUTPUT_HDMI);

	dpll = DPLL_VGA_MODE_DIS;

	if (intel_pipe_will_have_type(crtc_state, INTEL_OUTPUT_LVDS))
		dpll |= DPLLB_MODE_LVDS;
	else
		dpll |= DPLLB_MODE_DAC_SERIAL;

	if (IS_I945G(dev) || IS_I945GM(dev) || IS_G33(dev)) {
		dpll |= (crtc_state->pixel_multiplier - 1)
			<< SDVO_MULTIPLIER_SHIFT_HIRES;
	}

	if (is_sdvo)
		dpll |= DPLL_SDVO_HIGH_SPEED;

	if (crtc_state->has_dp_encoder)
		dpll |= DPLL_SDVO_HIGH_SPEED;

	/* compute bitmask from p1 value */
	if (IS_PINEVIEW(dev))
		dpll |= (1 << (clock->p1 - 1)) << DPLL_FPA01_P1_POST_DIV_SHIFT_PINEVIEW;
	else {
		dpll |= (1 << (clock->p1 - 1)) << DPLL_FPA01_P1_POST_DIV_SHIFT;
		if (IS_G4X(dev) && reduced_clock)
			dpll |= (1 << (reduced_clock->p1 - 1)) << DPLL_FPA1_P1_POST_DIV_SHIFT;
	}
	switch (clock->p2) {
	case 5:
		dpll |= DPLL_DAC_SERIAL_P2_CLOCK_DIV_5;
		break;
	case 7:
		dpll |= DPLLB_LVDS_P2_CLOCK_DIV_7;
		break;
	case 10:
		dpll |= DPLL_DAC_SERIAL_P2_CLOCK_DIV_10;
		break;
	case 14:
		dpll |= DPLLB_LVDS_P2_CLOCK_DIV_14;
		break;
	}
	if (INTEL_INFO(dev)->gen >= 4)
		dpll |= (6 << PLL_LOAD_PULSE_PHASE_SHIFT);

	if (crtc_state->sdvo_tv_clock)
		dpll |= PLL_REF_INPUT_TVCLKINBC;
	else if (intel_pipe_will_have_type(crtc_state, INTEL_OUTPUT_LVDS) &&
		 intel_panel_use_ssc(dev_priv) && num_connectors < 2)
		dpll |= PLLB_REF_INPUT_SPREADSPECTRUMIN;
	else
		dpll |= PLL_REF_INPUT_DREFCLK;

	dpll |= DPLL_VCO_ENABLE;
	crtc_state->dpll_hw_state.dpll = dpll;

	if (INTEL_INFO(dev)->gen >= 4) {
		u32 dpll_md = (crtc_state->pixel_multiplier - 1)
			<< DPLL_MD_UDI_MULTIPLIER_SHIFT;
		crtc_state->dpll_hw_state.dpll_md = dpll_md;
	}
}

static void i8xx_compute_dpll(struct intel_crtc *crtc,
			      struct intel_crtc_state *crtc_state,
			      intel_clock_t *reduced_clock,
			      int num_connectors)
{
	struct drm_device *dev = crtc->base.dev;
	struct drm_i915_private *dev_priv = dev->dev_private;
	u32 dpll;
	struct dpll *clock = &crtc_state->dpll;

	i9xx_update_pll_dividers(crtc, crtc_state, reduced_clock);

	dpll = DPLL_VGA_MODE_DIS;

	if (intel_pipe_will_have_type(crtc_state, INTEL_OUTPUT_LVDS)) {
		dpll |= (1 << (clock->p1 - 1)) << DPLL_FPA01_P1_POST_DIV_SHIFT;
	} else {
		if (clock->p1 == 2)
			dpll |= PLL_P1_DIVIDE_BY_TWO;
		else
			dpll |= (clock->p1 - 2) << DPLL_FPA01_P1_POST_DIV_SHIFT;
		if (clock->p2 == 4)
			dpll |= PLL_P2_DIVIDE_BY_4;
	}

	if (!IS_I830(dev) && intel_pipe_will_have_type(crtc_state, INTEL_OUTPUT_DVO))
		dpll |= DPLL_DVO_2X_MODE;

	if (intel_pipe_will_have_type(crtc_state, INTEL_OUTPUT_LVDS) &&
		 intel_panel_use_ssc(dev_priv) && num_connectors < 2)
		dpll |= PLLB_REF_INPUT_SPREADSPECTRUMIN;
	else
		dpll |= PLL_REF_INPUT_DREFCLK;

	dpll |= DPLL_VCO_ENABLE;
	crtc_state->dpll_hw_state.dpll = dpll;
}

static void intel_set_pipe_timings(struct intel_crtc *intel_crtc)
{
	struct drm_device *dev = intel_crtc->base.dev;
	struct drm_i915_private *dev_priv = dev->dev_private;
	enum pipe pipe = intel_crtc->pipe;
	enum transcoder cpu_transcoder = intel_crtc->config->cpu_transcoder;
	const struct drm_display_mode *adjusted_mode = &intel_crtc->config->base.adjusted_mode;
	uint32_t crtc_vtotal, crtc_vblank_end;
	int vsyncshift = 0;

	/* We need to be careful not to changed the adjusted mode, for otherwise
	 * the hw state checker will get angry at the mismatch. */
	crtc_vtotal = adjusted_mode->crtc_vtotal;
	crtc_vblank_end = adjusted_mode->crtc_vblank_end;

	if (adjusted_mode->flags & DRM_MODE_FLAG_INTERLACE) {
		/* the chip adds 2 halflines automatically */
		crtc_vtotal -= 1;
		crtc_vblank_end -= 1;

		if (intel_pipe_has_type(intel_crtc, INTEL_OUTPUT_SDVO))
			vsyncshift = (adjusted_mode->crtc_htotal - 1) / 2;
		else
			vsyncshift = adjusted_mode->crtc_hsync_start -
				adjusted_mode->crtc_htotal / 2;
		if (vsyncshift < 0)
			vsyncshift += adjusted_mode->crtc_htotal;
	}

	if (INTEL_INFO(dev)->gen > 3)
		I915_WRITE(VSYNCSHIFT(cpu_transcoder), vsyncshift);

	I915_WRITE(HTOTAL(cpu_transcoder),
		   (adjusted_mode->crtc_hdisplay - 1) |
		   ((adjusted_mode->crtc_htotal - 1) << 16));
	I915_WRITE(HBLANK(cpu_transcoder),
		   (adjusted_mode->crtc_hblank_start - 1) |
		   ((adjusted_mode->crtc_hblank_end - 1) << 16));
	I915_WRITE(HSYNC(cpu_transcoder),
		   (adjusted_mode->crtc_hsync_start - 1) |
		   ((adjusted_mode->crtc_hsync_end - 1) << 16));

	I915_WRITE(VTOTAL(cpu_transcoder),
		   (adjusted_mode->crtc_vdisplay - 1) |
		   ((crtc_vtotal - 1) << 16));
	I915_WRITE(VBLANK(cpu_transcoder),
		   (adjusted_mode->crtc_vblank_start - 1) |
		   ((crtc_vblank_end - 1) << 16));
	I915_WRITE(VSYNC(cpu_transcoder),
		   (adjusted_mode->crtc_vsync_start - 1) |
		   ((adjusted_mode->crtc_vsync_end - 1) << 16));

	/* Workaround: when the EDP input selection is B, the VTOTAL_B must be
	 * programmed with the VTOTAL_EDP value. Same for VTOTAL_C. This is
	 * documented on the DDI_FUNC_CTL register description, EDP Input Select
	 * bits. */
	if (IS_HASWELL(dev) && cpu_transcoder == TRANSCODER_EDP &&
	    (pipe == PIPE_B || pipe == PIPE_C))
		I915_WRITE(VTOTAL(pipe), I915_READ(VTOTAL(cpu_transcoder)));

	/* pipesrc controls the size that is scaled from, which should
	 * always be the user's requested size.
	 */
	I915_WRITE(PIPESRC(pipe),
		   ((intel_crtc->config->pipe_src_w - 1) << 16) |
		   (intel_crtc->config->pipe_src_h - 1));
}

static void intel_get_pipe_timings(struct intel_crtc *crtc,
				   struct intel_crtc_state *pipe_config)
{
	struct drm_device *dev = crtc->base.dev;
	struct drm_i915_private *dev_priv = dev->dev_private;
	enum transcoder cpu_transcoder = pipe_config->cpu_transcoder;
	uint32_t tmp;

	tmp = I915_READ(HTOTAL(cpu_transcoder));
	pipe_config->base.adjusted_mode.crtc_hdisplay = (tmp & 0xffff) + 1;
	pipe_config->base.adjusted_mode.crtc_htotal = ((tmp >> 16) & 0xffff) + 1;
	tmp = I915_READ(HBLANK(cpu_transcoder));
	pipe_config->base.adjusted_mode.crtc_hblank_start = (tmp & 0xffff) + 1;
	pipe_config->base.adjusted_mode.crtc_hblank_end = ((tmp >> 16) & 0xffff) + 1;
	tmp = I915_READ(HSYNC(cpu_transcoder));
	pipe_config->base.adjusted_mode.crtc_hsync_start = (tmp & 0xffff) + 1;
	pipe_config->base.adjusted_mode.crtc_hsync_end = ((tmp >> 16) & 0xffff) + 1;

	tmp = I915_READ(VTOTAL(cpu_transcoder));
	pipe_config->base.adjusted_mode.crtc_vdisplay = (tmp & 0xffff) + 1;
	pipe_config->base.adjusted_mode.crtc_vtotal = ((tmp >> 16) & 0xffff) + 1;
	tmp = I915_READ(VBLANK(cpu_transcoder));
	pipe_config->base.adjusted_mode.crtc_vblank_start = (tmp & 0xffff) + 1;
	pipe_config->base.adjusted_mode.crtc_vblank_end = ((tmp >> 16) & 0xffff) + 1;
	tmp = I915_READ(VSYNC(cpu_transcoder));
	pipe_config->base.adjusted_mode.crtc_vsync_start = (tmp & 0xffff) + 1;
	pipe_config->base.adjusted_mode.crtc_vsync_end = ((tmp >> 16) & 0xffff) + 1;

	if (I915_READ(PIPECONF(cpu_transcoder)) & PIPECONF_INTERLACE_MASK) {
		pipe_config->base.adjusted_mode.flags |= DRM_MODE_FLAG_INTERLACE;
		pipe_config->base.adjusted_mode.crtc_vtotal += 1;
		pipe_config->base.adjusted_mode.crtc_vblank_end += 1;
	}

	tmp = I915_READ(PIPESRC(crtc->pipe));
	pipe_config->pipe_src_h = (tmp & 0xffff) + 1;
	pipe_config->pipe_src_w = ((tmp >> 16) & 0xffff) + 1;

	pipe_config->base.mode.vdisplay = pipe_config->pipe_src_h;
	pipe_config->base.mode.hdisplay = pipe_config->pipe_src_w;
}

void intel_mode_from_pipe_config(struct drm_display_mode *mode,
				 struct intel_crtc_state *pipe_config)
{
	mode->hdisplay = pipe_config->base.adjusted_mode.crtc_hdisplay;
	mode->htotal = pipe_config->base.adjusted_mode.crtc_htotal;
	mode->hsync_start = pipe_config->base.adjusted_mode.crtc_hsync_start;
	mode->hsync_end = pipe_config->base.adjusted_mode.crtc_hsync_end;

	mode->vdisplay = pipe_config->base.adjusted_mode.crtc_vdisplay;
	mode->vtotal = pipe_config->base.adjusted_mode.crtc_vtotal;
	mode->vsync_start = pipe_config->base.adjusted_mode.crtc_vsync_start;
	mode->vsync_end = pipe_config->base.adjusted_mode.crtc_vsync_end;

	mode->flags = pipe_config->base.adjusted_mode.flags;
	mode->type = DRM_MODE_TYPE_DRIVER;

	mode->clock = pipe_config->base.adjusted_mode.crtc_clock;
	mode->flags |= pipe_config->base.adjusted_mode.flags;

	mode->hsync = drm_mode_hsync(mode);
	mode->vrefresh = drm_mode_vrefresh(mode);
	drm_mode_set_name(mode);
}

static void i9xx_set_pipeconf(struct intel_crtc *intel_crtc)
{
	struct drm_device *dev = intel_crtc->base.dev;
	struct drm_i915_private *dev_priv = dev->dev_private;
	uint32_t pipeconf;

	pipeconf = 0;

	if ((intel_crtc->pipe == PIPE_A && dev_priv->quirks & QUIRK_PIPEA_FORCE) ||
	    (intel_crtc->pipe == PIPE_B && dev_priv->quirks & QUIRK_PIPEB_FORCE))
		pipeconf |= I915_READ(PIPECONF(intel_crtc->pipe)) & PIPECONF_ENABLE;

	if (intel_crtc->config->double_wide)
		pipeconf |= PIPECONF_DOUBLE_WIDE;

	/* only g4x and later have fancy bpc/dither controls */
	if (IS_G4X(dev) || IS_VALLEYVIEW(dev) || IS_CHERRYVIEW(dev)) {
		/* Bspec claims that we can't use dithering for 30bpp pipes. */
		if (intel_crtc->config->dither && intel_crtc->config->pipe_bpp != 30)
			pipeconf |= PIPECONF_DITHER_EN |
				    PIPECONF_DITHER_TYPE_SP;

		switch (intel_crtc->config->pipe_bpp) {
		case 18:
			pipeconf |= PIPECONF_6BPC;
			break;
		case 24:
			pipeconf |= PIPECONF_8BPC;
			break;
		case 30:
			pipeconf |= PIPECONF_10BPC;
			break;
		default:
			/* Case prevented by intel_choose_pipe_bpp_dither. */
			BUG();
		}
	}

	if (HAS_PIPE_CXSR(dev)) {
		if (intel_crtc->lowfreq_avail) {
			DRM_DEBUG_KMS("enabling CxSR downclocking\n");
			pipeconf |= PIPECONF_CXSR_DOWNCLOCK;
		} else {
			DRM_DEBUG_KMS("disabling CxSR downclocking\n");
		}
	}

	if (intel_crtc->config->base.adjusted_mode.flags & DRM_MODE_FLAG_INTERLACE) {
		if (INTEL_INFO(dev)->gen < 4 ||
		    intel_pipe_has_type(intel_crtc, INTEL_OUTPUT_SDVO))
			pipeconf |= PIPECONF_INTERLACE_W_FIELD_INDICATION;
		else
			pipeconf |= PIPECONF_INTERLACE_W_SYNC_SHIFT;
	} else
		pipeconf |= PIPECONF_PROGRESSIVE;

	if ((IS_VALLEYVIEW(dev) || IS_CHERRYVIEW(dev)) &&
	     intel_crtc->config->limited_color_range)
		pipeconf |= PIPECONF_COLOR_RANGE_SELECT;

	I915_WRITE(PIPECONF(intel_crtc->pipe), pipeconf);
	POSTING_READ(PIPECONF(intel_crtc->pipe));
}

static int i9xx_crtc_compute_clock(struct intel_crtc *crtc,
				   struct intel_crtc_state *crtc_state)
{
	struct drm_device *dev = crtc->base.dev;
	struct drm_i915_private *dev_priv = dev->dev_private;
	int refclk, num_connectors = 0;
	intel_clock_t clock;
	bool ok;
	const intel_limit_t *limit;
	struct drm_atomic_state *state = crtc_state->base.state;
	struct drm_connector *connector;
	struct drm_connector_state *connector_state;
	int i;

	memset(&crtc_state->dpll_hw_state, 0,
	       sizeof(crtc_state->dpll_hw_state));

	if (crtc_state->has_dsi_encoder)
		return 0;

	for_each_connector_in_state(state, connector, connector_state, i) {
		if (connector_state->crtc == &crtc->base)
			num_connectors++;
	}

	if (!crtc_state->clock_set) {
		refclk = i9xx_get_refclk(crtc_state, num_connectors);

		/*
		 * Returns a set of divisors for the desired target clock with
		 * the given refclk, or FALSE.  The returned values represent
		 * the clock equation: reflck * (5 * (m1 + 2) + (m2 + 2)) / (n +
		 * 2) / p1 / p2.
		 */
		limit = intel_limit(crtc_state, refclk);
		ok = dev_priv->display.find_dpll(limit, crtc_state,
						 crtc_state->port_clock,
						 refclk, NULL, &clock);
		if (!ok) {
			DRM_ERROR("Couldn't find PLL settings for mode!\n");
			return -EINVAL;
		}

		/* Compat-code for transition, will disappear. */
		crtc_state->dpll.n = clock.n;
		crtc_state->dpll.m1 = clock.m1;
		crtc_state->dpll.m2 = clock.m2;
		crtc_state->dpll.p1 = clock.p1;
		crtc_state->dpll.p2 = clock.p2;
	}

	if (IS_GEN2(dev)) {
		i8xx_compute_dpll(crtc, crtc_state, NULL,
				  num_connectors);
	} else if (IS_CHERRYVIEW(dev)) {
		chv_compute_dpll(crtc, crtc_state);
	} else if (IS_VALLEYVIEW(dev)) {
		vlv_compute_dpll(crtc, crtc_state);
	} else {
		i9xx_compute_dpll(crtc, crtc_state, NULL,
				  num_connectors);
	}

	return 0;
}

static void i9xx_get_pfit_config(struct intel_crtc *crtc,
				 struct intel_crtc_state *pipe_config)
{
	struct drm_device *dev = crtc->base.dev;
	struct drm_i915_private *dev_priv = dev->dev_private;
	uint32_t tmp;

	if (INTEL_INFO(dev)->gen <= 3 && (IS_I830(dev) || !IS_MOBILE(dev)))
		return;

	tmp = I915_READ(PFIT_CONTROL);
	if (!(tmp & PFIT_ENABLE))
		return;

	/* Check whether the pfit is attached to our pipe. */
	if (INTEL_INFO(dev)->gen < 4) {
		if (crtc->pipe != PIPE_B)
			return;
	} else {
		if ((tmp & PFIT_PIPE_MASK) != (crtc->pipe << PFIT_PIPE_SHIFT))
			return;
	}

	pipe_config->gmch_pfit.control = tmp;
	pipe_config->gmch_pfit.pgm_ratios = I915_READ(PFIT_PGM_RATIOS);
	if (INTEL_INFO(dev)->gen < 5)
		pipe_config->gmch_pfit.lvds_border_bits =
			I915_READ(LVDS) & LVDS_BORDER_ENABLE;
}

static void vlv_crtc_clock_get(struct intel_crtc *crtc,
			       struct intel_crtc_state *pipe_config)
{
	struct drm_device *dev = crtc->base.dev;
	struct drm_i915_private *dev_priv = dev->dev_private;
	int pipe = pipe_config->cpu_transcoder;
	intel_clock_t clock;
	u32 mdiv;
	int refclk = 100000;

	/* In case of MIPI DPLL will not even be used */
	if (!(pipe_config->dpll_hw_state.dpll & DPLL_VCO_ENABLE))
		return;

	mutex_lock(&dev_priv->sb_lock);
	mdiv = vlv_dpio_read(dev_priv, pipe, VLV_PLL_DW3(pipe));
	mutex_unlock(&dev_priv->sb_lock);

	clock.m1 = (mdiv >> DPIO_M1DIV_SHIFT) & 7;
	clock.m2 = mdiv & DPIO_M2DIV_MASK;
	clock.n = (mdiv >> DPIO_N_SHIFT) & 0xf;
	clock.p1 = (mdiv >> DPIO_P1_SHIFT) & 7;
	clock.p2 = (mdiv >> DPIO_P2_SHIFT) & 0x1f;

	pipe_config->port_clock = vlv_calc_dpll_params(refclk, &clock);
}

static void
i9xx_get_initial_plane_config(struct intel_crtc *crtc,
			      struct intel_initial_plane_config *plane_config)
{
	struct drm_device *dev = crtc->base.dev;
	struct drm_i915_private *dev_priv = dev->dev_private;
	u32 val, base, offset;
	int pipe = crtc->pipe, plane = crtc->plane;
	int fourcc, pixel_format;
	unsigned int aligned_height;
	struct drm_framebuffer *fb;
	struct intel_framebuffer *intel_fb;

	val = I915_READ(DSPCNTR(plane));
	if (!(val & DISPLAY_PLANE_ENABLE))
		return;

	intel_fb = kzalloc(sizeof(*intel_fb), GFP_KERNEL);
	if (!intel_fb) {
		DRM_DEBUG_KMS("failed to alloc fb\n");
		return;
	}

	fb = &intel_fb->base;

	if (INTEL_INFO(dev)->gen >= 4) {
		if (val & DISPPLANE_TILED) {
			plane_config->tiling = I915_TILING_X;
			fb->modifier[0] = I915_FORMAT_MOD_X_TILED;
		}
	}

	pixel_format = val & DISPPLANE_PIXFORMAT_MASK;
	fourcc = i9xx_format_to_fourcc(pixel_format);
	fb->pixel_format = fourcc;
	fb->bits_per_pixel = drm_format_plane_cpp(fourcc, 0) * 8;

	if (INTEL_INFO(dev)->gen >= 4) {
		if (plane_config->tiling)
			offset = I915_READ(DSPTILEOFF(plane));
		else
			offset = I915_READ(DSPLINOFF(plane));
		base = I915_READ(DSPSURF(plane)) & 0xfffff000;
	} else {
		base = I915_READ(DSPADDR(plane));
	}
	plane_config->base = base;

	val = I915_READ(PIPESRC(pipe));
	fb->width = ((val >> 16) & 0xfff) + 1;
	fb->height = ((val >> 0) & 0xfff) + 1;

	val = I915_READ(DSPSTRIDE(pipe));
	fb->pitches[0] = val & 0xffffffc0;

	aligned_height = intel_fb_align_height(dev, fb->height,
					       fb->pixel_format,
					       fb->modifier[0]);

	plane_config->size = fb->pitches[0] * aligned_height;

	DRM_DEBUG_KMS("pipe/plane %c/%d with fb: size=%dx%d@%d, offset=%x, pitch %d, size 0x%x\n",
		      pipe_name(pipe), plane, fb->width, fb->height,
		      fb->bits_per_pixel, base, fb->pitches[0],
		      plane_config->size);

	plane_config->fb = intel_fb;
}

static void chv_crtc_clock_get(struct intel_crtc *crtc,
			       struct intel_crtc_state *pipe_config)
{
	struct drm_device *dev = crtc->base.dev;
	struct drm_i915_private *dev_priv = dev->dev_private;
	int pipe = pipe_config->cpu_transcoder;
	enum dpio_channel port = vlv_pipe_to_channel(pipe);
	intel_clock_t clock;
	u32 cmn_dw13, pll_dw0, pll_dw1, pll_dw2, pll_dw3;
	int refclk = 100000;

	mutex_lock(&dev_priv->sb_lock);
	cmn_dw13 = vlv_dpio_read(dev_priv, pipe, CHV_CMN_DW13(port));
	pll_dw0 = vlv_dpio_read(dev_priv, pipe, CHV_PLL_DW0(port));
	pll_dw1 = vlv_dpio_read(dev_priv, pipe, CHV_PLL_DW1(port));
	pll_dw2 = vlv_dpio_read(dev_priv, pipe, CHV_PLL_DW2(port));
	pll_dw3 = vlv_dpio_read(dev_priv, pipe, CHV_PLL_DW3(port));
	mutex_unlock(&dev_priv->sb_lock);

	clock.m1 = (pll_dw1 & 0x7) == DPIO_CHV_M1_DIV_BY_2 ? 2 : 0;
	clock.m2 = (pll_dw0 & 0xff) << 22;
	if (pll_dw3 & DPIO_CHV_FRAC_DIV_EN)
		clock.m2 |= pll_dw2 & 0x3fffff;
	clock.n = (pll_dw1 >> DPIO_CHV_N_DIV_SHIFT) & 0xf;
	clock.p1 = (cmn_dw13 >> DPIO_CHV_P1_DIV_SHIFT) & 0x7;
	clock.p2 = (cmn_dw13 >> DPIO_CHV_P2_DIV_SHIFT) & 0x1f;

	pipe_config->port_clock = chv_calc_dpll_params(refclk, &clock);
}

static bool i9xx_get_pipe_config(struct intel_crtc *crtc,
				 struct intel_crtc_state *pipe_config)
{
	struct drm_device *dev = crtc->base.dev;
	struct drm_i915_private *dev_priv = dev->dev_private;
	uint32_t tmp;

	if (!intel_display_power_is_enabled(dev_priv,
					    POWER_DOMAIN_PIPE(crtc->pipe)))
		return false;

	pipe_config->cpu_transcoder = (enum transcoder) crtc->pipe;
	pipe_config->shared_dpll = DPLL_ID_PRIVATE;

	tmp = I915_READ(PIPECONF(crtc->pipe));
	if (!(tmp & PIPECONF_ENABLE))
		return false;

	if (IS_G4X(dev) || IS_VALLEYVIEW(dev) || IS_CHERRYVIEW(dev)) {
		switch (tmp & PIPECONF_BPC_MASK) {
		case PIPECONF_6BPC:
			pipe_config->pipe_bpp = 18;
			break;
		case PIPECONF_8BPC:
			pipe_config->pipe_bpp = 24;
			break;
		case PIPECONF_10BPC:
			pipe_config->pipe_bpp = 30;
			break;
		default:
			break;
		}
	}

	if ((IS_VALLEYVIEW(dev) || IS_CHERRYVIEW(dev)) &&
	    (tmp & PIPECONF_COLOR_RANGE_SELECT))
		pipe_config->limited_color_range = true;

	if (INTEL_INFO(dev)->gen < 4)
		pipe_config->double_wide = tmp & PIPECONF_DOUBLE_WIDE;

	intel_get_pipe_timings(crtc, pipe_config);

	i9xx_get_pfit_config(crtc, pipe_config);

	if (INTEL_INFO(dev)->gen >= 4) {
		tmp = I915_READ(DPLL_MD(crtc->pipe));
		pipe_config->pixel_multiplier =
			((tmp & DPLL_MD_UDI_MULTIPLIER_MASK)
			 >> DPLL_MD_UDI_MULTIPLIER_SHIFT) + 1;
		pipe_config->dpll_hw_state.dpll_md = tmp;
	} else if (IS_I945G(dev) || IS_I945GM(dev) || IS_G33(dev)) {
		tmp = I915_READ(DPLL(crtc->pipe));
		pipe_config->pixel_multiplier =
			((tmp & SDVO_MULTIPLIER_MASK)
			 >> SDVO_MULTIPLIER_SHIFT_HIRES) + 1;
	} else {
		/* Note that on i915G/GM the pixel multiplier is in the sdvo
		 * port and will be fixed up in the encoder->get_config
		 * function. */
		pipe_config->pixel_multiplier = 1;
	}
	pipe_config->dpll_hw_state.dpll = I915_READ(DPLL(crtc->pipe));
	if (!IS_VALLEYVIEW(dev) && !IS_CHERRYVIEW(dev)) {
		/*
		 * DPLL_DVO_2X_MODE must be enabled for both DPLLs
		 * on 830. Filter it out here so that we don't
		 * report errors due to that.
		 */
		if (IS_I830(dev))
			pipe_config->dpll_hw_state.dpll &= ~DPLL_DVO_2X_MODE;

		pipe_config->dpll_hw_state.fp0 = I915_READ(FP0(crtc->pipe));
		pipe_config->dpll_hw_state.fp1 = I915_READ(FP1(crtc->pipe));
	} else {
		/* Mask out read-only status bits. */
		pipe_config->dpll_hw_state.dpll &= ~(DPLL_LOCK_VLV |
						     DPLL_PORTC_READY_MASK |
						     DPLL_PORTB_READY_MASK);
	}

	if (IS_CHERRYVIEW(dev))
		chv_crtc_clock_get(crtc, pipe_config);
	else if (IS_VALLEYVIEW(dev))
		vlv_crtc_clock_get(crtc, pipe_config);
	else
		i9xx_crtc_clock_get(crtc, pipe_config);

	/*
	 * Normally the dotclock is filled in by the encoder .get_config()
	 * but in case the pipe is enabled w/o any ports we need a sane
	 * default.
	 */
	pipe_config->base.adjusted_mode.crtc_clock =
		pipe_config->port_clock / pipe_config->pixel_multiplier;

	return true;
}

static void ironlake_init_pch_refclk(struct drm_device *dev)
{
	struct drm_i915_private *dev_priv = dev->dev_private;
	struct intel_encoder *encoder;
	u32 val, final;
	bool has_lvds = false;
	bool has_cpu_edp = false;
	bool has_panel = false;
	bool has_ck505 = false;
	bool can_ssc = false;

	/* We need to take the global config into account */
	for_each_intel_encoder(dev, encoder) {
		switch (encoder->type) {
		case INTEL_OUTPUT_LVDS:
			has_panel = true;
			has_lvds = true;
			break;
		case INTEL_OUTPUT_EDP:
			has_panel = true;
			if (enc_to_dig_port(&encoder->base)->port == PORT_A)
				has_cpu_edp = true;
			break;
		default:
			break;
		}
	}

	if (HAS_PCH_IBX(dev)) {
		has_ck505 = dev_priv->vbt.display_clock_mode;
		can_ssc = has_ck505;
	} else {
		has_ck505 = false;
		can_ssc = true;
	}

	DRM_DEBUG_KMS("has_panel %d has_lvds %d has_ck505 %d\n",
		      has_panel, has_lvds, has_ck505);

	/* Ironlake: try to setup display ref clock before DPLL
	 * enabling. This is only under driver's control after
	 * PCH B stepping, previous chipset stepping should be
	 * ignoring this setting.
	 */
	val = I915_READ(PCH_DREF_CONTROL);

	/* As we must carefully and slowly disable/enable each source in turn,
	 * compute the final state we want first and check if we need to
	 * make any changes at all.
	 */
	final = val;
	final &= ~DREF_NONSPREAD_SOURCE_MASK;
	if (has_ck505)
		final |= DREF_NONSPREAD_CK505_ENABLE;
	else
		final |= DREF_NONSPREAD_SOURCE_ENABLE;

	final &= ~DREF_SSC_SOURCE_MASK;
	final &= ~DREF_CPU_SOURCE_OUTPUT_MASK;
	final &= ~DREF_SSC1_ENABLE;

	if (has_panel) {
		final |= DREF_SSC_SOURCE_ENABLE;

		if (intel_panel_use_ssc(dev_priv) && can_ssc)
			final |= DREF_SSC1_ENABLE;

		if (has_cpu_edp) {
			if (intel_panel_use_ssc(dev_priv) && can_ssc)
				final |= DREF_CPU_SOURCE_OUTPUT_DOWNSPREAD;
			else
				final |= DREF_CPU_SOURCE_OUTPUT_NONSPREAD;
		} else
			final |= DREF_CPU_SOURCE_OUTPUT_DISABLE;
	} else {
		final |= DREF_SSC_SOURCE_DISABLE;
		final |= DREF_CPU_SOURCE_OUTPUT_DISABLE;
	}

	if (final == val)
		return;

	/* Always enable nonspread source */
	val &= ~DREF_NONSPREAD_SOURCE_MASK;

	if (has_ck505)
		val |= DREF_NONSPREAD_CK505_ENABLE;
	else
		val |= DREF_NONSPREAD_SOURCE_ENABLE;

	if (has_panel) {
		val &= ~DREF_SSC_SOURCE_MASK;
		val |= DREF_SSC_SOURCE_ENABLE;

		/* SSC must be turned on before enabling the CPU output  */
		if (intel_panel_use_ssc(dev_priv) && can_ssc) {
			DRM_DEBUG_KMS("Using SSC on panel\n");
			val |= DREF_SSC1_ENABLE;
		} else
			val &= ~DREF_SSC1_ENABLE;

		/* Get SSC going before enabling the outputs */
		I915_WRITE(PCH_DREF_CONTROL, val);
		POSTING_READ(PCH_DREF_CONTROL);
		udelay(200);

		val &= ~DREF_CPU_SOURCE_OUTPUT_MASK;

		/* Enable CPU source on CPU attached eDP */
		if (has_cpu_edp) {
			if (intel_panel_use_ssc(dev_priv) && can_ssc) {
				DRM_DEBUG_KMS("Using SSC on eDP\n");
				val |= DREF_CPU_SOURCE_OUTPUT_DOWNSPREAD;
			} else
				val |= DREF_CPU_SOURCE_OUTPUT_NONSPREAD;
		} else
			val |= DREF_CPU_SOURCE_OUTPUT_DISABLE;

		I915_WRITE(PCH_DREF_CONTROL, val);
		POSTING_READ(PCH_DREF_CONTROL);
		udelay(200);
	} else {
		DRM_DEBUG_KMS("Disabling SSC entirely\n");

		val &= ~DREF_CPU_SOURCE_OUTPUT_MASK;

		/* Turn off CPU output */
		val |= DREF_CPU_SOURCE_OUTPUT_DISABLE;

		I915_WRITE(PCH_DREF_CONTROL, val);
		POSTING_READ(PCH_DREF_CONTROL);
		udelay(200);

		/* Turn off the SSC source */
		val &= ~DREF_SSC_SOURCE_MASK;
		val |= DREF_SSC_SOURCE_DISABLE;

		/* Turn off SSC1 */
		val &= ~DREF_SSC1_ENABLE;

		I915_WRITE(PCH_DREF_CONTROL, val);
		POSTING_READ(PCH_DREF_CONTROL);
		udelay(200);
	}

	BUG_ON(val != final);
}

static void lpt_reset_fdi_mphy(struct drm_i915_private *dev_priv)
{
	uint32_t tmp;

	tmp = I915_READ(SOUTH_CHICKEN2);
	tmp |= FDI_MPHY_IOSFSB_RESET_CTL;
	I915_WRITE(SOUTH_CHICKEN2, tmp);

	if (wait_for_atomic_us(I915_READ(SOUTH_CHICKEN2) &
			       FDI_MPHY_IOSFSB_RESET_STATUS, 100))
		DRM_ERROR("FDI mPHY reset assert timeout\n");

	tmp = I915_READ(SOUTH_CHICKEN2);
	tmp &= ~FDI_MPHY_IOSFSB_RESET_CTL;
	I915_WRITE(SOUTH_CHICKEN2, tmp);

	if (wait_for_atomic_us((I915_READ(SOUTH_CHICKEN2) &
				FDI_MPHY_IOSFSB_RESET_STATUS) == 0, 100))
		DRM_ERROR("FDI mPHY reset de-assert timeout\n");
}

/* WaMPhyProgramming:hsw */
static void lpt_program_fdi_mphy(struct drm_i915_private *dev_priv)
{
	uint32_t tmp;

	tmp = intel_sbi_read(dev_priv, 0x8008, SBI_MPHY);
	tmp &= ~(0xFF << 24);
	tmp |= (0x12 << 24);
	intel_sbi_write(dev_priv, 0x8008, tmp, SBI_MPHY);

	tmp = intel_sbi_read(dev_priv, 0x2008, SBI_MPHY);
	tmp |= (1 << 11);
	intel_sbi_write(dev_priv, 0x2008, tmp, SBI_MPHY);

	tmp = intel_sbi_read(dev_priv, 0x2108, SBI_MPHY);
	tmp |= (1 << 11);
	intel_sbi_write(dev_priv, 0x2108, tmp, SBI_MPHY);

	tmp = intel_sbi_read(dev_priv, 0x206C, SBI_MPHY);
	tmp |= (1 << 24) | (1 << 21) | (1 << 18);
	intel_sbi_write(dev_priv, 0x206C, tmp, SBI_MPHY);

	tmp = intel_sbi_read(dev_priv, 0x216C, SBI_MPHY);
	tmp |= (1 << 24) | (1 << 21) | (1 << 18);
	intel_sbi_write(dev_priv, 0x216C, tmp, SBI_MPHY);

	tmp = intel_sbi_read(dev_priv, 0x2080, SBI_MPHY);
	tmp &= ~(7 << 13);
	tmp |= (5 << 13);
	intel_sbi_write(dev_priv, 0x2080, tmp, SBI_MPHY);

	tmp = intel_sbi_read(dev_priv, 0x2180, SBI_MPHY);
	tmp &= ~(7 << 13);
	tmp |= (5 << 13);
	intel_sbi_write(dev_priv, 0x2180, tmp, SBI_MPHY);

	tmp = intel_sbi_read(dev_priv, 0x208C, SBI_MPHY);
	tmp &= ~0xFF;
	tmp |= 0x1C;
	intel_sbi_write(dev_priv, 0x208C, tmp, SBI_MPHY);

	tmp = intel_sbi_read(dev_priv, 0x218C, SBI_MPHY);
	tmp &= ~0xFF;
	tmp |= 0x1C;
	intel_sbi_write(dev_priv, 0x218C, tmp, SBI_MPHY);

	tmp = intel_sbi_read(dev_priv, 0x2098, SBI_MPHY);
	tmp &= ~(0xFF << 16);
	tmp |= (0x1C << 16);
	intel_sbi_write(dev_priv, 0x2098, tmp, SBI_MPHY);

	tmp = intel_sbi_read(dev_priv, 0x2198, SBI_MPHY);
	tmp &= ~(0xFF << 16);
	tmp |= (0x1C << 16);
	intel_sbi_write(dev_priv, 0x2198, tmp, SBI_MPHY);

	tmp = intel_sbi_read(dev_priv, 0x20C4, SBI_MPHY);
	tmp |= (1 << 27);
	intel_sbi_write(dev_priv, 0x20C4, tmp, SBI_MPHY);

	tmp = intel_sbi_read(dev_priv, 0x21C4, SBI_MPHY);
	tmp |= (1 << 27);
	intel_sbi_write(dev_priv, 0x21C4, tmp, SBI_MPHY);

	tmp = intel_sbi_read(dev_priv, 0x20EC, SBI_MPHY);
	tmp &= ~(0xF << 28);
	tmp |= (4 << 28);
	intel_sbi_write(dev_priv, 0x20EC, tmp, SBI_MPHY);

	tmp = intel_sbi_read(dev_priv, 0x21EC, SBI_MPHY);
	tmp &= ~(0xF << 28);
	tmp |= (4 << 28);
	intel_sbi_write(dev_priv, 0x21EC, tmp, SBI_MPHY);
}

/* Implements 3 different sequences from BSpec chapter "Display iCLK
 * Programming" based on the parameters passed:
 * - Sequence to enable CLKOUT_DP
 * - Sequence to enable CLKOUT_DP without spread
 * - Sequence to enable CLKOUT_DP for FDI usage and configure PCH FDI I/O
 */
static void lpt_enable_clkout_dp(struct drm_device *dev, bool with_spread,
				 bool with_fdi)
{
	struct drm_i915_private *dev_priv = dev->dev_private;
	uint32_t reg, tmp;

	if (WARN(with_fdi && !with_spread, "FDI requires downspread\n"))
		with_spread = true;
	if (WARN(HAS_PCH_LPT_LP(dev) && with_fdi, "LP PCH doesn't have FDI\n"))
		with_fdi = false;

	mutex_lock(&dev_priv->sb_lock);

	tmp = intel_sbi_read(dev_priv, SBI_SSCCTL, SBI_ICLK);
	tmp &= ~SBI_SSCCTL_DISABLE;
	tmp |= SBI_SSCCTL_PATHALT;
	intel_sbi_write(dev_priv, SBI_SSCCTL, tmp, SBI_ICLK);

	udelay(24);

	if (with_spread) {
		tmp = intel_sbi_read(dev_priv, SBI_SSCCTL, SBI_ICLK);
		tmp &= ~SBI_SSCCTL_PATHALT;
		intel_sbi_write(dev_priv, SBI_SSCCTL, tmp, SBI_ICLK);

		if (with_fdi) {
			lpt_reset_fdi_mphy(dev_priv);
			lpt_program_fdi_mphy(dev_priv);
		}
	}

	reg = HAS_PCH_LPT_LP(dev) ? SBI_GEN0 : SBI_DBUFF0;
	tmp = intel_sbi_read(dev_priv, reg, SBI_ICLK);
	tmp |= SBI_GEN0_CFG_BUFFENABLE_DISABLE;
	intel_sbi_write(dev_priv, reg, tmp, SBI_ICLK);

	mutex_unlock(&dev_priv->sb_lock);
}

/* Sequence to disable CLKOUT_DP */
static void lpt_disable_clkout_dp(struct drm_device *dev)
{
	struct drm_i915_private *dev_priv = dev->dev_private;
	uint32_t reg, tmp;

	mutex_lock(&dev_priv->sb_lock);

	reg = HAS_PCH_LPT_LP(dev) ? SBI_GEN0 : SBI_DBUFF0;
	tmp = intel_sbi_read(dev_priv, reg, SBI_ICLK);
	tmp &= ~SBI_GEN0_CFG_BUFFENABLE_DISABLE;
	intel_sbi_write(dev_priv, reg, tmp, SBI_ICLK);

	tmp = intel_sbi_read(dev_priv, SBI_SSCCTL, SBI_ICLK);
	if (!(tmp & SBI_SSCCTL_DISABLE)) {
		if (!(tmp & SBI_SSCCTL_PATHALT)) {
			tmp |= SBI_SSCCTL_PATHALT;
			intel_sbi_write(dev_priv, SBI_SSCCTL, tmp, SBI_ICLK);
			udelay(32);
		}
		tmp |= SBI_SSCCTL_DISABLE;
		intel_sbi_write(dev_priv, SBI_SSCCTL, tmp, SBI_ICLK);
	}

	mutex_unlock(&dev_priv->sb_lock);
}

#define BEND_IDX(steps) ((50 + (steps)) / 5)

static const uint16_t sscdivintphase[] = {
	[BEND_IDX( 50)] = 0x3B23,
	[BEND_IDX( 45)] = 0x3B23,
	[BEND_IDX( 40)] = 0x3C23,
	[BEND_IDX( 35)] = 0x3C23,
	[BEND_IDX( 30)] = 0x3D23,
	[BEND_IDX( 25)] = 0x3D23,
	[BEND_IDX( 20)] = 0x3E23,
	[BEND_IDX( 15)] = 0x3E23,
	[BEND_IDX( 10)] = 0x3F23,
	[BEND_IDX(  5)] = 0x3F23,
	[BEND_IDX(  0)] = 0x0025,
	[BEND_IDX( -5)] = 0x0025,
	[BEND_IDX(-10)] = 0x0125,
	[BEND_IDX(-15)] = 0x0125,
	[BEND_IDX(-20)] = 0x0225,
	[BEND_IDX(-25)] = 0x0225,
	[BEND_IDX(-30)] = 0x0325,
	[BEND_IDX(-35)] = 0x0325,
	[BEND_IDX(-40)] = 0x0425,
	[BEND_IDX(-45)] = 0x0425,
	[BEND_IDX(-50)] = 0x0525,
};

/*
 * Bend CLKOUT_DP
 * steps -50 to 50 inclusive, in steps of 5
 * < 0 slow down the clock, > 0 speed up the clock, 0 == no bend (135MHz)
 * change in clock period = -(steps / 10) * 5.787 ps
 */
static void lpt_bend_clkout_dp(struct drm_i915_private *dev_priv, int steps)
{
	uint32_t tmp;
	int idx = BEND_IDX(steps);

	if (WARN_ON(steps % 5 != 0))
		return;

	if (WARN_ON(idx >= ARRAY_SIZE(sscdivintphase)))
		return;

	mutex_lock(&dev_priv->sb_lock);

	if (steps % 10 != 0)
		tmp = 0xAAAAAAAB;
	else
		tmp = 0x00000000;
	intel_sbi_write(dev_priv, SBI_SSCDITHPHASE, tmp, SBI_ICLK);

	tmp = intel_sbi_read(dev_priv, SBI_SSCDIVINTPHASE, SBI_ICLK);
	tmp &= 0xffff0000;
	tmp |= sscdivintphase[idx];
	intel_sbi_write(dev_priv, SBI_SSCDIVINTPHASE, tmp, SBI_ICLK);

	mutex_unlock(&dev_priv->sb_lock);
}

#undef BEND_IDX

static void lpt_init_pch_refclk(struct drm_device *dev)
{
	struct intel_encoder *encoder;
	bool has_vga = false;

	for_each_intel_encoder(dev, encoder) {
		switch (encoder->type) {
		case INTEL_OUTPUT_ANALOG:
			has_vga = true;
			break;
		default:
			break;
		}
	}

	if (has_vga) {
		lpt_bend_clkout_dp(to_i915(dev), 0);
		lpt_enable_clkout_dp(dev, true, true);
	} else {
		lpt_disable_clkout_dp(dev);
	}
}

/*
 * Initialize reference clocks when the driver loads
 */
void intel_init_pch_refclk(struct drm_device *dev)
{
	if (HAS_PCH_IBX(dev) || HAS_PCH_CPT(dev))
		ironlake_init_pch_refclk(dev);
	else if (HAS_PCH_LPT(dev))
		lpt_init_pch_refclk(dev);
}

static int ironlake_get_refclk(struct intel_crtc_state *crtc_state)
{
	struct drm_device *dev = crtc_state->base.crtc->dev;
	struct drm_i915_private *dev_priv = dev->dev_private;
	struct drm_atomic_state *state = crtc_state->base.state;
	struct drm_connector *connector;
	struct drm_connector_state *connector_state;
	struct intel_encoder *encoder;
	int num_connectors = 0, i;
	bool is_lvds = false;

	for_each_connector_in_state(state, connector, connector_state, i) {
		if (connector_state->crtc != crtc_state->base.crtc)
			continue;

		encoder = to_intel_encoder(connector_state->best_encoder);

		switch (encoder->type) {
		case INTEL_OUTPUT_LVDS:
			is_lvds = true;
			break;
		default:
			break;
		}
		num_connectors++;
	}

	if (is_lvds && intel_panel_use_ssc(dev_priv) && num_connectors < 2) {
		DRM_DEBUG_KMS("using SSC reference clock of %d kHz\n",
			      dev_priv->vbt.lvds_ssc_freq);
		return dev_priv->vbt.lvds_ssc_freq;
	}

	return 120000;
}

static void ironlake_set_pipeconf(struct drm_crtc *crtc)
{
	struct drm_i915_private *dev_priv = crtc->dev->dev_private;
	struct intel_crtc *intel_crtc = to_intel_crtc(crtc);
	int pipe = intel_crtc->pipe;
	uint32_t val;

	val = 0;

	switch (intel_crtc->config->pipe_bpp) {
	case 18:
		val |= PIPECONF_6BPC;
		break;
	case 24:
		val |= PIPECONF_8BPC;
		break;
	case 30:
		val |= PIPECONF_10BPC;
		break;
	case 36:
		val |= PIPECONF_12BPC;
		break;
	default:
		/* Case prevented by intel_choose_pipe_bpp_dither. */
		BUG();
	}

	if (intel_crtc->config->dither)
		val |= (PIPECONF_DITHER_EN | PIPECONF_DITHER_TYPE_SP);

	if (intel_crtc->config->base.adjusted_mode.flags & DRM_MODE_FLAG_INTERLACE)
		val |= PIPECONF_INTERLACED_ILK;
	else
		val |= PIPECONF_PROGRESSIVE;

	if (intel_crtc->config->limited_color_range)
		val |= PIPECONF_COLOR_RANGE_SELECT;

	I915_WRITE(PIPECONF(pipe), val);
	POSTING_READ(PIPECONF(pipe));
}

/*
 * Set up the pipe CSC unit.
 *
 * Currently only full range RGB to limited range RGB conversion
 * is supported, but eventually this should handle various
 * RGB<->YCbCr scenarios as well.
 */
static void intel_set_pipe_csc(struct drm_crtc *crtc)
{
	struct drm_device *dev = crtc->dev;
	struct drm_i915_private *dev_priv = dev->dev_private;
	struct intel_crtc *intel_crtc = to_intel_crtc(crtc);
	int pipe = intel_crtc->pipe;
	uint16_t coeff = 0x7800; /* 1.0 */

	/*
	 * TODO: Check what kind of values actually come out of the pipe
	 * with these coeff/postoff values and adjust to get the best
	 * accuracy. Perhaps we even need to take the bpc value into
	 * consideration.
	 */

	if (intel_crtc->config->limited_color_range)
		coeff = ((235 - 16) * (1 << 12) / 255) & 0xff8; /* 0.xxx... */

	/*
	 * GY/GU and RY/RU should be the other way around according
	 * to BSpec, but reality doesn't agree. Just set them up in
	 * a way that results in the correct picture.
	 */
	I915_WRITE(PIPE_CSC_COEFF_RY_GY(pipe), coeff << 16);
	I915_WRITE(PIPE_CSC_COEFF_BY(pipe), 0);

	I915_WRITE(PIPE_CSC_COEFF_RU_GU(pipe), coeff);
	I915_WRITE(PIPE_CSC_COEFF_BU(pipe), 0);

	I915_WRITE(PIPE_CSC_COEFF_RV_GV(pipe), 0);
	I915_WRITE(PIPE_CSC_COEFF_BV(pipe), coeff << 16);

	I915_WRITE(PIPE_CSC_PREOFF_HI(pipe), 0);
	I915_WRITE(PIPE_CSC_PREOFF_ME(pipe), 0);
	I915_WRITE(PIPE_CSC_PREOFF_LO(pipe), 0);

	if (INTEL_INFO(dev)->gen > 6) {
		uint16_t postoff = 0;

		if (intel_crtc->config->limited_color_range)
			postoff = (16 * (1 << 12) / 255) & 0x1fff;

		I915_WRITE(PIPE_CSC_POSTOFF_HI(pipe), postoff);
		I915_WRITE(PIPE_CSC_POSTOFF_ME(pipe), postoff);
		I915_WRITE(PIPE_CSC_POSTOFF_LO(pipe), postoff);

		I915_WRITE(PIPE_CSC_MODE(pipe), 0);
	} else {
		uint32_t mode = CSC_MODE_YUV_TO_RGB;

		if (intel_crtc->config->limited_color_range)
			mode |= CSC_BLACK_SCREEN_OFFSET;

		I915_WRITE(PIPE_CSC_MODE(pipe), mode);
	}
}

static void haswell_set_pipeconf(struct drm_crtc *crtc)
{
	struct drm_device *dev = crtc->dev;
	struct drm_i915_private *dev_priv = dev->dev_private;
	struct intel_crtc *intel_crtc = to_intel_crtc(crtc);
	enum pipe pipe = intel_crtc->pipe;
	enum transcoder cpu_transcoder = intel_crtc->config->cpu_transcoder;
	uint32_t val;

	val = 0;

	if (IS_HASWELL(dev) && intel_crtc->config->dither)
		val |= (PIPECONF_DITHER_EN | PIPECONF_DITHER_TYPE_SP);

	if (intel_crtc->config->base.adjusted_mode.flags & DRM_MODE_FLAG_INTERLACE)
		val |= PIPECONF_INTERLACED_ILK;
	else
		val |= PIPECONF_PROGRESSIVE;

	I915_WRITE(PIPECONF(cpu_transcoder), val);
	POSTING_READ(PIPECONF(cpu_transcoder));

	I915_WRITE(GAMMA_MODE(intel_crtc->pipe), GAMMA_MODE_MODE_8BIT);
	POSTING_READ(GAMMA_MODE(intel_crtc->pipe));

	if (IS_BROADWELL(dev) || INTEL_INFO(dev)->gen >= 9) {
		val = 0;

		switch (intel_crtc->config->pipe_bpp) {
		case 18:
			val |= PIPEMISC_DITHER_6_BPC;
			break;
		case 24:
			val |= PIPEMISC_DITHER_8_BPC;
			break;
		case 30:
			val |= PIPEMISC_DITHER_10_BPC;
			break;
		case 36:
			val |= PIPEMISC_DITHER_12_BPC;
			break;
		default:
			/* Case prevented by pipe_config_set_bpp. */
			BUG();
		}

		if (intel_crtc->config->dither)
			val |= PIPEMISC_DITHER_ENABLE | PIPEMISC_DITHER_TYPE_SP;

		I915_WRITE(PIPEMISC(pipe), val);
	}
}

static bool ironlake_compute_clocks(struct drm_crtc *crtc,
				    struct intel_crtc_state *crtc_state,
				    intel_clock_t *clock,
				    bool *has_reduced_clock,
				    intel_clock_t *reduced_clock)
{
	struct drm_device *dev = crtc->dev;
	struct drm_i915_private *dev_priv = dev->dev_private;
	int refclk;
	const intel_limit_t *limit;
	bool ret;

	refclk = ironlake_get_refclk(crtc_state);

	/*
	 * Returns a set of divisors for the desired target clock with the given
	 * refclk, or FALSE.  The returned values represent the clock equation:
	 * reflck * (5 * (m1 + 2) + (m2 + 2)) / (n + 2) / p1 / p2.
	 */
	limit = intel_limit(crtc_state, refclk);
	ret = dev_priv->display.find_dpll(limit, crtc_state,
					  crtc_state->port_clock,
					  refclk, NULL, clock);
	if (!ret)
		return false;

	return true;
}

int ironlake_get_lanes_required(int target_clock, int link_bw, int bpp)
{
	/*
	 * Account for spread spectrum to avoid
	 * oversubscribing the link. Max center spread
	 * is 2.5%; use 5% for safety's sake.
	 */
	u32 bps = target_clock * bpp * 21 / 20;
	return DIV_ROUND_UP(bps, link_bw * 8);
}

static bool ironlake_needs_fb_cb_tune(struct dpll *dpll, int factor)
{
	return i9xx_dpll_compute_m(dpll) < factor * dpll->n;
}

static uint32_t ironlake_compute_dpll(struct intel_crtc *intel_crtc,
				      struct intel_crtc_state *crtc_state,
				      u32 *fp,
				      intel_clock_t *reduced_clock, u32 *fp2)
{
	struct drm_crtc *crtc = &intel_crtc->base;
	struct drm_device *dev = crtc->dev;
	struct drm_i915_private *dev_priv = dev->dev_private;
	struct drm_atomic_state *state = crtc_state->base.state;
	struct drm_connector *connector;
	struct drm_connector_state *connector_state;
	struct intel_encoder *encoder;
	uint32_t dpll;
	int factor, num_connectors = 0, i;
	bool is_lvds = false, is_sdvo = false;

	for_each_connector_in_state(state, connector, connector_state, i) {
		if (connector_state->crtc != crtc_state->base.crtc)
			continue;

		encoder = to_intel_encoder(connector_state->best_encoder);

		switch (encoder->type) {
		case INTEL_OUTPUT_LVDS:
			is_lvds = true;
			break;
		case INTEL_OUTPUT_SDVO:
		case INTEL_OUTPUT_HDMI:
			is_sdvo = true;
			break;
		default:
			break;
		}

		num_connectors++;
	}

	/* Enable autotuning of the PLL clock (if permissible) */
	factor = 21;
	if (is_lvds) {
		if ((intel_panel_use_ssc(dev_priv) &&
		     dev_priv->vbt.lvds_ssc_freq == 100000) ||
		    (HAS_PCH_IBX(dev) && intel_is_dual_link_lvds(dev)))
			factor = 25;
	} else if (crtc_state->sdvo_tv_clock)
		factor = 20;

	if (ironlake_needs_fb_cb_tune(&crtc_state->dpll, factor))
		*fp |= FP_CB_TUNE;

	if (fp2 && (reduced_clock->m < factor * reduced_clock->n))
		*fp2 |= FP_CB_TUNE;

	dpll = 0;

	if (is_lvds)
		dpll |= DPLLB_MODE_LVDS;
	else
		dpll |= DPLLB_MODE_DAC_SERIAL;

	dpll |= (crtc_state->pixel_multiplier - 1)
		<< PLL_REF_SDVO_HDMI_MULTIPLIER_SHIFT;

	if (is_sdvo)
		dpll |= DPLL_SDVO_HIGH_SPEED;
	if (crtc_state->has_dp_encoder)
		dpll |= DPLL_SDVO_HIGH_SPEED;

	/* compute bitmask from p1 value */
	dpll |= (1 << (crtc_state->dpll.p1 - 1)) << DPLL_FPA01_P1_POST_DIV_SHIFT;
	/* also FPA1 */
	dpll |= (1 << (crtc_state->dpll.p1 - 1)) << DPLL_FPA1_P1_POST_DIV_SHIFT;

	switch (crtc_state->dpll.p2) {
	case 5:
		dpll |= DPLL_DAC_SERIAL_P2_CLOCK_DIV_5;
		break;
	case 7:
		dpll |= DPLLB_LVDS_P2_CLOCK_DIV_7;
		break;
	case 10:
		dpll |= DPLL_DAC_SERIAL_P2_CLOCK_DIV_10;
		break;
	case 14:
		dpll |= DPLLB_LVDS_P2_CLOCK_DIV_14;
		break;
	}

	if (is_lvds && intel_panel_use_ssc(dev_priv) && num_connectors < 2)
		dpll |= PLLB_REF_INPUT_SPREADSPECTRUMIN;
	else
		dpll |= PLL_REF_INPUT_DREFCLK;

	return dpll | DPLL_VCO_ENABLE;
}

static int ironlake_crtc_compute_clock(struct intel_crtc *crtc,
				       struct intel_crtc_state *crtc_state)
{
	struct drm_device *dev = crtc->base.dev;
	intel_clock_t clock, reduced_clock;
	u32 dpll = 0, fp = 0, fp2 = 0;
	bool ok, has_reduced_clock = false;
	bool is_lvds = false;
	struct intel_shared_dpll *pll;

	memset(&crtc_state->dpll_hw_state, 0,
	       sizeof(crtc_state->dpll_hw_state));

	is_lvds = intel_pipe_will_have_type(crtc_state, INTEL_OUTPUT_LVDS);

	WARN(!(HAS_PCH_IBX(dev) || HAS_PCH_CPT(dev)),
	     "Unexpected PCH type %d\n", INTEL_PCH_TYPE(dev));

	ok = ironlake_compute_clocks(&crtc->base, crtc_state, &clock,
				     &has_reduced_clock, &reduced_clock);
	if (!ok && !crtc_state->clock_set) {
		DRM_ERROR("Couldn't find PLL settings for mode!\n");
		return -EINVAL;
	}
	/* Compat-code for transition, will disappear. */
	if (!crtc_state->clock_set) {
		crtc_state->dpll.n = clock.n;
		crtc_state->dpll.m1 = clock.m1;
		crtc_state->dpll.m2 = clock.m2;
		crtc_state->dpll.p1 = clock.p1;
		crtc_state->dpll.p2 = clock.p2;
	}

	/* CPU eDP is the only output that doesn't need a PCH PLL of its own. */
	if (crtc_state->has_pch_encoder) {
		fp = i9xx_dpll_compute_fp(&crtc_state->dpll);
		if (has_reduced_clock)
			fp2 = i9xx_dpll_compute_fp(&reduced_clock);

		dpll = ironlake_compute_dpll(crtc, crtc_state,
					     &fp, &reduced_clock,
					     has_reduced_clock ? &fp2 : NULL);

		crtc_state->dpll_hw_state.dpll = dpll;
		crtc_state->dpll_hw_state.fp0 = fp;
		if (has_reduced_clock)
			crtc_state->dpll_hw_state.fp1 = fp2;
		else
			crtc_state->dpll_hw_state.fp1 = fp;

		pll = intel_get_shared_dpll(crtc, crtc_state);
		if (pll == NULL) {
			DRM_DEBUG_DRIVER("failed to find PLL for pipe %c\n",
					 pipe_name(crtc->pipe));
			return -EINVAL;
		}
	}

	if (is_lvds && has_reduced_clock)
		crtc->lowfreq_avail = true;
	else
		crtc->lowfreq_avail = false;

	return 0;
}

static void intel_pch_transcoder_get_m_n(struct intel_crtc *crtc,
					 struct intel_link_m_n *m_n)
{
	struct drm_device *dev = crtc->base.dev;
	struct drm_i915_private *dev_priv = dev->dev_private;
	enum pipe pipe = crtc->pipe;

	m_n->link_m = I915_READ(PCH_TRANS_LINK_M1(pipe));
	m_n->link_n = I915_READ(PCH_TRANS_LINK_N1(pipe));
	m_n->gmch_m = I915_READ(PCH_TRANS_DATA_M1(pipe))
		& ~TU_SIZE_MASK;
	m_n->gmch_n = I915_READ(PCH_TRANS_DATA_N1(pipe));
	m_n->tu = ((I915_READ(PCH_TRANS_DATA_M1(pipe))
		    & TU_SIZE_MASK) >> TU_SIZE_SHIFT) + 1;
}

static void intel_cpu_transcoder_get_m_n(struct intel_crtc *crtc,
					 enum transcoder transcoder,
					 struct intel_link_m_n *m_n,
					 struct intel_link_m_n *m2_n2)
{
	struct drm_device *dev = crtc->base.dev;
	struct drm_i915_private *dev_priv = dev->dev_private;
	enum pipe pipe = crtc->pipe;

	if (INTEL_INFO(dev)->gen >= 5) {
		m_n->link_m = I915_READ(PIPE_LINK_M1(transcoder));
		m_n->link_n = I915_READ(PIPE_LINK_N1(transcoder));
		m_n->gmch_m = I915_READ(PIPE_DATA_M1(transcoder))
			& ~TU_SIZE_MASK;
		m_n->gmch_n = I915_READ(PIPE_DATA_N1(transcoder));
		m_n->tu = ((I915_READ(PIPE_DATA_M1(transcoder))
			    & TU_SIZE_MASK) >> TU_SIZE_SHIFT) + 1;
		/* Read M2_N2 registers only for gen < 8 (M2_N2 available for
		 * gen < 8) and if DRRS is supported (to make sure the
		 * registers are not unnecessarily read).
		 */
		if (m2_n2 && INTEL_INFO(dev)->gen < 8 &&
			crtc->config->has_drrs) {
			m2_n2->link_m = I915_READ(PIPE_LINK_M2(transcoder));
			m2_n2->link_n =	I915_READ(PIPE_LINK_N2(transcoder));
			m2_n2->gmch_m =	I915_READ(PIPE_DATA_M2(transcoder))
					& ~TU_SIZE_MASK;
			m2_n2->gmch_n =	I915_READ(PIPE_DATA_N2(transcoder));
			m2_n2->tu = ((I915_READ(PIPE_DATA_M2(transcoder))
					& TU_SIZE_MASK) >> TU_SIZE_SHIFT) + 1;
		}
	} else {
		m_n->link_m = I915_READ(PIPE_LINK_M_G4X(pipe));
		m_n->link_n = I915_READ(PIPE_LINK_N_G4X(pipe));
		m_n->gmch_m = I915_READ(PIPE_DATA_M_G4X(pipe))
			& ~TU_SIZE_MASK;
		m_n->gmch_n = I915_READ(PIPE_DATA_N_G4X(pipe));
		m_n->tu = ((I915_READ(PIPE_DATA_M_G4X(pipe))
			    & TU_SIZE_MASK) >> TU_SIZE_SHIFT) + 1;
	}
}

void intel_dp_get_m_n(struct intel_crtc *crtc,
		      struct intel_crtc_state *pipe_config)
{
	if (pipe_config->has_pch_encoder)
		intel_pch_transcoder_get_m_n(crtc, &pipe_config->dp_m_n);
	else
		intel_cpu_transcoder_get_m_n(crtc, pipe_config->cpu_transcoder,
					     &pipe_config->dp_m_n,
					     &pipe_config->dp_m2_n2);
}

static void ironlake_get_fdi_m_n_config(struct intel_crtc *crtc,
					struct intel_crtc_state *pipe_config)
{
	intel_cpu_transcoder_get_m_n(crtc, pipe_config->cpu_transcoder,
				     &pipe_config->fdi_m_n, NULL);
}

static void skylake_get_pfit_config(struct intel_crtc *crtc,
				    struct intel_crtc_state *pipe_config)
{
	struct drm_device *dev = crtc->base.dev;
	struct drm_i915_private *dev_priv = dev->dev_private;
	struct intel_crtc_scaler_state *scaler_state = &pipe_config->scaler_state;
	uint32_t ps_ctrl = 0;
	int id = -1;
	int i;

	/* find scaler attached to this pipe */
	for (i = 0; i < crtc->num_scalers; i++) {
		ps_ctrl = I915_READ(SKL_PS_CTRL(crtc->pipe, i));
		if (ps_ctrl & PS_SCALER_EN && !(ps_ctrl & PS_PLANE_SEL_MASK)) {
			id = i;
			pipe_config->pch_pfit.enabled = true;
			pipe_config->pch_pfit.pos = I915_READ(SKL_PS_WIN_POS(crtc->pipe, i));
			pipe_config->pch_pfit.size = I915_READ(SKL_PS_WIN_SZ(crtc->pipe, i));
			break;
		}
	}

	scaler_state->scaler_id = id;
	if (id >= 0) {
		scaler_state->scaler_users |= (1 << SKL_CRTC_INDEX);
	} else {
		scaler_state->scaler_users &= ~(1 << SKL_CRTC_INDEX);
	}
}

static void
skylake_get_initial_plane_config(struct intel_crtc *crtc,
				 struct intel_initial_plane_config *plane_config)
{
	struct drm_device *dev = crtc->base.dev;
	struct drm_i915_private *dev_priv = dev->dev_private;
	u32 val, base, offset, stride_mult, tiling;
	int pipe = crtc->pipe;
	int fourcc, pixel_format;
	unsigned int aligned_height;
	struct drm_framebuffer *fb;
	struct intel_framebuffer *intel_fb;

	intel_fb = kzalloc(sizeof(*intel_fb), GFP_KERNEL);
	if (!intel_fb) {
		DRM_DEBUG_KMS("failed to alloc fb\n");
		return;
	}

	fb = &intel_fb->base;

	val = I915_READ(PLANE_CTL(pipe, 0));
	if (!(val & PLANE_CTL_ENABLE))
		goto error;

	pixel_format = val & PLANE_CTL_FORMAT_MASK;
	fourcc = skl_format_to_fourcc(pixel_format,
				      val & PLANE_CTL_ORDER_RGBX,
				      val & PLANE_CTL_ALPHA_MASK);
	fb->pixel_format = fourcc;
	fb->bits_per_pixel = drm_format_plane_cpp(fourcc, 0) * 8;

	tiling = val & PLANE_CTL_TILED_MASK;
	switch (tiling) {
	case PLANE_CTL_TILED_LINEAR:
		fb->modifier[0] = DRM_FORMAT_MOD_NONE;
		break;
	case PLANE_CTL_TILED_X:
		plane_config->tiling = I915_TILING_X;
		fb->modifier[0] = I915_FORMAT_MOD_X_TILED;
		break;
	case PLANE_CTL_TILED_Y:
		fb->modifier[0] = I915_FORMAT_MOD_Y_TILED;
		break;
	case PLANE_CTL_TILED_YF:
		fb->modifier[0] = I915_FORMAT_MOD_Yf_TILED;
		break;
	default:
		MISSING_CASE(tiling);
		goto error;
	}

	base = I915_READ(PLANE_SURF(pipe, 0)) & 0xfffff000;
	plane_config->base = base;

	offset = I915_READ(PLANE_OFFSET(pipe, 0));

	val = I915_READ(PLANE_SIZE(pipe, 0));
	fb->height = ((val >> 16) & 0xfff) + 1;
	fb->width = ((val >> 0) & 0x1fff) + 1;

	val = I915_READ(PLANE_STRIDE(pipe, 0));
	stride_mult = intel_fb_stride_alignment(dev, fb->modifier[0],
						fb->pixel_format);
	fb->pitches[0] = (val & 0x3ff) * stride_mult;

	aligned_height = intel_fb_align_height(dev, fb->height,
					       fb->pixel_format,
					       fb->modifier[0]);

	plane_config->size = fb->pitches[0] * aligned_height;

	DRM_DEBUG_KMS("pipe %c with fb: size=%dx%d@%d, offset=%x, pitch %d, size 0x%x\n",
		      pipe_name(pipe), fb->width, fb->height,
		      fb->bits_per_pixel, base, fb->pitches[0],
		      plane_config->size);

	plane_config->fb = intel_fb;
	return;

error:
	kfree(fb);
}

static void ironlake_get_pfit_config(struct intel_crtc *crtc,
				     struct intel_crtc_state *pipe_config)
{
	struct drm_device *dev = crtc->base.dev;
	struct drm_i915_private *dev_priv = dev->dev_private;
	uint32_t tmp;

	tmp = I915_READ(PF_CTL(crtc->pipe));

	if (tmp & PF_ENABLE) {
		pipe_config->pch_pfit.enabled = true;
		pipe_config->pch_pfit.pos = I915_READ(PF_WIN_POS(crtc->pipe));
		pipe_config->pch_pfit.size = I915_READ(PF_WIN_SZ(crtc->pipe));

		/* We currently do not free assignements of panel fitters on
		 * ivb/hsw (since we don't use the higher upscaling modes which
		 * differentiates them) so just WARN about this case for now. */
		if (IS_GEN7(dev)) {
			WARN_ON((tmp & PF_PIPE_SEL_MASK_IVB) !=
				PF_PIPE_SEL_IVB(crtc->pipe));
		}
	}
}

static void
ironlake_get_initial_plane_config(struct intel_crtc *crtc,
				  struct intel_initial_plane_config *plane_config)
{
	struct drm_device *dev = crtc->base.dev;
	struct drm_i915_private *dev_priv = dev->dev_private;
	u32 val, base, offset;
	int pipe = crtc->pipe;
	int fourcc, pixel_format;
	unsigned int aligned_height;
	struct drm_framebuffer *fb;
	struct intel_framebuffer *intel_fb;

	val = I915_READ(DSPCNTR(pipe));
	if (!(val & DISPLAY_PLANE_ENABLE))
		return;

	intel_fb = kzalloc(sizeof(*intel_fb), GFP_KERNEL);
	if (!intel_fb) {
		DRM_DEBUG_KMS("failed to alloc fb\n");
		return;
	}

	fb = &intel_fb->base;

	if (INTEL_INFO(dev)->gen >= 4) {
		if (val & DISPPLANE_TILED) {
			plane_config->tiling = I915_TILING_X;
			fb->modifier[0] = I915_FORMAT_MOD_X_TILED;
		}
	}

	pixel_format = val & DISPPLANE_PIXFORMAT_MASK;
	fourcc = i9xx_format_to_fourcc(pixel_format);
	fb->pixel_format = fourcc;
	fb->bits_per_pixel = drm_format_plane_cpp(fourcc, 0) * 8;

	base = I915_READ(DSPSURF(pipe)) & 0xfffff000;
	if (IS_HASWELL(dev) || IS_BROADWELL(dev)) {
		offset = I915_READ(DSPOFFSET(pipe));
	} else {
		if (plane_config->tiling)
			offset = I915_READ(DSPTILEOFF(pipe));
		else
			offset = I915_READ(DSPLINOFF(pipe));
	}
	plane_config->base = base;

	val = I915_READ(PIPESRC(pipe));
	fb->width = ((val >> 16) & 0xfff) + 1;
	fb->height = ((val >> 0) & 0xfff) + 1;

	val = I915_READ(DSPSTRIDE(pipe));
	fb->pitches[0] = val & 0xffffffc0;

	aligned_height = intel_fb_align_height(dev, fb->height,
					       fb->pixel_format,
					       fb->modifier[0]);

	plane_config->size = fb->pitches[0] * aligned_height;

	DRM_DEBUG_KMS("pipe %c with fb: size=%dx%d@%d, offset=%x, pitch %d, size 0x%x\n",
		      pipe_name(pipe), fb->width, fb->height,
		      fb->bits_per_pixel, base, fb->pitches[0],
		      plane_config->size);

	plane_config->fb = intel_fb;
}

static bool ironlake_get_pipe_config(struct intel_crtc *crtc,
				     struct intel_crtc_state *pipe_config)
{
	struct drm_device *dev = crtc->base.dev;
	struct drm_i915_private *dev_priv = dev->dev_private;
	uint32_t tmp;

	if (!intel_display_power_is_enabled(dev_priv,
					    POWER_DOMAIN_PIPE(crtc->pipe)))
		return false;

	pipe_config->cpu_transcoder = (enum transcoder) crtc->pipe;
	pipe_config->shared_dpll = DPLL_ID_PRIVATE;

	tmp = I915_READ(PIPECONF(crtc->pipe));
	if (!(tmp & PIPECONF_ENABLE))
		return false;

	switch (tmp & PIPECONF_BPC_MASK) {
	case PIPECONF_6BPC:
		pipe_config->pipe_bpp = 18;
		break;
	case PIPECONF_8BPC:
		pipe_config->pipe_bpp = 24;
		break;
	case PIPECONF_10BPC:
		pipe_config->pipe_bpp = 30;
		break;
	case PIPECONF_12BPC:
		pipe_config->pipe_bpp = 36;
		break;
	default:
		break;
	}

	if (tmp & PIPECONF_COLOR_RANGE_SELECT)
		pipe_config->limited_color_range = true;

	if (I915_READ(PCH_TRANSCONF(crtc->pipe)) & TRANS_ENABLE) {
		struct intel_shared_dpll *pll;

		pipe_config->has_pch_encoder = true;

		tmp = I915_READ(FDI_RX_CTL(crtc->pipe));
		pipe_config->fdi_lanes = ((FDI_DP_PORT_WIDTH_MASK & tmp) >>
					  FDI_DP_PORT_WIDTH_SHIFT) + 1;

		ironlake_get_fdi_m_n_config(crtc, pipe_config);

		if (HAS_PCH_IBX(dev_priv->dev)) {
			pipe_config->shared_dpll =
				(enum intel_dpll_id) crtc->pipe;
		} else {
			tmp = I915_READ(PCH_DPLL_SEL);
			if (tmp & TRANS_DPLLB_SEL(crtc->pipe))
				pipe_config->shared_dpll = DPLL_ID_PCH_PLL_B;
			else
				pipe_config->shared_dpll = DPLL_ID_PCH_PLL_A;
		}

		pll = &dev_priv->shared_dplls[pipe_config->shared_dpll];

		WARN_ON(!pll->get_hw_state(dev_priv, pll,
					   &pipe_config->dpll_hw_state));

		tmp = pipe_config->dpll_hw_state.dpll;
		pipe_config->pixel_multiplier =
			((tmp & PLL_REF_SDVO_HDMI_MULTIPLIER_MASK)
			 >> PLL_REF_SDVO_HDMI_MULTIPLIER_SHIFT) + 1;

		ironlake_pch_clock_get(crtc, pipe_config);
	} else {
		pipe_config->pixel_multiplier = 1;
	}

	intel_get_pipe_timings(crtc, pipe_config);

	ironlake_get_pfit_config(crtc, pipe_config);

	return true;
}

static void assert_can_disable_lcpll(struct drm_i915_private *dev_priv)
{
	struct drm_device *dev = dev_priv->dev;
	struct intel_crtc *crtc;

	for_each_intel_crtc(dev, crtc)
		I915_STATE_WARN(crtc->active, "CRTC for pipe %c enabled\n",
		     pipe_name(crtc->pipe));

	I915_STATE_WARN(I915_READ(HSW_PWR_WELL_DRIVER), "Power well on\n");
	I915_STATE_WARN(I915_READ(SPLL_CTL) & SPLL_PLL_ENABLE, "SPLL enabled\n");
	I915_STATE_WARN(I915_READ(WRPLL_CTL(0)) & WRPLL_PLL_ENABLE, "WRPLL1 enabled\n");
	I915_STATE_WARN(I915_READ(WRPLL_CTL(1)) & WRPLL_PLL_ENABLE, "WRPLL2 enabled\n");
	I915_STATE_WARN(I915_READ(PCH_PP_STATUS) & PP_ON, "Panel power on\n");
	I915_STATE_WARN(I915_READ(BLC_PWM_CPU_CTL2) & BLM_PWM_ENABLE,
	     "CPU PWM1 enabled\n");
	if (IS_HASWELL(dev))
		I915_STATE_WARN(I915_READ(HSW_BLC_PWM2_CTL) & BLM_PWM_ENABLE,
		     "CPU PWM2 enabled\n");
	I915_STATE_WARN(I915_READ(BLC_PWM_PCH_CTL1) & BLM_PCH_PWM_ENABLE,
	     "PCH PWM1 enabled\n");
	I915_STATE_WARN(I915_READ(UTIL_PIN_CTL) & UTIL_PIN_ENABLE,
	     "Utility pin enabled\n");
	I915_STATE_WARN(I915_READ(PCH_GTC_CTL) & PCH_GTC_ENABLE, "PCH GTC enabled\n");

	/*
	 * In theory we can still leave IRQs enabled, as long as only the HPD
	 * interrupts remain enabled. We used to check for that, but since it's
	 * gen-specific and since we only disable LCPLL after we fully disable
	 * the interrupts, the check below should be enough.
	 */
	I915_STATE_WARN(intel_irqs_enabled(dev_priv), "IRQs enabled\n");
}

static uint32_t hsw_read_dcomp(struct drm_i915_private *dev_priv)
{
	struct drm_device *dev = dev_priv->dev;

	if (IS_HASWELL(dev))
		return I915_READ(D_COMP_HSW);
	else
		return I915_READ(D_COMP_BDW);
}

static void hsw_write_dcomp(struct drm_i915_private *dev_priv, uint32_t val)
{
	struct drm_device *dev = dev_priv->dev;

	if (IS_HASWELL(dev)) {
		mutex_lock(&dev_priv->rps.hw_lock);
		if (sandybridge_pcode_write(dev_priv, GEN6_PCODE_WRITE_D_COMP,
					    val))
			DRM_ERROR("Failed to write to D_COMP\n");
		mutex_unlock(&dev_priv->rps.hw_lock);
	} else {
		I915_WRITE(D_COMP_BDW, val);
		POSTING_READ(D_COMP_BDW);
	}
}

/*
 * This function implements pieces of two sequences from BSpec:
 * - Sequence for display software to disable LCPLL
 * - Sequence for display software to allow package C8+
 * The steps implemented here are just the steps that actually touch the LCPLL
 * register. Callers should take care of disabling all the display engine
 * functions, doing the mode unset, fixing interrupts, etc.
 */
static void hsw_disable_lcpll(struct drm_i915_private *dev_priv,
			      bool switch_to_fclk, bool allow_power_down)
{
	uint32_t val;

	assert_can_disable_lcpll(dev_priv);

	val = I915_READ(LCPLL_CTL);

	if (switch_to_fclk) {
		val |= LCPLL_CD_SOURCE_FCLK;
		I915_WRITE(LCPLL_CTL, val);

		if (wait_for_atomic_us(I915_READ(LCPLL_CTL) &
				       LCPLL_CD_SOURCE_FCLK_DONE, 1))
			DRM_ERROR("Switching to FCLK failed\n");

		val = I915_READ(LCPLL_CTL);
	}

	val |= LCPLL_PLL_DISABLE;
	I915_WRITE(LCPLL_CTL, val);
	POSTING_READ(LCPLL_CTL);

	if (wait_for((I915_READ(LCPLL_CTL) & LCPLL_PLL_LOCK) == 0, 1))
		DRM_ERROR("LCPLL still locked\n");

	val = hsw_read_dcomp(dev_priv);
	val |= D_COMP_COMP_DISABLE;
	hsw_write_dcomp(dev_priv, val);
	ndelay(100);

	if (wait_for((hsw_read_dcomp(dev_priv) & D_COMP_RCOMP_IN_PROGRESS) == 0,
		     1))
		DRM_ERROR("D_COMP RCOMP still in progress\n");

	if (allow_power_down) {
		val = I915_READ(LCPLL_CTL);
		val |= LCPLL_POWER_DOWN_ALLOW;
		I915_WRITE(LCPLL_CTL, val);
		POSTING_READ(LCPLL_CTL);
	}
}

/*
 * Fully restores LCPLL, disallowing power down and switching back to LCPLL
 * source.
 */
static void hsw_restore_lcpll(struct drm_i915_private *dev_priv)
{
	uint32_t val;

	val = I915_READ(LCPLL_CTL);

	if ((val & (LCPLL_PLL_LOCK | LCPLL_PLL_DISABLE | LCPLL_CD_SOURCE_FCLK |
		    LCPLL_POWER_DOWN_ALLOW)) == LCPLL_PLL_LOCK)
		return;

	/*
	 * Make sure we're not on PC8 state before disabling PC8, otherwise
	 * we'll hang the machine. To prevent PC8 state, just enable force_wake.
	 */
	intel_uncore_forcewake_get(dev_priv, FORCEWAKE_ALL);

	if (val & LCPLL_POWER_DOWN_ALLOW) {
		val &= ~LCPLL_POWER_DOWN_ALLOW;
		I915_WRITE(LCPLL_CTL, val);
		POSTING_READ(LCPLL_CTL);
	}

	val = hsw_read_dcomp(dev_priv);
	val |= D_COMP_COMP_FORCE;
	val &= ~D_COMP_COMP_DISABLE;
	hsw_write_dcomp(dev_priv, val);

	val = I915_READ(LCPLL_CTL);
	val &= ~LCPLL_PLL_DISABLE;
	I915_WRITE(LCPLL_CTL, val);

	if (wait_for(I915_READ(LCPLL_CTL) & LCPLL_PLL_LOCK, 5))
		DRM_ERROR("LCPLL not locked yet\n");

	if (val & LCPLL_CD_SOURCE_FCLK) {
		val = I915_READ(LCPLL_CTL);
		val &= ~LCPLL_CD_SOURCE_FCLK;
		I915_WRITE(LCPLL_CTL, val);

		if (wait_for_atomic_us((I915_READ(LCPLL_CTL) &
					LCPLL_CD_SOURCE_FCLK_DONE) == 0, 1))
			DRM_ERROR("Switching back to LCPLL failed\n");
	}

	intel_uncore_forcewake_put(dev_priv, FORCEWAKE_ALL);
	intel_update_cdclk(dev_priv->dev);
}

/*
 * Package states C8 and deeper are really deep PC states that can only be
 * reached when all the devices on the system allow it, so even if the graphics
 * device allows PC8+, it doesn't mean the system will actually get to these
 * states. Our driver only allows PC8+ when going into runtime PM.
 *
 * The requirements for PC8+ are that all the outputs are disabled, the power
 * well is disabled and most interrupts are disabled, and these are also
 * requirements for runtime PM. When these conditions are met, we manually do
 * the other conditions: disable the interrupts, clocks and switch LCPLL refclk
 * to Fclk. If we're in PC8+ and we get an non-hotplug interrupt, we can hard
 * hang the machine.
 *
 * When we really reach PC8 or deeper states (not just when we allow it) we lose
 * the state of some registers, so when we come back from PC8+ we need to
 * restore this state. We don't get into PC8+ if we're not in RC6, so we don't
 * need to take care of the registers kept by RC6. Notice that this happens even
 * if we don't put the device in PCI D3 state (which is what currently happens
 * because of the runtime PM support).
 *
 * For more, read "Display Sequences for Package C8" on the hardware
 * documentation.
 */
void hsw_enable_pc8(struct drm_i915_private *dev_priv)
{
	struct drm_device *dev = dev_priv->dev;
	uint32_t val;

	DRM_DEBUG_KMS("Enabling package C8+\n");

	if (HAS_PCH_LPT_LP(dev)) {
		val = I915_READ(SOUTH_DSPCLK_GATE_D);
		val &= ~PCH_LP_PARTITION_LEVEL_DISABLE;
		I915_WRITE(SOUTH_DSPCLK_GATE_D, val);
	}

	lpt_disable_clkout_dp(dev);
	hsw_disable_lcpll(dev_priv, true, true);
}

void hsw_disable_pc8(struct drm_i915_private *dev_priv)
{
	struct drm_device *dev = dev_priv->dev;
	uint32_t val;

	DRM_DEBUG_KMS("Disabling package C8+\n");

	hsw_restore_lcpll(dev_priv);
	lpt_init_pch_refclk(dev);

	if (HAS_PCH_LPT_LP(dev)) {
		val = I915_READ(SOUTH_DSPCLK_GATE_D);
		val |= PCH_LP_PARTITION_LEVEL_DISABLE;
		I915_WRITE(SOUTH_DSPCLK_GATE_D, val);
	}

	intel_prepare_ddi(dev);
}

static void broxton_modeset_commit_cdclk(struct drm_atomic_state *old_state)
{
	struct drm_device *dev = old_state->dev;
	struct intel_atomic_state *old_intel_state =
		to_intel_atomic_state(old_state);
	unsigned int req_cdclk = old_intel_state->dev_cdclk;

	broxton_set_cdclk(dev, req_cdclk);
}

/* compute the max rate for new configuration */
static int ilk_max_pixel_rate(struct drm_atomic_state *state)
{
	struct intel_atomic_state *intel_state = to_intel_atomic_state(state);
	struct drm_i915_private *dev_priv = state->dev->dev_private;
	struct drm_crtc *crtc;
	struct drm_crtc_state *cstate;
	struct intel_crtc_state *crtc_state;
	unsigned max_pixel_rate = 0, i;
	enum pipe pipe;

	memcpy(intel_state->min_pixclk, dev_priv->min_pixclk,
	       sizeof(intel_state->min_pixclk));

	for_each_crtc_in_state(state, crtc, cstate, i) {
		int pixel_rate;

		crtc_state = to_intel_crtc_state(cstate);
		if (!crtc_state->base.enable) {
			intel_state->min_pixclk[i] = 0;
			continue;
		}

		pixel_rate = ilk_pipe_pixel_rate(crtc_state);

		/* pixel rate mustn't exceed 95% of cdclk with IPS on BDW */
		if (IS_BROADWELL(dev_priv) && crtc_state->ips_enabled)
			pixel_rate = DIV_ROUND_UP(pixel_rate * 100, 95);

		intel_state->min_pixclk[i] = pixel_rate;
	}

	if (!intel_state->active_crtcs)
		return 0;

	for_each_pipe(dev_priv, pipe)
		max_pixel_rate = max(intel_state->min_pixclk[pipe], max_pixel_rate);

	return max_pixel_rate;
}

static void broadwell_set_cdclk(struct drm_device *dev, int cdclk)
{
	struct drm_i915_private *dev_priv = dev->dev_private;
	uint32_t val, data;
	int ret;

	if (WARN((I915_READ(LCPLL_CTL) &
		  (LCPLL_PLL_DISABLE | LCPLL_PLL_LOCK |
		   LCPLL_CD_CLOCK_DISABLE | LCPLL_ROOT_CD_CLOCK_DISABLE |
		   LCPLL_CD2X_CLOCK_DISABLE | LCPLL_POWER_DOWN_ALLOW |
		   LCPLL_CD_SOURCE_FCLK)) != LCPLL_PLL_LOCK,
		 "trying to change cdclk frequency with cdclk not enabled\n"))
		return;

	mutex_lock(&dev_priv->rps.hw_lock);
	ret = sandybridge_pcode_write(dev_priv,
				      BDW_PCODE_DISPLAY_FREQ_CHANGE_REQ, 0x0);
	mutex_unlock(&dev_priv->rps.hw_lock);
	if (ret) {
		DRM_ERROR("failed to inform pcode about cdclk change\n");
		return;
	}

	val = I915_READ(LCPLL_CTL);
	val |= LCPLL_CD_SOURCE_FCLK;
	I915_WRITE(LCPLL_CTL, val);

	if (wait_for_atomic_us(I915_READ(LCPLL_CTL) &
			       LCPLL_CD_SOURCE_FCLK_DONE, 1))
		DRM_ERROR("Switching to FCLK failed\n");

	val = I915_READ(LCPLL_CTL);
	val &= ~LCPLL_CLK_FREQ_MASK;

	switch (cdclk) {
	case 450000:
		val |= LCPLL_CLK_FREQ_450;
		data = 0;
		break;
	case 540000:
		val |= LCPLL_CLK_FREQ_54O_BDW;
		data = 1;
		break;
	case 337500:
		val |= LCPLL_CLK_FREQ_337_5_BDW;
		data = 2;
		break;
	case 675000:
		val |= LCPLL_CLK_FREQ_675_BDW;
		data = 3;
		break;
	default:
		WARN(1, "invalid cdclk frequency\n");
		return;
	}

	I915_WRITE(LCPLL_CTL, val);

	val = I915_READ(LCPLL_CTL);
	val &= ~LCPLL_CD_SOURCE_FCLK;
	I915_WRITE(LCPLL_CTL, val);

	if (wait_for_atomic_us((I915_READ(LCPLL_CTL) &
				LCPLL_CD_SOURCE_FCLK_DONE) == 0, 1))
		DRM_ERROR("Switching back to LCPLL failed\n");

	mutex_lock(&dev_priv->rps.hw_lock);
	sandybridge_pcode_write(dev_priv, HSW_PCODE_DE_WRITE_FREQ_REQ, data);
	mutex_unlock(&dev_priv->rps.hw_lock);

	intel_update_cdclk(dev);

	WARN(cdclk != dev_priv->cdclk_freq,
	     "cdclk requested %d kHz but got %d kHz\n",
	     cdclk, dev_priv->cdclk_freq);
}

static int broadwell_modeset_calc_cdclk(struct drm_atomic_state *state)
{
	struct drm_i915_private *dev_priv = to_i915(state->dev);
	struct intel_atomic_state *intel_state = to_intel_atomic_state(state);
	int max_pixclk = ilk_max_pixel_rate(state);
	int cdclk;

	/*
	 * FIXME should also account for plane ratio
	 * once 64bpp pixel formats are supported.
	 */
	if (max_pixclk > 540000)
		cdclk = 675000;
	else if (max_pixclk > 450000)
		cdclk = 540000;
	else if (max_pixclk > 337500)
		cdclk = 450000;
	else
		cdclk = 337500;

	if (cdclk > dev_priv->max_cdclk_freq) {
		DRM_DEBUG_KMS("requested cdclk (%d kHz) exceeds max (%d kHz)\n",
			      cdclk, dev_priv->max_cdclk_freq);
		return -EINVAL;
	}

	intel_state->cdclk = intel_state->dev_cdclk = cdclk;
	if (!intel_state->active_crtcs)
		intel_state->dev_cdclk = 337500;

	return 0;
}

static void broadwell_modeset_commit_cdclk(struct drm_atomic_state *old_state)
{
	struct drm_device *dev = old_state->dev;
	struct intel_atomic_state *old_intel_state =
		to_intel_atomic_state(old_state);
	unsigned req_cdclk = old_intel_state->dev_cdclk;

	broadwell_set_cdclk(dev, req_cdclk);
}

static int haswell_crtc_compute_clock(struct intel_crtc *crtc,
				      struct intel_crtc_state *crtc_state)
{
	if (!intel_ddi_pll_select(crtc, crtc_state))
		return -EINVAL;

	crtc->lowfreq_avail = false;

	return 0;
}

static void bxt_get_ddi_pll(struct drm_i915_private *dev_priv,
				enum port port,
				struct intel_crtc_state *pipe_config)
{
	switch (port) {
	case PORT_A:
		pipe_config->ddi_pll_sel = SKL_DPLL0;
		pipe_config->shared_dpll = DPLL_ID_SKL_DPLL1;
		break;
	case PORT_B:
		pipe_config->ddi_pll_sel = SKL_DPLL1;
		pipe_config->shared_dpll = DPLL_ID_SKL_DPLL2;
		break;
	case PORT_C:
		pipe_config->ddi_pll_sel = SKL_DPLL2;
		pipe_config->shared_dpll = DPLL_ID_SKL_DPLL3;
		break;
	default:
		DRM_ERROR("Incorrect port type\n");
	}
}

static void skylake_get_ddi_pll(struct drm_i915_private *dev_priv,
				enum port port,
				struct intel_crtc_state *pipe_config)
{
	u32 temp, dpll_ctl1;

	temp = I915_READ(DPLL_CTRL2) & DPLL_CTRL2_DDI_CLK_SEL_MASK(port);
	pipe_config->ddi_pll_sel = temp >> (port * 3 + 1);

	switch (pipe_config->ddi_pll_sel) {
	case SKL_DPLL0:
		/*
		 * On SKL the eDP DPLL (DPLL0 as we don't use SSC) is not part
		 * of the shared DPLL framework and thus needs to be read out
		 * separately
		 */
		dpll_ctl1 = I915_READ(DPLL_CTRL1);
		pipe_config->dpll_hw_state.ctrl1 = dpll_ctl1 & 0x3f;
		break;
	case SKL_DPLL1:
		pipe_config->shared_dpll = DPLL_ID_SKL_DPLL1;
		break;
	case SKL_DPLL2:
		pipe_config->shared_dpll = DPLL_ID_SKL_DPLL2;
		break;
	case SKL_DPLL3:
		pipe_config->shared_dpll = DPLL_ID_SKL_DPLL3;
		break;
	}
}

static void haswell_get_ddi_pll(struct drm_i915_private *dev_priv,
				enum port port,
				struct intel_crtc_state *pipe_config)
{
	pipe_config->ddi_pll_sel = I915_READ(PORT_CLK_SEL(port));

	switch (pipe_config->ddi_pll_sel) {
	case PORT_CLK_SEL_WRPLL1:
		pipe_config->shared_dpll = DPLL_ID_WRPLL1;
		break;
	case PORT_CLK_SEL_WRPLL2:
		pipe_config->shared_dpll = DPLL_ID_WRPLL2;
		break;
	case PORT_CLK_SEL_SPLL:
		pipe_config->shared_dpll = DPLL_ID_SPLL;
		break;
	}
}

static void haswell_get_ddi_port_state(struct intel_crtc *crtc,
				       struct intel_crtc_state *pipe_config)
{
	struct drm_device *dev = crtc->base.dev;
	struct drm_i915_private *dev_priv = dev->dev_private;
	struct intel_shared_dpll *pll;
	enum port port;
	uint32_t tmp;

	tmp = I915_READ(TRANS_DDI_FUNC_CTL(pipe_config->cpu_transcoder));

	port = (tmp & TRANS_DDI_PORT_MASK) >> TRANS_DDI_PORT_SHIFT;

	if (IS_SKYLAKE(dev) || IS_KABYLAKE(dev))
		skylake_get_ddi_pll(dev_priv, port, pipe_config);
	else if (IS_BROXTON(dev))
		bxt_get_ddi_pll(dev_priv, port, pipe_config);
	else
		haswell_get_ddi_pll(dev_priv, port, pipe_config);

	if (pipe_config->shared_dpll >= 0) {
		pll = &dev_priv->shared_dplls[pipe_config->shared_dpll];

		WARN_ON(!pll->get_hw_state(dev_priv, pll,
					   &pipe_config->dpll_hw_state));
	}

	/*
	 * Haswell has only FDI/PCH transcoder A. It is which is connected to
	 * DDI E. So just check whether this pipe is wired to DDI E and whether
	 * the PCH transcoder is on.
	 */
	if (INTEL_INFO(dev)->gen < 9 &&
	    (port == PORT_E) && I915_READ(LPT_TRANSCONF) & TRANS_ENABLE) {
		pipe_config->has_pch_encoder = true;

		tmp = I915_READ(FDI_RX_CTL(PIPE_A));
		pipe_config->fdi_lanes = ((FDI_DP_PORT_WIDTH_MASK & tmp) >>
					  FDI_DP_PORT_WIDTH_SHIFT) + 1;

		ironlake_get_fdi_m_n_config(crtc, pipe_config);
	}
}

static bool haswell_get_pipe_config(struct intel_crtc *crtc,
				    struct intel_crtc_state *pipe_config)
{
	struct drm_device *dev = crtc->base.dev;
	struct drm_i915_private *dev_priv = dev->dev_private;
	enum intel_display_power_domain pfit_domain;
	uint32_t tmp;

	if (!intel_display_power_is_enabled(dev_priv,
					 POWER_DOMAIN_PIPE(crtc->pipe)))
		return false;

	pipe_config->cpu_transcoder = (enum transcoder) crtc->pipe;
	pipe_config->shared_dpll = DPLL_ID_PRIVATE;

	tmp = I915_READ(TRANS_DDI_FUNC_CTL(TRANSCODER_EDP));
	if (tmp & TRANS_DDI_FUNC_ENABLE) {
		enum pipe trans_edp_pipe;
		switch (tmp & TRANS_DDI_EDP_INPUT_MASK) {
		default:
			WARN(1, "unknown pipe linked to edp transcoder\n");
		case TRANS_DDI_EDP_INPUT_A_ONOFF:
		case TRANS_DDI_EDP_INPUT_A_ON:
			trans_edp_pipe = PIPE_A;
			break;
		case TRANS_DDI_EDP_INPUT_B_ONOFF:
			trans_edp_pipe = PIPE_B;
			break;
		case TRANS_DDI_EDP_INPUT_C_ONOFF:
			trans_edp_pipe = PIPE_C;
			break;
		}

		if (trans_edp_pipe == crtc->pipe)
			pipe_config->cpu_transcoder = TRANSCODER_EDP;
	}

	if (!intel_display_power_is_enabled(dev_priv,
			POWER_DOMAIN_TRANSCODER(pipe_config->cpu_transcoder)))
		return false;

	tmp = I915_READ(PIPECONF(pipe_config->cpu_transcoder));
	if (!(tmp & PIPECONF_ENABLE))
		return false;

	haswell_get_ddi_port_state(crtc, pipe_config);

	intel_get_pipe_timings(crtc, pipe_config);

	if (INTEL_INFO(dev)->gen >= 9) {
		skl_init_scalers(dev, crtc, pipe_config);
	}

	pfit_domain = POWER_DOMAIN_PIPE_PANEL_FITTER(crtc->pipe);

	if (INTEL_INFO(dev)->gen >= 9) {
		pipe_config->scaler_state.scaler_id = -1;
		pipe_config->scaler_state.scaler_users &= ~(1 << SKL_CRTC_INDEX);
	}

	if (intel_display_power_is_enabled(dev_priv, pfit_domain)) {
		if (INTEL_INFO(dev)->gen >= 9)
			skylake_get_pfit_config(crtc, pipe_config);
		else
			ironlake_get_pfit_config(crtc, pipe_config);
	}

	if (IS_HASWELL(dev))
		pipe_config->ips_enabled = hsw_crtc_supports_ips(crtc) &&
			(I915_READ(IPS_CTL) & IPS_ENABLE);

	if (pipe_config->cpu_transcoder != TRANSCODER_EDP) {
		pipe_config->pixel_multiplier =
			I915_READ(PIPE_MULT(pipe_config->cpu_transcoder)) + 1;
	} else {
		pipe_config->pixel_multiplier = 1;
	}

	return true;
}

static void i845_update_cursor(struct drm_crtc *crtc, u32 base,
			       const struct intel_plane_state *plane_state)
{
	struct drm_device *dev = crtc->dev;
	struct drm_i915_private *dev_priv = dev->dev_private;
	struct intel_crtc *intel_crtc = to_intel_crtc(crtc);
	uint32_t cntl = 0, size = 0;

	if (plane_state && plane_state->visible) {
		unsigned int width = plane_state->base.crtc_w;
		unsigned int height = plane_state->base.crtc_h;
		unsigned int stride = roundup_pow_of_two(width) * 4;

		switch (stride) {
		default:
			WARN_ONCE(1, "Invalid cursor width/stride, width=%u, stride=%u\n",
				  width, stride);
			stride = 256;
			/* fallthrough */
		case 256:
		case 512:
		case 1024:
		case 2048:
			break;
		}

		cntl |= CURSOR_ENABLE |
			CURSOR_GAMMA_ENABLE |
			CURSOR_FORMAT_ARGB |
			CURSOR_STRIDE(stride);

		size = (height << 12) | width;
	}

	if (intel_crtc->cursor_cntl != 0 &&
	    (intel_crtc->cursor_base != base ||
	     intel_crtc->cursor_size != size ||
	     intel_crtc->cursor_cntl != cntl)) {
		/* On these chipsets we can only modify the base/size/stride
		 * whilst the cursor is disabled.
		 */
		I915_WRITE(CURCNTR(PIPE_A), 0);
		POSTING_READ(CURCNTR(PIPE_A));
		intel_crtc->cursor_cntl = 0;
	}

	if (intel_crtc->cursor_base != base) {
		I915_WRITE(CURBASE(PIPE_A), base);
		intel_crtc->cursor_base = base;
	}

	if (intel_crtc->cursor_size != size) {
		I915_WRITE(CURSIZE, size);
		intel_crtc->cursor_size = size;
	}

	if (intel_crtc->cursor_cntl != cntl) {
		I915_WRITE(CURCNTR(PIPE_A), cntl);
		POSTING_READ(CURCNTR(PIPE_A));
		intel_crtc->cursor_cntl = cntl;
	}
}

static void i9xx_update_cursor(struct drm_crtc *crtc, u32 base,
			       const struct intel_plane_state *plane_state)
{
	struct drm_device *dev = crtc->dev;
	struct drm_i915_private *dev_priv = dev->dev_private;
	struct intel_crtc *intel_crtc = to_intel_crtc(crtc);
	int pipe = intel_crtc->pipe;
	uint32_t cntl = 0;

	if (plane_state && plane_state->visible) {
		cntl = MCURSOR_GAMMA_ENABLE;
		switch (plane_state->base.crtc_w) {
			case 64:
				cntl |= CURSOR_MODE_64_ARGB_AX;
				break;
			case 128:
				cntl |= CURSOR_MODE_128_ARGB_AX;
				break;
			case 256:
				cntl |= CURSOR_MODE_256_ARGB_AX;
				break;
			default:
				MISSING_CASE(plane_state->base.crtc_w);
				return;
		}
		cntl |= pipe << 28; /* Connect to correct pipe */

		if (HAS_DDI(dev))
			cntl |= CURSOR_PIPE_CSC_ENABLE;

		if (plane_state->base.rotation == BIT(DRM_ROTATE_180))
			cntl |= CURSOR_ROTATE_180;
	}

	if (intel_crtc->cursor_cntl != cntl) {
		I915_WRITE(CURCNTR(pipe), cntl);
		POSTING_READ(CURCNTR(pipe));
		intel_crtc->cursor_cntl = cntl;
	}

	/* and commit changes on next vblank */
	I915_WRITE(CURBASE(pipe), base);
	POSTING_READ(CURBASE(pipe));

	intel_crtc->cursor_base = base;
}

/* If no-part of the cursor is visible on the framebuffer, then the GPU may hang... */
static void intel_crtc_update_cursor(struct drm_crtc *crtc,
				     const struct intel_plane_state *plane_state)
{
	struct drm_device *dev = crtc->dev;
	struct drm_i915_private *dev_priv = dev->dev_private;
	struct intel_crtc *intel_crtc = to_intel_crtc(crtc);
	int pipe = intel_crtc->pipe;
	u32 base = intel_crtc->cursor_addr;
	u32 pos = 0;

	if (plane_state) {
		int x = plane_state->base.crtc_x;
		int y = plane_state->base.crtc_y;

		if (x < 0) {
			pos |= CURSOR_POS_SIGN << CURSOR_X_SHIFT;
			x = -x;
		}
		pos |= x << CURSOR_X_SHIFT;

		if (y < 0) {
			pos |= CURSOR_POS_SIGN << CURSOR_Y_SHIFT;
			y = -y;
		}
		pos |= y << CURSOR_Y_SHIFT;

		/* ILK+ do this automagically */
		if (HAS_GMCH_DISPLAY(dev) &&
		    plane_state->base.rotation == BIT(DRM_ROTATE_180)) {
			base += (plane_state->base.crtc_h *
				 plane_state->base.crtc_w - 1) * 4;
		}
	}

	I915_WRITE(CURPOS(pipe), pos);

	if (IS_845G(dev) || IS_I865G(dev))
		i845_update_cursor(crtc, base, plane_state);
	else
		i9xx_update_cursor(crtc, base, plane_state);
}

static bool cursor_size_ok(struct drm_device *dev,
			   uint32_t width, uint32_t height)
{
	if (width == 0 || height == 0)
		return false;

	/*
	 * 845g/865g are special in that they are only limited by
	 * the width of their cursors, the height is arbitrary up to
	 * the precision of the register. Everything else requires
	 * square cursors, limited to a few power-of-two sizes.
	 */
	if (IS_845G(dev) || IS_I865G(dev)) {
		if ((width & 63) != 0)
			return false;

		if (width > (IS_845G(dev) ? 64 : 512))
			return false;

		if (height > 1023)
			return false;
	} else {
		switch (width | height) {
		case 256:
		case 128:
			if (IS_GEN2(dev))
				return false;
		case 64:
			break;
		default:
			return false;
		}
	}

	return true;
}

static void intel_crtc_gamma_set(struct drm_crtc *crtc, u16 *red, u16 *green,
				 u16 *blue, uint32_t start, uint32_t size)
{
	int end = (start + size > 256) ? 256 : start + size, i;
	struct intel_crtc *intel_crtc = to_intel_crtc(crtc);

	for (i = start; i < end; i++) {
		intel_crtc->lut_r[i] = red[i] >> 8;
		intel_crtc->lut_g[i] = green[i] >> 8;
		intel_crtc->lut_b[i] = blue[i] >> 8;
	}

	intel_crtc_load_lut(crtc);
}

/* VESA 640x480x72Hz mode to set on the pipe */
static struct drm_display_mode load_detect_mode = {
	DRM_MODE("640x480", DRM_MODE_TYPE_DEFAULT, 31500, 640, 664,
		 704, 832, 0, 480, 489, 491, 520, 0, DRM_MODE_FLAG_NHSYNC | DRM_MODE_FLAG_NVSYNC),
};

struct drm_framebuffer *
__intel_framebuffer_create(struct drm_device *dev,
			   struct drm_mode_fb_cmd2 *mode_cmd,
			   struct drm_i915_gem_object *obj)
{
	struct intel_framebuffer *intel_fb;
	int ret;

	intel_fb = kzalloc(sizeof(*intel_fb), GFP_KERNEL);
	if (!intel_fb)
		return ERR_PTR(-ENOMEM);

	ret = intel_framebuffer_init(dev, intel_fb, mode_cmd, obj);
	if (ret)
		goto err;

	return &intel_fb->base;

err:
	kfree(intel_fb);
	return ERR_PTR(ret);
}

static struct drm_framebuffer *
intel_framebuffer_create(struct drm_device *dev,
			 struct drm_mode_fb_cmd2 *mode_cmd,
			 struct drm_i915_gem_object *obj)
{
	struct drm_framebuffer *fb;
	int ret;

	ret = i915_mutex_lock_interruptible(dev);
	if (ret)
		return ERR_PTR(ret);
	fb = __intel_framebuffer_create(dev, mode_cmd, obj);
	mutex_unlock(&dev->struct_mutex);

	return fb;
}

static u32
intel_framebuffer_pitch_for_width(int width, int bpp)
{
	u32 pitch = DIV_ROUND_UP(width * bpp, 8);
	return ALIGN(pitch, 64);
}

static u32
intel_framebuffer_size_for_mode(struct drm_display_mode *mode, int bpp)
{
	u32 pitch = intel_framebuffer_pitch_for_width(mode->hdisplay, bpp);
	return PAGE_ALIGN(pitch * mode->vdisplay);
}

static struct drm_framebuffer *
intel_framebuffer_create_for_mode(struct drm_device *dev,
				  struct drm_display_mode *mode,
				  int depth, int bpp)
{
	struct drm_framebuffer *fb;
	struct drm_i915_gem_object *obj;
	struct drm_mode_fb_cmd2 mode_cmd = { 0 };

	obj = i915_gem_alloc_object(dev,
				    intel_framebuffer_size_for_mode(mode, bpp));
	if (obj == NULL)
		return ERR_PTR(-ENOMEM);

	mode_cmd.width = mode->hdisplay;
	mode_cmd.height = mode->vdisplay;
	mode_cmd.pitches[0] = intel_framebuffer_pitch_for_width(mode_cmd.width,
								bpp);
	mode_cmd.pixel_format = drm_mode_legacy_fb_format(bpp, depth);

	fb = intel_framebuffer_create(dev, &mode_cmd, obj);
	if (IS_ERR(fb))
		drm_gem_object_unreference_unlocked(&obj->base);

	return fb;
}

static struct drm_framebuffer *
mode_fits_in_fbdev(struct drm_device *dev,
		   struct drm_display_mode *mode)
{
#ifdef CONFIG_DRM_FBDEV_EMULATION
	struct drm_i915_private *dev_priv = dev->dev_private;
	struct drm_i915_gem_object *obj;
	struct drm_framebuffer *fb;

	if (!dev_priv->fbdev)
		return NULL;

	if (!dev_priv->fbdev->fb)
		return NULL;

	obj = dev_priv->fbdev->fb->obj;
	BUG_ON(!obj);

	fb = &dev_priv->fbdev->fb->base;
	if (fb->pitches[0] < intel_framebuffer_pitch_for_width(mode->hdisplay,
							       fb->bits_per_pixel))
		return NULL;

	if (obj->base.size < mode->vdisplay * fb->pitches[0])
		return NULL;

	return fb;
#else
	return NULL;
#endif
}

static int intel_modeset_setup_plane_state(struct drm_atomic_state *state,
					   struct drm_crtc *crtc,
					   struct drm_display_mode *mode,
					   struct drm_framebuffer *fb,
					   int x, int y)
{
	struct drm_plane_state *plane_state;
	int hdisplay, vdisplay;
	int ret;

	plane_state = drm_atomic_get_plane_state(state, crtc->primary);
	if (IS_ERR(plane_state))
		return PTR_ERR(plane_state);

	if (mode)
		drm_crtc_get_hv_timing(mode, &hdisplay, &vdisplay);
	else
		hdisplay = vdisplay = 0;

	ret = drm_atomic_set_crtc_for_plane(plane_state, fb ? crtc : NULL);
	if (ret)
		return ret;
	drm_atomic_set_fb_for_plane(plane_state, fb);
	plane_state->crtc_x = 0;
	plane_state->crtc_y = 0;
	plane_state->crtc_w = hdisplay;
	plane_state->crtc_h = vdisplay;
	plane_state->src_x = x << 16;
	plane_state->src_y = y << 16;
	plane_state->src_w = hdisplay << 16;
	plane_state->src_h = vdisplay << 16;

	return 0;
}

bool intel_get_load_detect_pipe(struct drm_connector *connector,
				struct drm_display_mode *mode,
				struct intel_load_detect_pipe *old,
				struct drm_modeset_acquire_ctx *ctx)
{
	struct intel_crtc *intel_crtc;
	struct intel_encoder *intel_encoder =
		intel_attached_encoder(connector);
	struct drm_crtc *possible_crtc;
	struct drm_encoder *encoder = &intel_encoder->base;
	struct drm_crtc *crtc = NULL;
	struct drm_device *dev = encoder->dev;
	struct drm_framebuffer *fb;
	struct drm_mode_config *config = &dev->mode_config;
	struct drm_atomic_state *state = NULL;
	struct drm_connector_state *connector_state;
	struct intel_crtc_state *crtc_state;
	int ret, i = -1;

	DRM_DEBUG_KMS("[CONNECTOR:%d:%s], [ENCODER:%d:%s]\n",
		      connector->base.id, connector->name,
		      encoder->base.id, encoder->name);

retry:
	ret = drm_modeset_lock(&config->connection_mutex, ctx);
	if (ret)
		goto fail;

	/*
	 * Algorithm gets a little messy:
	 *
	 *   - if the connector already has an assigned crtc, use it (but make
	 *     sure it's on first)
	 *
	 *   - try to find the first unused crtc that can drive this connector,
	 *     and use that if we find one
	 */

	/* See if we already have a CRTC for this connector */
	if (encoder->crtc) {
		crtc = encoder->crtc;

		ret = drm_modeset_lock(&crtc->mutex, ctx);
		if (ret)
			goto fail;
		ret = drm_modeset_lock(&crtc->primary->mutex, ctx);
		if (ret)
			goto fail;

		old->dpms_mode = connector->dpms;
		old->load_detect_temp = false;

		/* Make sure the crtc and connector are running */
		if (connector->dpms != DRM_MODE_DPMS_ON)
			connector->funcs->dpms(connector, DRM_MODE_DPMS_ON);

		return true;
	}

	/* Find an unused one (if possible) */
	for_each_crtc(dev, possible_crtc) {
		i++;
		if (!(encoder->possible_crtcs & (1 << i)))
			continue;
		if (possible_crtc->state->enable)
			continue;

		crtc = possible_crtc;
		break;
	}

	/*
	 * If we didn't find an unused CRTC, don't use any.
	 */
	if (!crtc) {
		DRM_DEBUG_KMS("no pipe available for load-detect\n");
		goto fail;
	}

	ret = drm_modeset_lock(&crtc->mutex, ctx);
	if (ret)
		goto fail;
	ret = drm_modeset_lock(&crtc->primary->mutex, ctx);
	if (ret)
		goto fail;

	intel_crtc = to_intel_crtc(crtc);
	old->dpms_mode = connector->dpms;
	old->load_detect_temp = true;
	old->release_fb = NULL;

	state = drm_atomic_state_alloc(dev);
	if (!state)
		return false;

	state->acquire_ctx = ctx;

	connector_state = drm_atomic_get_connector_state(state, connector);
	if (IS_ERR(connector_state)) {
		ret = PTR_ERR(connector_state);
		goto fail;
	}

	connector_state->crtc = crtc;
	connector_state->best_encoder = &intel_encoder->base;

	crtc_state = intel_atomic_get_crtc_state(state, intel_crtc);
	if (IS_ERR(crtc_state)) {
		ret = PTR_ERR(crtc_state);
		goto fail;
	}

	crtc_state->base.active = crtc_state->base.enable = true;

	if (!mode)
		mode = &load_detect_mode;

	/* We need a framebuffer large enough to accommodate all accesses
	 * that the plane may generate whilst we perform load detection.
	 * We can not rely on the fbcon either being present (we get called
	 * during its initialisation to detect all boot displays, or it may
	 * not even exist) or that it is large enough to satisfy the
	 * requested mode.
	 */
	fb = mode_fits_in_fbdev(dev, mode);
	if (fb == NULL) {
		DRM_DEBUG_KMS("creating tmp fb for load-detection\n");
		fb = intel_framebuffer_create_for_mode(dev, mode, 24, 32);
		old->release_fb = fb;
	} else
		DRM_DEBUG_KMS("reusing fbdev for load-detection framebuffer\n");
	if (IS_ERR(fb)) {
		DRM_DEBUG_KMS("failed to allocate framebuffer for load-detection\n");
		goto fail;
	}

	ret = intel_modeset_setup_plane_state(state, crtc, mode, fb, 0, 0);
	if (ret)
		goto fail;

	drm_mode_copy(&crtc_state->base.mode, mode);

	if (drm_atomic_commit(state)) {
		DRM_DEBUG_KMS("failed to set mode on load-detect pipe\n");
		if (old->release_fb)
			old->release_fb->funcs->destroy(old->release_fb);
		goto fail;
	}
	crtc->primary->crtc = crtc;

	/* let the connector get through one full cycle before testing */
	intel_wait_for_vblank(dev, intel_crtc->pipe);
	return true;

fail:
	drm_atomic_state_free(state);
	state = NULL;

	if (ret == -EDEADLK) {
		drm_modeset_backoff(ctx);
		goto retry;
	}

	return false;
}

void intel_release_load_detect_pipe(struct drm_connector *connector,
				    struct intel_load_detect_pipe *old,
				    struct drm_modeset_acquire_ctx *ctx)
{
	struct drm_device *dev = connector->dev;
	struct intel_encoder *intel_encoder =
		intel_attached_encoder(connector);
	struct drm_encoder *encoder = &intel_encoder->base;
	struct drm_crtc *crtc = encoder->crtc;
	struct intel_crtc *intel_crtc = to_intel_crtc(crtc);
	struct drm_atomic_state *state;
	struct drm_connector_state *connector_state;
	struct intel_crtc_state *crtc_state;
	int ret;

	DRM_DEBUG_KMS("[CONNECTOR:%d:%s], [ENCODER:%d:%s]\n",
		      connector->base.id, connector->name,
		      encoder->base.id, encoder->name);

	if (old->load_detect_temp) {
		state = drm_atomic_state_alloc(dev);
		if (!state)
			goto fail;

		state->acquire_ctx = ctx;

		connector_state = drm_atomic_get_connector_state(state, connector);
		if (IS_ERR(connector_state))
			goto fail;

		crtc_state = intel_atomic_get_crtc_state(state, intel_crtc);
		if (IS_ERR(crtc_state))
			goto fail;

		connector_state->best_encoder = NULL;
		connector_state->crtc = NULL;

		crtc_state->base.enable = crtc_state->base.active = false;

		ret = intel_modeset_setup_plane_state(state, crtc, NULL, NULL,
						      0, 0);
		if (ret)
			goto fail;

		ret = drm_atomic_commit(state);
		if (ret)
			goto fail;

		if (old->release_fb) {
			drm_framebuffer_unregister_private(old->release_fb);
			drm_framebuffer_unreference(old->release_fb);
		}

		return;
	}

	/* Switch crtc and encoder back off if necessary */
	if (old->dpms_mode != DRM_MODE_DPMS_ON)
		connector->funcs->dpms(connector, old->dpms_mode);

	return;
fail:
	DRM_DEBUG_KMS("Couldn't release load detect pipe.\n");
	drm_atomic_state_free(state);
}

static int i9xx_pll_refclk(struct drm_device *dev,
			   const struct intel_crtc_state *pipe_config)
{
	struct drm_i915_private *dev_priv = dev->dev_private;
	u32 dpll = pipe_config->dpll_hw_state.dpll;

	if ((dpll & PLL_REF_INPUT_MASK) == PLLB_REF_INPUT_SPREADSPECTRUMIN)
		return dev_priv->vbt.lvds_ssc_freq;
	else if (HAS_PCH_SPLIT(dev))
		return 120000;
	else if (!IS_GEN2(dev))
		return 96000;
	else
		return 48000;
}

/* Returns the clock of the currently programmed mode of the given pipe. */
static void i9xx_crtc_clock_get(struct intel_crtc *crtc,
				struct intel_crtc_state *pipe_config)
{
	struct drm_device *dev = crtc->base.dev;
	struct drm_i915_private *dev_priv = dev->dev_private;
	int pipe = pipe_config->cpu_transcoder;
	u32 dpll = pipe_config->dpll_hw_state.dpll;
	u32 fp;
	intel_clock_t clock;
	int port_clock;
	int refclk = i9xx_pll_refclk(dev, pipe_config);

	if ((dpll & DISPLAY_RATE_SELECT_FPA1) == 0)
		fp = pipe_config->dpll_hw_state.fp0;
	else
		fp = pipe_config->dpll_hw_state.fp1;

	clock.m1 = (fp & FP_M1_DIV_MASK) >> FP_M1_DIV_SHIFT;
	if (IS_PINEVIEW(dev)) {
		clock.n = ffs((fp & FP_N_PINEVIEW_DIV_MASK) >> FP_N_DIV_SHIFT) - 1;
		clock.m2 = (fp & FP_M2_PINEVIEW_DIV_MASK) >> FP_M2_DIV_SHIFT;
	} else {
		clock.n = (fp & FP_N_DIV_MASK) >> FP_N_DIV_SHIFT;
		clock.m2 = (fp & FP_M2_DIV_MASK) >> FP_M2_DIV_SHIFT;
	}

	if (!IS_GEN2(dev)) {
		if (IS_PINEVIEW(dev))
			clock.p1 = ffs((dpll & DPLL_FPA01_P1_POST_DIV_MASK_PINEVIEW) >>
				DPLL_FPA01_P1_POST_DIV_SHIFT_PINEVIEW);
		else
			clock.p1 = ffs((dpll & DPLL_FPA01_P1_POST_DIV_MASK) >>
			       DPLL_FPA01_P1_POST_DIV_SHIFT);

		switch (dpll & DPLL_MODE_MASK) {
		case DPLLB_MODE_DAC_SERIAL:
			clock.p2 = dpll & DPLL_DAC_SERIAL_P2_CLOCK_DIV_5 ?
				5 : 10;
			break;
		case DPLLB_MODE_LVDS:
			clock.p2 = dpll & DPLLB_LVDS_P2_CLOCK_DIV_7 ?
				7 : 14;
			break;
		default:
			DRM_DEBUG_KMS("Unknown DPLL mode %08x in programmed "
				  "mode\n", (int)(dpll & DPLL_MODE_MASK));
			return;
		}

		if (IS_PINEVIEW(dev))
			port_clock = pnv_calc_dpll_params(refclk, &clock);
		else
			port_clock = i9xx_calc_dpll_params(refclk, &clock);
	} else {
		u32 lvds = IS_I830(dev) ? 0 : I915_READ(LVDS);
		bool is_lvds = (pipe == 1) && (lvds & LVDS_PORT_EN);

		if (is_lvds) {
			clock.p1 = ffs((dpll & DPLL_FPA01_P1_POST_DIV_MASK_I830_LVDS) >>
				       DPLL_FPA01_P1_POST_DIV_SHIFT);

			if (lvds & LVDS_CLKB_POWER_UP)
				clock.p2 = 7;
			else
				clock.p2 = 14;
		} else {
			if (dpll & PLL_P1_DIVIDE_BY_TWO)
				clock.p1 = 2;
			else {
				clock.p1 = ((dpll & DPLL_FPA01_P1_POST_DIV_MASK_I830) >>
					    DPLL_FPA01_P1_POST_DIV_SHIFT) + 2;
			}
			if (dpll & PLL_P2_DIVIDE_BY_4)
				clock.p2 = 4;
			else
				clock.p2 = 2;
		}

		port_clock = i9xx_calc_dpll_params(refclk, &clock);
	}

	/*
	 * This value includes pixel_multiplier. We will use
	 * port_clock to compute adjusted_mode.crtc_clock in the
	 * encoder's get_config() function.
	 */
	pipe_config->port_clock = port_clock;
}

int intel_dotclock_calculate(int link_freq,
			     const struct intel_link_m_n *m_n)
{
	/*
	 * The calculation for the data clock is:
	 * pixel_clock = ((m/n)*(link_clock * nr_lanes))/bpp
	 * But we want to avoid losing precison if possible, so:
	 * pixel_clock = ((m * link_clock * nr_lanes)/(n*bpp))
	 *
	 * and the link clock is simpler:
	 * link_clock = (m * link_clock) / n
	 */

	if (!m_n->link_n)
		return 0;

	return div_u64((u64)m_n->link_m * link_freq, m_n->link_n);
}

static void ironlake_pch_clock_get(struct intel_crtc *crtc,
				   struct intel_crtc_state *pipe_config)
{
	struct drm_device *dev = crtc->base.dev;

	/* read out port_clock from the DPLL */
	i9xx_crtc_clock_get(crtc, pipe_config);

	/*
	 * This value does not include pixel_multiplier.
	 * We will check that port_clock and adjusted_mode.crtc_clock
	 * agree once we know their relationship in the encoder's
	 * get_config() function.
	 */
	pipe_config->base.adjusted_mode.crtc_clock =
		intel_dotclock_calculate(intel_fdi_link_freq(dev) * 10000,
					 &pipe_config->fdi_m_n);
}

/** Returns the currently programmed mode of the given pipe. */
struct drm_display_mode *intel_crtc_mode_get(struct drm_device *dev,
					     struct drm_crtc *crtc)
{
	struct drm_i915_private *dev_priv = dev->dev_private;
	struct intel_crtc *intel_crtc = to_intel_crtc(crtc);
	enum transcoder cpu_transcoder = intel_crtc->config->cpu_transcoder;
	struct drm_display_mode *mode;
	struct intel_crtc_state pipe_config;
	int htot = I915_READ(HTOTAL(cpu_transcoder));
	int hsync = I915_READ(HSYNC(cpu_transcoder));
	int vtot = I915_READ(VTOTAL(cpu_transcoder));
	int vsync = I915_READ(VSYNC(cpu_transcoder));
	enum pipe pipe = intel_crtc->pipe;

	mode = kzalloc(sizeof(*mode), GFP_KERNEL);
	if (!mode)
		return NULL;

	/*
	 * Construct a pipe_config sufficient for getting the clock info
	 * back out of crtc_clock_get.
	 *
	 * Note, if LVDS ever uses a non-1 pixel multiplier, we'll need
	 * to use a real value here instead.
	 */
	pipe_config.cpu_transcoder = (enum transcoder) pipe;
	pipe_config.pixel_multiplier = 1;
	pipe_config.dpll_hw_state.dpll = I915_READ(DPLL(pipe));
	pipe_config.dpll_hw_state.fp0 = I915_READ(FP0(pipe));
	pipe_config.dpll_hw_state.fp1 = I915_READ(FP1(pipe));
	i9xx_crtc_clock_get(intel_crtc, &pipe_config);

	mode->clock = pipe_config.port_clock / pipe_config.pixel_multiplier;
	mode->hdisplay = (htot & 0xffff) + 1;
	mode->htotal = ((htot & 0xffff0000) >> 16) + 1;
	mode->hsync_start = (hsync & 0xffff) + 1;
	mode->hsync_end = ((hsync & 0xffff0000) >> 16) + 1;
	mode->vdisplay = (vtot & 0xffff) + 1;
	mode->vtotal = ((vtot & 0xffff0000) >> 16) + 1;
	mode->vsync_start = (vsync & 0xffff) + 1;
	mode->vsync_end = ((vsync & 0xffff0000) >> 16) + 1;

	drm_mode_set_name(mode);

	return mode;
}

void intel_mark_busy(struct drm_device *dev)
{
	struct drm_i915_private *dev_priv = dev->dev_private;

	if (dev_priv->mm.busy)
		return;

	intel_runtime_pm_get(dev_priv);
	i915_update_gfx_val(dev_priv);
	if (INTEL_INFO(dev)->gen >= 6)
		gen6_rps_busy(dev_priv);
	dev_priv->mm.busy = true;
}

void intel_mark_idle(struct drm_device *dev)
{
	struct drm_i915_private *dev_priv = dev->dev_private;

	if (!dev_priv->mm.busy)
		return;

	dev_priv->mm.busy = false;

	if (INTEL_INFO(dev)->gen >= 6)
		gen6_rps_idle(dev->dev_private);

	intel_runtime_pm_put(dev_priv);
}

static void intel_crtc_destroy(struct drm_crtc *crtc)
{
	struct intel_crtc *intel_crtc = to_intel_crtc(crtc);
	struct drm_device *dev = crtc->dev;
	struct intel_unpin_work *work;

	spin_lock_irq(&dev->event_lock);
	work = intel_crtc->unpin_work;
	intel_crtc->unpin_work = NULL;
	spin_unlock_irq(&dev->event_lock);

	if (work) {
		cancel_work_sync(&work->work);
		kfree(work);
	}

	drm_crtc_cleanup(crtc);

	kfree(intel_crtc);
}

static void intel_unpin_work_fn(struct work_struct *__work)
{
	struct intel_unpin_work *work =
		container_of(__work, struct intel_unpin_work, work);
	struct intel_crtc *crtc = to_intel_crtc(work->crtc);
	struct drm_device *dev = crtc->base.dev;
	struct drm_plane *primary = crtc->base.primary;

	mutex_lock(&dev->struct_mutex);
	intel_unpin_fb_obj(work->old_fb, primary->state);
	drm_gem_object_unreference(&work->pending_flip_obj->base);

	if (work->flip_queued_req)
		i915_gem_request_assign(&work->flip_queued_req, NULL);
	mutex_unlock(&dev->struct_mutex);

	intel_frontbuffer_flip_complete(dev, to_intel_plane(primary)->frontbuffer_bit);
	drm_framebuffer_unreference(work->old_fb);

	BUG_ON(atomic_read(&crtc->unpin_work_count) == 0);
	atomic_dec(&crtc->unpin_work_count);

	kfree(work);
}

static void do_intel_finish_page_flip(struct drm_device *dev,
				      struct drm_crtc *crtc)
{
	struct intel_crtc *intel_crtc = to_intel_crtc(crtc);
	struct intel_unpin_work *work;
	unsigned long flags;

	/* Ignore early vblank irqs */
	if (intel_crtc == NULL)
		return;

	/*
	 * This is called both by irq handlers and the reset code (to complete
	 * lost pageflips) so needs the full irqsave spinlocks.
	 */
	spin_lock_irqsave(&dev->event_lock, flags);
	work = intel_crtc->unpin_work;

	/* Ensure we don't miss a work->pending update ... */
	smp_rmb();

	if (work == NULL || atomic_read(&work->pending) < INTEL_FLIP_COMPLETE) {
		spin_unlock_irqrestore(&dev->event_lock, flags);
		return;
	}

	page_flip_completed(intel_crtc);

	spin_unlock_irqrestore(&dev->event_lock, flags);
}

void intel_finish_page_flip(struct drm_device *dev, int pipe)
{
	struct drm_i915_private *dev_priv = dev->dev_private;
	struct drm_crtc *crtc = dev_priv->pipe_to_crtc_mapping[pipe];

	do_intel_finish_page_flip(dev, crtc);
}

void intel_finish_page_flip_plane(struct drm_device *dev, int plane)
{
	struct drm_i915_private *dev_priv = dev->dev_private;
	struct drm_crtc *crtc = dev_priv->plane_to_crtc_mapping[plane];

	do_intel_finish_page_flip(dev, crtc);
}

/* Is 'a' after or equal to 'b'? */
static bool g4x_flip_count_after_eq(u32 a, u32 b)
{
	return !((a - b) & 0x80000000);
}

static bool page_flip_finished(struct intel_crtc *crtc)
{
	struct drm_device *dev = crtc->base.dev;
	struct drm_i915_private *dev_priv = dev->dev_private;

	if (i915_reset_in_progress(&dev_priv->gpu_error) ||
	    crtc->reset_counter != atomic_read(&dev_priv->gpu_error.reset_counter))
		return true;

	/*
	 * The relevant registers doen't exist on pre-ctg.
	 * As the flip done interrupt doesn't trigger for mmio
	 * flips on gmch platforms, a flip count check isn't
	 * really needed there. But since ctg has the registers,
	 * include it in the check anyway.
	 */
	if (INTEL_INFO(dev)->gen < 5 && !IS_G4X(dev))
		return true;

	/*
	 * A DSPSURFLIVE check isn't enough in case the mmio and CS flips
	 * used the same base address. In that case the mmio flip might
	 * have completed, but the CS hasn't even executed the flip yet.
	 *
	 * A flip count check isn't enough as the CS might have updated
	 * the base address just after start of vblank, but before we
	 * managed to process the interrupt. This means we'd complete the
	 * CS flip too soon.
	 *
	 * Combining both checks should get us a good enough result. It may
	 * still happen that the CS flip has been executed, but has not
	 * yet actually completed. But in case the base address is the same
	 * anyway, we don't really care.
	 */
	return (I915_READ(DSPSURFLIVE(crtc->plane)) & ~0xfff) ==
		crtc->unpin_work->gtt_offset &&
		g4x_flip_count_after_eq(I915_READ(PIPE_FLIPCOUNT_G4X(crtc->pipe)),
				    crtc->unpin_work->flip_count);
}

void intel_prepare_page_flip(struct drm_device *dev, int plane)
{
	struct drm_i915_private *dev_priv = dev->dev_private;
	struct intel_crtc *intel_crtc =
		to_intel_crtc(dev_priv->plane_to_crtc_mapping[plane]);
	unsigned long flags;


	/*
	 * This is called both by irq handlers and the reset code (to complete
	 * lost pageflips) so needs the full irqsave spinlocks.
	 *
	 * NB: An MMIO update of the plane base pointer will also
	 * generate a page-flip completion irq, i.e. every modeset
	 * is also accompanied by a spurious intel_prepare_page_flip().
	 */
	spin_lock_irqsave(&dev->event_lock, flags);
	if (intel_crtc->unpin_work && page_flip_finished(intel_crtc))
		atomic_inc_not_zero(&intel_crtc->unpin_work->pending);
	spin_unlock_irqrestore(&dev->event_lock, flags);
}

static inline void intel_mark_page_flip_active(struct intel_unpin_work *work)
{
	/* Ensure that the work item is consistent when activating it ... */
	smp_wmb();
	atomic_set(&work->pending, INTEL_FLIP_PENDING);
	/* and that it is marked active as soon as the irq could fire. */
	smp_wmb();
}

static int intel_gen2_queue_flip(struct drm_device *dev,
				 struct drm_crtc *crtc,
				 struct drm_framebuffer *fb,
				 struct drm_i915_gem_object *obj,
				 struct drm_i915_gem_request *req,
				 uint32_t flags)
{
	struct intel_engine_cs *ring = req->ring;
	struct intel_crtc *intel_crtc = to_intel_crtc(crtc);
	u32 flip_mask;
	int ret;

	ret = intel_ring_begin(req, 6);
	if (ret)
		return ret;

	/* Can't queue multiple flips, so wait for the previous
	 * one to finish before executing the next.
	 */
	if (intel_crtc->plane)
		flip_mask = MI_WAIT_FOR_PLANE_B_FLIP;
	else
		flip_mask = MI_WAIT_FOR_PLANE_A_FLIP;
	intel_ring_emit(ring, MI_WAIT_FOR_EVENT | flip_mask);
	intel_ring_emit(ring, MI_NOOP);
	intel_ring_emit(ring, MI_DISPLAY_FLIP |
			MI_DISPLAY_FLIP_PLANE(intel_crtc->plane));
	intel_ring_emit(ring, fb->pitches[0]);
	intel_ring_emit(ring, intel_crtc->unpin_work->gtt_offset);
	intel_ring_emit(ring, 0); /* aux display base address, unused */

	intel_mark_page_flip_active(intel_crtc->unpin_work);
	return 0;
}

static int intel_gen3_queue_flip(struct drm_device *dev,
				 struct drm_crtc *crtc,
				 struct drm_framebuffer *fb,
				 struct drm_i915_gem_object *obj,
				 struct drm_i915_gem_request *req,
				 uint32_t flags)
{
	struct intel_engine_cs *ring = req->ring;
	struct intel_crtc *intel_crtc = to_intel_crtc(crtc);
	u32 flip_mask;
	int ret;

	ret = intel_ring_begin(req, 6);
	if (ret)
		return ret;

	if (intel_crtc->plane)
		flip_mask = MI_WAIT_FOR_PLANE_B_FLIP;
	else
		flip_mask = MI_WAIT_FOR_PLANE_A_FLIP;
	intel_ring_emit(ring, MI_WAIT_FOR_EVENT | flip_mask);
	intel_ring_emit(ring, MI_NOOP);
	intel_ring_emit(ring, MI_DISPLAY_FLIP_I915 |
			MI_DISPLAY_FLIP_PLANE(intel_crtc->plane));
	intel_ring_emit(ring, fb->pitches[0]);
	intel_ring_emit(ring, intel_crtc->unpin_work->gtt_offset);
	intel_ring_emit(ring, MI_NOOP);

	intel_mark_page_flip_active(intel_crtc->unpin_work);
	return 0;
}

static int intel_gen4_queue_flip(struct drm_device *dev,
				 struct drm_crtc *crtc,
				 struct drm_framebuffer *fb,
				 struct drm_i915_gem_object *obj,
				 struct drm_i915_gem_request *req,
				 uint32_t flags)
{
	struct intel_engine_cs *ring = req->ring;
	struct drm_i915_private *dev_priv = dev->dev_private;
	struct intel_crtc *intel_crtc = to_intel_crtc(crtc);
	uint32_t pf, pipesrc;
	int ret;

	ret = intel_ring_begin(req, 4);
	if (ret)
		return ret;

	/* i965+ uses the linear or tiled offsets from the
	 * Display Registers (which do not change across a page-flip)
	 * so we need only reprogram the base address.
	 */
	intel_ring_emit(ring, MI_DISPLAY_FLIP |
			MI_DISPLAY_FLIP_PLANE(intel_crtc->plane));
	intel_ring_emit(ring, fb->pitches[0]);
	intel_ring_emit(ring, intel_crtc->unpin_work->gtt_offset |
			obj->tiling_mode);

	/* XXX Enabling the panel-fitter across page-flip is so far
	 * untested on non-native modes, so ignore it for now.
	 * pf = I915_READ(pipe == 0 ? PFA_CTL_1 : PFB_CTL_1) & PF_ENABLE;
	 */
	pf = 0;
	pipesrc = I915_READ(PIPESRC(intel_crtc->pipe)) & 0x0fff0fff;
	intel_ring_emit(ring, pf | pipesrc);

	intel_mark_page_flip_active(intel_crtc->unpin_work);
	return 0;
}

static int intel_gen6_queue_flip(struct drm_device *dev,
				 struct drm_crtc *crtc,
				 struct drm_framebuffer *fb,
				 struct drm_i915_gem_object *obj,
				 struct drm_i915_gem_request *req,
				 uint32_t flags)
{
	struct intel_engine_cs *ring = req->ring;
	struct drm_i915_private *dev_priv = dev->dev_private;
	struct intel_crtc *intel_crtc = to_intel_crtc(crtc);
	uint32_t pf, pipesrc;
	int ret;

	ret = intel_ring_begin(req, 4);
	if (ret)
		return ret;

	intel_ring_emit(ring, MI_DISPLAY_FLIP |
			MI_DISPLAY_FLIP_PLANE(intel_crtc->plane));
	intel_ring_emit(ring, fb->pitches[0] | obj->tiling_mode);
	intel_ring_emit(ring, intel_crtc->unpin_work->gtt_offset);

	/* Contrary to the suggestions in the documentation,
	 * "Enable Panel Fitter" does not seem to be required when page
	 * flipping with a non-native mode, and worse causes a normal
	 * modeset to fail.
	 * pf = I915_READ(PF_CTL(intel_crtc->pipe)) & PF_ENABLE;
	 */
	pf = 0;
	pipesrc = I915_READ(PIPESRC(intel_crtc->pipe)) & 0x0fff0fff;
	intel_ring_emit(ring, pf | pipesrc);

	intel_mark_page_flip_active(intel_crtc->unpin_work);
	return 0;
}

static int intel_gen7_queue_flip(struct drm_device *dev,
				 struct drm_crtc *crtc,
				 struct drm_framebuffer *fb,
				 struct drm_i915_gem_object *obj,
				 struct drm_i915_gem_request *req,
				 uint32_t flags)
{
	struct intel_engine_cs *ring = req->ring;
	struct intel_crtc *intel_crtc = to_intel_crtc(crtc);
	uint32_t plane_bit = 0;
	int len, ret;

	switch (intel_crtc->plane) {
	case PLANE_A:
		plane_bit = MI_DISPLAY_FLIP_IVB_PLANE_A;
		break;
	case PLANE_B:
		plane_bit = MI_DISPLAY_FLIP_IVB_PLANE_B;
		break;
	case PLANE_C:
		plane_bit = MI_DISPLAY_FLIP_IVB_PLANE_C;
		break;
	default:
		WARN_ONCE(1, "unknown plane in flip command\n");
		return -ENODEV;
	}

	len = 4;
	if (ring->id == RCS) {
		len += 6;
		/*
		 * On Gen 8, SRM is now taking an extra dword to accommodate
		 * 48bits addresses, and we need a NOOP for the batch size to
		 * stay even.
		 */
		if (IS_GEN8(dev))
			len += 2;
	}

	/*
	 * BSpec MI_DISPLAY_FLIP for IVB:
	 * "The full packet must be contained within the same cache line."
	 *
	 * Currently the LRI+SRM+MI_DISPLAY_FLIP all fit within the same
	 * cacheline, if we ever start emitting more commands before
	 * the MI_DISPLAY_FLIP we may need to first emit everything else,
	 * then do the cacheline alignment, and finally emit the
	 * MI_DISPLAY_FLIP.
	 */
	ret = intel_ring_cacheline_align(req);
	if (ret)
		return ret;

	ret = intel_ring_begin(req, len);
	if (ret)
		return ret;

	/* Unmask the flip-done completion message. Note that the bspec says that
	 * we should do this for both the BCS and RCS, and that we must not unmask
	 * more than one flip event at any time (or ensure that one flip message
	 * can be sent by waiting for flip-done prior to queueing new flips).
	 * Experimentation says that BCS works despite DERRMR masking all
	 * flip-done completion events and that unmasking all planes at once
	 * for the RCS also doesn't appear to drop events. Setting the DERRMR
	 * to zero does lead to lockups within MI_DISPLAY_FLIP.
	 */
	if (ring->id == RCS) {
		intel_ring_emit(ring, MI_LOAD_REGISTER_IMM(1));
		intel_ring_emit_reg(ring, DERRMR);
		intel_ring_emit(ring, ~(DERRMR_PIPEA_PRI_FLIP_DONE |
					DERRMR_PIPEB_PRI_FLIP_DONE |
					DERRMR_PIPEC_PRI_FLIP_DONE));
		if (IS_GEN8(dev))
			intel_ring_emit(ring, MI_STORE_REGISTER_MEM_GEN8 |
					      MI_SRM_LRM_GLOBAL_GTT);
		else
			intel_ring_emit(ring, MI_STORE_REGISTER_MEM |
					      MI_SRM_LRM_GLOBAL_GTT);
		intel_ring_emit_reg(ring, DERRMR);
		intel_ring_emit(ring, ring->scratch.gtt_offset + 256);
		if (IS_GEN8(dev)) {
			intel_ring_emit(ring, 0);
			intel_ring_emit(ring, MI_NOOP);
		}
	}

	intel_ring_emit(ring, MI_DISPLAY_FLIP_I915 | plane_bit);
	intel_ring_emit(ring, (fb->pitches[0] | obj->tiling_mode));
	intel_ring_emit(ring, intel_crtc->unpin_work->gtt_offset);
	intel_ring_emit(ring, (MI_NOOP));

	intel_mark_page_flip_active(intel_crtc->unpin_work);
	return 0;
}

static bool use_mmio_flip(struct intel_engine_cs *ring,
			  struct drm_i915_gem_object *obj)
{
	/*
	 * This is not being used for older platforms, because
	 * non-availability of flip done interrupt forces us to use
	 * CS flips. Older platforms derive flip done using some clever
	 * tricks involving the flip_pending status bits and vblank irqs.
	 * So using MMIO flips there would disrupt this mechanism.
	 */

	if (ring == NULL)
		return true;

	if (INTEL_INFO(ring->dev)->gen < 5)
		return false;

	if (i915.use_mmio_flip < 0)
		return false;
	else if (i915.use_mmio_flip > 0)
		return true;
	else if (i915.enable_execlists)
		return true;
	else if (obj->base.dma_buf &&
		 !reservation_object_test_signaled_rcu(obj->base.dma_buf->resv,
						       false))
		return true;
	else
		return ring != i915_gem_request_get_ring(obj->last_write_req);
}

static void skl_do_mmio_flip(struct intel_crtc *intel_crtc,
			     unsigned int rotation,
			     struct intel_unpin_work *work)
{
	struct drm_device *dev = intel_crtc->base.dev;
	struct drm_i915_private *dev_priv = dev->dev_private;
	struct drm_framebuffer *fb = intel_crtc->base.primary->fb;
	const enum pipe pipe = intel_crtc->pipe;
	u32 ctl, stride, tile_height;

	ctl = I915_READ(PLANE_CTL(pipe, 0));
	ctl &= ~PLANE_CTL_TILED_MASK;
	switch (fb->modifier[0]) {
	case DRM_FORMAT_MOD_NONE:
		break;
	case I915_FORMAT_MOD_X_TILED:
		ctl |= PLANE_CTL_TILED_X;
		break;
	case I915_FORMAT_MOD_Y_TILED:
		ctl |= PLANE_CTL_TILED_Y;
		break;
	case I915_FORMAT_MOD_Yf_TILED:
		ctl |= PLANE_CTL_TILED_YF;
		break;
	default:
		MISSING_CASE(fb->modifier[0]);
	}

	/*
	 * The stride is either expressed as a multiple of 64 bytes chunks for
	 * linear buffers or in number of tiles for tiled buffers.
	 */
	if (intel_rotation_90_or_270(rotation)) {
		/* stride = Surface height in tiles */
		tile_height = intel_tile_height(dev, fb->pixel_format,
						fb->modifier[0], 0);
		stride = DIV_ROUND_UP(fb->height, tile_height);
	} else {
		stride = fb->pitches[0] /
				intel_fb_stride_alignment(dev, fb->modifier[0],
							  fb->pixel_format);
	}

	/*
	 * Both PLANE_CTL and PLANE_STRIDE are not updated on vblank but on
	 * PLANE_SURF updates, the update is then guaranteed to be atomic.
	 */
	I915_WRITE(PLANE_CTL(pipe, 0), ctl);
	I915_WRITE(PLANE_STRIDE(pipe, 0), stride);

	I915_WRITE(PLANE_SURF(pipe, 0), work->gtt_offset);
	POSTING_READ(PLANE_SURF(pipe, 0));
}

static void ilk_do_mmio_flip(struct intel_crtc *intel_crtc,
			     struct intel_unpin_work *work)
{
	struct drm_device *dev = intel_crtc->base.dev;
	struct drm_i915_private *dev_priv = dev->dev_private;
	struct intel_framebuffer *intel_fb =
		to_intel_framebuffer(intel_crtc->base.primary->fb);
	struct drm_i915_gem_object *obj = intel_fb->obj;
	i915_reg_t reg = DSPCNTR(intel_crtc->plane);
	u32 dspcntr;

	dspcntr = I915_READ(reg);

	if (obj->tiling_mode != I915_TILING_NONE)
		dspcntr |= DISPPLANE_TILED;
	else
		dspcntr &= ~DISPPLANE_TILED;

	I915_WRITE(reg, dspcntr);

	I915_WRITE(DSPSURF(intel_crtc->plane), work->gtt_offset);
	POSTING_READ(DSPSURF(intel_crtc->plane));
}

/*
 * XXX: This is the temporary way to update the plane registers until we get
 * around to using the usual plane update functions for MMIO flips
 */
static void intel_do_mmio_flip(struct intel_mmio_flip *mmio_flip)
{
	struct intel_crtc *crtc = mmio_flip->crtc;
	struct intel_unpin_work *work;

	spin_lock_irq(&crtc->base.dev->event_lock);
	work = crtc->unpin_work;
	spin_unlock_irq(&crtc->base.dev->event_lock);
	if (work == NULL)
		return;

	intel_mark_page_flip_active(work);

	intel_pipe_update_start(crtc);

	if (INTEL_INFO(mmio_flip->i915)->gen >= 9)
		skl_do_mmio_flip(crtc, mmio_flip->rotation, work);
	else
		/* use_mmio_flip() retricts MMIO flips to ilk+ */
		ilk_do_mmio_flip(crtc, work);

	intel_pipe_update_end(crtc);
}

static void intel_mmio_flip_work_func(struct work_struct *work)
{
	struct intel_mmio_flip *mmio_flip =
		container_of(work, struct intel_mmio_flip, work);
	struct intel_framebuffer *intel_fb =
		to_intel_framebuffer(mmio_flip->crtc->base.primary->fb);
	struct drm_i915_gem_object *obj = intel_fb->obj;

	if (mmio_flip->req) {
		WARN_ON(__i915_wait_request(mmio_flip->req,
					    mmio_flip->crtc->reset_counter,
					    false, NULL,
					    &mmio_flip->i915->rps.mmioflips));
		i915_gem_request_unreference__unlocked(mmio_flip->req);
	}

	/* For framebuffer backed by dmabuf, wait for fence */
	if (obj->base.dma_buf)
		WARN_ON(reservation_object_wait_timeout_rcu(obj->base.dma_buf->resv,
							    false, false,
							    MAX_SCHEDULE_TIMEOUT) < 0);

	intel_do_mmio_flip(mmio_flip);
	kfree(mmio_flip);
}

static int intel_queue_mmio_flip(struct drm_device *dev,
				 struct drm_crtc *crtc,
				 struct drm_i915_gem_object *obj)
{
	struct intel_mmio_flip *mmio_flip;

	mmio_flip = kmalloc(sizeof(*mmio_flip), GFP_KERNEL);
	if (mmio_flip == NULL)
		return -ENOMEM;

	mmio_flip->i915 = to_i915(dev);
	mmio_flip->req = i915_gem_request_reference(obj->last_write_req);
	mmio_flip->crtc = to_intel_crtc(crtc);
	mmio_flip->rotation = crtc->primary->state->rotation;

	INIT_WORK(&mmio_flip->work, intel_mmio_flip_work_func);
	schedule_work(&mmio_flip->work);

	return 0;
}

static int intel_default_queue_flip(struct drm_device *dev,
				    struct drm_crtc *crtc,
				    struct drm_framebuffer *fb,
				    struct drm_i915_gem_object *obj,
				    struct drm_i915_gem_request *req,
				    uint32_t flags)
{
	return -ENODEV;
}

static bool __intel_pageflip_stall_check(struct drm_device *dev,
					 struct drm_crtc *crtc)
{
	struct drm_i915_private *dev_priv = dev->dev_private;
	struct intel_crtc *intel_crtc = to_intel_crtc(crtc);
	struct intel_unpin_work *work = intel_crtc->unpin_work;
	u32 addr;

	if (atomic_read(&work->pending) >= INTEL_FLIP_COMPLETE)
		return true;

	if (atomic_read(&work->pending) < INTEL_FLIP_PENDING)
		return false;

	if (!work->enable_stall_check)
		return false;

	if (work->flip_ready_vblank == 0) {
		if (work->flip_queued_req &&
		    !i915_gem_request_completed(work->flip_queued_req, true))
			return false;

		work->flip_ready_vblank = drm_crtc_vblank_count(crtc);
	}

	if (drm_crtc_vblank_count(crtc) - work->flip_ready_vblank < 3)
		return false;

	/* Potential stall - if we see that the flip has happened,
	 * assume a missed interrupt. */
	if (INTEL_INFO(dev)->gen >= 4)
		addr = I915_HI_DISPBASE(I915_READ(DSPSURF(intel_crtc->plane)));
	else
		addr = I915_READ(DSPADDR(intel_crtc->plane));

	/* There is a potential issue here with a false positive after a flip
	 * to the same address. We could address this by checking for a
	 * non-incrementing frame counter.
	 */
	return addr == work->gtt_offset;
}

void intel_check_page_flip(struct drm_device *dev, int pipe)
{
	struct drm_i915_private *dev_priv = dev->dev_private;
	struct drm_crtc *crtc = dev_priv->pipe_to_crtc_mapping[pipe];
	struct intel_crtc *intel_crtc = to_intel_crtc(crtc);
	struct intel_unpin_work *work;

	WARN_ON(!in_interrupt());

	if (crtc == NULL)
		return;

	spin_lock(&dev->event_lock);
	work = intel_crtc->unpin_work;
	if (work != NULL && __intel_pageflip_stall_check(dev, crtc)) {
		WARN_ONCE(1, "Kicking stuck page flip: queued at %d, now %d\n",
			 work->flip_queued_vblank, drm_vblank_count(dev, pipe));
		page_flip_completed(intel_crtc);
		work = NULL;
	}
	if (work != NULL &&
	    drm_vblank_count(dev, pipe) - work->flip_queued_vblank > 1)
		intel_queue_rps_boost_for_request(dev, work->flip_queued_req);
	spin_unlock(&dev->event_lock);
}

static int intel_crtc_page_flip(struct drm_crtc *crtc,
				struct drm_framebuffer *fb,
				struct drm_pending_vblank_event *event,
				uint32_t page_flip_flags)
{
	struct drm_device *dev = crtc->dev;
	struct drm_i915_private *dev_priv = dev->dev_private;
	struct drm_framebuffer *old_fb = crtc->primary->fb;
	struct drm_i915_gem_object *obj = intel_fb_obj(fb);
	struct intel_crtc *intel_crtc = to_intel_crtc(crtc);
	struct drm_plane *primary = crtc->primary;
	enum pipe pipe = intel_crtc->pipe;
	struct intel_unpin_work *work;
	struct intel_engine_cs *ring;
	bool mmio_flip;
	struct drm_i915_gem_request *request = NULL;
	int ret;

	/*
	 * drm_mode_page_flip_ioctl() should already catch this, but double
	 * check to be safe.  In the future we may enable pageflipping from
	 * a disabled primary plane.
	 */
	if (WARN_ON(intel_fb_obj(old_fb) == NULL))
		return -EBUSY;

	/* Can't change pixel format via MI display flips. */
	if (fb->pixel_format != crtc->primary->fb->pixel_format)
		return -EINVAL;

	/*
	 * TILEOFF/LINOFF registers can't be changed via MI display flips.
	 * Note that pitch changes could also affect these register.
	 */
	if (INTEL_INFO(dev)->gen > 3 &&
	    (fb->offsets[0] != crtc->primary->fb->offsets[0] ||
	     fb->pitches[0] != crtc->primary->fb->pitches[0]))
		return -EINVAL;

	if (i915_terminally_wedged(&dev_priv->gpu_error))
		goto out_hang;

	work = kzalloc(sizeof(*work), GFP_KERNEL);
	if (work == NULL)
		return -ENOMEM;

	work->event = event;
	work->crtc = crtc;
	work->old_fb = old_fb;
	INIT_WORK(&work->work, intel_unpin_work_fn);

	ret = drm_crtc_vblank_get(crtc);
	if (ret)
		goto free_work;

	/* We borrow the event spin lock for protecting unpin_work */
	spin_lock_irq(&dev->event_lock);
	if (intel_crtc->unpin_work) {
		/* Before declaring the flip queue wedged, check if
		 * the hardware completed the operation behind our backs.
		 */
		if (__intel_pageflip_stall_check(dev, crtc)) {
			DRM_DEBUG_DRIVER("flip queue: previous flip completed, continuing\n");
			page_flip_completed(intel_crtc);
		} else {
			DRM_DEBUG_DRIVER("flip queue: crtc already busy\n");
			spin_unlock_irq(&dev->event_lock);

			drm_crtc_vblank_put(crtc);
			kfree(work);
			return -EBUSY;
		}
	}
	intel_crtc->unpin_work = work;
	spin_unlock_irq(&dev->event_lock);

	if (atomic_read(&intel_crtc->unpin_work_count) >= 2)
		flush_workqueue(dev_priv->wq);

	/* Reference the objects for the scheduled work. */
	drm_framebuffer_reference(work->old_fb);
	drm_gem_object_reference(&obj->base);

	crtc->primary->fb = fb;
	update_state_fb(crtc->primary);

	work->pending_flip_obj = obj;

	ret = i915_mutex_lock_interruptible(dev);
	if (ret)
		goto cleanup;

	atomic_inc(&intel_crtc->unpin_work_count);
	intel_crtc->reset_counter = atomic_read(&dev_priv->gpu_error.reset_counter);

	if (INTEL_INFO(dev)->gen >= 5 || IS_G4X(dev))
		work->flip_count = I915_READ(PIPE_FLIPCOUNT_G4X(pipe)) + 1;

	if (IS_VALLEYVIEW(dev) || IS_CHERRYVIEW(dev)) {
		ring = &dev_priv->ring[BCS];
		if (obj->tiling_mode != intel_fb_obj(work->old_fb)->tiling_mode)
			/* vlv: DISPLAY_FLIP fails to change tiling */
			ring = NULL;
	} else if (IS_IVYBRIDGE(dev) || IS_HASWELL(dev)) {
		ring = &dev_priv->ring[BCS];
	} else if (INTEL_INFO(dev)->gen >= 7) {
		ring = i915_gem_request_get_ring(obj->last_write_req);
		if (ring == NULL || ring->id != RCS)
			ring = &dev_priv->ring[BCS];
	} else {
		ring = &dev_priv->ring[RCS];
	}

	mmio_flip = use_mmio_flip(ring, obj);

	/* When using CS flips, we want to emit semaphores between rings.
	 * However, when using mmio flips we will create a task to do the
	 * synchronisation, so all we want here is to pin the framebuffer
	 * into the display plane and skip any waits.
	 */
	if (!mmio_flip) {
		ret = i915_gem_object_sync(obj, ring, &request);
		if (ret)
			goto cleanup_pending;
	}

	ret = intel_pin_and_fence_fb_obj(crtc->primary, fb,
					 crtc->primary->state);
	if (ret)
		goto cleanup_pending;

	work->gtt_offset = intel_plane_obj_offset(to_intel_plane(primary),
						  obj, 0);
	work->gtt_offset += intel_crtc->dspaddr_offset;

	if (mmio_flip) {
		ret = intel_queue_mmio_flip(dev, crtc, obj);
		if (ret)
			goto cleanup_unpin;

		i915_gem_request_assign(&work->flip_queued_req,
					obj->last_write_req);
	} else {
		if (!request) {
			ret = i915_gem_request_alloc(ring, ring->default_context, &request);
			if (ret)
				goto cleanup_unpin;
		}

		ret = dev_priv->display.queue_flip(dev, crtc, fb, obj, request,
						   page_flip_flags);
		if (ret)
			goto cleanup_unpin;

		i915_gem_request_assign(&work->flip_queued_req, request);
	}

	if (request)
		i915_add_request_no_flush(request);

	work->flip_queued_vblank = drm_crtc_vblank_count(crtc);
	work->enable_stall_check = true;

	i915_gem_track_fb(intel_fb_obj(work->old_fb), obj,
			  to_intel_plane(primary)->frontbuffer_bit);
	mutex_unlock(&dev->struct_mutex);

	intel_fbc_deactivate(intel_crtc);
	intel_frontbuffer_flip_prepare(dev,
				       to_intel_plane(primary)->frontbuffer_bit);

	trace_i915_flip_request(intel_crtc->plane, obj);

	return 0;

cleanup_unpin:
	intel_unpin_fb_obj(fb, crtc->primary->state);
cleanup_pending:
	if (request)
		i915_gem_request_cancel(request);
	atomic_dec(&intel_crtc->unpin_work_count);
	mutex_unlock(&dev->struct_mutex);
cleanup:
	crtc->primary->fb = old_fb;
	update_state_fb(crtc->primary);

	drm_gem_object_unreference_unlocked(&obj->base);
	drm_framebuffer_unreference(work->old_fb);

	spin_lock_irq(&dev->event_lock);
	intel_crtc->unpin_work = NULL;
	spin_unlock_irq(&dev->event_lock);

	drm_crtc_vblank_put(crtc);
free_work:
	kfree(work);

	if (ret == -EIO) {
		struct drm_atomic_state *state;
		struct drm_plane_state *plane_state;

out_hang:
		state = drm_atomic_state_alloc(dev);
		if (!state)
			return -ENOMEM;
		state->acquire_ctx = drm_modeset_legacy_acquire_ctx(crtc);

retry:
		plane_state = drm_atomic_get_plane_state(state, primary);
		ret = PTR_ERR_OR_ZERO(plane_state);
		if (!ret) {
			drm_atomic_set_fb_for_plane(plane_state, fb);

			ret = drm_atomic_set_crtc_for_plane(plane_state, crtc);
			if (!ret)
				ret = drm_atomic_commit(state);
		}

		if (ret == -EDEADLK) {
			drm_modeset_backoff(state->acquire_ctx);
			drm_atomic_state_clear(state);
			goto retry;
		}

		if (ret)
			drm_atomic_state_free(state);

		if (ret == 0 && event) {
			spin_lock_irq(&dev->event_lock);
			drm_send_vblank_event(dev, pipe, event);
			spin_unlock_irq(&dev->event_lock);
		}
	}
	return ret;
}


/**
 * intel_wm_need_update - Check whether watermarks need updating
 * @plane: drm plane
 * @state: new plane state
 *
 * Check current plane state versus the new one to determine whether
 * watermarks need to be recalculated.
 *
 * Returns true or false.
 */
static bool intel_wm_need_update(struct drm_plane *plane,
				 struct drm_plane_state *state)
{
	struct intel_plane_state *new = to_intel_plane_state(state);
	struct intel_plane_state *cur = to_intel_plane_state(plane->state);

	/* Update watermarks on tiling or size changes. */
	if (new->visible != cur->visible)
		return true;

	if (!cur->base.fb || !new->base.fb)
		return false;

	if (cur->base.fb->modifier[0] != new->base.fb->modifier[0] ||
	    cur->base.rotation != new->base.rotation ||
	    drm_rect_width(&new->src) != drm_rect_width(&cur->src) ||
	    drm_rect_height(&new->src) != drm_rect_height(&cur->src) ||
	    drm_rect_width(&new->dst) != drm_rect_width(&cur->dst) ||
	    drm_rect_height(&new->dst) != drm_rect_height(&cur->dst))
		return true;

	return false;
}

static bool needs_scaling(struct intel_plane_state *state)
{
	int src_w = drm_rect_width(&state->src) >> 16;
	int src_h = drm_rect_height(&state->src) >> 16;
	int dst_w = drm_rect_width(&state->dst);
	int dst_h = drm_rect_height(&state->dst);

	return (src_w != dst_w || src_h != dst_h);
}

int intel_plane_atomic_calc_changes(struct drm_crtc_state *crtc_state,
				    struct drm_plane_state *plane_state)
{
	struct intel_crtc_state *pipe_config = to_intel_crtc_state(crtc_state);
	struct drm_crtc *crtc = crtc_state->crtc;
	struct intel_crtc *intel_crtc = to_intel_crtc(crtc);
	struct drm_plane *plane = plane_state->plane;
	struct drm_device *dev = crtc->dev;
	struct drm_i915_private *dev_priv = dev->dev_private;
	struct intel_plane_state *old_plane_state =
		to_intel_plane_state(plane->state);
	int idx = intel_crtc->base.base.id, ret;
	int i = drm_plane_index(plane);
	bool mode_changed = needs_modeset(crtc_state);
	bool was_crtc_enabled = crtc->state->active;
	bool is_crtc_enabled = crtc_state->active;
	bool turn_off, turn_on, visible, was_visible;
	struct drm_framebuffer *fb = plane_state->fb;

	if (crtc_state && INTEL_INFO(dev)->gen >= 9 &&
	    plane->type != DRM_PLANE_TYPE_CURSOR) {
		ret = skl_update_scaler_plane(
			to_intel_crtc_state(crtc_state),
			to_intel_plane_state(plane_state));
		if (ret)
			return ret;
	}

	was_visible = old_plane_state->visible;
	visible = to_intel_plane_state(plane_state)->visible;

	if (!was_crtc_enabled && WARN_ON(was_visible))
		was_visible = false;

	/*
	 * Visibility is calculated as if the crtc was on, but
	 * after scaler setup everything depends on it being off
	 * when the crtc isn't active.
	 */
	if (!is_crtc_enabled)
		to_intel_plane_state(plane_state)->visible = visible = false;

	if (!was_visible && !visible)
		return 0;

	turn_off = was_visible && (!visible || mode_changed);
	turn_on = visible && (!was_visible || mode_changed);

	DRM_DEBUG_ATOMIC("[CRTC:%i] has [PLANE:%i] with fb %i\n", idx,
			 plane->base.id, fb ? fb->base.id : -1);

	DRM_DEBUG_ATOMIC("[PLANE:%i] visible %i -> %i, off %i, on %i, ms %i\n",
			 plane->base.id, was_visible, visible,
			 turn_off, turn_on, mode_changed);

	if (turn_on || turn_off) {
		pipe_config->wm_changed = true;

		/* must disable cxsr around plane enable/disable */
		if (plane->type != DRM_PLANE_TYPE_CURSOR) {
			if (is_crtc_enabled)
				intel_crtc->atomic.wait_vblank = true;
			pipe_config->disable_cxsr = true;
		}
	} else if (intel_wm_need_update(plane, plane_state)) {
		pipe_config->wm_changed = true;
	}

	/* Pre-gen9 platforms need two-step watermark updates */
	if (pipe_config->wm_changed && INTEL_INFO(dev)->gen < 9 &&
	    dev_priv->display.optimize_watermarks)
		to_intel_crtc_state(crtc_state)->wm.need_postvbl_update = true;

	if (visible || was_visible)
		intel_crtc->atomic.fb_bits |=
			to_intel_plane(plane)->frontbuffer_bit;

	switch (plane->type) {
	case DRM_PLANE_TYPE_PRIMARY:
		intel_crtc->atomic.pre_disable_primary = turn_off;
		intel_crtc->atomic.post_enable_primary = turn_on;

		if (turn_off) {
			/*
			 * FIXME: Actually if we will still have any other
			 * plane enabled on the pipe we could let IPS enabled
			 * still, but for now lets consider that when we make
			 * primary invisible by setting DSPCNTR to 0 on
			 * update_primary_plane function IPS needs to be
			 * disable.
			 */
			intel_crtc->atomic.disable_ips = true;

			intel_crtc->atomic.disable_fbc = true;
		}

		/*
		 * FBC does not work on some platforms for rotated
		 * planes, so disable it when rotation is not 0 and
		 * update it when rotation is set back to 0.
		 *
		 * FIXME: This is redundant with the fbc update done in
		 * the primary plane enable function except that that
		 * one is done too late. We eventually need to unify
		 * this.
		 */

		if (visible &&
		    INTEL_INFO(dev)->gen <= 4 && !IS_G4X(dev) &&
		    dev_priv->fbc.crtc == intel_crtc &&
		    plane_state->rotation != BIT(DRM_ROTATE_0))
			intel_crtc->atomic.disable_fbc = true;

		/*
		 * BDW signals flip done immediately if the plane
		 * is disabled, even if the plane enable is already
		 * armed to occur at the next vblank :(
		 */
		if (turn_on && IS_BROADWELL(dev))
			intel_crtc->atomic.wait_vblank = true;

		intel_crtc->atomic.update_fbc |= visible || mode_changed;
		break;
	case DRM_PLANE_TYPE_CURSOR:
		break;
	case DRM_PLANE_TYPE_OVERLAY:
		/*
		 * WaCxSRDisabledForSpriteScaling:ivb
		 *
		 * cstate->update_wm was already set above, so this flag will
		 * take effect when we commit and program watermarks.
		 */
		if (IS_IVYBRIDGE(dev) &&
		    needs_scaling(to_intel_plane_state(plane_state)) &&
		    !needs_scaling(old_plane_state)) {
			to_intel_crtc_state(crtc_state)->disable_lp_wm = true;
		} else if (turn_off && !mode_changed) {
			intel_crtc->atomic.wait_vblank = true;
			intel_crtc->atomic.update_sprite_watermarks |=
				1 << i;
		}

		break;
	}
	return 0;
}

static bool encoders_cloneable(const struct intel_encoder *a,
			       const struct intel_encoder *b)
{
	/* masks could be asymmetric, so check both ways */
	return a == b || (a->cloneable & (1 << b->type) &&
			  b->cloneable & (1 << a->type));
}

static bool check_single_encoder_cloning(struct drm_atomic_state *state,
					 struct intel_crtc *crtc,
					 struct intel_encoder *encoder)
{
	struct intel_encoder *source_encoder;
	struct drm_connector *connector;
	struct drm_connector_state *connector_state;
	int i;

	for_each_connector_in_state(state, connector, connector_state, i) {
		if (connector_state->crtc != &crtc->base)
			continue;

		source_encoder =
			to_intel_encoder(connector_state->best_encoder);
		if (!encoders_cloneable(encoder, source_encoder))
			return false;
	}

	return true;
}

static bool check_encoder_cloning(struct drm_atomic_state *state,
				  struct intel_crtc *crtc)
{
	struct intel_encoder *encoder;
	struct drm_connector *connector;
	struct drm_connector_state *connector_state;
	int i;

	for_each_connector_in_state(state, connector, connector_state, i) {
		if (connector_state->crtc != &crtc->base)
			continue;

		encoder = to_intel_encoder(connector_state->best_encoder);
		if (!check_single_encoder_cloning(state, crtc, encoder))
			return false;
	}

	return true;
}

static int intel_crtc_atomic_check(struct drm_crtc *crtc,
				   struct drm_crtc_state *crtc_state)
{
	struct drm_device *dev = crtc->dev;
	struct drm_i915_private *dev_priv = dev->dev_private;
	struct intel_crtc *intel_crtc = to_intel_crtc(crtc);
	struct intel_crtc_state *pipe_config =
		to_intel_crtc_state(crtc_state);
	struct drm_atomic_state *state = crtc_state->state;
	int ret;
	bool mode_changed = needs_modeset(crtc_state);

	if (mode_changed && !check_encoder_cloning(state, intel_crtc)) {
		DRM_DEBUG_KMS("rejecting invalid cloning configuration\n");
		return -EINVAL;
	}

	if (mode_changed && !crtc_state->active)
		pipe_config->wm_changed = true;

	if (mode_changed && crtc_state->enable &&
	    dev_priv->display.crtc_compute_clock &&
	    !WARN_ON(pipe_config->shared_dpll != DPLL_ID_PRIVATE)) {
		ret = dev_priv->display.crtc_compute_clock(intel_crtc,
							   pipe_config);
		if (ret)
			return ret;
	}

	ret = 0;
	if (dev_priv->display.compute_pipe_wm) {
		ret = dev_priv->display.compute_pipe_wm(intel_crtc, state);
<<<<<<< HEAD
		if (ret) {
			DRM_DEBUG_KMS("Target pipe watermarks are invalid\n");
			return ret;
		}
	}

	if (dev_priv->display.compute_intermediate_wm &&
	    !to_intel_atomic_state(state)->skip_intermediate_wm) {
		if (WARN_ON(!dev_priv->display.compute_pipe_wm))
			return 0;

		/*
		 * Calculate 'intermediate' watermarks that satisfy both the
		 * old state and the new state.  We can program these
		 * immediately.
		 */
		ret = dev_priv->display.compute_intermediate_wm(crtc->dev,
								intel_crtc,
								pipe_config);
		if (ret) {
			DRM_DEBUG_KMS("No valid intermediate pipe watermarks are possible\n");
			return ret;
		}
=======
		if (ret)
			return ret;
>>>>>>> c11b8989
	}

	if (INTEL_INFO(dev)->gen >= 9) {
		if (mode_changed)
			ret = skl_update_scaler_crtc(pipe_config);

		if (!ret)
			ret = intel_atomic_setup_scalers(dev, intel_crtc,
							 pipe_config);
	}

	return ret;
}

static const struct drm_crtc_helper_funcs intel_helper_funcs = {
	.mode_set_base_atomic = intel_pipe_set_base_atomic,
	.load_lut = intel_crtc_load_lut,
	.atomic_begin = intel_begin_crtc_commit,
	.atomic_flush = intel_finish_crtc_commit,
	.atomic_check = intel_crtc_atomic_check,
};

static void intel_modeset_update_connector_atomic_state(struct drm_device *dev)
{
	struct intel_connector *connector;

	for_each_intel_connector(dev, connector) {
		if (connector->base.encoder) {
			connector->base.state->best_encoder =
				connector->base.encoder;
			connector->base.state->crtc =
				connector->base.encoder->crtc;
		} else {
			connector->base.state->best_encoder = NULL;
			connector->base.state->crtc = NULL;
		}
	}
}

static void
connected_sink_compute_bpp(struct intel_connector *connector,
			   struct intel_crtc_state *pipe_config)
{
	int bpp = pipe_config->pipe_bpp;

	DRM_DEBUG_KMS("[CONNECTOR:%d:%s] checking for sink bpp constrains\n",
		connector->base.base.id,
		connector->base.name);

	/* Don't use an invalid EDID bpc value */
	if (connector->base.display_info.bpc &&
	    connector->base.display_info.bpc * 3 < bpp) {
		DRM_DEBUG_KMS("clamping display bpp (was %d) to EDID reported max of %d\n",
			      bpp, connector->base.display_info.bpc*3);
		pipe_config->pipe_bpp = connector->base.display_info.bpc*3;
	}

	/* Clamp bpp to 8 on screens without EDID 1.4 */
	if (connector->base.display_info.bpc == 0 && bpp > 24) {
		DRM_DEBUG_KMS("clamping display bpp (was %d) to default limit of 24\n",
			      bpp);
		pipe_config->pipe_bpp = 24;
	}
}

static int
compute_baseline_pipe_bpp(struct intel_crtc *crtc,
			  struct intel_crtc_state *pipe_config)
{
	struct drm_device *dev = crtc->base.dev;
	struct drm_atomic_state *state;
	struct drm_connector *connector;
	struct drm_connector_state *connector_state;
	int bpp, i;

	if ((IS_G4X(dev) || IS_VALLEYVIEW(dev) || IS_CHERRYVIEW(dev)))
		bpp = 10*3;
	else if (INTEL_INFO(dev)->gen >= 5)
		bpp = 12*3;
	else
		bpp = 8*3;


	pipe_config->pipe_bpp = bpp;

	state = pipe_config->base.state;

	/* Clamp display bpp to EDID value */
	for_each_connector_in_state(state, connector, connector_state, i) {
		if (connector_state->crtc != &crtc->base)
			continue;

		connected_sink_compute_bpp(to_intel_connector(connector),
					   pipe_config);
	}

	return bpp;
}

static void intel_dump_crtc_timings(const struct drm_display_mode *mode)
{
	DRM_DEBUG_KMS("crtc timings: %d %d %d %d %d %d %d %d %d, "
			"type: 0x%x flags: 0x%x\n",
		mode->crtc_clock,
		mode->crtc_hdisplay, mode->crtc_hsync_start,
		mode->crtc_hsync_end, mode->crtc_htotal,
		mode->crtc_vdisplay, mode->crtc_vsync_start,
		mode->crtc_vsync_end, mode->crtc_vtotal, mode->type, mode->flags);
}

static void intel_dump_pipe_config(struct intel_crtc *crtc,
				   struct intel_crtc_state *pipe_config,
				   const char *context)
{
	struct drm_device *dev = crtc->base.dev;
	struct drm_plane *plane;
	struct intel_plane *intel_plane;
	struct intel_plane_state *state;
	struct drm_framebuffer *fb;

	DRM_DEBUG_KMS("[CRTC:%d]%s config %p for pipe %c\n", crtc->base.base.id,
		      context, pipe_config, pipe_name(crtc->pipe));

	DRM_DEBUG_KMS("cpu_transcoder: %c\n", transcoder_name(pipe_config->cpu_transcoder));
	DRM_DEBUG_KMS("pipe bpp: %i, dithering: %i\n",
		      pipe_config->pipe_bpp, pipe_config->dither);
	DRM_DEBUG_KMS("fdi/pch: %i, lanes: %i, gmch_m: %u, gmch_n: %u, link_m: %u, link_n: %u, tu: %u\n",
		      pipe_config->has_pch_encoder,
		      pipe_config->fdi_lanes,
		      pipe_config->fdi_m_n.gmch_m, pipe_config->fdi_m_n.gmch_n,
		      pipe_config->fdi_m_n.link_m, pipe_config->fdi_m_n.link_n,
		      pipe_config->fdi_m_n.tu);
	DRM_DEBUG_KMS("dp: %i, lanes: %i, gmch_m: %u, gmch_n: %u, link_m: %u, link_n: %u, tu: %u\n",
		      pipe_config->has_dp_encoder,
		      pipe_config->lane_count,
		      pipe_config->dp_m_n.gmch_m, pipe_config->dp_m_n.gmch_n,
		      pipe_config->dp_m_n.link_m, pipe_config->dp_m_n.link_n,
		      pipe_config->dp_m_n.tu);

	DRM_DEBUG_KMS("dp: %i, lanes: %i, gmch_m2: %u, gmch_n2: %u, link_m2: %u, link_n2: %u, tu2: %u\n",
		      pipe_config->has_dp_encoder,
		      pipe_config->lane_count,
		      pipe_config->dp_m2_n2.gmch_m,
		      pipe_config->dp_m2_n2.gmch_n,
		      pipe_config->dp_m2_n2.link_m,
		      pipe_config->dp_m2_n2.link_n,
		      pipe_config->dp_m2_n2.tu);

	DRM_DEBUG_KMS("audio: %i, infoframes: %i\n",
		      pipe_config->has_audio,
		      pipe_config->has_infoframe);

	DRM_DEBUG_KMS("requested mode:\n");
	drm_mode_debug_printmodeline(&pipe_config->base.mode);
	DRM_DEBUG_KMS("adjusted mode:\n");
	drm_mode_debug_printmodeline(&pipe_config->base.adjusted_mode);
	intel_dump_crtc_timings(&pipe_config->base.adjusted_mode);
	DRM_DEBUG_KMS("port clock: %d\n", pipe_config->port_clock);
	DRM_DEBUG_KMS("pipe src size: %dx%d\n",
		      pipe_config->pipe_src_w, pipe_config->pipe_src_h);
	DRM_DEBUG_KMS("num_scalers: %d, scaler_users: 0x%x, scaler_id: %d\n",
		      crtc->num_scalers,
		      pipe_config->scaler_state.scaler_users,
		      pipe_config->scaler_state.scaler_id);
	DRM_DEBUG_KMS("gmch pfit: control: 0x%08x, ratios: 0x%08x, lvds border: 0x%08x\n",
		      pipe_config->gmch_pfit.control,
		      pipe_config->gmch_pfit.pgm_ratios,
		      pipe_config->gmch_pfit.lvds_border_bits);
	DRM_DEBUG_KMS("pch pfit: pos: 0x%08x, size: 0x%08x, %s\n",
		      pipe_config->pch_pfit.pos,
		      pipe_config->pch_pfit.size,
		      pipe_config->pch_pfit.enabled ? "enabled" : "disabled");
	DRM_DEBUG_KMS("ips: %i\n", pipe_config->ips_enabled);
	DRM_DEBUG_KMS("double wide: %i\n", pipe_config->double_wide);

	if (IS_BROXTON(dev)) {
		DRM_DEBUG_KMS("ddi_pll_sel: %u; dpll_hw_state: ebb0: 0x%x, ebb4: 0x%x,"
			      "pll0: 0x%x, pll1: 0x%x, pll2: 0x%x, pll3: 0x%x, "
			      "pll6: 0x%x, pll8: 0x%x, pll9: 0x%x, pll10: 0x%x, pcsdw12: 0x%x\n",
			      pipe_config->ddi_pll_sel,
			      pipe_config->dpll_hw_state.ebb0,
			      pipe_config->dpll_hw_state.ebb4,
			      pipe_config->dpll_hw_state.pll0,
			      pipe_config->dpll_hw_state.pll1,
			      pipe_config->dpll_hw_state.pll2,
			      pipe_config->dpll_hw_state.pll3,
			      pipe_config->dpll_hw_state.pll6,
			      pipe_config->dpll_hw_state.pll8,
			      pipe_config->dpll_hw_state.pll9,
			      pipe_config->dpll_hw_state.pll10,
			      pipe_config->dpll_hw_state.pcsdw12);
	} else if (IS_SKYLAKE(dev) || IS_KABYLAKE(dev)) {
		DRM_DEBUG_KMS("ddi_pll_sel: %u; dpll_hw_state: "
			      "ctrl1: 0x%x, cfgcr1: 0x%x, cfgcr2: 0x%x\n",
			      pipe_config->ddi_pll_sel,
			      pipe_config->dpll_hw_state.ctrl1,
			      pipe_config->dpll_hw_state.cfgcr1,
			      pipe_config->dpll_hw_state.cfgcr2);
	} else if (HAS_DDI(dev)) {
		DRM_DEBUG_KMS("ddi_pll_sel: %u; dpll_hw_state: wrpll: 0x%x spll: 0x%x\n",
			      pipe_config->ddi_pll_sel,
			      pipe_config->dpll_hw_state.wrpll,
			      pipe_config->dpll_hw_state.spll);
	} else {
		DRM_DEBUG_KMS("dpll_hw_state: dpll: 0x%x, dpll_md: 0x%x, "
			      "fp0: 0x%x, fp1: 0x%x\n",
			      pipe_config->dpll_hw_state.dpll,
			      pipe_config->dpll_hw_state.dpll_md,
			      pipe_config->dpll_hw_state.fp0,
			      pipe_config->dpll_hw_state.fp1);
	}

	DRM_DEBUG_KMS("planes on this crtc\n");
	list_for_each_entry(plane, &dev->mode_config.plane_list, head) {
		intel_plane = to_intel_plane(plane);
		if (intel_plane->pipe != crtc->pipe)
			continue;

		state = to_intel_plane_state(plane->state);
		fb = state->base.fb;
		if (!fb) {
			DRM_DEBUG_KMS("%s PLANE:%d plane: %u.%u idx: %d "
				"disabled, scaler_id = %d\n",
				plane->type == DRM_PLANE_TYPE_CURSOR ? "CURSOR" : "STANDARD",
				plane->base.id, intel_plane->pipe,
				(crtc->base.primary == plane) ? 0 : intel_plane->plane + 1,
				drm_plane_index(plane), state->scaler_id);
			continue;
		}

		DRM_DEBUG_KMS("%s PLANE:%d plane: %u.%u idx: %d enabled",
			plane->type == DRM_PLANE_TYPE_CURSOR ? "CURSOR" : "STANDARD",
			plane->base.id, intel_plane->pipe,
			crtc->base.primary == plane ? 0 : intel_plane->plane + 1,
			drm_plane_index(plane));
		DRM_DEBUG_KMS("\tFB:%d, fb = %ux%u format = 0x%x",
			fb->base.id, fb->width, fb->height, fb->pixel_format);
		DRM_DEBUG_KMS("\tscaler:%d src (%u, %u) %ux%u dst (%u, %u) %ux%u\n",
			state->scaler_id,
			state->src.x1 >> 16, state->src.y1 >> 16,
			drm_rect_width(&state->src) >> 16,
			drm_rect_height(&state->src) >> 16,
			state->dst.x1, state->dst.y1,
			drm_rect_width(&state->dst), drm_rect_height(&state->dst));
	}
}

static bool check_digital_port_conflicts(struct drm_atomic_state *state)
{
	struct drm_device *dev = state->dev;
	struct drm_connector *connector;
	unsigned int used_ports = 0;

	/*
	 * Walk the connector list instead of the encoder
	 * list to detect the problem on ddi platforms
	 * where there's just one encoder per digital port.
	 */
	drm_for_each_connector(connector, dev) {
		struct drm_connector_state *connector_state;
		struct intel_encoder *encoder;

		connector_state = drm_atomic_get_existing_connector_state(state, connector);
		if (!connector_state)
			connector_state = connector->state;

		if (!connector_state->best_encoder)
			continue;

		encoder = to_intel_encoder(connector_state->best_encoder);

		WARN_ON(!connector_state->crtc);

		switch (encoder->type) {
			unsigned int port_mask;
		case INTEL_OUTPUT_UNKNOWN:
			if (WARN_ON(!HAS_DDI(dev)))
				break;
		case INTEL_OUTPUT_DISPLAYPORT:
		case INTEL_OUTPUT_HDMI:
		case INTEL_OUTPUT_EDP:
			port_mask = 1 << enc_to_dig_port(&encoder->base)->port;

			/* the same port mustn't appear more than once */
			if (used_ports & port_mask)
				return false;

			used_ports |= port_mask;
		default:
			break;
		}
	}

	return true;
}

static void
clear_intel_crtc_state(struct intel_crtc_state *crtc_state)
{
	struct drm_crtc_state tmp_state;
	struct intel_crtc_scaler_state scaler_state;
	struct intel_dpll_hw_state dpll_hw_state;
	enum intel_dpll_id shared_dpll;
	uint32_t ddi_pll_sel;
	bool force_thru;

	/* FIXME: before the switch to atomic started, a new pipe_config was
	 * kzalloc'd. Code that depends on any field being zero should be
	 * fixed, so that the crtc_state can be safely duplicated. For now,
	 * only fields that are know to not cause problems are preserved. */

	tmp_state = crtc_state->base;
	scaler_state = crtc_state->scaler_state;
	shared_dpll = crtc_state->shared_dpll;
	dpll_hw_state = crtc_state->dpll_hw_state;
	ddi_pll_sel = crtc_state->ddi_pll_sel;
	force_thru = crtc_state->pch_pfit.force_thru;

	memset(crtc_state, 0, sizeof *crtc_state);

	crtc_state->base = tmp_state;
	crtc_state->scaler_state = scaler_state;
	crtc_state->shared_dpll = shared_dpll;
	crtc_state->dpll_hw_state = dpll_hw_state;
	crtc_state->ddi_pll_sel = ddi_pll_sel;
	crtc_state->pch_pfit.force_thru = force_thru;
}

static int
intel_modeset_pipe_config(struct drm_crtc *crtc,
			  struct intel_crtc_state *pipe_config)
{
	struct drm_atomic_state *state = pipe_config->base.state;
	struct intel_encoder *encoder;
	struct drm_connector *connector;
	struct drm_connector_state *connector_state;
	int base_bpp, ret = -EINVAL;
	int i;
	bool retry = true;

	clear_intel_crtc_state(pipe_config);

	pipe_config->cpu_transcoder =
		(enum transcoder) to_intel_crtc(crtc)->pipe;

	/*
	 * Sanitize sync polarity flags based on requested ones. If neither
	 * positive or negative polarity is requested, treat this as meaning
	 * negative polarity.
	 */
	if (!(pipe_config->base.adjusted_mode.flags &
	      (DRM_MODE_FLAG_PHSYNC | DRM_MODE_FLAG_NHSYNC)))
		pipe_config->base.adjusted_mode.flags |= DRM_MODE_FLAG_NHSYNC;

	if (!(pipe_config->base.adjusted_mode.flags &
	      (DRM_MODE_FLAG_PVSYNC | DRM_MODE_FLAG_NVSYNC)))
		pipe_config->base.adjusted_mode.flags |= DRM_MODE_FLAG_NVSYNC;

	base_bpp = compute_baseline_pipe_bpp(to_intel_crtc(crtc),
					     pipe_config);
	if (base_bpp < 0)
		goto fail;

	/*
	 * Determine the real pipe dimensions. Note that stereo modes can
	 * increase the actual pipe size due to the frame doubling and
	 * insertion of additional space for blanks between the frame. This
	 * is stored in the crtc timings. We use the requested mode to do this
	 * computation to clearly distinguish it from the adjusted mode, which
	 * can be changed by the connectors in the below retry loop.
	 */
	drm_crtc_get_hv_timing(&pipe_config->base.mode,
			       &pipe_config->pipe_src_w,
			       &pipe_config->pipe_src_h);

encoder_retry:
	/* Ensure the port clock defaults are reset when retrying. */
	pipe_config->port_clock = 0;
	pipe_config->pixel_multiplier = 1;

	/* Fill in default crtc timings, allow encoders to overwrite them. */
	drm_mode_set_crtcinfo(&pipe_config->base.adjusted_mode,
			      CRTC_STEREO_DOUBLE);

	/* Pass our mode to the connectors and the CRTC to give them a chance to
	 * adjust it according to limitations or connector properties, and also
	 * a chance to reject the mode entirely.
	 */
	for_each_connector_in_state(state, connector, connector_state, i) {
		if (connector_state->crtc != crtc)
			continue;

		encoder = to_intel_encoder(connector_state->best_encoder);

		if (!(encoder->compute_config(encoder, pipe_config))) {
			DRM_DEBUG_KMS("Encoder config failure\n");
			goto fail;
		}
	}

	/* Set default port clock if not overwritten by the encoder. Needs to be
	 * done afterwards in case the encoder adjusts the mode. */
	if (!pipe_config->port_clock)
		pipe_config->port_clock = pipe_config->base.adjusted_mode.crtc_clock
			* pipe_config->pixel_multiplier;

	ret = intel_crtc_compute_config(to_intel_crtc(crtc), pipe_config);
	if (ret < 0) {
		DRM_DEBUG_KMS("CRTC fixup failed\n");
		goto fail;
	}

	if (ret == RETRY) {
		if (WARN(!retry, "loop in pipe configuration computation\n")) {
			ret = -EINVAL;
			goto fail;
		}

		DRM_DEBUG_KMS("CRTC bw constrained, retrying\n");
		retry = false;
		goto encoder_retry;
	}

	/* Dithering seems to not pass-through bits correctly when it should, so
	 * only enable it on 6bpc panels. */
	pipe_config->dither = pipe_config->pipe_bpp == 6*3;
	DRM_DEBUG_KMS("hw max bpp: %i, pipe bpp: %i, dithering: %i\n",
		      base_bpp, pipe_config->pipe_bpp, pipe_config->dither);

fail:
	return ret;
}

static void
intel_modeset_update_crtc_state(struct drm_atomic_state *state)
{
	struct drm_crtc *crtc;
	struct drm_crtc_state *crtc_state;
	int i;

	/* Double check state. */
	for_each_crtc_in_state(state, crtc, crtc_state, i) {
		to_intel_crtc(crtc)->config = to_intel_crtc_state(crtc->state);

		/* Update hwmode for vblank functions */
		if (crtc->state->active)
			crtc->hwmode = crtc->state->adjusted_mode;
		else
			crtc->hwmode.crtc_clock = 0;

		/*
		 * Update legacy state to satisfy fbc code. This can
		 * be removed when fbc uses the atomic state.
		 */
		if (drm_atomic_get_existing_plane_state(state, crtc->primary)) {
			struct drm_plane_state *plane_state = crtc->primary->state;

			crtc->primary->fb = plane_state->fb;
			crtc->x = plane_state->src_x >> 16;
			crtc->y = plane_state->src_y >> 16;
		}
	}
}

static bool intel_fuzzy_clock_check(int clock1, int clock2)
{
	int diff;

	if (clock1 == clock2)
		return true;

	if (!clock1 || !clock2)
		return false;

	diff = abs(clock1 - clock2);

	if (((((diff + clock1 + clock2) * 100)) / (clock1 + clock2)) < 105)
		return true;

	return false;
}

#define for_each_intel_crtc_masked(dev, mask, intel_crtc) \
	list_for_each_entry((intel_crtc), \
			    &(dev)->mode_config.crtc_list, \
			    base.head) \
		for_each_if (mask & (1 <<(intel_crtc)->pipe))

static bool
intel_compare_m_n(unsigned int m, unsigned int n,
		  unsigned int m2, unsigned int n2,
		  bool exact)
{
	if (m == m2 && n == n2)
		return true;

	if (exact || !m || !n || !m2 || !n2)
		return false;

	BUILD_BUG_ON(DATA_LINK_M_N_MASK > INT_MAX);

	if (n > n2) {
		while (n > n2) {
			m2 <<= 1;
			n2 <<= 1;
		}
	} else if (n < n2) {
		while (n < n2) {
			m <<= 1;
			n <<= 1;
		}
	}

	if (n != n2)
		return false;

	return intel_fuzzy_clock_check(m, m2);
}

static bool
intel_compare_link_m_n(const struct intel_link_m_n *m_n,
		       struct intel_link_m_n *m2_n2,
		       bool adjust)
{
	if (m_n->tu == m2_n2->tu &&
	    intel_compare_m_n(m_n->gmch_m, m_n->gmch_n,
			      m2_n2->gmch_m, m2_n2->gmch_n, !adjust) &&
	    intel_compare_m_n(m_n->link_m, m_n->link_n,
			      m2_n2->link_m, m2_n2->link_n, !adjust)) {
		if (adjust)
			*m2_n2 = *m_n;

		return true;
	}

	return false;
}

static bool
intel_pipe_config_compare(struct drm_device *dev,
			  struct intel_crtc_state *current_config,
			  struct intel_crtc_state *pipe_config,
			  bool adjust)
{
	bool ret = true;

#define INTEL_ERR_OR_DBG_KMS(fmt, ...) \
	do { \
		if (!adjust) \
			DRM_ERROR(fmt, ##__VA_ARGS__); \
		else \
			DRM_DEBUG_KMS(fmt, ##__VA_ARGS__); \
	} while (0)

#define PIPE_CONF_CHECK_X(name)	\
	if (current_config->name != pipe_config->name) { \
		INTEL_ERR_OR_DBG_KMS("mismatch in " #name " " \
			  "(expected 0x%08x, found 0x%08x)\n", \
			  current_config->name, \
			  pipe_config->name); \
		ret = false; \
	}

#define PIPE_CONF_CHECK_I(name)	\
	if (current_config->name != pipe_config->name) { \
		INTEL_ERR_OR_DBG_KMS("mismatch in " #name " " \
			  "(expected %i, found %i)\n", \
			  current_config->name, \
			  pipe_config->name); \
		ret = false; \
	}

#define PIPE_CONF_CHECK_M_N(name) \
	if (!intel_compare_link_m_n(&current_config->name, \
				    &pipe_config->name,\
				    adjust)) { \
		INTEL_ERR_OR_DBG_KMS("mismatch in " #name " " \
			  "(expected tu %i gmch %i/%i link %i/%i, " \
			  "found tu %i, gmch %i/%i link %i/%i)\n", \
			  current_config->name.tu, \
			  current_config->name.gmch_m, \
			  current_config->name.gmch_n, \
			  current_config->name.link_m, \
			  current_config->name.link_n, \
			  pipe_config->name.tu, \
			  pipe_config->name.gmch_m, \
			  pipe_config->name.gmch_n, \
			  pipe_config->name.link_m, \
			  pipe_config->name.link_n); \
		ret = false; \
	}

#define PIPE_CONF_CHECK_M_N_ALT(name, alt_name) \
	if (!intel_compare_link_m_n(&current_config->name, \
				    &pipe_config->name, adjust) && \
	    !intel_compare_link_m_n(&current_config->alt_name, \
				    &pipe_config->name, adjust)) { \
		INTEL_ERR_OR_DBG_KMS("mismatch in " #name " " \
			  "(expected tu %i gmch %i/%i link %i/%i, " \
			  "or tu %i gmch %i/%i link %i/%i, " \
			  "found tu %i, gmch %i/%i link %i/%i)\n", \
			  current_config->name.tu, \
			  current_config->name.gmch_m, \
			  current_config->name.gmch_n, \
			  current_config->name.link_m, \
			  current_config->name.link_n, \
			  current_config->alt_name.tu, \
			  current_config->alt_name.gmch_m, \
			  current_config->alt_name.gmch_n, \
			  current_config->alt_name.link_m, \
			  current_config->alt_name.link_n, \
			  pipe_config->name.tu, \
			  pipe_config->name.gmch_m, \
			  pipe_config->name.gmch_n, \
			  pipe_config->name.link_m, \
			  pipe_config->name.link_n); \
		ret = false; \
	}

/* This is required for BDW+ where there is only one set of registers for
 * switching between high and low RR.
 * This macro can be used whenever a comparison has to be made between one
 * hw state and multiple sw state variables.
 */
#define PIPE_CONF_CHECK_I_ALT(name, alt_name) \
	if ((current_config->name != pipe_config->name) && \
		(current_config->alt_name != pipe_config->name)) { \
			INTEL_ERR_OR_DBG_KMS("mismatch in " #name " " \
				  "(expected %i or %i, found %i)\n", \
				  current_config->name, \
				  current_config->alt_name, \
				  pipe_config->name); \
			ret = false; \
	}

#define PIPE_CONF_CHECK_FLAGS(name, mask)	\
	if ((current_config->name ^ pipe_config->name) & (mask)) { \
		INTEL_ERR_OR_DBG_KMS("mismatch in " #name "(" #mask ") " \
			  "(expected %i, found %i)\n", \
			  current_config->name & (mask), \
			  pipe_config->name & (mask)); \
		ret = false; \
	}

#define PIPE_CONF_CHECK_CLOCK_FUZZY(name) \
	if (!intel_fuzzy_clock_check(current_config->name, pipe_config->name)) { \
		INTEL_ERR_OR_DBG_KMS("mismatch in " #name " " \
			  "(expected %i, found %i)\n", \
			  current_config->name, \
			  pipe_config->name); \
		ret = false; \
	}

#define PIPE_CONF_QUIRK(quirk)	\
	((current_config->quirks | pipe_config->quirks) & (quirk))

	PIPE_CONF_CHECK_I(cpu_transcoder);

	PIPE_CONF_CHECK_I(has_pch_encoder);
	PIPE_CONF_CHECK_I(fdi_lanes);
	PIPE_CONF_CHECK_M_N(fdi_m_n);

	PIPE_CONF_CHECK_I(has_dp_encoder);
	PIPE_CONF_CHECK_I(lane_count);

	if (INTEL_INFO(dev)->gen < 8) {
		PIPE_CONF_CHECK_M_N(dp_m_n);

		if (current_config->has_drrs)
			PIPE_CONF_CHECK_M_N(dp_m2_n2);
	} else
		PIPE_CONF_CHECK_M_N_ALT(dp_m_n, dp_m2_n2);

	PIPE_CONF_CHECK_I(has_dsi_encoder);

	PIPE_CONF_CHECK_I(base.adjusted_mode.crtc_hdisplay);
	PIPE_CONF_CHECK_I(base.adjusted_mode.crtc_htotal);
	PIPE_CONF_CHECK_I(base.adjusted_mode.crtc_hblank_start);
	PIPE_CONF_CHECK_I(base.adjusted_mode.crtc_hblank_end);
	PIPE_CONF_CHECK_I(base.adjusted_mode.crtc_hsync_start);
	PIPE_CONF_CHECK_I(base.adjusted_mode.crtc_hsync_end);

	PIPE_CONF_CHECK_I(base.adjusted_mode.crtc_vdisplay);
	PIPE_CONF_CHECK_I(base.adjusted_mode.crtc_vtotal);
	PIPE_CONF_CHECK_I(base.adjusted_mode.crtc_vblank_start);
	PIPE_CONF_CHECK_I(base.adjusted_mode.crtc_vblank_end);
	PIPE_CONF_CHECK_I(base.adjusted_mode.crtc_vsync_start);
	PIPE_CONF_CHECK_I(base.adjusted_mode.crtc_vsync_end);

	PIPE_CONF_CHECK_I(pixel_multiplier);
	PIPE_CONF_CHECK_I(has_hdmi_sink);
	if ((INTEL_INFO(dev)->gen < 8 && !IS_HASWELL(dev)) ||
	    IS_VALLEYVIEW(dev) || IS_CHERRYVIEW(dev))
		PIPE_CONF_CHECK_I(limited_color_range);
	PIPE_CONF_CHECK_I(has_infoframe);

	PIPE_CONF_CHECK_I(has_audio);

	PIPE_CONF_CHECK_FLAGS(base.adjusted_mode.flags,
			      DRM_MODE_FLAG_INTERLACE);

	if (!PIPE_CONF_QUIRK(PIPE_CONFIG_QUIRK_MODE_SYNC_FLAGS)) {
		PIPE_CONF_CHECK_FLAGS(base.adjusted_mode.flags,
				      DRM_MODE_FLAG_PHSYNC);
		PIPE_CONF_CHECK_FLAGS(base.adjusted_mode.flags,
				      DRM_MODE_FLAG_NHSYNC);
		PIPE_CONF_CHECK_FLAGS(base.adjusted_mode.flags,
				      DRM_MODE_FLAG_PVSYNC);
		PIPE_CONF_CHECK_FLAGS(base.adjusted_mode.flags,
				      DRM_MODE_FLAG_NVSYNC);
	}

	PIPE_CONF_CHECK_X(gmch_pfit.control);
	/* pfit ratios are autocomputed by the hw on gen4+ */
	if (INTEL_INFO(dev)->gen < 4)
		PIPE_CONF_CHECK_I(gmch_pfit.pgm_ratios);
	PIPE_CONF_CHECK_X(gmch_pfit.lvds_border_bits);

	if (!adjust) {
		PIPE_CONF_CHECK_I(pipe_src_w);
		PIPE_CONF_CHECK_I(pipe_src_h);

		PIPE_CONF_CHECK_I(pch_pfit.enabled);
		if (current_config->pch_pfit.enabled) {
			PIPE_CONF_CHECK_X(pch_pfit.pos);
			PIPE_CONF_CHECK_X(pch_pfit.size);
		}

		PIPE_CONF_CHECK_I(scaler_state.scaler_id);
	}

	/* BDW+ don't expose a synchronous way to read the state */
	if (IS_HASWELL(dev))
		PIPE_CONF_CHECK_I(ips_enabled);

	PIPE_CONF_CHECK_I(double_wide);

	PIPE_CONF_CHECK_X(ddi_pll_sel);

	PIPE_CONF_CHECK_I(shared_dpll);
	PIPE_CONF_CHECK_X(dpll_hw_state.dpll);
	PIPE_CONF_CHECK_X(dpll_hw_state.dpll_md);
	PIPE_CONF_CHECK_X(dpll_hw_state.fp0);
	PIPE_CONF_CHECK_X(dpll_hw_state.fp1);
	PIPE_CONF_CHECK_X(dpll_hw_state.wrpll);
	PIPE_CONF_CHECK_X(dpll_hw_state.spll);
	PIPE_CONF_CHECK_X(dpll_hw_state.ctrl1);
	PIPE_CONF_CHECK_X(dpll_hw_state.cfgcr1);
	PIPE_CONF_CHECK_X(dpll_hw_state.cfgcr2);

	if (IS_G4X(dev) || INTEL_INFO(dev)->gen >= 5)
		PIPE_CONF_CHECK_I(pipe_bpp);

	PIPE_CONF_CHECK_CLOCK_FUZZY(base.adjusted_mode.crtc_clock);
	PIPE_CONF_CHECK_CLOCK_FUZZY(port_clock);

#undef PIPE_CONF_CHECK_X
#undef PIPE_CONF_CHECK_I
#undef PIPE_CONF_CHECK_I_ALT
#undef PIPE_CONF_CHECK_FLAGS
#undef PIPE_CONF_CHECK_CLOCK_FUZZY
#undef PIPE_CONF_QUIRK
#undef INTEL_ERR_OR_DBG_KMS

	return ret;
}

static void check_wm_state(struct drm_device *dev)
{
	struct drm_i915_private *dev_priv = dev->dev_private;
	struct skl_ddb_allocation hw_ddb, *sw_ddb;
	struct intel_crtc *intel_crtc;
	int plane;

	if (INTEL_INFO(dev)->gen < 9)
		return;

	skl_ddb_get_hw_state(dev_priv, &hw_ddb);
	sw_ddb = &dev_priv->wm.skl_hw.ddb;

	for_each_intel_crtc(dev, intel_crtc) {
		struct skl_ddb_entry *hw_entry, *sw_entry;
		const enum pipe pipe = intel_crtc->pipe;

		if (!intel_crtc->active)
			continue;

		/* planes */
		for_each_plane(dev_priv, pipe, plane) {
			hw_entry = &hw_ddb.plane[pipe][plane];
			sw_entry = &sw_ddb->plane[pipe][plane];

			if (skl_ddb_entry_equal(hw_entry, sw_entry))
				continue;

			DRM_ERROR("mismatch in DDB state pipe %c plane %d "
				  "(expected (%u,%u), found (%u,%u))\n",
				  pipe_name(pipe), plane + 1,
				  sw_entry->start, sw_entry->end,
				  hw_entry->start, hw_entry->end);
		}

		/* cursor */
		hw_entry = &hw_ddb.plane[pipe][PLANE_CURSOR];
		sw_entry = &sw_ddb->plane[pipe][PLANE_CURSOR];

		if (skl_ddb_entry_equal(hw_entry, sw_entry))
			continue;

		DRM_ERROR("mismatch in DDB state pipe %c cursor "
			  "(expected (%u,%u), found (%u,%u))\n",
			  pipe_name(pipe),
			  sw_entry->start, sw_entry->end,
			  hw_entry->start, hw_entry->end);
	}
}

static void
check_connector_state(struct drm_device *dev,
		      struct drm_atomic_state *old_state)
{
	struct drm_connector_state *old_conn_state;
	struct drm_connector *connector;
	int i;

	for_each_connector_in_state(old_state, connector, old_conn_state, i) {
		struct drm_encoder *encoder = connector->encoder;
		struct drm_connector_state *state = connector->state;

		/* This also checks the encoder/connector hw state with the
		 * ->get_hw_state callbacks. */
		intel_connector_check_state(to_intel_connector(connector));

		I915_STATE_WARN(state->best_encoder != encoder,
		     "connector's atomic encoder doesn't match legacy encoder\n");
	}
}

static void
check_encoder_state(struct drm_device *dev)
{
	struct intel_encoder *encoder;
	struct intel_connector *connector;

	for_each_intel_encoder(dev, encoder) {
		bool enabled = false;
		enum pipe pipe;

		DRM_DEBUG_KMS("[ENCODER:%d:%s]\n",
			      encoder->base.base.id,
			      encoder->base.name);

		for_each_intel_connector(dev, connector) {
			if (connector->base.state->best_encoder != &encoder->base)
				continue;
			enabled = true;

			I915_STATE_WARN(connector->base.state->crtc !=
					encoder->base.crtc,
			     "connector's crtc doesn't match encoder crtc\n");
		}

		I915_STATE_WARN(!!encoder->base.crtc != enabled,
		     "encoder's enabled state mismatch "
		     "(expected %i, found %i)\n",
		     !!encoder->base.crtc, enabled);

		if (!encoder->base.crtc) {
			bool active;

			active = encoder->get_hw_state(encoder, &pipe);
			I915_STATE_WARN(active,
			     "encoder detached but still enabled on pipe %c.\n",
			     pipe_name(pipe));
		}
	}
}

static void
check_crtc_state(struct drm_device *dev, struct drm_atomic_state *old_state)
{
	struct drm_i915_private *dev_priv = dev->dev_private;
	struct intel_encoder *encoder;
	struct drm_crtc_state *old_crtc_state;
	struct drm_crtc *crtc;
	int i;

	for_each_crtc_in_state(old_state, crtc, old_crtc_state, i) {
		struct intel_crtc *intel_crtc = to_intel_crtc(crtc);
		struct intel_crtc_state *pipe_config, *sw_config;
		bool active;

		if (!needs_modeset(crtc->state) &&
		    !to_intel_crtc_state(crtc->state)->update_pipe)
			continue;

		__drm_atomic_helper_crtc_destroy_state(crtc, old_crtc_state);
		pipe_config = to_intel_crtc_state(old_crtc_state);
		memset(pipe_config, 0, sizeof(*pipe_config));
		pipe_config->base.crtc = crtc;
		pipe_config->base.state = old_state;

		DRM_DEBUG_KMS("[CRTC:%d]\n",
			      crtc->base.id);

		active = dev_priv->display.get_pipe_config(intel_crtc,
							   pipe_config);

		/* hw state is inconsistent with the pipe quirk */
		if ((intel_crtc->pipe == PIPE_A && dev_priv->quirks & QUIRK_PIPEA_FORCE) ||
		    (intel_crtc->pipe == PIPE_B && dev_priv->quirks & QUIRK_PIPEB_FORCE))
			active = crtc->state->active;

		I915_STATE_WARN(crtc->state->active != active,
		     "crtc active state doesn't match with hw state "
		     "(expected %i, found %i)\n", crtc->state->active, active);

		I915_STATE_WARN(intel_crtc->active != crtc->state->active,
		     "transitional active state does not match atomic hw state "
		     "(expected %i, found %i)\n", crtc->state->active, intel_crtc->active);

		for_each_encoder_on_crtc(dev, crtc, encoder) {
			enum pipe pipe;

			active = encoder->get_hw_state(encoder, &pipe);
			I915_STATE_WARN(active != crtc->state->active,
				"[ENCODER:%i] active %i with crtc active %i\n",
				encoder->base.base.id, active, crtc->state->active);

			I915_STATE_WARN(active && intel_crtc->pipe != pipe,
					"Encoder connected to wrong pipe %c\n",
					pipe_name(pipe));

			if (active)
				encoder->get_config(encoder, pipe_config);
		}

		if (!crtc->state->active)
			continue;

		sw_config = to_intel_crtc_state(crtc->state);
		if (!intel_pipe_config_compare(dev, sw_config,
					       pipe_config, false)) {
			I915_STATE_WARN(1, "pipe state doesn't match!\n");
			intel_dump_pipe_config(intel_crtc, pipe_config,
					       "[hw state]");
			intel_dump_pipe_config(intel_crtc, sw_config,
					       "[sw state]");
		}
	}
}

static void
check_shared_dpll_state(struct drm_device *dev)
{
	struct drm_i915_private *dev_priv = dev->dev_private;
	struct intel_crtc *crtc;
	struct intel_dpll_hw_state dpll_hw_state;
	int i;

	for (i = 0; i < dev_priv->num_shared_dpll; i++) {
		struct intel_shared_dpll *pll = &dev_priv->shared_dplls[i];
		int enabled_crtcs = 0, active_crtcs = 0;
		bool active;

		memset(&dpll_hw_state, 0, sizeof(dpll_hw_state));

		DRM_DEBUG_KMS("%s\n", pll->name);

		active = pll->get_hw_state(dev_priv, pll, &dpll_hw_state);

		I915_STATE_WARN(pll->active > hweight32(pll->config.crtc_mask),
		     "more active pll users than references: %i vs %i\n",
		     pll->active, hweight32(pll->config.crtc_mask));
		I915_STATE_WARN(pll->active && !pll->on,
		     "pll in active use but not on in sw tracking\n");
		I915_STATE_WARN(pll->on && !pll->active,
		     "pll in on but not on in use in sw tracking\n");
		I915_STATE_WARN(pll->on != active,
		     "pll on state mismatch (expected %i, found %i)\n",
		     pll->on, active);

		for_each_intel_crtc(dev, crtc) {
			if (crtc->base.state->enable && intel_crtc_to_shared_dpll(crtc) == pll)
				enabled_crtcs++;
			if (crtc->active && intel_crtc_to_shared_dpll(crtc) == pll)
				active_crtcs++;
		}
		I915_STATE_WARN(pll->active != active_crtcs,
		     "pll active crtcs mismatch (expected %i, found %i)\n",
		     pll->active, active_crtcs);
		I915_STATE_WARN(hweight32(pll->config.crtc_mask) != enabled_crtcs,
		     "pll enabled crtcs mismatch (expected %i, found %i)\n",
		     hweight32(pll->config.crtc_mask), enabled_crtcs);

		I915_STATE_WARN(pll->on && memcmp(&pll->config.hw_state, &dpll_hw_state,
				       sizeof(dpll_hw_state)),
		     "pll hw state mismatch\n");
	}
}

static void
intel_modeset_check_state(struct drm_device *dev,
			  struct drm_atomic_state *old_state)
{
	check_wm_state(dev);
	check_connector_state(dev, old_state);
	check_encoder_state(dev);
	check_crtc_state(dev, old_state);
	check_shared_dpll_state(dev);
}

void ironlake_check_encoder_dotclock(const struct intel_crtc_state *pipe_config,
				     int dotclock)
{
	/*
	 * FDI already provided one idea for the dotclock.
	 * Yell if the encoder disagrees.
	 */
	WARN(!intel_fuzzy_clock_check(pipe_config->base.adjusted_mode.crtc_clock, dotclock),
	     "FDI dotclock and encoder dotclock mismatch, fdi: %i, encoder: %i\n",
	     pipe_config->base.adjusted_mode.crtc_clock, dotclock);
}

static void update_scanline_offset(struct intel_crtc *crtc)
{
	struct drm_device *dev = crtc->base.dev;

	/*
	 * The scanline counter increments at the leading edge of hsync.
	 *
	 * On most platforms it starts counting from vtotal-1 on the
	 * first active line. That means the scanline counter value is
	 * always one less than what we would expect. Ie. just after
	 * start of vblank, which also occurs at start of hsync (on the
	 * last active line), the scanline counter will read vblank_start-1.
	 *
	 * On gen2 the scanline counter starts counting from 1 instead
	 * of vtotal-1, so we have to subtract one (or rather add vtotal-1
	 * to keep the value positive), instead of adding one.
	 *
	 * On HSW+ the behaviour of the scanline counter depends on the output
	 * type. For DP ports it behaves like most other platforms, but on HDMI
	 * there's an extra 1 line difference. So we need to add two instead of
	 * one to the value.
	 */
	if (IS_GEN2(dev)) {
		const struct drm_display_mode *adjusted_mode = &crtc->config->base.adjusted_mode;
		int vtotal;

		vtotal = adjusted_mode->crtc_vtotal;
		if (adjusted_mode->flags & DRM_MODE_FLAG_INTERLACE)
			vtotal /= 2;

		crtc->scanline_offset = vtotal - 1;
	} else if (HAS_DDI(dev) &&
		   intel_pipe_has_type(crtc, INTEL_OUTPUT_HDMI)) {
		crtc->scanline_offset = 2;
	} else
		crtc->scanline_offset = 1;
}

static void intel_modeset_clear_plls(struct drm_atomic_state *state)
{
	struct drm_device *dev = state->dev;
	struct drm_i915_private *dev_priv = to_i915(dev);
	struct intel_shared_dpll_config *shared_dpll = NULL;
	struct intel_crtc *intel_crtc;
	struct intel_crtc_state *intel_crtc_state;
	struct drm_crtc *crtc;
	struct drm_crtc_state *crtc_state;
	int i;

	if (!dev_priv->display.crtc_compute_clock)
		return;

	for_each_crtc_in_state(state, crtc, crtc_state, i) {
		int dpll;

		intel_crtc = to_intel_crtc(crtc);
		intel_crtc_state = to_intel_crtc_state(crtc_state);
		dpll = intel_crtc_state->shared_dpll;

		if (!needs_modeset(crtc_state) || dpll == DPLL_ID_PRIVATE)
			continue;

		intel_crtc_state->shared_dpll = DPLL_ID_PRIVATE;

		if (!shared_dpll)
			shared_dpll = intel_atomic_get_shared_dpll_state(state);

		shared_dpll[dpll].crtc_mask &= ~(1 << intel_crtc->pipe);
	}
}

/*
 * This implements the workaround described in the "notes" section of the mode
 * set sequence documentation. When going from no pipes or single pipe to
 * multiple pipes, and planes are enabled after the pipe, we need to wait at
 * least 2 vblanks on the first pipe before enabling planes on the second pipe.
 */
static int haswell_mode_set_planes_workaround(struct drm_atomic_state *state)
{
	struct drm_crtc_state *crtc_state;
	struct intel_crtc *intel_crtc;
	struct drm_crtc *crtc;
	struct intel_crtc_state *first_crtc_state = NULL;
	struct intel_crtc_state *other_crtc_state = NULL;
	enum pipe first_pipe = INVALID_PIPE, enabled_pipe = INVALID_PIPE;
	int i;

	/* look at all crtc's that are going to be enabled in during modeset */
	for_each_crtc_in_state(state, crtc, crtc_state, i) {
		intel_crtc = to_intel_crtc(crtc);

		if (!crtc_state->active || !needs_modeset(crtc_state))
			continue;

		if (first_crtc_state) {
			other_crtc_state = to_intel_crtc_state(crtc_state);
			break;
		} else {
			first_crtc_state = to_intel_crtc_state(crtc_state);
			first_pipe = intel_crtc->pipe;
		}
	}

	/* No workaround needed? */
	if (!first_crtc_state)
		return 0;

	/* w/a possibly needed, check how many crtc's are already enabled. */
	for_each_intel_crtc(state->dev, intel_crtc) {
		struct intel_crtc_state *pipe_config;

		pipe_config = intel_atomic_get_crtc_state(state, intel_crtc);
		if (IS_ERR(pipe_config))
			return PTR_ERR(pipe_config);

		pipe_config->hsw_workaround_pipe = INVALID_PIPE;

		if (!pipe_config->base.active ||
		    needs_modeset(&pipe_config->base))
			continue;

		/* 2 or more enabled crtcs means no need for w/a */
		if (enabled_pipe != INVALID_PIPE)
			return 0;

		enabled_pipe = intel_crtc->pipe;
	}

	if (enabled_pipe != INVALID_PIPE)
		first_crtc_state->hsw_workaround_pipe = enabled_pipe;
	else if (other_crtc_state)
		other_crtc_state->hsw_workaround_pipe = first_pipe;

	return 0;
}

static int intel_modeset_all_pipes(struct drm_atomic_state *state)
{
	struct drm_crtc *crtc;
	struct drm_crtc_state *crtc_state;
	int ret = 0;

	/* add all active pipes to the state */
	for_each_crtc(state->dev, crtc) {
		crtc_state = drm_atomic_get_crtc_state(state, crtc);
		if (IS_ERR(crtc_state))
			return PTR_ERR(crtc_state);

		if (!crtc_state->active || needs_modeset(crtc_state))
			continue;

		crtc_state->mode_changed = true;

		ret = drm_atomic_add_affected_connectors(state, crtc);
		if (ret)
			break;

		ret = drm_atomic_add_affected_planes(state, crtc);
		if (ret)
			break;
	}

	return ret;
}

static int intel_modeset_checks(struct drm_atomic_state *state)
{
	struct intel_atomic_state *intel_state = to_intel_atomic_state(state);
	struct drm_i915_private *dev_priv = state->dev->dev_private;
	struct drm_crtc *crtc;
	struct drm_crtc_state *crtc_state;
	int ret = 0, i;

	if (!check_digital_port_conflicts(state)) {
		DRM_DEBUG_KMS("rejecting conflicting digital port configuration\n");
		return -EINVAL;
	}

	intel_state->modeset = true;
	intel_state->active_crtcs = dev_priv->active_crtcs;

	for_each_crtc_in_state(state, crtc, crtc_state, i) {
		if (crtc_state->active)
			intel_state->active_crtcs |= 1 << i;
		else
			intel_state->active_crtcs &= ~(1 << i);
	}

	/*
	 * See if the config requires any additional preparation, e.g.
	 * to adjust global state with pipes off.  We need to do this
	 * here so we can get the modeset_pipe updated config for the new
	 * mode set on this crtc.  For other crtcs we need to use the
	 * adjusted_mode bits in the crtc directly.
	 */
	if (dev_priv->display.modeset_calc_cdclk) {
		ret = dev_priv->display.modeset_calc_cdclk(state);

		if (!ret && intel_state->dev_cdclk != dev_priv->cdclk_freq)
			ret = intel_modeset_all_pipes(state);

		if (ret < 0)
			return ret;
	} else
		to_intel_atomic_state(state)->cdclk = dev_priv->atomic_cdclk_freq;

	intel_modeset_clear_plls(state);

	if (IS_HASWELL(dev_priv))
		return haswell_mode_set_planes_workaround(state);

	return 0;
}

/*
 * Handle calculation of various watermark data at the end of the atomic check
 * phase.  The code here should be run after the per-crtc and per-plane 'check'
 * handlers to ensure that all derived state has been updated.
 */
static void calc_watermark_data(struct drm_atomic_state *state)
{
	struct drm_device *dev = state->dev;
	struct intel_atomic_state *intel_state = to_intel_atomic_state(state);
	struct drm_crtc *crtc;
	struct drm_crtc_state *cstate;
	struct drm_plane *plane;
	struct drm_plane_state *pstate;

	/*
	 * Calculate watermark configuration details now that derived
	 * plane/crtc state is all properly updated.
	 */
	drm_for_each_crtc(crtc, dev) {
		cstate = drm_atomic_get_existing_crtc_state(state, crtc) ?:
			crtc->state;

		if (cstate->active)
			intel_state->wm_config.num_pipes_active++;
	}
	drm_for_each_legacy_plane(plane, dev) {
		pstate = drm_atomic_get_existing_plane_state(state, plane) ?:
			plane->state;

		if (!to_intel_plane_state(pstate)->visible)
			continue;

		intel_state->wm_config.sprites_enabled = true;
		if (pstate->crtc_w != pstate->src_w >> 16 ||
		    pstate->crtc_h != pstate->src_h >> 16)
			intel_state->wm_config.sprites_scaled = true;
	}
}

/**
 * intel_atomic_check - validate state object
 * @dev: drm device
 * @state: state to validate
 */
static int intel_atomic_check(struct drm_device *dev,
			      struct drm_atomic_state *state)
{
	struct intel_atomic_state *intel_state = to_intel_atomic_state(state);
	struct drm_crtc *crtc;
	struct drm_crtc_state *crtc_state;
	int ret, i;
	bool any_ms = false;

	ret = drm_atomic_helper_check_modeset(dev, state);
	if (ret)
		return ret;

	for_each_crtc_in_state(state, crtc, crtc_state, i) {
		struct intel_crtc_state *pipe_config =
			to_intel_crtc_state(crtc_state);

		memset(&to_intel_crtc(crtc)->atomic, 0,
		       sizeof(struct intel_crtc_atomic_commit));

		/* Catch I915_MODE_FLAG_INHERITED */
		if (crtc_state->mode.private_flags != crtc->state->mode.private_flags)
			crtc_state->mode_changed = true;

		if (!crtc_state->enable) {
			if (needs_modeset(crtc_state))
				any_ms = true;
			continue;
		}

		if (!needs_modeset(crtc_state))
			continue;

		/* FIXME: For only active_changed we shouldn't need to do any
		 * state recomputation at all. */

		ret = drm_atomic_add_affected_connectors(state, crtc);
		if (ret)
			return ret;

		ret = intel_modeset_pipe_config(crtc, pipe_config);
		if (ret)
			return ret;

		if (i915.fastboot &&
		    intel_pipe_config_compare(state->dev,
					to_intel_crtc_state(crtc->state),
					pipe_config, true)) {
			crtc_state->mode_changed = false;
			to_intel_crtc_state(crtc_state)->update_pipe = true;
		}

		if (needs_modeset(crtc_state)) {
			any_ms = true;

			ret = drm_atomic_add_affected_planes(state, crtc);
			if (ret)
				return ret;
		}

		intel_dump_pipe_config(to_intel_crtc(crtc), pipe_config,
				       needs_modeset(crtc_state) ?
				       "[modeset]" : "[fastset]");
	}

	if (any_ms) {
		ret = intel_modeset_checks(state);

		if (ret)
			return ret;
	} else
		intel_state->cdclk = to_i915(state->dev)->cdclk_freq;

	ret = drm_atomic_helper_check_planes(state->dev, state);
	if (ret)
		return ret;
<<<<<<< HEAD

	calc_watermark_data(state);

	return 0;
}

static int intel_atomic_prepare_commit(struct drm_device *dev,
				       struct drm_atomic_state *state,
				       bool async)
{
	struct drm_i915_private *dev_priv = dev->dev_private;
	struct drm_plane_state *plane_state;
	struct drm_crtc_state *crtc_state;
	struct drm_plane *plane;
	struct drm_crtc *crtc;
	int i, ret;

	if (async) {
		DRM_DEBUG_KMS("i915 does not yet support async commit\n");
		return -EINVAL;
	}

	for_each_crtc_in_state(state, crtc, crtc_state, i) {
		ret = intel_crtc_wait_for_pending_flips(crtc);
		if (ret)
			return ret;

		if (atomic_read(&to_intel_crtc(crtc)->unpin_work_count) >= 2)
			flush_workqueue(dev_priv->wq);
	}

	ret = mutex_lock_interruptible(&dev->struct_mutex);
	if (ret)
		return ret;

	ret = drm_atomic_helper_prepare_planes(dev, state);
	if (!ret && !async && !i915_reset_in_progress(&dev_priv->gpu_error)) {
		u32 reset_counter;

		reset_counter = atomic_read(&dev_priv->gpu_error.reset_counter);
		mutex_unlock(&dev->struct_mutex);

		for_each_plane_in_state(state, plane, plane_state, i) {
			struct intel_plane_state *intel_plane_state =
				to_intel_plane_state(plane_state);

			if (!intel_plane_state->wait_req)
				continue;

			ret = __i915_wait_request(intel_plane_state->wait_req,
						  reset_counter, true,
						  NULL, NULL);

			/* Swallow -EIO errors to allow updates during hw lockup. */
			if (ret == -EIO)
				ret = 0;

			if (ret)
				break;
		}

		if (!ret)
			return 0;

		mutex_lock(&dev->struct_mutex);
		drm_atomic_helper_cleanup_planes(dev, state);
	}

=======

	calc_watermark_data(state);

	return 0;
}

static int intel_atomic_prepare_commit(struct drm_device *dev,
				       struct drm_atomic_state *state,
				       bool async)
{
	struct drm_i915_private *dev_priv = dev->dev_private;
	struct drm_plane_state *plane_state;
	struct drm_crtc_state *crtc_state;
	struct drm_plane *plane;
	struct drm_crtc *crtc;
	int i, ret;

	if (async) {
		DRM_DEBUG_KMS("i915 does not yet support async commit\n");
		return -EINVAL;
	}

	for_each_crtc_in_state(state, crtc, crtc_state, i) {
		ret = intel_crtc_wait_for_pending_flips(crtc);
		if (ret)
			return ret;

		if (atomic_read(&to_intel_crtc(crtc)->unpin_work_count) >= 2)
			flush_workqueue(dev_priv->wq);
	}

	ret = mutex_lock_interruptible(&dev->struct_mutex);
	if (ret)
		return ret;

	ret = drm_atomic_helper_prepare_planes(dev, state);
	if (!ret && !async && !i915_reset_in_progress(&dev_priv->gpu_error)) {
		u32 reset_counter;

		reset_counter = atomic_read(&dev_priv->gpu_error.reset_counter);
		mutex_unlock(&dev->struct_mutex);

		for_each_plane_in_state(state, plane, plane_state, i) {
			struct intel_plane_state *intel_plane_state =
				to_intel_plane_state(plane_state);

			if (!intel_plane_state->wait_req)
				continue;

			ret = __i915_wait_request(intel_plane_state->wait_req,
						  reset_counter, true,
						  NULL, NULL);

			/* Swallow -EIO errors to allow updates during hw lockup. */
			if (ret == -EIO)
				ret = 0;

			if (ret)
				break;
		}

		if (!ret)
			return 0;

		mutex_lock(&dev->struct_mutex);
		drm_atomic_helper_cleanup_planes(dev, state);
	}

>>>>>>> c11b8989
	mutex_unlock(&dev->struct_mutex);
	return ret;
}

/**
 * intel_atomic_commit - commit validated state object
 * @dev: DRM device
 * @state: the top-level driver state object
 * @async: asynchronous commit
 *
 * This function commits a top-level state object that has been validated
 * with drm_atomic_helper_check().
 *
 * FIXME:  Atomic modeset support for i915 is not yet complete.  At the moment
 * we can only handle plane-related operations and do not yet support
 * asynchronous commit.
 *
 * RETURNS
 * Zero for success or -errno.
 */
static int intel_atomic_commit(struct drm_device *dev,
			       struct drm_atomic_state *state,
			       bool async)
{
	struct intel_atomic_state *intel_state = to_intel_atomic_state(state);
	struct drm_i915_private *dev_priv = dev->dev_private;
	struct drm_crtc_state *crtc_state;
	struct drm_crtc *crtc;
<<<<<<< HEAD
	struct intel_crtc_state *intel_cstate;
	int ret = 0, i;
	bool hw_check = intel_state->modeset;
=======
	int ret = 0;
	int i;
	bool any_ms = false;
>>>>>>> c11b8989

	ret = intel_atomic_prepare_commit(dev, state, async);
	if (ret) {
		DRM_DEBUG_ATOMIC("Preparing state failed with %i\n", ret);
		return ret;
	}

	drm_atomic_helper_swap_state(dev, state);
	dev_priv->wm.config = to_intel_atomic_state(state)->wm_config;
<<<<<<< HEAD

	if (intel_state->modeset) {
		memcpy(dev_priv->min_pixclk, intel_state->min_pixclk,
		       sizeof(intel_state->min_pixclk));
		dev_priv->active_crtcs = intel_state->active_crtcs;
		dev_priv->atomic_cdclk_freq = intel_state->cdclk;
	}
=======
>>>>>>> c11b8989

	for_each_crtc_in_state(state, crtc, crtc_state, i) {
		struct intel_crtc *intel_crtc = to_intel_crtc(crtc);

		if (!needs_modeset(crtc->state))
			continue;

		intel_pre_plane_update(intel_crtc);

		if (crtc_state->active) {
			intel_crtc_disable_planes(crtc, crtc_state->plane_mask);
			dev_priv->display.crtc_disable(crtc);
			intel_crtc->active = false;
			intel_disable_shared_dpll(intel_crtc);

			/*
			 * Underruns don't always raise
			 * interrupts, so check manually.
			 */
			intel_check_cpu_fifo_underruns(dev_priv);
			intel_check_pch_fifo_underruns(dev_priv);

			if (!crtc->state->active)
				intel_update_watermarks(crtc);
		}
	}

	/* Only after disabling all output pipelines that will be changed can we
	 * update the the output configuration. */
	intel_modeset_update_crtc_state(state);

	if (intel_state->modeset) {
		intel_shared_dpll_commit(state);

		drm_atomic_helper_update_legacy_modeset_state(state->dev, state);
		modeset_update_crtc_power_domains(state);
	}

	/* Now enable the clocks, plane, pipe, and connectors that we set up. */
	for_each_crtc_in_state(state, crtc, crtc_state, i) {
		struct intel_crtc *intel_crtc = to_intel_crtc(crtc);
		bool modeset = needs_modeset(crtc->state);
		bool update_pipe = !modeset &&
			to_intel_crtc_state(crtc->state)->update_pipe;
		unsigned long put_domains = 0;

		if (modeset)
			intel_display_power_get(dev_priv, POWER_DOMAIN_MODESET);

		if (modeset && crtc->state->active) {
			update_scanline_offset(to_intel_crtc(crtc));
			dev_priv->display.crtc_enable(crtc);
		}

		if (update_pipe) {
			put_domains = modeset_get_crtc_power_domains(crtc);

			/* make sure intel_modeset_check_state runs */
			hw_check = true;
		}

		if (!modeset)
			intel_pre_plane_update(intel_crtc);

		if (crtc->state->active &&
		    (crtc->state->planes_changed || update_pipe))
			drm_atomic_helper_commit_planes_on_crtc(crtc_state);

		if (put_domains)
			modeset_put_power_domains(dev_priv, put_domains);

		intel_post_plane_update(intel_crtc);

		if (modeset)
			intel_display_power_put(dev_priv, POWER_DOMAIN_MODESET);
	}

	/* FIXME: add subpixel order */

	drm_atomic_helper_wait_for_vblanks(dev, state);

<<<<<<< HEAD
	/*
	 * Now that the vblank has passed, we can go ahead and program the
	 * optimal watermarks on platforms that need two-step watermark
	 * programming.
	 *
	 * TODO: Move this (and other cleanup) to an async worker eventually.
	 */
	for_each_crtc_in_state(state, crtc, crtc_state, i) {
		intel_cstate = to_intel_crtc_state(crtc->state);

		if (dev_priv->display.optimize_watermarks)
			dev_priv->display.optimize_watermarks(intel_cstate);
	}

=======
>>>>>>> c11b8989
	mutex_lock(&dev->struct_mutex);
	drm_atomic_helper_cleanup_planes(dev, state);
	mutex_unlock(&dev->struct_mutex);

	if (hw_check)
		intel_modeset_check_state(dev, state);

	drm_atomic_state_free(state);

	/* As one of the primary mmio accessors, KMS has a high likelihood
	 * of triggering bugs in unclaimed access. After we finish
	 * modesetting, see if an error has been flagged, and if so
	 * enable debugging for the next modeset - and hope we catch
	 * the culprit.
	 *
	 * XXX note that we assume display power is on at this point.
	 * This might hold true now but we need to add pm helper to check
	 * unclaimed only when the hardware is on, as atomic commits
	 * can happen also when the device is completely off.
	 */
	intel_uncore_arm_unclaimed_mmio_detection(dev_priv);

	return 0;
}

void intel_crtc_restore_mode(struct drm_crtc *crtc)
{
	struct drm_device *dev = crtc->dev;
	struct drm_atomic_state *state;
	struct drm_crtc_state *crtc_state;
	int ret;

	state = drm_atomic_state_alloc(dev);
	if (!state) {
		DRM_DEBUG_KMS("[CRTC:%d] crtc restore failed, out of memory",
			      crtc->base.id);
		return;
	}

	state->acquire_ctx = drm_modeset_legacy_acquire_ctx(crtc);

retry:
	crtc_state = drm_atomic_get_crtc_state(state, crtc);
	ret = PTR_ERR_OR_ZERO(crtc_state);
	if (!ret) {
		if (!crtc_state->active)
			goto out;

		crtc_state->mode_changed = true;
		ret = drm_atomic_commit(state);
	}

	if (ret == -EDEADLK) {
		drm_atomic_state_clear(state);
		drm_modeset_backoff(state->acquire_ctx);
		goto retry;
	}

	if (ret)
out:
		drm_atomic_state_free(state);
}

#undef for_each_intel_crtc_masked

static const struct drm_crtc_funcs intel_crtc_funcs = {
	.gamma_set = intel_crtc_gamma_set,
	.set_config = drm_atomic_helper_set_config,
	.destroy = intel_crtc_destroy,
	.page_flip = intel_crtc_page_flip,
	.atomic_duplicate_state = intel_crtc_duplicate_state,
	.atomic_destroy_state = intel_crtc_destroy_state,
};

static bool ibx_pch_dpll_get_hw_state(struct drm_i915_private *dev_priv,
				      struct intel_shared_dpll *pll,
				      struct intel_dpll_hw_state *hw_state)
{
	uint32_t val;

	if (!intel_display_power_is_enabled(dev_priv, POWER_DOMAIN_PLLS))
		return false;

	val = I915_READ(PCH_DPLL(pll->id));
	hw_state->dpll = val;
	hw_state->fp0 = I915_READ(PCH_FP0(pll->id));
	hw_state->fp1 = I915_READ(PCH_FP1(pll->id));

	return val & DPLL_VCO_ENABLE;
}

static void ibx_pch_dpll_mode_set(struct drm_i915_private *dev_priv,
				  struct intel_shared_dpll *pll)
{
	I915_WRITE(PCH_FP0(pll->id), pll->config.hw_state.fp0);
	I915_WRITE(PCH_FP1(pll->id), pll->config.hw_state.fp1);
}

static void ibx_pch_dpll_enable(struct drm_i915_private *dev_priv,
				struct intel_shared_dpll *pll)
{
	/* PCH refclock must be enabled first */
	ibx_assert_pch_refclk_enabled(dev_priv);

	I915_WRITE(PCH_DPLL(pll->id), pll->config.hw_state.dpll);

	/* Wait for the clocks to stabilize. */
	POSTING_READ(PCH_DPLL(pll->id));
	udelay(150);

	/* The pixel multiplier can only be updated once the
	 * DPLL is enabled and the clocks are stable.
	 *
	 * So write it again.
	 */
	I915_WRITE(PCH_DPLL(pll->id), pll->config.hw_state.dpll);
	POSTING_READ(PCH_DPLL(pll->id));
	udelay(200);
}

static void ibx_pch_dpll_disable(struct drm_i915_private *dev_priv,
				 struct intel_shared_dpll *pll)
{
	struct drm_device *dev = dev_priv->dev;
	struct intel_crtc *crtc;

	/* Make sure no transcoder isn't still depending on us. */
	for_each_intel_crtc(dev, crtc) {
		if (intel_crtc_to_shared_dpll(crtc) == pll)
			assert_pch_transcoder_disabled(dev_priv, crtc->pipe);
	}

	I915_WRITE(PCH_DPLL(pll->id), 0);
	POSTING_READ(PCH_DPLL(pll->id));
	udelay(200);
}

static char *ibx_pch_dpll_names[] = {
	"PCH DPLL A",
	"PCH DPLL B",
};

static void ibx_pch_dpll_init(struct drm_device *dev)
{
	struct drm_i915_private *dev_priv = dev->dev_private;
	int i;

	dev_priv->num_shared_dpll = 2;

	for (i = 0; i < dev_priv->num_shared_dpll; i++) {
		dev_priv->shared_dplls[i].id = i;
		dev_priv->shared_dplls[i].name = ibx_pch_dpll_names[i];
		dev_priv->shared_dplls[i].mode_set = ibx_pch_dpll_mode_set;
		dev_priv->shared_dplls[i].enable = ibx_pch_dpll_enable;
		dev_priv->shared_dplls[i].disable = ibx_pch_dpll_disable;
		dev_priv->shared_dplls[i].get_hw_state =
			ibx_pch_dpll_get_hw_state;
	}
}

static void intel_shared_dpll_init(struct drm_device *dev)
{
	struct drm_i915_private *dev_priv = dev->dev_private;

	if (HAS_DDI(dev))
		intel_ddi_pll_init(dev);
	else if (HAS_PCH_IBX(dev) || HAS_PCH_CPT(dev))
		ibx_pch_dpll_init(dev);
	else
		dev_priv->num_shared_dpll = 0;

	BUG_ON(dev_priv->num_shared_dpll > I915_NUM_PLLS);
}

/**
 * intel_prepare_plane_fb - Prepare fb for usage on plane
 * @plane: drm plane to prepare for
 * @fb: framebuffer to prepare for presentation
 *
 * Prepares a framebuffer for usage on a display plane.  Generally this
 * involves pinning the underlying object and updating the frontbuffer tracking
 * bits.  Some older platforms need special physical address handling for
 * cursor planes.
 *
 * Must be called with struct_mutex held.
 *
 * Returns 0 on success, negative error code on failure.
 */
int
intel_prepare_plane_fb(struct drm_plane *plane,
		       const struct drm_plane_state *new_state)
{
	struct drm_device *dev = plane->dev;
	struct drm_framebuffer *fb = new_state->fb;
	struct intel_plane *intel_plane = to_intel_plane(plane);
	struct drm_i915_gem_object *obj = intel_fb_obj(fb);
	struct drm_i915_gem_object *old_obj = intel_fb_obj(plane->state->fb);
	int ret = 0;

	if (!obj && !old_obj)
		return 0;

	if (old_obj) {
		struct drm_crtc_state *crtc_state =
			drm_atomic_get_existing_crtc_state(new_state->state, plane->state->crtc);

		/* Big Hammer, we also need to ensure that any pending
		 * MI_WAIT_FOR_EVENT inside a user batch buffer on the
		 * current scanout is retired before unpinning the old
		 * framebuffer. Note that we rely on userspace rendering
		 * into the buffer attached to the pipe they are waiting
		 * on. If not, userspace generates a GPU hang with IPEHR
		 * point to the MI_WAIT_FOR_EVENT.
		 *
		 * This should only fail upon a hung GPU, in which case we
		 * can safely continue.
		 */
		if (needs_modeset(crtc_state))
			ret = i915_gem_object_wait_rendering(old_obj, true);

		/* Swallow -EIO errors to allow updates during hw lockup. */
		if (ret && ret != -EIO)
			return ret;
	}

	/* For framebuffer backed by dmabuf, wait for fence */
	if (obj && obj->base.dma_buf) {
		ret = reservation_object_wait_timeout_rcu(obj->base.dma_buf->resv,
							  false, true,
							  MAX_SCHEDULE_TIMEOUT);
		if (ret == -ERESTARTSYS)
			return ret;

		WARN_ON(ret < 0);
	}

	if (!obj) {
		ret = 0;
	} else if (plane->type == DRM_PLANE_TYPE_CURSOR &&
	    INTEL_INFO(dev)->cursor_needs_physical) {
		int align = IS_I830(dev) ? 16 * 1024 : 256;
		ret = i915_gem_object_attach_phys(obj, align);
		if (ret)
			DRM_DEBUG_KMS("failed to attach phys object\n");
	} else {
		ret = intel_pin_and_fence_fb_obj(plane, fb, new_state);
	}

	if (ret == 0) {
		if (obj) {
			struct intel_plane_state *plane_state =
				to_intel_plane_state(new_state);

			i915_gem_request_assign(&plane_state->wait_req,
						obj->last_write_req);
		}

		i915_gem_track_fb(old_obj, obj, intel_plane->frontbuffer_bit);
	}

	return ret;
}

/**
 * intel_cleanup_plane_fb - Cleans up an fb after plane use
 * @plane: drm plane to clean up for
 * @fb: old framebuffer that was on plane
 *
 * Cleans up a framebuffer that has just been removed from a plane.
 *
 * Must be called with struct_mutex held.
 */
void
intel_cleanup_plane_fb(struct drm_plane *plane,
		       const struct drm_plane_state *old_state)
{
	struct drm_device *dev = plane->dev;
	struct intel_plane *intel_plane = to_intel_plane(plane);
	struct intel_plane_state *old_intel_state;
	struct drm_i915_gem_object *old_obj = intel_fb_obj(old_state->fb);
	struct drm_i915_gem_object *obj = intel_fb_obj(plane->state->fb);

	old_intel_state = to_intel_plane_state(old_state);

	if (!obj && !old_obj)
		return;

	if (old_obj && (plane->type != DRM_PLANE_TYPE_CURSOR ||
	    !INTEL_INFO(dev)->cursor_needs_physical))
		intel_unpin_fb_obj(old_state->fb, old_state);

	/* prepare_fb aborted? */
	if ((old_obj && (old_obj->frontbuffer_bits & intel_plane->frontbuffer_bit)) ||
	    (obj && !(obj->frontbuffer_bits & intel_plane->frontbuffer_bit)))
		i915_gem_track_fb(old_obj, obj, intel_plane->frontbuffer_bit);

	i915_gem_request_assign(&old_intel_state->wait_req, NULL);

}

int
skl_max_scale(struct intel_crtc *intel_crtc, struct intel_crtc_state *crtc_state)
{
	int max_scale;
	struct drm_device *dev;
	struct drm_i915_private *dev_priv;
	int crtc_clock, cdclk;

	if (!intel_crtc || !crtc_state->base.enable)
		return DRM_PLANE_HELPER_NO_SCALING;

	dev = intel_crtc->base.dev;
	dev_priv = dev->dev_private;
	crtc_clock = crtc_state->base.adjusted_mode.crtc_clock;
	cdclk = to_intel_atomic_state(crtc_state->base.state)->cdclk;

	if (WARN_ON_ONCE(!crtc_clock || cdclk < crtc_clock))
		return DRM_PLANE_HELPER_NO_SCALING;

	/*
	 * skl max scale is lower of:
	 *    close to 3 but not 3, -1 is for that purpose
	 *            or
	 *    cdclk/crtc_clock
	 */
	max_scale = min((1 << 16) * 3 - 1, (1 << 8) * ((cdclk << 8) / crtc_clock));

	return max_scale;
}

static int
intel_check_primary_plane(struct drm_plane *plane,
			  struct intel_crtc_state *crtc_state,
			  struct intel_plane_state *state)
{
	struct drm_crtc *crtc = state->base.crtc;
	struct drm_framebuffer *fb = state->base.fb;
	int min_scale = DRM_PLANE_HELPER_NO_SCALING;
	int max_scale = DRM_PLANE_HELPER_NO_SCALING;
	bool can_position = false;

	/* use scaler when colorkey is not required */
	if (INTEL_INFO(plane->dev)->gen >= 9 &&
	    state->ckey.flags == I915_SET_COLORKEY_NONE) {
		min_scale = 1;
		max_scale = skl_max_scale(to_intel_crtc(crtc), crtc_state);
		can_position = true;
	}

	return drm_plane_helper_check_update(plane, crtc, fb, &state->src,
					     &state->dst, &state->clip,
					     min_scale, max_scale,
					     can_position, true,
					     &state->visible);
}

<<<<<<< HEAD
=======
static void
intel_commit_primary_plane(struct drm_plane *plane,
			   struct intel_plane_state *state)
{
	struct drm_crtc *crtc = state->base.crtc;
	struct drm_framebuffer *fb = state->base.fb;
	struct drm_device *dev = plane->dev;
	struct drm_i915_private *dev_priv = dev->dev_private;

	crtc = crtc ? crtc : plane->crtc;

	dev_priv->display.update_primary_plane(crtc, fb,
					       state->src.x1 >> 16,
					       state->src.y1 >> 16);
}

static void
intel_disable_primary_plane(struct drm_plane *plane,
			    struct drm_crtc *crtc)
{
	struct drm_device *dev = plane->dev;
	struct drm_i915_private *dev_priv = dev->dev_private;

	dev_priv->display.update_primary_plane(crtc, NULL, 0, 0);
}

>>>>>>> c11b8989
static void intel_begin_crtc_commit(struct drm_crtc *crtc,
				    struct drm_crtc_state *old_crtc_state)
{
	struct drm_device *dev = crtc->dev;
	struct intel_crtc *intel_crtc = to_intel_crtc(crtc);
	struct intel_crtc_state *old_intel_state =
		to_intel_crtc_state(old_crtc_state);
	bool modeset = needs_modeset(crtc->state);

	/* Perform vblank evasion around commit operation */
	intel_pipe_update_start(intel_crtc);

	if (modeset)
		return;

	if (to_intel_crtc_state(crtc->state)->update_pipe)
		intel_update_pipe_config(intel_crtc, old_intel_state);
	else if (INTEL_INFO(dev)->gen >= 9)
		skl_detach_scalers(intel_crtc);
}

static void intel_finish_crtc_commit(struct drm_crtc *crtc,
				     struct drm_crtc_state *old_crtc_state)
{
	struct intel_crtc *intel_crtc = to_intel_crtc(crtc);

	intel_pipe_update_end(intel_crtc);
}

/**
 * intel_plane_destroy - destroy a plane
 * @plane: plane to destroy
 *
 * Common destruction function for all types of planes (primary, cursor,
 * sprite).
 */
void intel_plane_destroy(struct drm_plane *plane)
{
	struct intel_plane *intel_plane = to_intel_plane(plane);
	drm_plane_cleanup(plane);
	kfree(intel_plane);
}

const struct drm_plane_funcs intel_plane_funcs = {
	.update_plane = drm_atomic_helper_update_plane,
	.disable_plane = drm_atomic_helper_disable_plane,
	.destroy = intel_plane_destroy,
	.set_property = drm_atomic_helper_plane_set_property,
	.atomic_get_property = intel_plane_atomic_get_property,
	.atomic_set_property = intel_plane_atomic_set_property,
	.atomic_duplicate_state = intel_plane_duplicate_state,
	.atomic_destroy_state = intel_plane_destroy_state,

};

static struct drm_plane *intel_primary_plane_create(struct drm_device *dev,
						    int pipe)
{
	struct intel_plane *primary;
	struct intel_plane_state *state;
	const uint32_t *intel_primary_formats;
	unsigned int num_formats;

	primary = kzalloc(sizeof(*primary), GFP_KERNEL);
	if (primary == NULL)
		return NULL;

	state = intel_create_plane_state(&primary->base);
	if (!state) {
		kfree(primary);
		return NULL;
	}
	primary->base.state = &state->base;

	primary->can_scale = false;
	primary->max_downscale = 1;
	if (INTEL_INFO(dev)->gen >= 9) {
		primary->can_scale = true;
		state->scaler_id = -1;
	}
	primary->pipe = pipe;
	primary->plane = pipe;
	primary->frontbuffer_bit = INTEL_FRONTBUFFER_PRIMARY(pipe);
	primary->check_plane = intel_check_primary_plane;
	if (HAS_FBC(dev) && INTEL_INFO(dev)->gen < 4)
		primary->plane = !pipe;

	if (INTEL_INFO(dev)->gen >= 9) {
		intel_primary_formats = skl_primary_formats;
		num_formats = ARRAY_SIZE(skl_primary_formats);

		primary->update_plane = skylake_update_primary_plane;
		primary->disable_plane = skylake_disable_primary_plane;
	} else if (HAS_PCH_SPLIT(dev)) {
		intel_primary_formats = i965_primary_formats;
		num_formats = ARRAY_SIZE(i965_primary_formats);

		primary->update_plane = ironlake_update_primary_plane;
		primary->disable_plane = i9xx_disable_primary_plane;
	} else if (INTEL_INFO(dev)->gen >= 4) {
		intel_primary_formats = i965_primary_formats;
		num_formats = ARRAY_SIZE(i965_primary_formats);

		primary->update_plane = i9xx_update_primary_plane;
		primary->disable_plane = i9xx_disable_primary_plane;
	} else {
		intel_primary_formats = i8xx_primary_formats;
		num_formats = ARRAY_SIZE(i8xx_primary_formats);

		primary->update_plane = i9xx_update_primary_plane;
		primary->disable_plane = i9xx_disable_primary_plane;
	}

	drm_universal_plane_init(dev, &primary->base, 0,
				 &intel_plane_funcs,
				 intel_primary_formats, num_formats,
				 DRM_PLANE_TYPE_PRIMARY, NULL);

	if (INTEL_INFO(dev)->gen >= 4)
		intel_create_rotation_property(dev, primary);

	drm_plane_helper_add(&primary->base, &intel_plane_helper_funcs);

	return &primary->base;
}

void intel_create_rotation_property(struct drm_device *dev, struct intel_plane *plane)
{
	if (!dev->mode_config.rotation_property) {
		unsigned long flags = BIT(DRM_ROTATE_0) |
			BIT(DRM_ROTATE_180);

		if (INTEL_INFO(dev)->gen >= 9)
			flags |= BIT(DRM_ROTATE_90) | BIT(DRM_ROTATE_270);

		dev->mode_config.rotation_property =
			drm_mode_create_rotation_property(dev, flags);
	}
	if (dev->mode_config.rotation_property)
		drm_object_attach_property(&plane->base.base,
				dev->mode_config.rotation_property,
				plane->base.state->rotation);
}

static int
intel_check_cursor_plane(struct drm_plane *plane,
			 struct intel_crtc_state *crtc_state,
			 struct intel_plane_state *state)
{
	struct drm_crtc *crtc = crtc_state->base.crtc;
	struct drm_framebuffer *fb = state->base.fb;
	struct drm_i915_gem_object *obj = intel_fb_obj(fb);
	enum pipe pipe = to_intel_plane(plane)->pipe;
	unsigned stride;
	int ret;

	ret = drm_plane_helper_check_update(plane, crtc, fb, &state->src,
					    &state->dst, &state->clip,
					    DRM_PLANE_HELPER_NO_SCALING,
					    DRM_PLANE_HELPER_NO_SCALING,
					    true, true, &state->visible);
	if (ret)
		return ret;

	/* if we want to turn off the cursor ignore width and height */
	if (!obj)
		return 0;

	/* Check for which cursor types we support */
	if (!cursor_size_ok(plane->dev, state->base.crtc_w, state->base.crtc_h)) {
		DRM_DEBUG("Cursor dimension %dx%d not supported\n",
			  state->base.crtc_w, state->base.crtc_h);
		return -EINVAL;
	}

	stride = roundup_pow_of_two(state->base.crtc_w) * 4;
	if (obj->base.size < stride * state->base.crtc_h) {
		DRM_DEBUG_KMS("buffer is too small\n");
		return -ENOMEM;
	}

	if (fb->modifier[0] != DRM_FORMAT_MOD_NONE) {
		DRM_DEBUG_KMS("cursor cannot be tiled\n");
		return -EINVAL;
	}

	/*
	 * There's something wrong with the cursor on CHV pipe C.
	 * If it straddles the left edge of the screen then
	 * moving it away from the edge or disabling it often
	 * results in a pipe underrun, and often that can lead to
	 * dead pipe (constant underrun reported, and it scans
	 * out just a solid color). To recover from that, the
	 * display power well must be turned off and on again.
	 * Refuse the put the cursor into that compromised position.
	 */
	if (IS_CHERRYVIEW(plane->dev) && pipe == PIPE_C &&
	    state->visible && state->base.crtc_x < 0) {
		DRM_DEBUG_KMS("CHV cursor C not allowed to straddle the left screen edge\n");
		return -EINVAL;
	}

	return 0;
}

static void
intel_disable_cursor_plane(struct drm_plane *plane,
			   struct drm_crtc *crtc)
{
	struct intel_crtc *intel_crtc = to_intel_crtc(crtc);

	intel_crtc->cursor_addr = 0;
	intel_crtc_update_cursor(crtc, NULL);
}

static void
intel_update_cursor_plane(struct drm_plane *plane,
			  const struct intel_crtc_state *crtc_state,
			  const struct intel_plane_state *state)
{
	struct drm_crtc *crtc = crtc_state->base.crtc;
	struct intel_crtc *intel_crtc = to_intel_crtc(crtc);
	struct drm_device *dev = plane->dev;
	struct drm_i915_gem_object *obj = intel_fb_obj(state->base.fb);
	uint32_t addr;

	if (!obj)
		addr = 0;
	else if (!INTEL_INFO(dev)->cursor_needs_physical)
		addr = i915_gem_obj_ggtt_offset(obj);
	else
		addr = obj->phys_handle->busaddr;

	intel_crtc->cursor_addr = addr;
	intel_crtc_update_cursor(crtc, state);
}

static struct drm_plane *intel_cursor_plane_create(struct drm_device *dev,
						   int pipe)
{
	struct intel_plane *cursor;
	struct intel_plane_state *state;

	cursor = kzalloc(sizeof(*cursor), GFP_KERNEL);
	if (cursor == NULL)
		return NULL;

	state = intel_create_plane_state(&cursor->base);
	if (!state) {
		kfree(cursor);
		return NULL;
	}
	cursor->base.state = &state->base;

	cursor->can_scale = false;
	cursor->max_downscale = 1;
	cursor->pipe = pipe;
	cursor->plane = pipe;
	cursor->frontbuffer_bit = INTEL_FRONTBUFFER_CURSOR(pipe);
	cursor->check_plane = intel_check_cursor_plane;
	cursor->update_plane = intel_update_cursor_plane;
	cursor->disable_plane = intel_disable_cursor_plane;

	drm_universal_plane_init(dev, &cursor->base, 0,
				 &intel_plane_funcs,
				 intel_cursor_formats,
				 ARRAY_SIZE(intel_cursor_formats),
				 DRM_PLANE_TYPE_CURSOR, NULL);

	if (INTEL_INFO(dev)->gen >= 4) {
		if (!dev->mode_config.rotation_property)
			dev->mode_config.rotation_property =
				drm_mode_create_rotation_property(dev,
							BIT(DRM_ROTATE_0) |
							BIT(DRM_ROTATE_180));
		if (dev->mode_config.rotation_property)
			drm_object_attach_property(&cursor->base.base,
				dev->mode_config.rotation_property,
				state->base.rotation);
	}

	if (INTEL_INFO(dev)->gen >=9)
		state->scaler_id = -1;

	drm_plane_helper_add(&cursor->base, &intel_plane_helper_funcs);

	return &cursor->base;
}

static void skl_init_scalers(struct drm_device *dev, struct intel_crtc *intel_crtc,
	struct intel_crtc_state *crtc_state)
{
	int i;
	struct intel_scaler *intel_scaler;
	struct intel_crtc_scaler_state *scaler_state = &crtc_state->scaler_state;

	for (i = 0; i < intel_crtc->num_scalers; i++) {
		intel_scaler = &scaler_state->scalers[i];
		intel_scaler->in_use = 0;
		intel_scaler->mode = PS_SCALER_MODE_DYN;
	}

	scaler_state->scaler_id = -1;
}

static void intel_crtc_init(struct drm_device *dev, int pipe)
{
	struct drm_i915_private *dev_priv = dev->dev_private;
	struct intel_crtc *intel_crtc;
	struct intel_crtc_state *crtc_state = NULL;
	struct drm_plane *primary = NULL;
	struct drm_plane *cursor = NULL;
	int i, ret;

	intel_crtc = kzalloc(sizeof(*intel_crtc), GFP_KERNEL);
	if (intel_crtc == NULL)
		return;

	crtc_state = kzalloc(sizeof(*crtc_state), GFP_KERNEL);
	if (!crtc_state)
		goto fail;
	intel_crtc->config = crtc_state;
	intel_crtc->base.state = &crtc_state->base;
	crtc_state->base.crtc = &intel_crtc->base;

	/* initialize shared scalers */
	if (INTEL_INFO(dev)->gen >= 9) {
		if (pipe == PIPE_C)
			intel_crtc->num_scalers = 1;
		else
			intel_crtc->num_scalers = SKL_NUM_SCALERS;

		skl_init_scalers(dev, intel_crtc, crtc_state);
	}

	primary = intel_primary_plane_create(dev, pipe);
	if (!primary)
		goto fail;

	cursor = intel_cursor_plane_create(dev, pipe);
	if (!cursor)
		goto fail;

	ret = drm_crtc_init_with_planes(dev, &intel_crtc->base, primary,
					cursor, &intel_crtc_funcs, NULL);
	if (ret)
		goto fail;

	drm_mode_crtc_set_gamma_size(&intel_crtc->base, 256);
	for (i = 0; i < 256; i++) {
		intel_crtc->lut_r[i] = i;
		intel_crtc->lut_g[i] = i;
		intel_crtc->lut_b[i] = i;
	}

	/*
	 * On gen2/3 only plane A can do fbc, but the panel fitter and lvds port
	 * is hooked to pipe B. Hence we want plane A feeding pipe B.
	 */
	intel_crtc->pipe = pipe;
	intel_crtc->plane = pipe;
	if (HAS_FBC(dev) && INTEL_INFO(dev)->gen < 4) {
		DRM_DEBUG_KMS("swapping pipes & planes for FBC\n");
		intel_crtc->plane = !pipe;
	}

	intel_crtc->cursor_base = ~0;
	intel_crtc->cursor_cntl = ~0;
	intel_crtc->cursor_size = ~0;

	intel_crtc->wm.cxsr_allowed = true;

	BUG_ON(pipe >= ARRAY_SIZE(dev_priv->plane_to_crtc_mapping) ||
	       dev_priv->plane_to_crtc_mapping[intel_crtc->plane] != NULL);
	dev_priv->plane_to_crtc_mapping[intel_crtc->plane] = &intel_crtc->base;
	dev_priv->pipe_to_crtc_mapping[intel_crtc->pipe] = &intel_crtc->base;

	drm_crtc_helper_add(&intel_crtc->base, &intel_helper_funcs);

	WARN_ON(drm_crtc_index(&intel_crtc->base) != intel_crtc->pipe);
	return;

fail:
	if (primary)
		drm_plane_cleanup(primary);
	if (cursor)
		drm_plane_cleanup(cursor);
	kfree(crtc_state);
	kfree(intel_crtc);
}

enum pipe intel_get_pipe_from_connector(struct intel_connector *connector)
{
	struct drm_encoder *encoder = connector->base.encoder;
	struct drm_device *dev = connector->base.dev;

	WARN_ON(!drm_modeset_is_locked(&dev->mode_config.connection_mutex));

	if (!encoder || WARN_ON(!encoder->crtc))
		return INVALID_PIPE;

	return to_intel_crtc(encoder->crtc)->pipe;
}

int intel_get_pipe_from_crtc_id(struct drm_device *dev, void *data,
				struct drm_file *file)
{
	struct drm_i915_get_pipe_from_crtc_id *pipe_from_crtc_id = data;
	struct drm_crtc *drmmode_crtc;
	struct intel_crtc *crtc;

	drmmode_crtc = drm_crtc_find(dev, pipe_from_crtc_id->crtc_id);

	if (!drmmode_crtc) {
		DRM_ERROR("no such CRTC id\n");
		return -ENOENT;
	}

	crtc = to_intel_crtc(drmmode_crtc);
	pipe_from_crtc_id->pipe = crtc->pipe;

	return 0;
}

static int intel_encoder_clones(struct intel_encoder *encoder)
{
	struct drm_device *dev = encoder->base.dev;
	struct intel_encoder *source_encoder;
	int index_mask = 0;
	int entry = 0;

	for_each_intel_encoder(dev, source_encoder) {
		if (encoders_cloneable(encoder, source_encoder))
			index_mask |= (1 << entry);

		entry++;
	}

	return index_mask;
}

static bool has_edp_a(struct drm_device *dev)
{
	struct drm_i915_private *dev_priv = dev->dev_private;

	if (!IS_MOBILE(dev))
		return false;

	if ((I915_READ(DP_A) & DP_DETECTED) == 0)
		return false;

	if (IS_GEN5(dev) && (I915_READ(FUSE_STRAP) & ILK_eDP_A_DISABLE))
		return false;

	return true;
}

static bool intel_crt_present(struct drm_device *dev)
{
	struct drm_i915_private *dev_priv = dev->dev_private;

	if (INTEL_INFO(dev)->gen >= 9)
		return false;

	if (IS_HSW_ULT(dev) || IS_BDW_ULT(dev))
		return false;

	if (IS_CHERRYVIEW(dev))
		return false;

	if (HAS_PCH_LPT_H(dev) && I915_READ(SFUSE_STRAP) & SFUSE_STRAP_CRT_DISABLED)
		return false;

	/* DDI E can't be used if DDI A requires 4 lanes */
	if (HAS_DDI(dev) && I915_READ(DDI_BUF_CTL(PORT_A)) & DDI_A_4_LANES)
		return false;

	if (!dev_priv->vbt.int_crt_support)
		return false;

	return true;
}

static void intel_setup_outputs(struct drm_device *dev)
{
	struct drm_i915_private *dev_priv = dev->dev_private;
	struct intel_encoder *encoder;
	bool dpd_is_edp = false;

	intel_lvds_init(dev);

	if (intel_crt_present(dev))
		intel_crt_init(dev);

	if (IS_BROXTON(dev)) {
		/*
		 * FIXME: Broxton doesn't support port detection via the
		 * DDI_BUF_CTL_A or SFUSE_STRAP registers, find another way to
		 * detect the ports.
		 */
		intel_ddi_init(dev, PORT_A);
		intel_ddi_init(dev, PORT_B);
		intel_ddi_init(dev, PORT_C);
	} else if (HAS_DDI(dev)) {
		int found;

		/*
		 * Haswell uses DDI functions to detect digital outputs.
		 * On SKL pre-D0 the strap isn't connected, so we assume
		 * it's there.
		 */
		found = I915_READ(DDI_BUF_CTL(PORT_A)) & DDI_INIT_DISPLAY_DETECTED;
		/* WaIgnoreDDIAStrap: skl */
		if (found || IS_SKYLAKE(dev) || IS_KABYLAKE(dev))
			intel_ddi_init(dev, PORT_A);

		/* DDI B, C and D detection is indicated by the SFUSE_STRAP
		 * register */
		found = I915_READ(SFUSE_STRAP);

		if (found & SFUSE_STRAP_DDIB_DETECTED)
			intel_ddi_init(dev, PORT_B);
		if (found & SFUSE_STRAP_DDIC_DETECTED)
			intel_ddi_init(dev, PORT_C);
		if (found & SFUSE_STRAP_DDID_DETECTED)
			intel_ddi_init(dev, PORT_D);
		/*
		 * On SKL we don't have a way to detect DDI-E so we rely on VBT.
		 */
		if ((IS_SKYLAKE(dev) || IS_KABYLAKE(dev)) &&
		    (dev_priv->vbt.ddi_port_info[PORT_E].supports_dp ||
		     dev_priv->vbt.ddi_port_info[PORT_E].supports_dvi ||
		     dev_priv->vbt.ddi_port_info[PORT_E].supports_hdmi))
			intel_ddi_init(dev, PORT_E);

	} else if (HAS_PCH_SPLIT(dev)) {
		int found;
		dpd_is_edp = intel_dp_is_edp(dev, PORT_D);

		if (has_edp_a(dev))
			intel_dp_init(dev, DP_A, PORT_A);

		if (I915_READ(PCH_HDMIB) & SDVO_DETECTED) {
			/* PCH SDVOB multiplex with HDMIB */
			found = intel_sdvo_init(dev, PCH_SDVOB, PORT_B);
			if (!found)
				intel_hdmi_init(dev, PCH_HDMIB, PORT_B);
			if (!found && (I915_READ(PCH_DP_B) & DP_DETECTED))
				intel_dp_init(dev, PCH_DP_B, PORT_B);
		}

		if (I915_READ(PCH_HDMIC) & SDVO_DETECTED)
			intel_hdmi_init(dev, PCH_HDMIC, PORT_C);

		if (!dpd_is_edp && I915_READ(PCH_HDMID) & SDVO_DETECTED)
			intel_hdmi_init(dev, PCH_HDMID, PORT_D);

		if (I915_READ(PCH_DP_C) & DP_DETECTED)
			intel_dp_init(dev, PCH_DP_C, PORT_C);

		if (I915_READ(PCH_DP_D) & DP_DETECTED)
			intel_dp_init(dev, PCH_DP_D, PORT_D);
	} else if (IS_VALLEYVIEW(dev) || IS_CHERRYVIEW(dev)) {
		/*
		 * The DP_DETECTED bit is the latched state of the DDC
		 * SDA pin at boot. However since eDP doesn't require DDC
		 * (no way to plug in a DP->HDMI dongle) the DDC pins for
		 * eDP ports may have been muxed to an alternate function.
		 * Thus we can't rely on the DP_DETECTED bit alone to detect
		 * eDP ports. Consult the VBT as well as DP_DETECTED to
		 * detect eDP ports.
		 */
		if (I915_READ(VLV_HDMIB) & SDVO_DETECTED &&
		    !intel_dp_is_edp(dev, PORT_B))
			intel_hdmi_init(dev, VLV_HDMIB, PORT_B);
		if (I915_READ(VLV_DP_B) & DP_DETECTED ||
		    intel_dp_is_edp(dev, PORT_B))
			intel_dp_init(dev, VLV_DP_B, PORT_B);

		if (I915_READ(VLV_HDMIC) & SDVO_DETECTED &&
		    !intel_dp_is_edp(dev, PORT_C))
			intel_hdmi_init(dev, VLV_HDMIC, PORT_C);
		if (I915_READ(VLV_DP_C) & DP_DETECTED ||
		    intel_dp_is_edp(dev, PORT_C))
			intel_dp_init(dev, VLV_DP_C, PORT_C);

		if (IS_CHERRYVIEW(dev)) {
			/* eDP not supported on port D, so don't check VBT */
			if (I915_READ(CHV_HDMID) & SDVO_DETECTED)
				intel_hdmi_init(dev, CHV_HDMID, PORT_D);
			if (I915_READ(CHV_DP_D) & DP_DETECTED)
				intel_dp_init(dev, CHV_DP_D, PORT_D);
		}

		intel_dsi_init(dev);
	} else if (!IS_GEN2(dev) && !IS_PINEVIEW(dev)) {
		bool found = false;

		if (I915_READ(GEN3_SDVOB) & SDVO_DETECTED) {
			DRM_DEBUG_KMS("probing SDVOB\n");
			found = intel_sdvo_init(dev, GEN3_SDVOB, PORT_B);
			if (!found && IS_G4X(dev)) {
				DRM_DEBUG_KMS("probing HDMI on SDVOB\n");
				intel_hdmi_init(dev, GEN4_HDMIB, PORT_B);
			}

			if (!found && IS_G4X(dev))
				intel_dp_init(dev, DP_B, PORT_B);
		}

		/* Before G4X SDVOC doesn't have its own detect register */

		if (I915_READ(GEN3_SDVOB) & SDVO_DETECTED) {
			DRM_DEBUG_KMS("probing SDVOC\n");
			found = intel_sdvo_init(dev, GEN3_SDVOC, PORT_C);
		}

		if (!found && (I915_READ(GEN3_SDVOC) & SDVO_DETECTED)) {

			if (IS_G4X(dev)) {
				DRM_DEBUG_KMS("probing HDMI on SDVOC\n");
				intel_hdmi_init(dev, GEN4_HDMIC, PORT_C);
			}
			if (IS_G4X(dev))
				intel_dp_init(dev, DP_C, PORT_C);
		}

		if (IS_G4X(dev) &&
		    (I915_READ(DP_D) & DP_DETECTED))
			intel_dp_init(dev, DP_D, PORT_D);
	} else if (IS_GEN2(dev))
		intel_dvo_init(dev);

	if (SUPPORTS_TV(dev))
		intel_tv_init(dev);

	intel_psr_init(dev);

	for_each_intel_encoder(dev, encoder) {
		encoder->base.possible_crtcs = encoder->crtc_mask;
		encoder->base.possible_clones =
			intel_encoder_clones(encoder);
	}

	intel_init_pch_refclk(dev);

	drm_helper_move_panel_connectors_to_head(dev);
}

static void intel_user_framebuffer_destroy(struct drm_framebuffer *fb)
{
	struct drm_device *dev = fb->dev;
	struct intel_framebuffer *intel_fb = to_intel_framebuffer(fb);

	drm_framebuffer_cleanup(fb);
	mutex_lock(&dev->struct_mutex);
	WARN_ON(!intel_fb->obj->framebuffer_references--);
	drm_gem_object_unreference(&intel_fb->obj->base);
	mutex_unlock(&dev->struct_mutex);
	kfree(intel_fb);
}

static int intel_user_framebuffer_create_handle(struct drm_framebuffer *fb,
						struct drm_file *file,
						unsigned int *handle)
{
	struct intel_framebuffer *intel_fb = to_intel_framebuffer(fb);
	struct drm_i915_gem_object *obj = intel_fb->obj;

	if (obj->userptr.mm) {
		DRM_DEBUG("attempting to use a userptr for a framebuffer, denied\n");
		return -EINVAL;
	}

	return drm_gem_handle_create(file, &obj->base, handle);
}

static int intel_user_framebuffer_dirty(struct drm_framebuffer *fb,
					struct drm_file *file,
					unsigned flags, unsigned color,
					struct drm_clip_rect *clips,
					unsigned num_clips)
{
	struct drm_device *dev = fb->dev;
	struct intel_framebuffer *intel_fb = to_intel_framebuffer(fb);
	struct drm_i915_gem_object *obj = intel_fb->obj;

	mutex_lock(&dev->struct_mutex);
	intel_fb_obj_flush(obj, false, ORIGIN_DIRTYFB);
	mutex_unlock(&dev->struct_mutex);

	return 0;
}

static const struct drm_framebuffer_funcs intel_fb_funcs = {
	.destroy = intel_user_framebuffer_destroy,
	.create_handle = intel_user_framebuffer_create_handle,
	.dirty = intel_user_framebuffer_dirty,
};

static
u32 intel_fb_pitch_limit(struct drm_device *dev, uint64_t fb_modifier,
			 uint32_t pixel_format)
{
	u32 gen = INTEL_INFO(dev)->gen;

	if (gen >= 9) {
		/* "The stride in bytes must not exceed the of the size of 8K
		 *  pixels and 32K bytes."
		 */
		 return min(8192*drm_format_plane_cpp(pixel_format, 0), 32768);
	} else if (gen >= 5 && !IS_VALLEYVIEW(dev) && !IS_CHERRYVIEW(dev)) {
		return 32*1024;
	} else if (gen >= 4) {
		if (fb_modifier == I915_FORMAT_MOD_X_TILED)
			return 16*1024;
		else
			return 32*1024;
	} else if (gen >= 3) {
		if (fb_modifier == I915_FORMAT_MOD_X_TILED)
			return 8*1024;
		else
			return 16*1024;
	} else {
		/* XXX DSPC is limited to 4k tiled */
		return 8*1024;
	}
}

static int intel_framebuffer_init(struct drm_device *dev,
				  struct intel_framebuffer *intel_fb,
				  struct drm_mode_fb_cmd2 *mode_cmd,
				  struct drm_i915_gem_object *obj)
{
	unsigned int aligned_height;
	int ret;
	u32 pitch_limit, stride_alignment;

	WARN_ON(!mutex_is_locked(&dev->struct_mutex));

	if (mode_cmd->flags & DRM_MODE_FB_MODIFIERS) {
		/* Enforce that fb modifier and tiling mode match, but only for
		 * X-tiled. This is needed for FBC. */
		if (!!(obj->tiling_mode == I915_TILING_X) !=
		    !!(mode_cmd->modifier[0] == I915_FORMAT_MOD_X_TILED)) {
			DRM_DEBUG("tiling_mode doesn't match fb modifier\n");
			return -EINVAL;
		}
	} else {
		if (obj->tiling_mode == I915_TILING_X)
			mode_cmd->modifier[0] = I915_FORMAT_MOD_X_TILED;
		else if (obj->tiling_mode == I915_TILING_Y) {
			DRM_DEBUG("No Y tiling for legacy addfb\n");
			return -EINVAL;
		}
	}

	/* Passed in modifier sanity checking. */
	switch (mode_cmd->modifier[0]) {
	case I915_FORMAT_MOD_Y_TILED:
	case I915_FORMAT_MOD_Yf_TILED:
		if (INTEL_INFO(dev)->gen < 9) {
			DRM_DEBUG("Unsupported tiling 0x%llx!\n",
				  mode_cmd->modifier[0]);
			return -EINVAL;
		}
	case DRM_FORMAT_MOD_NONE:
	case I915_FORMAT_MOD_X_TILED:
		break;
	default:
		DRM_DEBUG("Unsupported fb modifier 0x%llx!\n",
			  mode_cmd->modifier[0]);
		return -EINVAL;
	}

	stride_alignment = intel_fb_stride_alignment(dev, mode_cmd->modifier[0],
						     mode_cmd->pixel_format);
	if (mode_cmd->pitches[0] & (stride_alignment - 1)) {
		DRM_DEBUG("pitch (%d) must be at least %u byte aligned\n",
			  mode_cmd->pitches[0], stride_alignment);
		return -EINVAL;
	}

	pitch_limit = intel_fb_pitch_limit(dev, mode_cmd->modifier[0],
					   mode_cmd->pixel_format);
	if (mode_cmd->pitches[0] > pitch_limit) {
		DRM_DEBUG("%s pitch (%u) must be at less than %d\n",
			  mode_cmd->modifier[0] != DRM_FORMAT_MOD_NONE ?
			  "tiled" : "linear",
			  mode_cmd->pitches[0], pitch_limit);
		return -EINVAL;
	}

	if (mode_cmd->modifier[0] == I915_FORMAT_MOD_X_TILED &&
	    mode_cmd->pitches[0] != obj->stride) {
		DRM_DEBUG("pitch (%d) must match tiling stride (%d)\n",
			  mode_cmd->pitches[0], obj->stride);
		return -EINVAL;
	}

	/* Reject formats not supported by any plane early. */
	switch (mode_cmd->pixel_format) {
	case DRM_FORMAT_C8:
	case DRM_FORMAT_RGB565:
	case DRM_FORMAT_XRGB8888:
	case DRM_FORMAT_ARGB8888:
		break;
	case DRM_FORMAT_XRGB1555:
		if (INTEL_INFO(dev)->gen > 3) {
			DRM_DEBUG("unsupported pixel format: %s\n",
				  drm_get_format_name(mode_cmd->pixel_format));
			return -EINVAL;
		}
		break;
	case DRM_FORMAT_ABGR8888:
		if (!IS_VALLEYVIEW(dev) && !IS_CHERRYVIEW(dev) &&
		    INTEL_INFO(dev)->gen < 9) {
			DRM_DEBUG("unsupported pixel format: %s\n",
				  drm_get_format_name(mode_cmd->pixel_format));
			return -EINVAL;
		}
		break;
	case DRM_FORMAT_XBGR8888:
	case DRM_FORMAT_XRGB2101010:
	case DRM_FORMAT_XBGR2101010:
		if (INTEL_INFO(dev)->gen < 4) {
			DRM_DEBUG("unsupported pixel format: %s\n",
				  drm_get_format_name(mode_cmd->pixel_format));
			return -EINVAL;
		}
		break;
	case DRM_FORMAT_ABGR2101010:
		if (!IS_VALLEYVIEW(dev) && !IS_CHERRYVIEW(dev)) {
			DRM_DEBUG("unsupported pixel format: %s\n",
				  drm_get_format_name(mode_cmd->pixel_format));
			return -EINVAL;
		}
		break;
	case DRM_FORMAT_YUYV:
	case DRM_FORMAT_UYVY:
	case DRM_FORMAT_YVYU:
	case DRM_FORMAT_VYUY:
		if (INTEL_INFO(dev)->gen < 5) {
			DRM_DEBUG("unsupported pixel format: %s\n",
				  drm_get_format_name(mode_cmd->pixel_format));
			return -EINVAL;
		}
		break;
	default:
		DRM_DEBUG("unsupported pixel format: %s\n",
			  drm_get_format_name(mode_cmd->pixel_format));
		return -EINVAL;
	}

	/* FIXME need to adjust LINOFF/TILEOFF accordingly. */
	if (mode_cmd->offsets[0] != 0)
		return -EINVAL;

	aligned_height = intel_fb_align_height(dev, mode_cmd->height,
					       mode_cmd->pixel_format,
					       mode_cmd->modifier[0]);
	/* FIXME drm helper for size checks (especially planar formats)? */
	if (obj->base.size < aligned_height * mode_cmd->pitches[0])
		return -EINVAL;

	drm_helper_mode_fill_fb_struct(&intel_fb->base, mode_cmd);
	intel_fb->obj = obj;
	intel_fb->obj->framebuffer_references++;

	ret = drm_framebuffer_init(dev, &intel_fb->base, &intel_fb_funcs);
	if (ret) {
		DRM_ERROR("framebuffer init failed %d\n", ret);
		return ret;
	}

	return 0;
}

static struct drm_framebuffer *
intel_user_framebuffer_create(struct drm_device *dev,
			      struct drm_file *filp,
			      const struct drm_mode_fb_cmd2 *user_mode_cmd)
{
	struct drm_framebuffer *fb;
	struct drm_i915_gem_object *obj;
	struct drm_mode_fb_cmd2 mode_cmd = *user_mode_cmd;

	obj = to_intel_bo(drm_gem_object_lookup(dev, filp,
						mode_cmd.handles[0]));
	if (&obj->base == NULL)
		return ERR_PTR(-ENOENT);

	fb = intel_framebuffer_create(dev, &mode_cmd, obj);
	if (IS_ERR(fb))
		drm_gem_object_unreference_unlocked(&obj->base);

	return fb;
}

#ifndef CONFIG_DRM_FBDEV_EMULATION
static inline void intel_fbdev_output_poll_changed(struct drm_device *dev)
{
}
#endif

static const struct drm_mode_config_funcs intel_mode_funcs = {
	.fb_create = intel_user_framebuffer_create,
	.output_poll_changed = intel_fbdev_output_poll_changed,
	.atomic_check = intel_atomic_check,
	.atomic_commit = intel_atomic_commit,
	.atomic_state_alloc = intel_atomic_state_alloc,
	.atomic_state_clear = intel_atomic_state_clear,
};

/* Set up chip specific display functions */
static void intel_init_display(struct drm_device *dev)
{
	struct drm_i915_private *dev_priv = dev->dev_private;

	if (HAS_PCH_SPLIT(dev) || IS_G4X(dev))
		dev_priv->display.find_dpll = g4x_find_best_dpll;
	else if (IS_CHERRYVIEW(dev))
		dev_priv->display.find_dpll = chv_find_best_dpll;
	else if (IS_VALLEYVIEW(dev))
		dev_priv->display.find_dpll = vlv_find_best_dpll;
	else if (IS_PINEVIEW(dev))
		dev_priv->display.find_dpll = pnv_find_best_dpll;
	else
		dev_priv->display.find_dpll = i9xx_find_best_dpll;

	if (INTEL_INFO(dev)->gen >= 9) {
		dev_priv->display.get_pipe_config = haswell_get_pipe_config;
		dev_priv->display.get_initial_plane_config =
			skylake_get_initial_plane_config;
		dev_priv->display.crtc_compute_clock =
			haswell_crtc_compute_clock;
		dev_priv->display.crtc_enable = haswell_crtc_enable;
		dev_priv->display.crtc_disable = haswell_crtc_disable;
	} else if (HAS_DDI(dev)) {
		dev_priv->display.get_pipe_config = haswell_get_pipe_config;
		dev_priv->display.get_initial_plane_config =
			ironlake_get_initial_plane_config;
		dev_priv->display.crtc_compute_clock =
			haswell_crtc_compute_clock;
		dev_priv->display.crtc_enable = haswell_crtc_enable;
		dev_priv->display.crtc_disable = haswell_crtc_disable;
	} else if (HAS_PCH_SPLIT(dev)) {
		dev_priv->display.get_pipe_config = ironlake_get_pipe_config;
		dev_priv->display.get_initial_plane_config =
			ironlake_get_initial_plane_config;
		dev_priv->display.crtc_compute_clock =
			ironlake_crtc_compute_clock;
		dev_priv->display.crtc_enable = ironlake_crtc_enable;
		dev_priv->display.crtc_disable = ironlake_crtc_disable;
<<<<<<< HEAD
=======
		dev_priv->display.update_primary_plane =
			ironlake_update_primary_plane;
>>>>>>> c11b8989
	} else if (IS_VALLEYVIEW(dev) || IS_CHERRYVIEW(dev)) {
		dev_priv->display.get_pipe_config = i9xx_get_pipe_config;
		dev_priv->display.get_initial_plane_config =
			i9xx_get_initial_plane_config;
		dev_priv->display.crtc_compute_clock = i9xx_crtc_compute_clock;
		dev_priv->display.crtc_enable = valleyview_crtc_enable;
		dev_priv->display.crtc_disable = i9xx_crtc_disable;
	} else {
		dev_priv->display.get_pipe_config = i9xx_get_pipe_config;
		dev_priv->display.get_initial_plane_config =
			i9xx_get_initial_plane_config;
		dev_priv->display.crtc_compute_clock = i9xx_crtc_compute_clock;
		dev_priv->display.crtc_enable = i9xx_crtc_enable;
		dev_priv->display.crtc_disable = i9xx_crtc_disable;
	}

	/* Returns the core display clock speed */
	if (IS_SKYLAKE(dev) || IS_KABYLAKE(dev))
		dev_priv->display.get_display_clock_speed =
			skylake_get_display_clock_speed;
	else if (IS_BROXTON(dev))
		dev_priv->display.get_display_clock_speed =
			broxton_get_display_clock_speed;
	else if (IS_BROADWELL(dev))
		dev_priv->display.get_display_clock_speed =
			broadwell_get_display_clock_speed;
	else if (IS_HASWELL(dev))
		dev_priv->display.get_display_clock_speed =
			haswell_get_display_clock_speed;
	else if (IS_VALLEYVIEW(dev) || IS_CHERRYVIEW(dev))
		dev_priv->display.get_display_clock_speed =
			valleyview_get_display_clock_speed;
	else if (IS_GEN5(dev))
		dev_priv->display.get_display_clock_speed =
			ilk_get_display_clock_speed;
	else if (IS_I945G(dev) || IS_BROADWATER(dev) ||
		 IS_GEN6(dev) || IS_IVYBRIDGE(dev))
		dev_priv->display.get_display_clock_speed =
			i945_get_display_clock_speed;
	else if (IS_GM45(dev))
		dev_priv->display.get_display_clock_speed =
			gm45_get_display_clock_speed;
	else if (IS_CRESTLINE(dev))
		dev_priv->display.get_display_clock_speed =
			i965gm_get_display_clock_speed;
	else if (IS_PINEVIEW(dev))
		dev_priv->display.get_display_clock_speed =
			pnv_get_display_clock_speed;
	else if (IS_G33(dev) || IS_G4X(dev))
		dev_priv->display.get_display_clock_speed =
			g33_get_display_clock_speed;
	else if (IS_I915G(dev))
		dev_priv->display.get_display_clock_speed =
			i915_get_display_clock_speed;
	else if (IS_I945GM(dev) || IS_845G(dev))
		dev_priv->display.get_display_clock_speed =
			i9xx_misc_get_display_clock_speed;
	else if (IS_I915GM(dev))
		dev_priv->display.get_display_clock_speed =
			i915gm_get_display_clock_speed;
	else if (IS_I865G(dev))
		dev_priv->display.get_display_clock_speed =
			i865_get_display_clock_speed;
	else if (IS_I85X(dev))
		dev_priv->display.get_display_clock_speed =
			i85x_get_display_clock_speed;
	else { /* 830 */
		WARN(!IS_I830(dev), "Unknown platform. Assuming 133 MHz CDCLK\n");
		dev_priv->display.get_display_clock_speed =
			i830_get_display_clock_speed;
	}

	if (IS_GEN5(dev)) {
		dev_priv->display.fdi_link_train = ironlake_fdi_link_train;
	} else if (IS_GEN6(dev)) {
		dev_priv->display.fdi_link_train = gen6_fdi_link_train;
	} else if (IS_IVYBRIDGE(dev)) {
		/* FIXME: detect B0+ stepping and use auto training */
		dev_priv->display.fdi_link_train = ivb_manual_fdi_link_train;
	} else if (IS_HASWELL(dev) || IS_BROADWELL(dev)) {
		dev_priv->display.fdi_link_train = hsw_fdi_link_train;
		if (IS_BROADWELL(dev)) {
			dev_priv->display.modeset_commit_cdclk =
				broadwell_modeset_commit_cdclk;
			dev_priv->display.modeset_calc_cdclk =
				broadwell_modeset_calc_cdclk;
		}
	} else if (IS_VALLEYVIEW(dev) || IS_CHERRYVIEW(dev)) {
		dev_priv->display.modeset_commit_cdclk =
			valleyview_modeset_commit_cdclk;
		dev_priv->display.modeset_calc_cdclk =
			valleyview_modeset_calc_cdclk;
	} else if (IS_BROXTON(dev)) {
		dev_priv->display.modeset_commit_cdclk =
			broxton_modeset_commit_cdclk;
		dev_priv->display.modeset_calc_cdclk =
			broxton_modeset_calc_cdclk;
	}

	switch (INTEL_INFO(dev)->gen) {
	case 2:
		dev_priv->display.queue_flip = intel_gen2_queue_flip;
		break;

	case 3:
		dev_priv->display.queue_flip = intel_gen3_queue_flip;
		break;

	case 4:
	case 5:
		dev_priv->display.queue_flip = intel_gen4_queue_flip;
		break;

	case 6:
		dev_priv->display.queue_flip = intel_gen6_queue_flip;
		break;
	case 7:
	case 8: /* FIXME(BDW): Check that the gen8 RCS flip works. */
		dev_priv->display.queue_flip = intel_gen7_queue_flip;
		break;
	case 9:
		/* Drop through - unsupported since execlist only. */
	default:
		/* Default just returns -ENODEV to indicate unsupported */
		dev_priv->display.queue_flip = intel_default_queue_flip;
	}

	mutex_init(&dev_priv->pps_mutex);
}

/*
 * Some BIOSes insist on assuming the GPU's pipe A is enabled at suspend,
 * resume, or other times.  This quirk makes sure that's the case for
 * affected systems.
 */
static void quirk_pipea_force(struct drm_device *dev)
{
	struct drm_i915_private *dev_priv = dev->dev_private;

	dev_priv->quirks |= QUIRK_PIPEA_FORCE;
	DRM_INFO("applying pipe a force quirk\n");
}

static void quirk_pipeb_force(struct drm_device *dev)
{
	struct drm_i915_private *dev_priv = dev->dev_private;

	dev_priv->quirks |= QUIRK_PIPEB_FORCE;
	DRM_INFO("applying pipe b force quirk\n");
}

/*
 * Some machines (Lenovo U160) do not work with SSC on LVDS for some reason
 */
static void quirk_ssc_force_disable(struct drm_device *dev)
{
	struct drm_i915_private *dev_priv = dev->dev_private;
	dev_priv->quirks |= QUIRK_LVDS_SSC_DISABLE;
	DRM_INFO("applying lvds SSC disable quirk\n");
}

/*
 * A machine (e.g. Acer Aspire 5734Z) may need to invert the panel backlight
 * brightness value
 */
static void quirk_invert_brightness(struct drm_device *dev)
{
	struct drm_i915_private *dev_priv = dev->dev_private;
	dev_priv->quirks |= QUIRK_INVERT_BRIGHTNESS;
	DRM_INFO("applying inverted panel brightness quirk\n");
}

/* Some VBT's incorrectly indicate no backlight is present */
static void quirk_backlight_present(struct drm_device *dev)
{
	struct drm_i915_private *dev_priv = dev->dev_private;
	dev_priv->quirks |= QUIRK_BACKLIGHT_PRESENT;
	DRM_INFO("applying backlight present quirk\n");
}

struct intel_quirk {
	int device;
	int subsystem_vendor;
	int subsystem_device;
	void (*hook)(struct drm_device *dev);
};

/* For systems that don't have a meaningful PCI subdevice/subvendor ID */
struct intel_dmi_quirk {
	void (*hook)(struct drm_device *dev);
	const struct dmi_system_id (*dmi_id_list)[];
};

static int intel_dmi_reverse_brightness(const struct dmi_system_id *id)
{
	DRM_INFO("Backlight polarity reversed on %s\n", id->ident);
	return 1;
}

static const struct intel_dmi_quirk intel_dmi_quirks[] = {
	{
		.dmi_id_list = &(const struct dmi_system_id[]) {
			{
				.callback = intel_dmi_reverse_brightness,
				.ident = "NCR Corporation",
				.matches = {DMI_MATCH(DMI_SYS_VENDOR, "NCR Corporation"),
					    DMI_MATCH(DMI_PRODUCT_NAME, ""),
				},
			},
			{ }  /* terminating entry */
		},
		.hook = quirk_invert_brightness,
	},
};

static struct intel_quirk intel_quirks[] = {
	/* Toshiba Protege R-205, S-209 needs pipe A force quirk */
	{ 0x2592, 0x1179, 0x0001, quirk_pipea_force },

	/* ThinkPad T60 needs pipe A force quirk (bug #16494) */
	{ 0x2782, 0x17aa, 0x201a, quirk_pipea_force },

	/* 830 needs to leave pipe A & dpll A up */
	{ 0x3577, PCI_ANY_ID, PCI_ANY_ID, quirk_pipea_force },

	/* 830 needs to leave pipe B & dpll B up */
	{ 0x3577, PCI_ANY_ID, PCI_ANY_ID, quirk_pipeb_force },

	/* Lenovo U160 cannot use SSC on LVDS */
	{ 0x0046, 0x17aa, 0x3920, quirk_ssc_force_disable },

	/* Sony Vaio Y cannot use SSC on LVDS */
	{ 0x0046, 0x104d, 0x9076, quirk_ssc_force_disable },

	/* Acer Aspire 5734Z must invert backlight brightness */
	{ 0x2a42, 0x1025, 0x0459, quirk_invert_brightness },

	/* Acer/eMachines G725 */
	{ 0x2a42, 0x1025, 0x0210, quirk_invert_brightness },

	/* Acer/eMachines e725 */
	{ 0x2a42, 0x1025, 0x0212, quirk_invert_brightness },

	/* Acer/Packard Bell NCL20 */
	{ 0x2a42, 0x1025, 0x034b, quirk_invert_brightness },

	/* Acer Aspire 4736Z */
	{ 0x2a42, 0x1025, 0x0260, quirk_invert_brightness },

	/* Acer Aspire 5336 */
	{ 0x2a42, 0x1025, 0x048a, quirk_invert_brightness },

	/* Acer C720 and C720P Chromebooks (Celeron 2955U) have backlights */
	{ 0x0a06, 0x1025, 0x0a11, quirk_backlight_present },

	/* Acer C720 Chromebook (Core i3 4005U) */
	{ 0x0a16, 0x1025, 0x0a11, quirk_backlight_present },

	/* Apple Macbook 2,1 (Core 2 T7400) */
	{ 0x27a2, 0x8086, 0x7270, quirk_backlight_present },

	/* Apple Macbook 4,1 */
	{ 0x2a02, 0x106b, 0x00a1, quirk_backlight_present },

	/* Toshiba CB35 Chromebook (Celeron 2955U) */
	{ 0x0a06, 0x1179, 0x0a88, quirk_backlight_present },

	/* HP Chromebook 14 (Celeron 2955U) */
	{ 0x0a06, 0x103c, 0x21ed, quirk_backlight_present },

	/* Dell Chromebook 11 */
	{ 0x0a06, 0x1028, 0x0a35, quirk_backlight_present },

	/* Dell Chromebook 11 (2015 version) */
	{ 0x0a16, 0x1028, 0x0a35, quirk_backlight_present },
};

static void intel_init_quirks(struct drm_device *dev)
{
	struct pci_dev *d = dev->pdev;
	int i;

	for (i = 0; i < ARRAY_SIZE(intel_quirks); i++) {
		struct intel_quirk *q = &intel_quirks[i];

		if (d->device == q->device &&
		    (d->subsystem_vendor == q->subsystem_vendor ||
		     q->subsystem_vendor == PCI_ANY_ID) &&
		    (d->subsystem_device == q->subsystem_device ||
		     q->subsystem_device == PCI_ANY_ID))
			q->hook(dev);
	}
	for (i = 0; i < ARRAY_SIZE(intel_dmi_quirks); i++) {
		if (dmi_check_system(*intel_dmi_quirks[i].dmi_id_list) != 0)
			intel_dmi_quirks[i].hook(dev);
	}
}

/* Disable the VGA plane that we never use */
static void i915_disable_vga(struct drm_device *dev)
{
	struct drm_i915_private *dev_priv = dev->dev_private;
	u8 sr1;
	i915_reg_t vga_reg = i915_vgacntrl_reg(dev);

	/* WaEnableVGAAccessThroughIOPort:ctg,elk,ilk,snb,ivb,vlv,hsw */
	vga_get_uninterruptible(dev->pdev, VGA_RSRC_LEGACY_IO);
	outb(SR01, VGA_SR_INDEX);
	sr1 = inb(VGA_SR_DATA);
	outb(sr1 | 1<<5, VGA_SR_DATA);
	vga_put(dev->pdev, VGA_RSRC_LEGACY_IO);
	udelay(300);

	I915_WRITE(vga_reg, VGA_DISP_DISABLE);
	POSTING_READ(vga_reg);
}

void intel_modeset_init_hw(struct drm_device *dev)
{
	struct drm_i915_private *dev_priv = dev->dev_private;

	intel_update_cdclk(dev);

	dev_priv->atomic_cdclk_freq = dev_priv->cdclk_freq;

	intel_prepare_ddi(dev);
	intel_init_clock_gating(dev);
	intel_enable_gt_powersave(dev);
}

/*
 * Calculate what we think the watermarks should be for the state we've read
 * out of the hardware and then immediately program those watermarks so that
 * we ensure the hardware settings match our internal state.
 *
 * We can calculate what we think WM's should be by creating a duplicate of the
 * current state (which was constructed during hardware readout) and running it
 * through the atomic check code to calculate new watermark values in the
 * state object.
 */
static void sanitize_watermarks(struct drm_device *dev)
{
	struct drm_i915_private *dev_priv = to_i915(dev);
	struct drm_atomic_state *state;
	struct drm_crtc *crtc;
	struct drm_crtc_state *cstate;
	struct drm_modeset_acquire_ctx ctx;
	int ret;
	int i;

	/* Only supported on platforms that use atomic watermark design */
	if (!dev_priv->display.optimize_watermarks)
		return;

	/*
	 * We need to hold connection_mutex before calling duplicate_state so
	 * that the connector loop is protected.
	 */
	drm_modeset_acquire_init(&ctx, 0);
retry:
	ret = drm_modeset_lock(&dev->mode_config.connection_mutex, &ctx);
	if (ret == -EDEADLK) {
		drm_modeset_backoff(&ctx);
		goto retry;
	} else if (WARN_ON(ret)) {
		return;
	}

	state = drm_atomic_helper_duplicate_state(dev, &ctx);
	if (WARN_ON(IS_ERR(state)))
		return;

	/*
	 * Hardware readout is the only time we don't want to calculate
	 * intermediate watermarks (since we don't trust the current
	 * watermarks).
	 */
	to_intel_atomic_state(state)->skip_intermediate_wm = true;

	ret = intel_atomic_check(dev, state);
	if (ret) {
		/*
		 * If we fail here, it means that the hardware appears to be
		 * programmed in a way that shouldn't be possible, given our
		 * understanding of watermark requirements.  This might mean a
		 * mistake in the hardware readout code or a mistake in the
		 * watermark calculations for a given platform.  Raise a WARN
		 * so that this is noticeable.
		 *
		 * If this actually happens, we'll have to just leave the
		 * BIOS-programmed watermarks untouched and hope for the best.
		 */
		WARN(true, "Could not determine valid watermarks for inherited state\n");
		return;
	}

	/* Write calculated watermark values back */
	to_i915(dev)->wm.config = to_intel_atomic_state(state)->wm_config;
	for_each_crtc_in_state(state, crtc, cstate, i) {
		struct intel_crtc_state *cs = to_intel_crtc_state(cstate);

		cs->wm.need_postvbl_update = true;
		dev_priv->display.optimize_watermarks(cs);
	}

	drm_atomic_state_free(state);
	drm_modeset_drop_locks(&ctx);
	drm_modeset_acquire_fini(&ctx);
}

void intel_modeset_init(struct drm_device *dev)
{
	struct drm_i915_private *dev_priv = dev->dev_private;
	int sprite, ret;
	enum pipe pipe;
	struct intel_crtc *crtc;

	drm_mode_config_init(dev);

	dev->mode_config.min_width = 0;
	dev->mode_config.min_height = 0;

	dev->mode_config.preferred_depth = 24;
	dev->mode_config.prefer_shadow = 1;

	dev->mode_config.allow_fb_modifiers = true;

	dev->mode_config.funcs = &intel_mode_funcs;

	intel_init_quirks(dev);

	intel_init_pm(dev);

	if (INTEL_INFO(dev)->num_pipes == 0)
		return;

	/*
	 * There may be no VBT; and if the BIOS enabled SSC we can
	 * just keep using it to avoid unnecessary flicker.  Whereas if the
	 * BIOS isn't using it, don't assume it will work even if the VBT
	 * indicates as much.
	 */
	if (HAS_PCH_IBX(dev) || HAS_PCH_CPT(dev)) {
		bool bios_lvds_use_ssc = !!(I915_READ(PCH_DREF_CONTROL) &
					    DREF_SSC1_ENABLE);

		if (dev_priv->vbt.lvds_use_ssc != bios_lvds_use_ssc) {
			DRM_DEBUG_KMS("SSC %sabled by BIOS, overriding VBT which says %sabled\n",
				     bios_lvds_use_ssc ? "en" : "dis",
				     dev_priv->vbt.lvds_use_ssc ? "en" : "dis");
			dev_priv->vbt.lvds_use_ssc = bios_lvds_use_ssc;
		}
	}

	intel_init_display(dev);
	intel_init_audio(dev);

	if (IS_GEN2(dev)) {
		dev->mode_config.max_width = 2048;
		dev->mode_config.max_height = 2048;
	} else if (IS_GEN3(dev)) {
		dev->mode_config.max_width = 4096;
		dev->mode_config.max_height = 4096;
	} else {
		dev->mode_config.max_width = 8192;
		dev->mode_config.max_height = 8192;
	}

	if (IS_845G(dev) || IS_I865G(dev)) {
		dev->mode_config.cursor_width = IS_845G(dev) ? 64 : 512;
		dev->mode_config.cursor_height = 1023;
	} else if (IS_GEN2(dev)) {
		dev->mode_config.cursor_width = GEN2_CURSOR_WIDTH;
		dev->mode_config.cursor_height = GEN2_CURSOR_HEIGHT;
	} else {
		dev->mode_config.cursor_width = MAX_CURSOR_WIDTH;
		dev->mode_config.cursor_height = MAX_CURSOR_HEIGHT;
	}

	dev->mode_config.fb_base = dev_priv->gtt.mappable_base;

	DRM_DEBUG_KMS("%d display pipe%s available.\n",
		      INTEL_INFO(dev)->num_pipes,
		      INTEL_INFO(dev)->num_pipes > 1 ? "s" : "");

	for_each_pipe(dev_priv, pipe) {
		intel_crtc_init(dev, pipe);
		for_each_sprite(dev_priv, pipe, sprite) {
			ret = intel_plane_init(dev, pipe, sprite);
			if (ret)
				DRM_DEBUG_KMS("pipe %c sprite %c init failed: %d\n",
					      pipe_name(pipe), sprite_name(pipe, sprite), ret);
		}
	}

	intel_update_czclk(dev_priv);
	intel_update_cdclk(dev);

	intel_shared_dpll_init(dev);

	/* Just disable it once at startup */
	i915_disable_vga(dev);
	intel_setup_outputs(dev);

	drm_modeset_lock_all(dev);
	intel_modeset_setup_hw_state(dev);
	drm_modeset_unlock_all(dev);

	for_each_intel_crtc(dev, crtc) {
		struct intel_initial_plane_config plane_config = {};

		if (!crtc->active)
			continue;

		/*
		 * Note that reserving the BIOS fb up front prevents us
		 * from stuffing other stolen allocations like the ring
		 * on top.  This prevents some ugliness at boot time, and
		 * can even allow for smooth boot transitions if the BIOS
		 * fb is large enough for the active pipe configuration.
		 */
		dev_priv->display.get_initial_plane_config(crtc,
							   &plane_config);

		/*
		 * If the fb is shared between multiple heads, we'll
		 * just get the first one.
		 */
		intel_find_initial_plane_obj(crtc, &plane_config);
	}

	/*
	 * Make sure hardware watermarks really match the state we read out.
	 * Note that we need to do this after reconstructing the BIOS fb's
	 * since the watermark calculation done here will use pstate->fb.
	 */
	sanitize_watermarks(dev);
}

static void intel_enable_pipe_a(struct drm_device *dev)
{
	struct intel_connector *connector;
	struct drm_connector *crt = NULL;
	struct intel_load_detect_pipe load_detect_temp;
	struct drm_modeset_acquire_ctx *ctx = dev->mode_config.acquire_ctx;

	/* We can't just switch on the pipe A, we need to set things up with a
	 * proper mode and output configuration. As a gross hack, enable pipe A
	 * by enabling the load detect pipe once. */
	for_each_intel_connector(dev, connector) {
		if (connector->encoder->type == INTEL_OUTPUT_ANALOG) {
			crt = &connector->base;
			break;
		}
	}

	if (!crt)
		return;

	if (intel_get_load_detect_pipe(crt, NULL, &load_detect_temp, ctx))
		intel_release_load_detect_pipe(crt, &load_detect_temp, ctx);
}

static bool
intel_check_plane_mapping(struct intel_crtc *crtc)
{
	struct drm_device *dev = crtc->base.dev;
	struct drm_i915_private *dev_priv = dev->dev_private;
	u32 val;

	if (INTEL_INFO(dev)->num_pipes == 1)
		return true;

	val = I915_READ(DSPCNTR(!crtc->plane));

	if ((val & DISPLAY_PLANE_ENABLE) &&
	    (!!(val & DISPPLANE_SEL_PIPE_MASK) == crtc->pipe))
		return false;

	return true;
}

static bool intel_crtc_has_encoders(struct intel_crtc *crtc)
{
	struct drm_device *dev = crtc->base.dev;
	struct intel_encoder *encoder;

	for_each_encoder_on_crtc(dev, &crtc->base, encoder)
		return true;

	return false;
}

static void intel_sanitize_crtc(struct intel_crtc *crtc)
{
	struct drm_device *dev = crtc->base.dev;
	struct drm_i915_private *dev_priv = dev->dev_private;
	i915_reg_t reg = PIPECONF(crtc->config->cpu_transcoder);

	/* Clear any frame start delays used for debugging left by the BIOS */
	I915_WRITE(reg, I915_READ(reg) & ~PIPECONF_FRAME_START_DELAY_MASK);

	/* restore vblank interrupts to correct state */
	drm_crtc_vblank_reset(&crtc->base);
	if (crtc->active) {
		struct intel_plane *plane;

		drm_crtc_vblank_on(&crtc->base);

		/* Disable everything but the primary plane */
		for_each_intel_plane_on_crtc(dev, crtc, plane) {
			if (plane->base.type == DRM_PLANE_TYPE_PRIMARY)
				continue;

			plane->disable_plane(&plane->base, &crtc->base);
		}
	}

	/* We need to sanitize the plane -> pipe mapping first because this will
	 * disable the crtc (and hence change the state) if it is wrong. Note
	 * that gen4+ has a fixed plane -> pipe mapping.  */
	if (INTEL_INFO(dev)->gen < 4 && !intel_check_plane_mapping(crtc)) {
		bool plane;

		DRM_DEBUG_KMS("[CRTC:%d] wrong plane connection detected!\n",
			      crtc->base.base.id);

		/* Pipe has the wrong plane attached and the plane is active.
		 * Temporarily change the plane mapping and disable everything
		 * ...  */
		plane = crtc->plane;
		to_intel_plane_state(crtc->base.primary->state)->visible = true;
		crtc->plane = !plane;
		intel_crtc_disable_noatomic(&crtc->base);
		crtc->plane = plane;
	}

	if (dev_priv->quirks & QUIRK_PIPEA_FORCE &&
	    crtc->pipe == PIPE_A && !crtc->active) {
		/* BIOS forgot to enable pipe A, this mostly happens after
		 * resume. Force-enable the pipe to fix this, the update_dpms
		 * call below we restore the pipe to the right state, but leave
		 * the required bits on. */
		intel_enable_pipe_a(dev);
	}

	/* Adjust the state of the output pipe according to whether we
	 * have active connectors/encoders. */
	if (!intel_crtc_has_encoders(crtc))
		intel_crtc_disable_noatomic(&crtc->base);

	if (crtc->active != crtc->base.state->active) {
		struct intel_encoder *encoder;

		/* This can happen either due to bugs in the get_hw_state
		 * functions or because of calls to intel_crtc_disable_noatomic,
		 * or because the pipe is force-enabled due to the
		 * pipe A quirk. */
		DRM_DEBUG_KMS("[CRTC:%d] hw state adjusted, was %s, now %s\n",
			      crtc->base.base.id,
			      crtc->base.state->enable ? "enabled" : "disabled",
			      crtc->active ? "enabled" : "disabled");

		WARN_ON(drm_atomic_set_mode_for_crtc(crtc->base.state, NULL) < 0);
		crtc->base.state->active = crtc->active;
		crtc->base.enabled = crtc->active;

		/* Because we only establish the connector -> encoder ->
		 * crtc links if something is active, this means the
		 * crtc is now deactivated. Break the links. connector
		 * -> encoder links are only establish when things are
		 *  actually up, hence no need to break them. */
		WARN_ON(crtc->active);

		for_each_encoder_on_crtc(dev, &crtc->base, encoder)
			encoder->base.crtc = NULL;
	}

	if (crtc->active || HAS_GMCH_DISPLAY(dev)) {
		/*
		 * We start out with underrun reporting disabled to avoid races.
		 * For correct bookkeeping mark this on active crtcs.
		 *
		 * Also on gmch platforms we dont have any hardware bits to
		 * disable the underrun reporting. Which means we need to start
		 * out with underrun reporting disabled also on inactive pipes,
		 * since otherwise we'll complain about the garbage we read when
		 * e.g. coming up after runtime pm.
		 *
		 * No protection against concurrent access is required - at
		 * worst a fifo underrun happens which also sets this to false.
		 */
		crtc->cpu_fifo_underrun_disabled = true;
		crtc->pch_fifo_underrun_disabled = true;
	}
}

static void intel_sanitize_encoder(struct intel_encoder *encoder)
{
	struct intel_connector *connector;
	struct drm_device *dev = encoder->base.dev;
	bool active = false;

	/* We need to check both for a crtc link (meaning that the
	 * encoder is active and trying to read from a pipe) and the
	 * pipe itself being active. */
	bool has_active_crtc = encoder->base.crtc &&
		to_intel_crtc(encoder->base.crtc)->active;

	for_each_intel_connector(dev, connector) {
		if (connector->base.encoder != &encoder->base)
			continue;

		active = true;
		break;
	}

	if (active && !has_active_crtc) {
		DRM_DEBUG_KMS("[ENCODER:%d:%s] has active connectors but no active pipe!\n",
			      encoder->base.base.id,
			      encoder->base.name);

		/* Connector is active, but has no active pipe. This is
		 * fallout from our resume register restoring. Disable
		 * the encoder manually again. */
		if (encoder->base.crtc) {
			DRM_DEBUG_KMS("[ENCODER:%d:%s] manually disabled\n",
				      encoder->base.base.id,
				      encoder->base.name);
			encoder->disable(encoder);
			if (encoder->post_disable)
				encoder->post_disable(encoder);
		}
		encoder->base.crtc = NULL;

		/* Inconsistent output/port/pipe state happens presumably due to
		 * a bug in one of the get_hw_state functions. Or someplace else
		 * in our code, like the register restore mess on resume. Clamp
		 * things to off as a safer default. */
		for_each_intel_connector(dev, connector) {
			if (connector->encoder != encoder)
				continue;
			connector->base.dpms = DRM_MODE_DPMS_OFF;
			connector->base.encoder = NULL;
		}
	}
	/* Enabled encoders without active connectors will be fixed in
	 * the crtc fixup. */
}

void i915_redisable_vga_power_on(struct drm_device *dev)
{
	struct drm_i915_private *dev_priv = dev->dev_private;
	i915_reg_t vga_reg = i915_vgacntrl_reg(dev);

	if (!(I915_READ(vga_reg) & VGA_DISP_DISABLE)) {
		DRM_DEBUG_KMS("Something enabled VGA plane, disabling it\n");
		i915_disable_vga(dev);
	}
}

void i915_redisable_vga(struct drm_device *dev)
{
	struct drm_i915_private *dev_priv = dev->dev_private;

	/* This function can be called both from intel_modeset_setup_hw_state or
	 * at a very early point in our resume sequence, where the power well
	 * structures are not yet restored. Since this function is at a very
	 * paranoid "someone might have enabled VGA while we were not looking"
	 * level, just check if the power well is enabled instead of trying to
	 * follow the "don't touch the power well if we don't need it" policy
	 * the rest of the driver uses. */
	if (!intel_display_power_is_enabled(dev_priv, POWER_DOMAIN_VGA))
		return;

	i915_redisable_vga_power_on(dev);
}

static bool primary_get_hw_state(struct intel_plane *plane)
{
	struct drm_i915_private *dev_priv = to_i915(plane->base.dev);

	return I915_READ(DSPCNTR(plane->plane)) & DISPLAY_PLANE_ENABLE;
}

/* FIXME read out full plane state for all planes */
static void readout_plane_state(struct intel_crtc *crtc)
{
	struct drm_plane *primary = crtc->base.primary;
	struct intel_plane_state *plane_state =
		to_intel_plane_state(primary->state);

	plane_state->visible = crtc->active &&
		primary_get_hw_state(to_intel_plane(primary));

	if (plane_state->visible)
		crtc->base.state->plane_mask |= 1 << drm_plane_index(primary);
}

static void intel_modeset_readout_hw_state(struct drm_device *dev)
{
	struct drm_i915_private *dev_priv = dev->dev_private;
	enum pipe pipe;
	struct intel_crtc *crtc;
	struct intel_encoder *encoder;
	struct intel_connector *connector;
	int i;

	dev_priv->active_crtcs = 0;

	for_each_intel_crtc(dev, crtc) {
		struct intel_crtc_state *crtc_state = crtc->config;
		int pixclk = 0;

		__drm_atomic_helper_crtc_destroy_state(&crtc->base, &crtc_state->base);
		memset(crtc_state, 0, sizeof(*crtc_state));
		crtc_state->base.crtc = &crtc->base;

		crtc_state->base.active = crtc_state->base.enable =
			dev_priv->display.get_pipe_config(crtc, crtc_state);

		crtc->base.enabled = crtc_state->base.enable;
		crtc->active = crtc_state->base.active;

		if (crtc_state->base.active) {
			dev_priv->active_crtcs |= 1 << crtc->pipe;

			if (IS_BROADWELL(dev_priv)) {
				pixclk = ilk_pipe_pixel_rate(crtc_state);

				/* pixel rate mustn't exceed 95% of cdclk with IPS on BDW */
				if (crtc_state->ips_enabled)
					pixclk = DIV_ROUND_UP(pixclk * 100, 95);
			} else if (IS_VALLEYVIEW(dev_priv) ||
				   IS_CHERRYVIEW(dev_priv) ||
				   IS_BROXTON(dev_priv))
				pixclk = crtc_state->base.adjusted_mode.crtc_clock;
			else
				WARN_ON(dev_priv->display.modeset_calc_cdclk);
		}

		dev_priv->min_pixclk[crtc->pipe] = pixclk;

		readout_plane_state(crtc);

		DRM_DEBUG_KMS("[CRTC:%d] hw state readout: %s\n",
			      crtc->base.base.id,
			      crtc->active ? "enabled" : "disabled");
	}

	for (i = 0; i < dev_priv->num_shared_dpll; i++) {
		struct intel_shared_dpll *pll = &dev_priv->shared_dplls[i];

		pll->on = pll->get_hw_state(dev_priv, pll,
					    &pll->config.hw_state);
		pll->active = 0;
		pll->config.crtc_mask = 0;
		for_each_intel_crtc(dev, crtc) {
			if (crtc->active && intel_crtc_to_shared_dpll(crtc) == pll) {
				pll->active++;
				pll->config.crtc_mask |= 1 << crtc->pipe;
			}
		}

		DRM_DEBUG_KMS("%s hw state readout: crtc_mask 0x%08x, on %i\n",
			      pll->name, pll->config.crtc_mask, pll->on);

		if (pll->config.crtc_mask)
			intel_display_power_get(dev_priv, POWER_DOMAIN_PLLS);
	}

	for_each_intel_encoder(dev, encoder) {
		pipe = 0;

		if (encoder->get_hw_state(encoder, &pipe)) {
			crtc = to_intel_crtc(dev_priv->pipe_to_crtc_mapping[pipe]);
			encoder->base.crtc = &crtc->base;
			encoder->get_config(encoder, crtc->config);
		} else {
			encoder->base.crtc = NULL;
		}

		DRM_DEBUG_KMS("[ENCODER:%d:%s] hw state readout: %s, pipe %c\n",
			      encoder->base.base.id,
			      encoder->base.name,
			      encoder->base.crtc ? "enabled" : "disabled",
			      pipe_name(pipe));
	}

	for_each_intel_connector(dev, connector) {
		if (connector->get_hw_state(connector)) {
			connector->base.dpms = DRM_MODE_DPMS_ON;
			connector->base.encoder = &connector->encoder->base;
		} else {
			connector->base.dpms = DRM_MODE_DPMS_OFF;
			connector->base.encoder = NULL;
		}
		DRM_DEBUG_KMS("[CONNECTOR:%d:%s] hw state readout: %s\n",
			      connector->base.base.id,
			      connector->base.name,
			      connector->base.encoder ? "enabled" : "disabled");
	}

	for_each_intel_crtc(dev, crtc) {
		crtc->base.hwmode = crtc->config->base.adjusted_mode;

		memset(&crtc->base.mode, 0, sizeof(crtc->base.mode));
		if (crtc->base.state->active) {
			intel_mode_from_pipe_config(&crtc->base.mode, crtc->config);
			intel_mode_from_pipe_config(&crtc->base.state->adjusted_mode, crtc->config);
			WARN_ON(drm_atomic_set_mode_for_crtc(crtc->base.state, &crtc->base.mode));

			/*
			 * The initial mode needs to be set in order to keep
			 * the atomic core happy. It wants a valid mode if the
			 * crtc's enabled, so we do the above call.
			 *
			 * At this point some state updated by the connectors
			 * in their ->detect() callback has not run yet, so
			 * no recalculation can be done yet.
			 *
			 * Even if we could do a recalculation and modeset
			 * right now it would cause a double modeset if
			 * fbdev or userspace chooses a different initial mode.
			 *
			 * If that happens, someone indicated they wanted a
			 * mode change, which means it's safe to do a full
			 * recalculation.
			 */
			crtc->base.state->mode.private_flags = I915_MODE_FLAG_INHERITED;

			drm_calc_timestamping_constants(&crtc->base, &crtc->base.hwmode);
			update_scanline_offset(crtc);
		}
	}
}

/* Scan out the current hw modeset state,
 * and sanitizes it to the current state
 */
static void
intel_modeset_setup_hw_state(struct drm_device *dev)
{
	struct drm_i915_private *dev_priv = dev->dev_private;
	enum pipe pipe;
	struct intel_crtc *crtc;
	struct intel_encoder *encoder;
	int i;

	intel_modeset_readout_hw_state(dev);

	/* HW state is read out, now we need to sanitize this mess. */
	for_each_intel_encoder(dev, encoder) {
		intel_sanitize_encoder(encoder);
	}

	for_each_pipe(dev_priv, pipe) {
		crtc = to_intel_crtc(dev_priv->pipe_to_crtc_mapping[pipe]);
		intel_sanitize_crtc(crtc);
		intel_dump_pipe_config(crtc, crtc->config,
				       "[setup_hw_state]");
	}

	intel_modeset_update_connector_atomic_state(dev);

	for (i = 0; i < dev_priv->num_shared_dpll; i++) {
		struct intel_shared_dpll *pll = &dev_priv->shared_dplls[i];

		if (!pll->on || pll->active)
			continue;

		DRM_DEBUG_KMS("%s enabled but not in use, disabling\n", pll->name);

		pll->disable(dev_priv, pll);
		pll->on = false;
	}

	if (IS_VALLEYVIEW(dev) || IS_CHERRYVIEW(dev))
		vlv_wm_get_hw_state(dev);
	else if (IS_GEN9(dev))
		skl_wm_get_hw_state(dev);
	else if (HAS_PCH_SPLIT(dev))
		ilk_wm_get_hw_state(dev);

	for_each_intel_crtc(dev, crtc) {
		unsigned long put_domains;

		put_domains = modeset_get_crtc_power_domains(&crtc->base);
		if (WARN_ON(put_domains))
			modeset_put_power_domains(dev_priv, put_domains);
	}
	intel_display_set_init_power(dev_priv, false);
}

void intel_display_resume(struct drm_device *dev)
{
	struct drm_atomic_state *state = drm_atomic_state_alloc(dev);
	struct intel_connector *conn;
	struct intel_plane *plane;
	struct drm_crtc *crtc;
	int ret;

	if (!state)
		return;

	state->acquire_ctx = dev->mode_config.acquire_ctx;

	/* preserve complete old state, including dpll */
	intel_atomic_get_shared_dpll_state(state);

	for_each_crtc(dev, crtc) {
		struct drm_crtc_state *crtc_state =
			drm_atomic_get_crtc_state(state, crtc);

		ret = PTR_ERR_OR_ZERO(crtc_state);
		if (ret)
			goto err;

		/* force a restore */
		crtc_state->mode_changed = true;
	}

	for_each_intel_plane(dev, plane) {
		ret = PTR_ERR_OR_ZERO(drm_atomic_get_plane_state(state, &plane->base));
		if (ret)
			goto err;
	}

	for_each_intel_connector(dev, conn) {
		ret = PTR_ERR_OR_ZERO(drm_atomic_get_connector_state(state, &conn->base));
		if (ret)
			goto err;
	}

	intel_modeset_setup_hw_state(dev);

	i915_redisable_vga(dev);
	ret = drm_atomic_commit(state);
	if (!ret)
		return;

err:
	DRM_ERROR("Restoring old state failed with %i\n", ret);
	drm_atomic_state_free(state);
}

void intel_modeset_gem_init(struct drm_device *dev)
{
	struct drm_crtc *c;
	struct drm_i915_gem_object *obj;
	int ret;

	mutex_lock(&dev->struct_mutex);
	intel_init_gt_powersave(dev);
	mutex_unlock(&dev->struct_mutex);

	intel_modeset_init_hw(dev);

	intel_setup_overlay(dev);

	/*
	 * Make sure any fbs we allocated at startup are properly
	 * pinned & fenced.  When we do the allocation it's too early
	 * for this.
	 */
	for_each_crtc(dev, c) {
		obj = intel_fb_obj(c->primary->fb);
		if (obj == NULL)
			continue;

		mutex_lock(&dev->struct_mutex);
		ret = intel_pin_and_fence_fb_obj(c->primary,
						 c->primary->fb,
						 c->primary->state);
		mutex_unlock(&dev->struct_mutex);
		if (ret) {
			DRM_ERROR("failed to pin boot fb on pipe %d\n",
				  to_intel_crtc(c)->pipe);
			drm_framebuffer_unreference(c->primary->fb);
			c->primary->fb = NULL;
			c->primary->crtc = c->primary->state->crtc = NULL;
			update_state_fb(c->primary);
			c->state->plane_mask &= ~(1 << drm_plane_index(c->primary));
		}
	}

	intel_backlight_register(dev);
}

void intel_connector_unregister(struct intel_connector *intel_connector)
{
	struct drm_connector *connector = &intel_connector->base;

	intel_panel_destroy_backlight(connector);
	drm_connector_unregister(connector);
}

void intel_modeset_cleanup(struct drm_device *dev)
{
	struct drm_i915_private *dev_priv = dev->dev_private;
	struct intel_connector *connector;

	intel_disable_gt_powersave(dev);

	intel_backlight_unregister(dev);

	/*
	 * Interrupts and polling as the first thing to avoid creating havoc.
	 * Too much stuff here (turning of connectors, ...) would
	 * experience fancy races otherwise.
	 */
	intel_irq_uninstall(dev_priv);

	/*
	 * Due to the hpd irq storm handling the hotplug work can re-arm the
	 * poll handlers. Hence disable polling after hpd handling is shut down.
	 */
	drm_kms_helper_poll_fini(dev);

	intel_unregister_dsm_handler();

	intel_fbc_disable(dev_priv);

	/* flush any delayed tasks or pending work */
	flush_scheduled_work();

	/* destroy the backlight and sysfs files before encoders/connectors */
	for_each_intel_connector(dev, connector)
		connector->unregister(connector);

	drm_mode_config_cleanup(dev);

	intel_cleanup_overlay(dev);

	mutex_lock(&dev->struct_mutex);
	intel_cleanup_gt_powersave(dev);
	mutex_unlock(&dev->struct_mutex);
}

/*
 * Return which encoder is currently attached for connector.
 */
struct drm_encoder *intel_best_encoder(struct drm_connector *connector)
{
	return &intel_attached_encoder(connector)->base;
}

void intel_connector_attach_encoder(struct intel_connector *connector,
				    struct intel_encoder *encoder)
{
	connector->encoder = encoder;
	drm_mode_connector_attach_encoder(&connector->base,
					  &encoder->base);
}

/*
 * set vga decode state - true == enable VGA decode
 */
int intel_modeset_vga_set_state(struct drm_device *dev, bool state)
{
	struct drm_i915_private *dev_priv = dev->dev_private;
	unsigned reg = INTEL_INFO(dev)->gen >= 6 ? SNB_GMCH_CTRL : INTEL_GMCH_CTRL;
	u16 gmch_ctrl;

	if (pci_read_config_word(dev_priv->bridge_dev, reg, &gmch_ctrl)) {
		DRM_ERROR("failed to read control word\n");
		return -EIO;
	}

	if (!!(gmch_ctrl & INTEL_GMCH_VGA_DISABLE) == !state)
		return 0;

	if (state)
		gmch_ctrl &= ~INTEL_GMCH_VGA_DISABLE;
	else
		gmch_ctrl |= INTEL_GMCH_VGA_DISABLE;

	if (pci_write_config_word(dev_priv->bridge_dev, reg, gmch_ctrl)) {
		DRM_ERROR("failed to write control word\n");
		return -EIO;
	}

	return 0;
}

struct intel_display_error_state {

	u32 power_well_driver;

	int num_transcoders;

	struct intel_cursor_error_state {
		u32 control;
		u32 position;
		u32 base;
		u32 size;
	} cursor[I915_MAX_PIPES];

	struct intel_pipe_error_state {
		bool power_domain_on;
		u32 source;
		u32 stat;
	} pipe[I915_MAX_PIPES];

	struct intel_plane_error_state {
		u32 control;
		u32 stride;
		u32 size;
		u32 pos;
		u32 addr;
		u32 surface;
		u32 tile_offset;
	} plane[I915_MAX_PIPES];

	struct intel_transcoder_error_state {
		bool power_domain_on;
		enum transcoder cpu_transcoder;

		u32 conf;

		u32 htotal;
		u32 hblank;
		u32 hsync;
		u32 vtotal;
		u32 vblank;
		u32 vsync;
	} transcoder[4];
};

struct intel_display_error_state *
intel_display_capture_error_state(struct drm_device *dev)
{
	struct drm_i915_private *dev_priv = dev->dev_private;
	struct intel_display_error_state *error;
	int transcoders[] = {
		TRANSCODER_A,
		TRANSCODER_B,
		TRANSCODER_C,
		TRANSCODER_EDP,
	};
	int i;

	if (INTEL_INFO(dev)->num_pipes == 0)
		return NULL;

	error = kzalloc(sizeof(*error), GFP_ATOMIC);
	if (error == NULL)
		return NULL;

	if (IS_HASWELL(dev) || IS_BROADWELL(dev))
		error->power_well_driver = I915_READ(HSW_PWR_WELL_DRIVER);

	for_each_pipe(dev_priv, i) {
		error->pipe[i].power_domain_on =
			__intel_display_power_is_enabled(dev_priv,
							 POWER_DOMAIN_PIPE(i));
		if (!error->pipe[i].power_domain_on)
			continue;

		error->cursor[i].control = I915_READ(CURCNTR(i));
		error->cursor[i].position = I915_READ(CURPOS(i));
		error->cursor[i].base = I915_READ(CURBASE(i));

		error->plane[i].control = I915_READ(DSPCNTR(i));
		error->plane[i].stride = I915_READ(DSPSTRIDE(i));
		if (INTEL_INFO(dev)->gen <= 3) {
			error->plane[i].size = I915_READ(DSPSIZE(i));
			error->plane[i].pos = I915_READ(DSPPOS(i));
		}
		if (INTEL_INFO(dev)->gen <= 7 && !IS_HASWELL(dev))
			error->plane[i].addr = I915_READ(DSPADDR(i));
		if (INTEL_INFO(dev)->gen >= 4) {
			error->plane[i].surface = I915_READ(DSPSURF(i));
			error->plane[i].tile_offset = I915_READ(DSPTILEOFF(i));
		}

		error->pipe[i].source = I915_READ(PIPESRC(i));

		if (HAS_GMCH_DISPLAY(dev))
			error->pipe[i].stat = I915_READ(PIPESTAT(i));
	}

	error->num_transcoders = INTEL_INFO(dev)->num_pipes;
	if (HAS_DDI(dev_priv->dev))
		error->num_transcoders++; /* Account for eDP. */

	for (i = 0; i < error->num_transcoders; i++) {
		enum transcoder cpu_transcoder = transcoders[i];

		error->transcoder[i].power_domain_on =
			__intel_display_power_is_enabled(dev_priv,
				POWER_DOMAIN_TRANSCODER(cpu_transcoder));
		if (!error->transcoder[i].power_domain_on)
			continue;

		error->transcoder[i].cpu_transcoder = cpu_transcoder;

		error->transcoder[i].conf = I915_READ(PIPECONF(cpu_transcoder));
		error->transcoder[i].htotal = I915_READ(HTOTAL(cpu_transcoder));
		error->transcoder[i].hblank = I915_READ(HBLANK(cpu_transcoder));
		error->transcoder[i].hsync = I915_READ(HSYNC(cpu_transcoder));
		error->transcoder[i].vtotal = I915_READ(VTOTAL(cpu_transcoder));
		error->transcoder[i].vblank = I915_READ(VBLANK(cpu_transcoder));
		error->transcoder[i].vsync = I915_READ(VSYNC(cpu_transcoder));
	}

	return error;
}

#define err_printf(e, ...) i915_error_printf(e, __VA_ARGS__)

void
intel_display_print_error_state(struct drm_i915_error_state_buf *m,
				struct drm_device *dev,
				struct intel_display_error_state *error)
{
	struct drm_i915_private *dev_priv = dev->dev_private;
	int i;

	if (!error)
		return;

	err_printf(m, "Num Pipes: %d\n", INTEL_INFO(dev)->num_pipes);
	if (IS_HASWELL(dev) || IS_BROADWELL(dev))
		err_printf(m, "PWR_WELL_CTL2: %08x\n",
			   error->power_well_driver);
	for_each_pipe(dev_priv, i) {
		err_printf(m, "Pipe [%d]:\n", i);
		err_printf(m, "  Power: %s\n",
			   error->pipe[i].power_domain_on ? "on" : "off");
		err_printf(m, "  SRC: %08x\n", error->pipe[i].source);
		err_printf(m, "  STAT: %08x\n", error->pipe[i].stat);

		err_printf(m, "Plane [%d]:\n", i);
		err_printf(m, "  CNTR: %08x\n", error->plane[i].control);
		err_printf(m, "  STRIDE: %08x\n", error->plane[i].stride);
		if (INTEL_INFO(dev)->gen <= 3) {
			err_printf(m, "  SIZE: %08x\n", error->plane[i].size);
			err_printf(m, "  POS: %08x\n", error->plane[i].pos);
		}
		if (INTEL_INFO(dev)->gen <= 7 && !IS_HASWELL(dev))
			err_printf(m, "  ADDR: %08x\n", error->plane[i].addr);
		if (INTEL_INFO(dev)->gen >= 4) {
			err_printf(m, "  SURF: %08x\n", error->plane[i].surface);
			err_printf(m, "  TILEOFF: %08x\n", error->plane[i].tile_offset);
		}

		err_printf(m, "Cursor [%d]:\n", i);
		err_printf(m, "  CNTR: %08x\n", error->cursor[i].control);
		err_printf(m, "  POS: %08x\n", error->cursor[i].position);
		err_printf(m, "  BASE: %08x\n", error->cursor[i].base);
	}

	for (i = 0; i < error->num_transcoders; i++) {
		err_printf(m, "CPU transcoder: %c\n",
			   transcoder_name(error->transcoder[i].cpu_transcoder));
		err_printf(m, "  Power: %s\n",
			   error->transcoder[i].power_domain_on ? "on" : "off");
		err_printf(m, "  CONF: %08x\n", error->transcoder[i].conf);
		err_printf(m, "  HTOTAL: %08x\n", error->transcoder[i].htotal);
		err_printf(m, "  HBLANK: %08x\n", error->transcoder[i].hblank);
		err_printf(m, "  HSYNC: %08x\n", error->transcoder[i].hsync);
		err_printf(m, "  VTOTAL: %08x\n", error->transcoder[i].vtotal);
		err_printf(m, "  VBLANK: %08x\n", error->transcoder[i].vblank);
		err_printf(m, "  VSYNC: %08x\n", error->transcoder[i].vsync);
	}
}

void intel_modeset_preclose(struct drm_device *dev, struct drm_file *file)
{
	struct intel_crtc *crtc;

	for_each_intel_crtc(dev, crtc) {
		struct intel_unpin_work *work;

		spin_lock_irq(&dev->event_lock);

		work = crtc->unpin_work;

		if (work && work->event &&
		    work->event->base.file_priv == file) {
			kfree(work->event);
			work->event = NULL;
		}

		spin_unlock_irq(&dev->event_lock);
	}
}<|MERGE_RESOLUTION|>--- conflicted
+++ resolved
@@ -2803,13 +2803,6 @@
 	struct drm_i915_private *dev_priv = dev->dev_private;
 	struct intel_crtc *intel_crtc = to_intel_crtc(crtc);
 	int plane = intel_crtc->plane;
-<<<<<<< HEAD
-=======
-	unsigned long linear_offset;
-	u32 dspcntr;
-	i915_reg_t reg = DSPCNTR(plane);
-	int pixel_size;
->>>>>>> c11b8989
 
 	I915_WRITE(DSPCNTR(plane), 0);
 	if (INTEL_INFO(dev_priv)->gen >= 4)
@@ -3095,7 +3088,6 @@
 	unsigned int rotation = plane_state->base.rotation;
 	int x_offset, y_offset;
 	u32 surf_addr;
-<<<<<<< HEAD
 	int scaler_id = plane_state->scaler_id;
 	int src_x = plane_state->src.x1 >> 16;
 	int src_y = plane_state->src.y1 >> 16;
@@ -3105,22 +3097,6 @@
 	int dst_y = plane_state->dst.y1;
 	int dst_w = drm_rect_width(&plane_state->dst);
 	int dst_h = drm_rect_height(&plane_state->dst);
-=======
-	struct intel_crtc_state *crtc_state = intel_crtc->config;
-	struct intel_plane_state *plane_state;
-	int src_x = 0, src_y = 0, src_w = 0, src_h = 0;
-	int dst_x = 0, dst_y = 0, dst_w = 0, dst_h = 0;
-	int scaler_id = -1;
-
-	plane_state = to_intel_plane_state(plane->state);
-
-	if (!visible || !fb) {
-		I915_WRITE(PLANE_CTL(pipe, 0), 0);
-		I915_WRITE(PLANE_SURF(pipe, 0), 0);
-		POSTING_READ(PLANE_CTL(pipe, 0));
-		return;
-	}
->>>>>>> c11b8989
 
 	plane_ctl = PLANE_CTL_ENABLE |
 		    PLANE_CTL_PIPE_GAMMA_ENABLE |
@@ -3231,15 +3207,10 @@
 		drm_modeset_lock_crtc(crtc, &plane->base);
 		plane_state = to_intel_plane_state(plane->base.state);
 
-<<<<<<< HEAD
 		if (plane_state->visible)
 			plane->update_plane(&plane->base,
 					    to_intel_crtc_state(crtc->state),
 					    plane_state);
-=======
-		if (crtc->state->active && plane_state->base.fb)
-			plane->commit_plane(&plane->base, plane_state);
->>>>>>> c11b8989
 
 		drm_modeset_unlock_crtc(crtc);
 	}
@@ -4866,7 +4837,6 @@
 		intel_set_memory_cxsr(dev_priv, false);
 	}
 
-<<<<<<< HEAD
 	/*
 	 * IVB workaround: must disable low power watermarks for at least
 	 * one frame before enabling scaling.  LP watermarks can be re-enabled
@@ -4903,9 +4873,6 @@
 	if (dev_priv->display.initial_watermarks != NULL)
 		dev_priv->display.initial_watermarks(pipe_config);
 	else if (pipe_config->wm_changed)
-=======
-	if (!needs_modeset(&pipe_config->base) && pipe_config->wm_changed)
->>>>>>> c11b8989
 		intel_update_watermarks(&crtc->base);
 }
 
@@ -12117,7 +12084,6 @@
 	ret = 0;
 	if (dev_priv->display.compute_pipe_wm) {
 		ret = dev_priv->display.compute_pipe_wm(intel_crtc, state);
-<<<<<<< HEAD
 		if (ret) {
 			DRM_DEBUG_KMS("Target pipe watermarks are invalid\n");
 			return ret;
@@ -12141,10 +12107,6 @@
 			DRM_DEBUG_KMS("No valid intermediate pipe watermarks are possible\n");
 			return ret;
 		}
-=======
-		if (ret)
-			return ret;
->>>>>>> c11b8989
 	}
 
 	if (INTEL_INFO(dev)->gen >= 9) {
@@ -13503,7 +13465,6 @@
 	ret = drm_atomic_helper_check_planes(state->dev, state);
 	if (ret)
 		return ret;
-<<<<<<< HEAD
 
 	calc_watermark_data(state);
 
@@ -13572,76 +13533,6 @@
 		drm_atomic_helper_cleanup_planes(dev, state);
 	}
 
-=======
-
-	calc_watermark_data(state);
-
-	return 0;
-}
-
-static int intel_atomic_prepare_commit(struct drm_device *dev,
-				       struct drm_atomic_state *state,
-				       bool async)
-{
-	struct drm_i915_private *dev_priv = dev->dev_private;
-	struct drm_plane_state *plane_state;
-	struct drm_crtc_state *crtc_state;
-	struct drm_plane *plane;
-	struct drm_crtc *crtc;
-	int i, ret;
-
-	if (async) {
-		DRM_DEBUG_KMS("i915 does not yet support async commit\n");
-		return -EINVAL;
-	}
-
-	for_each_crtc_in_state(state, crtc, crtc_state, i) {
-		ret = intel_crtc_wait_for_pending_flips(crtc);
-		if (ret)
-			return ret;
-
-		if (atomic_read(&to_intel_crtc(crtc)->unpin_work_count) >= 2)
-			flush_workqueue(dev_priv->wq);
-	}
-
-	ret = mutex_lock_interruptible(&dev->struct_mutex);
-	if (ret)
-		return ret;
-
-	ret = drm_atomic_helper_prepare_planes(dev, state);
-	if (!ret && !async && !i915_reset_in_progress(&dev_priv->gpu_error)) {
-		u32 reset_counter;
-
-		reset_counter = atomic_read(&dev_priv->gpu_error.reset_counter);
-		mutex_unlock(&dev->struct_mutex);
-
-		for_each_plane_in_state(state, plane, plane_state, i) {
-			struct intel_plane_state *intel_plane_state =
-				to_intel_plane_state(plane_state);
-
-			if (!intel_plane_state->wait_req)
-				continue;
-
-			ret = __i915_wait_request(intel_plane_state->wait_req,
-						  reset_counter, true,
-						  NULL, NULL);
-
-			/* Swallow -EIO errors to allow updates during hw lockup. */
-			if (ret == -EIO)
-				ret = 0;
-
-			if (ret)
-				break;
-		}
-
-		if (!ret)
-			return 0;
-
-		mutex_lock(&dev->struct_mutex);
-		drm_atomic_helper_cleanup_planes(dev, state);
-	}
-
->>>>>>> c11b8989
 	mutex_unlock(&dev->struct_mutex);
 	return ret;
 }
@@ -13670,15 +13561,9 @@
 	struct drm_i915_private *dev_priv = dev->dev_private;
 	struct drm_crtc_state *crtc_state;
 	struct drm_crtc *crtc;
-<<<<<<< HEAD
 	struct intel_crtc_state *intel_cstate;
 	int ret = 0, i;
 	bool hw_check = intel_state->modeset;
-=======
-	int ret = 0;
-	int i;
-	bool any_ms = false;
->>>>>>> c11b8989
 
 	ret = intel_atomic_prepare_commit(dev, state, async);
 	if (ret) {
@@ -13688,7 +13573,6 @@
 
 	drm_atomic_helper_swap_state(dev, state);
 	dev_priv->wm.config = to_intel_atomic_state(state)->wm_config;
-<<<<<<< HEAD
 
 	if (intel_state->modeset) {
 		memcpy(dev_priv->min_pixclk, intel_state->min_pixclk,
@@ -13696,8 +13580,6 @@
 		dev_priv->active_crtcs = intel_state->active_crtcs;
 		dev_priv->atomic_cdclk_freq = intel_state->cdclk;
 	}
-=======
->>>>>>> c11b8989
 
 	for_each_crtc_in_state(state, crtc, crtc_state, i) {
 		struct intel_crtc *intel_crtc = to_intel_crtc(crtc);
@@ -13779,7 +13661,6 @@
 
 	drm_atomic_helper_wait_for_vblanks(dev, state);
 
-<<<<<<< HEAD
 	/*
 	 * Now that the vblank has passed, we can go ahead and program the
 	 * optimal watermarks on platforms that need two-step watermark
@@ -13794,8 +13675,6 @@
 			dev_priv->display.optimize_watermarks(intel_cstate);
 	}
 
-=======
->>>>>>> c11b8989
 	mutex_lock(&dev->struct_mutex);
 	drm_atomic_helper_cleanup_planes(dev, state);
 	mutex_unlock(&dev->struct_mutex);
@@ -14152,35 +14031,6 @@
 					     &state->visible);
 }
 
-<<<<<<< HEAD
-=======
-static void
-intel_commit_primary_plane(struct drm_plane *plane,
-			   struct intel_plane_state *state)
-{
-	struct drm_crtc *crtc = state->base.crtc;
-	struct drm_framebuffer *fb = state->base.fb;
-	struct drm_device *dev = plane->dev;
-	struct drm_i915_private *dev_priv = dev->dev_private;
-
-	crtc = crtc ? crtc : plane->crtc;
-
-	dev_priv->display.update_primary_plane(crtc, fb,
-					       state->src.x1 >> 16,
-					       state->src.y1 >> 16);
-}
-
-static void
-intel_disable_primary_plane(struct drm_plane *plane,
-			    struct drm_crtc *crtc)
-{
-	struct drm_device *dev = plane->dev;
-	struct drm_i915_private *dev_priv = dev->dev_private;
-
-	dev_priv->display.update_primary_plane(crtc, NULL, 0, 0);
-}
-
->>>>>>> c11b8989
 static void intel_begin_crtc_commit(struct drm_crtc *crtc,
 				    struct drm_crtc_state *old_crtc_state)
 {
@@ -15135,11 +14985,6 @@
 			ironlake_crtc_compute_clock;
 		dev_priv->display.crtc_enable = ironlake_crtc_enable;
 		dev_priv->display.crtc_disable = ironlake_crtc_disable;
-<<<<<<< HEAD
-=======
-		dev_priv->display.update_primary_plane =
-			ironlake_update_primary_plane;
->>>>>>> c11b8989
 	} else if (IS_VALLEYVIEW(dev) || IS_CHERRYVIEW(dev)) {
 		dev_priv->display.get_pipe_config = i9xx_get_pipe_config;
 		dev_priv->display.get_initial_plane_config =
