/*
 * Copyright © 2006-2007 Intel Corporation
 *
 * Permission is hereby granted, free of charge, to any person obtaining a
 * copy of this software and associated documentation files (the "Software"),
 * to deal in the Software without restriction, including without limitation
 * the rights to use, copy, modify, merge, publish, distribute, sublicense,
 * and/or sell copies of the Software, and to permit persons to whom the
 * Software is furnished to do so, subject to the following conditions:
 *
 * The above copyright notice and this permission notice (including the next
 * paragraph) shall be included in all copies or substantial portions of the
 * Software.
 *
 * THE SOFTWARE IS PROVIDED "AS IS", WITHOUT WARRANTY OF ANY KIND, EXPRESS OR
 * IMPLIED, INCLUDING BUT NOT LIMITED TO THE WARRANTIES OF MERCHANTABILITY,
 * FITNESS FOR A PARTICULAR PURPOSE AND NONINFRINGEMENT.  IN NO EVENT SHALL
 * THE AUTHORS OR COPYRIGHT HOLDERS BE LIABLE FOR ANY CLAIM, DAMAGES OR OTHER
 * LIABILITY, WHETHER IN AN ACTION OF CONTRACT, TORT OR OTHERWISE, ARISING
 * FROM, OUT OF OR IN CONNECTION WITH THE SOFTWARE OR THE USE OR OTHER
 * DEALINGS IN THE SOFTWARE.
 *
 * Authors:
 *	Eric Anholt <eric@anholt.net>
 */

#include <linux/dmi.h>
#include <linux/module.h>
#include <linux/input.h>
#include <linux/i2c.h>
#include <linux/kernel.h>
#include <linux/slab.h>
#include <linux/vgaarb.h>
#include <drm/drm_edid.h>
#include <drm/drmP.h>
#include "intel_drv.h"
#include "intel_frontbuffer.h"
#include <drm/i915_drm.h>
#include "i915_drv.h"
#include "i915_gem_dmabuf.h"
#include "intel_dsi.h"
#include "i915_trace.h"
#include <drm/drm_atomic.h>
#include <drm/drm_atomic_helper.h>
#include <drm/drm_dp_helper.h>
#include <drm/drm_crtc_helper.h>
#include <drm/drm_plane_helper.h>
#include <drm/drm_rect.h>
#include <linux/dma_remapping.h>
#include <linux/reservation.h>

static bool is_mmio_work(struct intel_flip_work *work)
{
	return work->mmio_work.func;
}

/* Primary plane formats for gen <= 3 */
static const uint32_t i8xx_primary_formats[] = {
	DRM_FORMAT_C8,
	DRM_FORMAT_RGB565,
	DRM_FORMAT_XRGB1555,
	DRM_FORMAT_XRGB8888,
};

/* Primary plane formats for gen >= 4 */
static const uint32_t i965_primary_formats[] = {
	DRM_FORMAT_C8,
	DRM_FORMAT_RGB565,
	DRM_FORMAT_XRGB8888,
	DRM_FORMAT_XBGR8888,
	DRM_FORMAT_XRGB2101010,
	DRM_FORMAT_XBGR2101010,
};

static const uint32_t skl_primary_formats[] = {
	DRM_FORMAT_C8,
	DRM_FORMAT_RGB565,
	DRM_FORMAT_XRGB8888,
	DRM_FORMAT_XBGR8888,
	DRM_FORMAT_ARGB8888,
	DRM_FORMAT_ABGR8888,
	DRM_FORMAT_XRGB2101010,
	DRM_FORMAT_XBGR2101010,
	DRM_FORMAT_YUYV,
	DRM_FORMAT_YVYU,
	DRM_FORMAT_UYVY,
	DRM_FORMAT_VYUY,
};

/* Cursor formats */
static const uint32_t intel_cursor_formats[] = {
	DRM_FORMAT_ARGB8888,
};

static void i9xx_crtc_clock_get(struct intel_crtc *crtc,
				struct intel_crtc_state *pipe_config);
static void ironlake_pch_clock_get(struct intel_crtc *crtc,
				   struct intel_crtc_state *pipe_config);

static int intel_framebuffer_init(struct drm_device *dev,
				  struct intel_framebuffer *ifb,
				  struct drm_mode_fb_cmd2 *mode_cmd,
				  struct drm_i915_gem_object *obj);
static void i9xx_set_pipeconf(struct intel_crtc *intel_crtc);
static void intel_set_pipe_timings(struct intel_crtc *intel_crtc);
static void intel_set_pipe_src_size(struct intel_crtc *intel_crtc);
static void intel_cpu_transcoder_set_m_n(struct intel_crtc *crtc,
					 struct intel_link_m_n *m_n,
					 struct intel_link_m_n *m2_n2);
static void ironlake_set_pipeconf(struct drm_crtc *crtc);
static void haswell_set_pipeconf(struct drm_crtc *crtc);
static void haswell_set_pipemisc(struct drm_crtc *crtc);
static void vlv_prepare_pll(struct intel_crtc *crtc,
			    const struct intel_crtc_state *pipe_config);
static void chv_prepare_pll(struct intel_crtc *crtc,
			    const struct intel_crtc_state *pipe_config);
static void intel_begin_crtc_commit(struct drm_crtc *, struct drm_crtc_state *);
static void intel_finish_crtc_commit(struct drm_crtc *, struct drm_crtc_state *);
static void skl_init_scalers(struct drm_device *dev, struct intel_crtc *intel_crtc,
	struct intel_crtc_state *crtc_state);
static void skylake_pfit_enable(struct intel_crtc *crtc);
static void ironlake_pfit_disable(struct intel_crtc *crtc, bool force);
static void ironlake_pfit_enable(struct intel_crtc *crtc);
static void intel_modeset_setup_hw_state(struct drm_device *dev);
static void intel_pre_disable_primary_noatomic(struct drm_crtc *crtc);
static int ilk_max_pixel_rate(struct drm_atomic_state *state);
static int bxt_calc_cdclk(int max_pixclk);

struct intel_limit {
	struct {
		int min, max;
	} dot, vco, n, m, m1, m2, p, p1;

	struct {
		int dot_limit;
		int p2_slow, p2_fast;
	} p2;
};

/* returns HPLL frequency in kHz */
static int valleyview_get_vco(struct drm_i915_private *dev_priv)
{
	int hpll_freq, vco_freq[] = { 800, 1600, 2000, 2400 };

	/* Obtain SKU information */
	mutex_lock(&dev_priv->sb_lock);
	hpll_freq = vlv_cck_read(dev_priv, CCK_FUSE_REG) &
		CCK_FUSE_HPLL_FREQ_MASK;
	mutex_unlock(&dev_priv->sb_lock);

	return vco_freq[hpll_freq] * 1000;
}

int vlv_get_cck_clock(struct drm_i915_private *dev_priv,
		      const char *name, u32 reg, int ref_freq)
{
	u32 val;
	int divider;

	mutex_lock(&dev_priv->sb_lock);
	val = vlv_cck_read(dev_priv, reg);
	mutex_unlock(&dev_priv->sb_lock);

	divider = val & CCK_FREQUENCY_VALUES;

	WARN((val & CCK_FREQUENCY_STATUS) !=
	     (divider << CCK_FREQUENCY_STATUS_SHIFT),
	     "%s change in progress\n", name);

	return DIV_ROUND_CLOSEST(ref_freq << 1, divider + 1);
}

static int vlv_get_cck_clock_hpll(struct drm_i915_private *dev_priv,
				  const char *name, u32 reg)
{
	if (dev_priv->hpll_freq == 0)
		dev_priv->hpll_freq = valleyview_get_vco(dev_priv);

	return vlv_get_cck_clock(dev_priv, name, reg,
				 dev_priv->hpll_freq);
}

static int
intel_pch_rawclk(struct drm_i915_private *dev_priv)
{
	return (I915_READ(PCH_RAWCLK_FREQ) & RAWCLK_FREQ_MASK) * 1000;
}

static int
intel_vlv_hrawclk(struct drm_i915_private *dev_priv)
{
	/* RAWCLK_FREQ_VLV register updated from power well code */
	return vlv_get_cck_clock_hpll(dev_priv, "hrawclk",
				      CCK_DISPLAY_REF_CLOCK_CONTROL);
}

static int
intel_g4x_hrawclk(struct drm_i915_private *dev_priv)
{
	uint32_t clkcfg;

	/* hrawclock is 1/4 the FSB frequency */
	clkcfg = I915_READ(CLKCFG);
	switch (clkcfg & CLKCFG_FSB_MASK) {
	case CLKCFG_FSB_400:
		return 100000;
	case CLKCFG_FSB_533:
		return 133333;
	case CLKCFG_FSB_667:
		return 166667;
	case CLKCFG_FSB_800:
		return 200000;
	case CLKCFG_FSB_1067:
		return 266667;
	case CLKCFG_FSB_1333:
		return 333333;
	/* these two are just a guess; one of them might be right */
	case CLKCFG_FSB_1600:
	case CLKCFG_FSB_1600_ALT:
		return 400000;
	default:
		return 133333;
	}
}

void intel_update_rawclk(struct drm_i915_private *dev_priv)
{
	if (HAS_PCH_SPLIT(dev_priv))
		dev_priv->rawclk_freq = intel_pch_rawclk(dev_priv);
	else if (IS_VALLEYVIEW(dev_priv) || IS_CHERRYVIEW(dev_priv))
		dev_priv->rawclk_freq = intel_vlv_hrawclk(dev_priv);
	else if (IS_G4X(dev_priv) || IS_PINEVIEW(dev_priv))
		dev_priv->rawclk_freq = intel_g4x_hrawclk(dev_priv);
	else
		return; /* no rawclk on other platforms, or no need to know it */

	DRM_DEBUG_DRIVER("rawclk rate: %d kHz\n", dev_priv->rawclk_freq);
}

static void intel_update_czclk(struct drm_i915_private *dev_priv)
{
	if (!(IS_VALLEYVIEW(dev_priv) || IS_CHERRYVIEW(dev_priv)))
		return;

	dev_priv->czclk_freq = vlv_get_cck_clock_hpll(dev_priv, "czclk",
						      CCK_CZ_CLOCK_CONTROL);

	DRM_DEBUG_DRIVER("CZ clock rate: %d kHz\n", dev_priv->czclk_freq);
}

static inline u32 /* units of 100MHz */
intel_fdi_link_freq(struct drm_i915_private *dev_priv,
		    const struct intel_crtc_state *pipe_config)
{
	if (HAS_DDI(dev_priv))
		return pipe_config->port_clock; /* SPLL */
	else if (IS_GEN5(dev_priv))
		return ((I915_READ(FDI_PLL_BIOS_0) & FDI_PLL_FB_CLOCK_MASK) + 2) * 10000;
	else
		return 270000;
}

static const struct intel_limit intel_limits_i8xx_dac = {
	.dot = { .min = 25000, .max = 350000 },
	.vco = { .min = 908000, .max = 1512000 },
	.n = { .min = 2, .max = 16 },
	.m = { .min = 96, .max = 140 },
	.m1 = { .min = 18, .max = 26 },
	.m2 = { .min = 6, .max = 16 },
	.p = { .min = 4, .max = 128 },
	.p1 = { .min = 2, .max = 33 },
	.p2 = { .dot_limit = 165000,
		.p2_slow = 4, .p2_fast = 2 },
};

static const struct intel_limit intel_limits_i8xx_dvo = {
	.dot = { .min = 25000, .max = 350000 },
	.vco = { .min = 908000, .max = 1512000 },
	.n = { .min = 2, .max = 16 },
	.m = { .min = 96, .max = 140 },
	.m1 = { .min = 18, .max = 26 },
	.m2 = { .min = 6, .max = 16 },
	.p = { .min = 4, .max = 128 },
	.p1 = { .min = 2, .max = 33 },
	.p2 = { .dot_limit = 165000,
		.p2_slow = 4, .p2_fast = 4 },
};

static const struct intel_limit intel_limits_i8xx_lvds = {
	.dot = { .min = 25000, .max = 350000 },
	.vco = { .min = 908000, .max = 1512000 },
	.n = { .min = 2, .max = 16 },
	.m = { .min = 96, .max = 140 },
	.m1 = { .min = 18, .max = 26 },
	.m2 = { .min = 6, .max = 16 },
	.p = { .min = 4, .max = 128 },
	.p1 = { .min = 1, .max = 6 },
	.p2 = { .dot_limit = 165000,
		.p2_slow = 14, .p2_fast = 7 },
};

static const struct intel_limit intel_limits_i9xx_sdvo = {
	.dot = { .min = 20000, .max = 400000 },
	.vco = { .min = 1400000, .max = 2800000 },
	.n = { .min = 1, .max = 6 },
	.m = { .min = 70, .max = 120 },
	.m1 = { .min = 8, .max = 18 },
	.m2 = { .min = 3, .max = 7 },
	.p = { .min = 5, .max = 80 },
	.p1 = { .min = 1, .max = 8 },
	.p2 = { .dot_limit = 200000,
		.p2_slow = 10, .p2_fast = 5 },
};

static const struct intel_limit intel_limits_i9xx_lvds = {
	.dot = { .min = 20000, .max = 400000 },
	.vco = { .min = 1400000, .max = 2800000 },
	.n = { .min = 1, .max = 6 },
	.m = { .min = 70, .max = 120 },
	.m1 = { .min = 8, .max = 18 },
	.m2 = { .min = 3, .max = 7 },
	.p = { .min = 7, .max = 98 },
	.p1 = { .min = 1, .max = 8 },
	.p2 = { .dot_limit = 112000,
		.p2_slow = 14, .p2_fast = 7 },
};


static const struct intel_limit intel_limits_g4x_sdvo = {
	.dot = { .min = 25000, .max = 270000 },
	.vco = { .min = 1750000, .max = 3500000},
	.n = { .min = 1, .max = 4 },
	.m = { .min = 104, .max = 138 },
	.m1 = { .min = 17, .max = 23 },
	.m2 = { .min = 5, .max = 11 },
	.p = { .min = 10, .max = 30 },
	.p1 = { .min = 1, .max = 3},
	.p2 = { .dot_limit = 270000,
		.p2_slow = 10,
		.p2_fast = 10
	},
};

static const struct intel_limit intel_limits_g4x_hdmi = {
	.dot = { .min = 22000, .max = 400000 },
	.vco = { .min = 1750000, .max = 3500000},
	.n = { .min = 1, .max = 4 },
	.m = { .min = 104, .max = 138 },
	.m1 = { .min = 16, .max = 23 },
	.m2 = { .min = 5, .max = 11 },
	.p = { .min = 5, .max = 80 },
	.p1 = { .min = 1, .max = 8},
	.p2 = { .dot_limit = 165000,
		.p2_slow = 10, .p2_fast = 5 },
};

static const struct intel_limit intel_limits_g4x_single_channel_lvds = {
	.dot = { .min = 20000, .max = 115000 },
	.vco = { .min = 1750000, .max = 3500000 },
	.n = { .min = 1, .max = 3 },
	.m = { .min = 104, .max = 138 },
	.m1 = { .min = 17, .max = 23 },
	.m2 = { .min = 5, .max = 11 },
	.p = { .min = 28, .max = 112 },
	.p1 = { .min = 2, .max = 8 },
	.p2 = { .dot_limit = 0,
		.p2_slow = 14, .p2_fast = 14
	},
};

static const struct intel_limit intel_limits_g4x_dual_channel_lvds = {
	.dot = { .min = 80000, .max = 224000 },
	.vco = { .min = 1750000, .max = 3500000 },
	.n = { .min = 1, .max = 3 },
	.m = { .min = 104, .max = 138 },
	.m1 = { .min = 17, .max = 23 },
	.m2 = { .min = 5, .max = 11 },
	.p = { .min = 14, .max = 42 },
	.p1 = { .min = 2, .max = 6 },
	.p2 = { .dot_limit = 0,
		.p2_slow = 7, .p2_fast = 7
	},
};

static const struct intel_limit intel_limits_pineview_sdvo = {
	.dot = { .min = 20000, .max = 400000},
	.vco = { .min = 1700000, .max = 3500000 },
	/* Pineview's Ncounter is a ring counter */
	.n = { .min = 3, .max = 6 },
	.m = { .min = 2, .max = 256 },
	/* Pineview only has one combined m divider, which we treat as m2. */
	.m1 = { .min = 0, .max = 0 },
	.m2 = { .min = 0, .max = 254 },
	.p = { .min = 5, .max = 80 },
	.p1 = { .min = 1, .max = 8 },
	.p2 = { .dot_limit = 200000,
		.p2_slow = 10, .p2_fast = 5 },
};

static const struct intel_limit intel_limits_pineview_lvds = {
	.dot = { .min = 20000, .max = 400000 },
	.vco = { .min = 1700000, .max = 3500000 },
	.n = { .min = 3, .max = 6 },
	.m = { .min = 2, .max = 256 },
	.m1 = { .min = 0, .max = 0 },
	.m2 = { .min = 0, .max = 254 },
	.p = { .min = 7, .max = 112 },
	.p1 = { .min = 1, .max = 8 },
	.p2 = { .dot_limit = 112000,
		.p2_slow = 14, .p2_fast = 14 },
};

/* Ironlake / Sandybridge
 *
 * We calculate clock using (register_value + 2) for N/M1/M2, so here
 * the range value for them is (actual_value - 2).
 */
static const struct intel_limit intel_limits_ironlake_dac = {
	.dot = { .min = 25000, .max = 350000 },
	.vco = { .min = 1760000, .max = 3510000 },
	.n = { .min = 1, .max = 5 },
	.m = { .min = 79, .max = 127 },
	.m1 = { .min = 12, .max = 22 },
	.m2 = { .min = 5, .max = 9 },
	.p = { .min = 5, .max = 80 },
	.p1 = { .min = 1, .max = 8 },
	.p2 = { .dot_limit = 225000,
		.p2_slow = 10, .p2_fast = 5 },
};

static const struct intel_limit intel_limits_ironlake_single_lvds = {
	.dot = { .min = 25000, .max = 350000 },
	.vco = { .min = 1760000, .max = 3510000 },
	.n = { .min = 1, .max = 3 },
	.m = { .min = 79, .max = 118 },
	.m1 = { .min = 12, .max = 22 },
	.m2 = { .min = 5, .max = 9 },
	.p = { .min = 28, .max = 112 },
	.p1 = { .min = 2, .max = 8 },
	.p2 = { .dot_limit = 225000,
		.p2_slow = 14, .p2_fast = 14 },
};

static const struct intel_limit intel_limits_ironlake_dual_lvds = {
	.dot = { .min = 25000, .max = 350000 },
	.vco = { .min = 1760000, .max = 3510000 },
	.n = { .min = 1, .max = 3 },
	.m = { .min = 79, .max = 127 },
	.m1 = { .min = 12, .max = 22 },
	.m2 = { .min = 5, .max = 9 },
	.p = { .min = 14, .max = 56 },
	.p1 = { .min = 2, .max = 8 },
	.p2 = { .dot_limit = 225000,
		.p2_slow = 7, .p2_fast = 7 },
};

/* LVDS 100mhz refclk limits. */
static const struct intel_limit intel_limits_ironlake_single_lvds_100m = {
	.dot = { .min = 25000, .max = 350000 },
	.vco = { .min = 1760000, .max = 3510000 },
	.n = { .min = 1, .max = 2 },
	.m = { .min = 79, .max = 126 },
	.m1 = { .min = 12, .max = 22 },
	.m2 = { .min = 5, .max = 9 },
	.p = { .min = 28, .max = 112 },
	.p1 = { .min = 2, .max = 8 },
	.p2 = { .dot_limit = 225000,
		.p2_slow = 14, .p2_fast = 14 },
};

static const struct intel_limit intel_limits_ironlake_dual_lvds_100m = {
	.dot = { .min = 25000, .max = 350000 },
	.vco = { .min = 1760000, .max = 3510000 },
	.n = { .min = 1, .max = 3 },
	.m = { .min = 79, .max = 126 },
	.m1 = { .min = 12, .max = 22 },
	.m2 = { .min = 5, .max = 9 },
	.p = { .min = 14, .max = 42 },
	.p1 = { .min = 2, .max = 6 },
	.p2 = { .dot_limit = 225000,
		.p2_slow = 7, .p2_fast = 7 },
};

static const struct intel_limit intel_limits_vlv = {
	 /*
	  * These are the data rate limits (measured in fast clocks)
	  * since those are the strictest limits we have. The fast
	  * clock and actual rate limits are more relaxed, so checking
	  * them would make no difference.
	  */
	.dot = { .min = 25000 * 5, .max = 270000 * 5 },
	.vco = { .min = 4000000, .max = 6000000 },
	.n = { .min = 1, .max = 7 },
	.m1 = { .min = 2, .max = 3 },
	.m2 = { .min = 11, .max = 156 },
	.p1 = { .min = 2, .max = 3 },
	.p2 = { .p2_slow = 2, .p2_fast = 20 }, /* slow=min, fast=max */
};

static const struct intel_limit intel_limits_chv = {
	/*
	 * These are the data rate limits (measured in fast clocks)
	 * since those are the strictest limits we have.  The fast
	 * clock and actual rate limits are more relaxed, so checking
	 * them would make no difference.
	 */
	.dot = { .min = 25000 * 5, .max = 540000 * 5},
	.vco = { .min = 4800000, .max = 6480000 },
	.n = { .min = 1, .max = 1 },
	.m1 = { .min = 2, .max = 2 },
	.m2 = { .min = 24 << 22, .max = 175 << 22 },
	.p1 = { .min = 2, .max = 4 },
	.p2 = {	.p2_slow = 1, .p2_fast = 14 },
};

static const struct intel_limit intel_limits_bxt = {
	/* FIXME: find real dot limits */
	.dot = { .min = 0, .max = INT_MAX },
	.vco = { .min = 4800000, .max = 6700000 },
	.n = { .min = 1, .max = 1 },
	.m1 = { .min = 2, .max = 2 },
	/* FIXME: find real m2 limits */
	.m2 = { .min = 2 << 22, .max = 255 << 22 },
	.p1 = { .min = 2, .max = 4 },
	.p2 = { .p2_slow = 1, .p2_fast = 20 },
};

static bool
needs_modeset(struct drm_crtc_state *state)
{
	return drm_atomic_crtc_needs_modeset(state);
}

/*
 * Platform specific helpers to calculate the port PLL loopback- (clock.m),
 * and post-divider (clock.p) values, pre- (clock.vco) and post-divided fast
 * (clock.dot) clock rates. This fast dot clock is fed to the port's IO logic.
 * The helpers' return value is the rate of the clock that is fed to the
 * display engine's pipe which can be the above fast dot clock rate or a
 * divided-down version of it.
 */
/* m1 is reserved as 0 in Pineview, n is a ring counter */
static int pnv_calc_dpll_params(int refclk, struct dpll *clock)
{
	clock->m = clock->m2 + 2;
	clock->p = clock->p1 * clock->p2;
	if (WARN_ON(clock->n == 0 || clock->p == 0))
		return 0;
	clock->vco = DIV_ROUND_CLOSEST(refclk * clock->m, clock->n);
	clock->dot = DIV_ROUND_CLOSEST(clock->vco, clock->p);

	return clock->dot;
}

static uint32_t i9xx_dpll_compute_m(struct dpll *dpll)
{
	return 5 * (dpll->m1 + 2) + (dpll->m2 + 2);
}

static int i9xx_calc_dpll_params(int refclk, struct dpll *clock)
{
	clock->m = i9xx_dpll_compute_m(clock);
	clock->p = clock->p1 * clock->p2;
	if (WARN_ON(clock->n + 2 == 0 || clock->p == 0))
		return 0;
	clock->vco = DIV_ROUND_CLOSEST(refclk * clock->m, clock->n + 2);
	clock->dot = DIV_ROUND_CLOSEST(clock->vco, clock->p);

	return clock->dot;
}

static int vlv_calc_dpll_params(int refclk, struct dpll *clock)
{
	clock->m = clock->m1 * clock->m2;
	clock->p = clock->p1 * clock->p2;
	if (WARN_ON(clock->n == 0 || clock->p == 0))
		return 0;
	clock->vco = DIV_ROUND_CLOSEST(refclk * clock->m, clock->n);
	clock->dot = DIV_ROUND_CLOSEST(clock->vco, clock->p);

	return clock->dot / 5;
}

int chv_calc_dpll_params(int refclk, struct dpll *clock)
{
	clock->m = clock->m1 * clock->m2;
	clock->p = clock->p1 * clock->p2;
	if (WARN_ON(clock->n == 0 || clock->p == 0))
		return 0;
	clock->vco = DIV_ROUND_CLOSEST_ULL((uint64_t)refclk * clock->m,
			clock->n << 22);
	clock->dot = DIV_ROUND_CLOSEST(clock->vco, clock->p);

	return clock->dot / 5;
}

#define INTELPllInvalid(s)   do { /* DRM_DEBUG(s); */ return false; } while (0)
/**
 * Returns whether the given set of divisors are valid for a given refclk with
 * the given connectors.
 */

static bool intel_PLL_is_valid(struct drm_device *dev,
			       const struct intel_limit *limit,
			       const struct dpll *clock)
{
	if (clock->n   < limit->n.min   || limit->n.max   < clock->n)
		INTELPllInvalid("n out of range\n");
	if (clock->p1  < limit->p1.min  || limit->p1.max  < clock->p1)
		INTELPllInvalid("p1 out of range\n");
	if (clock->m2  < limit->m2.min  || limit->m2.max  < clock->m2)
		INTELPllInvalid("m2 out of range\n");
	if (clock->m1  < limit->m1.min  || limit->m1.max  < clock->m1)
		INTELPllInvalid("m1 out of range\n");

	if (!IS_PINEVIEW(dev) && !IS_VALLEYVIEW(dev) &&
	    !IS_CHERRYVIEW(dev) && !IS_BROXTON(dev))
		if (clock->m1 <= clock->m2)
			INTELPllInvalid("m1 <= m2\n");

	if (!IS_VALLEYVIEW(dev) && !IS_CHERRYVIEW(dev) && !IS_BROXTON(dev)) {
		if (clock->p < limit->p.min || limit->p.max < clock->p)
			INTELPllInvalid("p out of range\n");
		if (clock->m < limit->m.min || limit->m.max < clock->m)
			INTELPllInvalid("m out of range\n");
	}

	if (clock->vco < limit->vco.min || limit->vco.max < clock->vco)
		INTELPllInvalid("vco out of range\n");
	/* XXX: We may need to be checking "Dot clock" depending on the multiplier,
	 * connector, etc., rather than just a single range.
	 */
	if (clock->dot < limit->dot.min || limit->dot.max < clock->dot)
		INTELPllInvalid("dot out of range\n");

	return true;
}

static int
i9xx_select_p2_div(const struct intel_limit *limit,
		   const struct intel_crtc_state *crtc_state,
		   int target)
{
	struct drm_device *dev = crtc_state->base.crtc->dev;

	if (intel_crtc_has_type(crtc_state, INTEL_OUTPUT_LVDS)) {
		/*
		 * For LVDS just rely on its current settings for dual-channel.
		 * We haven't figured out how to reliably set up different
		 * single/dual channel state, if we even can.
		 */
		if (intel_is_dual_link_lvds(dev))
			return limit->p2.p2_fast;
		else
			return limit->p2.p2_slow;
	} else {
		if (target < limit->p2.dot_limit)
			return limit->p2.p2_slow;
		else
			return limit->p2.p2_fast;
	}
}

/*
 * Returns a set of divisors for the desired target clock with the given
 * refclk, or FALSE.  The returned values represent the clock equation:
 * reflck * (5 * (m1 + 2) + (m2 + 2)) / (n + 2) / p1 / p2.
 *
 * Target and reference clocks are specified in kHz.
 *
 * If match_clock is provided, then best_clock P divider must match the P
 * divider from @match_clock used for LVDS downclocking.
 */
static bool
i9xx_find_best_dpll(const struct intel_limit *limit,
		    struct intel_crtc_state *crtc_state,
		    int target, int refclk, struct dpll *match_clock,
		    struct dpll *best_clock)
{
	struct drm_device *dev = crtc_state->base.crtc->dev;
	struct dpll clock;
	int err = target;

	memset(best_clock, 0, sizeof(*best_clock));

	clock.p2 = i9xx_select_p2_div(limit, crtc_state, target);

	for (clock.m1 = limit->m1.min; clock.m1 <= limit->m1.max;
	     clock.m1++) {
		for (clock.m2 = limit->m2.min;
		     clock.m2 <= limit->m2.max; clock.m2++) {
			if (clock.m2 >= clock.m1)
				break;
			for (clock.n = limit->n.min;
			     clock.n <= limit->n.max; clock.n++) {
				for (clock.p1 = limit->p1.min;
					clock.p1 <= limit->p1.max; clock.p1++) {
					int this_err;

					i9xx_calc_dpll_params(refclk, &clock);
					if (!intel_PLL_is_valid(dev, limit,
								&clock))
						continue;
					if (match_clock &&
					    clock.p != match_clock->p)
						continue;

					this_err = abs(clock.dot - target);
					if (this_err < err) {
						*best_clock = clock;
						err = this_err;
					}
				}
			}
		}
	}

	return (err != target);
}

/*
 * Returns a set of divisors for the desired target clock with the given
 * refclk, or FALSE.  The returned values represent the clock equation:
 * reflck * (5 * (m1 + 2) + (m2 + 2)) / (n + 2) / p1 / p2.
 *
 * Target and reference clocks are specified in kHz.
 *
 * If match_clock is provided, then best_clock P divider must match the P
 * divider from @match_clock used for LVDS downclocking.
 */
static bool
pnv_find_best_dpll(const struct intel_limit *limit,
		   struct intel_crtc_state *crtc_state,
		   int target, int refclk, struct dpll *match_clock,
		   struct dpll *best_clock)
{
	struct drm_device *dev = crtc_state->base.crtc->dev;
	struct dpll clock;
	int err = target;

	memset(best_clock, 0, sizeof(*best_clock));

	clock.p2 = i9xx_select_p2_div(limit, crtc_state, target);

	for (clock.m1 = limit->m1.min; clock.m1 <= limit->m1.max;
	     clock.m1++) {
		for (clock.m2 = limit->m2.min;
		     clock.m2 <= limit->m2.max; clock.m2++) {
			for (clock.n = limit->n.min;
			     clock.n <= limit->n.max; clock.n++) {
				for (clock.p1 = limit->p1.min;
					clock.p1 <= limit->p1.max; clock.p1++) {
					int this_err;

					pnv_calc_dpll_params(refclk, &clock);
					if (!intel_PLL_is_valid(dev, limit,
								&clock))
						continue;
					if (match_clock &&
					    clock.p != match_clock->p)
						continue;

					this_err = abs(clock.dot - target);
					if (this_err < err) {
						*best_clock = clock;
						err = this_err;
					}
				}
			}
		}
	}

	return (err != target);
}

/*
 * Returns a set of divisors for the desired target clock with the given
 * refclk, or FALSE.  The returned values represent the clock equation:
 * reflck * (5 * (m1 + 2) + (m2 + 2)) / (n + 2) / p1 / p2.
 *
 * Target and reference clocks are specified in kHz.
 *
 * If match_clock is provided, then best_clock P divider must match the P
 * divider from @match_clock used for LVDS downclocking.
 */
static bool
g4x_find_best_dpll(const struct intel_limit *limit,
		   struct intel_crtc_state *crtc_state,
		   int target, int refclk, struct dpll *match_clock,
		   struct dpll *best_clock)
{
	struct drm_device *dev = crtc_state->base.crtc->dev;
	struct dpll clock;
	int max_n;
	bool found = false;
	/* approximately equals target * 0.00585 */
	int err_most = (target >> 8) + (target >> 9);

	memset(best_clock, 0, sizeof(*best_clock));

	clock.p2 = i9xx_select_p2_div(limit, crtc_state, target);

	max_n = limit->n.max;
	/* based on hardware requirement, prefer smaller n to precision */
	for (clock.n = limit->n.min; clock.n <= max_n; clock.n++) {
		/* based on hardware requirement, prefere larger m1,m2 */
		for (clock.m1 = limit->m1.max;
		     clock.m1 >= limit->m1.min; clock.m1--) {
			for (clock.m2 = limit->m2.max;
			     clock.m2 >= limit->m2.min; clock.m2--) {
				for (clock.p1 = limit->p1.max;
				     clock.p1 >= limit->p1.min; clock.p1--) {
					int this_err;

					i9xx_calc_dpll_params(refclk, &clock);
					if (!intel_PLL_is_valid(dev, limit,
								&clock))
						continue;

					this_err = abs(clock.dot - target);
					if (this_err < err_most) {
						*best_clock = clock;
						err_most = this_err;
						max_n = clock.n;
						found = true;
					}
				}
			}
		}
	}
	return found;
}

/*
 * Check if the calculated PLL configuration is more optimal compared to the
 * best configuration and error found so far. Return the calculated error.
 */
static bool vlv_PLL_is_optimal(struct drm_device *dev, int target_freq,
			       const struct dpll *calculated_clock,
			       const struct dpll *best_clock,
			       unsigned int best_error_ppm,
			       unsigned int *error_ppm)
{
	/*
	 * For CHV ignore the error and consider only the P value.
	 * Prefer a bigger P value based on HW requirements.
	 */
	if (IS_CHERRYVIEW(dev)) {
		*error_ppm = 0;

		return calculated_clock->p > best_clock->p;
	}

	if (WARN_ON_ONCE(!target_freq))
		return false;

	*error_ppm = div_u64(1000000ULL *
				abs(target_freq - calculated_clock->dot),
			     target_freq);
	/*
	 * Prefer a better P value over a better (smaller) error if the error
	 * is small. Ensure this preference for future configurations too by
	 * setting the error to 0.
	 */
	if (*error_ppm < 100 && calculated_clock->p > best_clock->p) {
		*error_ppm = 0;

		return true;
	}

	return *error_ppm + 10 < best_error_ppm;
}

/*
 * Returns a set of divisors for the desired target clock with the given
 * refclk, or FALSE.  The returned values represent the clock equation:
 * reflck * (5 * (m1 + 2) + (m2 + 2)) / (n + 2) / p1 / p2.
 */
static bool
vlv_find_best_dpll(const struct intel_limit *limit,
		   struct intel_crtc_state *crtc_state,
		   int target, int refclk, struct dpll *match_clock,
		   struct dpll *best_clock)
{
	struct intel_crtc *crtc = to_intel_crtc(crtc_state->base.crtc);
	struct drm_device *dev = crtc->base.dev;
	struct dpll clock;
	unsigned int bestppm = 1000000;
	/* min update 19.2 MHz */
	int max_n = min(limit->n.max, refclk / 19200);
	bool found = false;

	target *= 5; /* fast clock */

	memset(best_clock, 0, sizeof(*best_clock));

	/* based on hardware requirement, prefer smaller n to precision */
	for (clock.n = limit->n.min; clock.n <= max_n; clock.n++) {
		for (clock.p1 = limit->p1.max; clock.p1 >= limit->p1.min; clock.p1--) {
			for (clock.p2 = limit->p2.p2_fast; clock.p2 >= limit->p2.p2_slow;
			     clock.p2 -= clock.p2 > 10 ? 2 : 1) {
				clock.p = clock.p1 * clock.p2;
				/* based on hardware requirement, prefer bigger m1,m2 values */
				for (clock.m1 = limit->m1.min; clock.m1 <= limit->m1.max; clock.m1++) {
					unsigned int ppm;

					clock.m2 = DIV_ROUND_CLOSEST(target * clock.p * clock.n,
								     refclk * clock.m1);

					vlv_calc_dpll_params(refclk, &clock);

					if (!intel_PLL_is_valid(dev, limit,
								&clock))
						continue;

					if (!vlv_PLL_is_optimal(dev, target,
								&clock,
								best_clock,
								bestppm, &ppm))
						continue;

					*best_clock = clock;
					bestppm = ppm;
					found = true;
				}
			}
		}
	}

	return found;
}

/*
 * Returns a set of divisors for the desired target clock with the given
 * refclk, or FALSE.  The returned values represent the clock equation:
 * reflck * (5 * (m1 + 2) + (m2 + 2)) / (n + 2) / p1 / p2.
 */
static bool
chv_find_best_dpll(const struct intel_limit *limit,
		   struct intel_crtc_state *crtc_state,
		   int target, int refclk, struct dpll *match_clock,
		   struct dpll *best_clock)
{
	struct intel_crtc *crtc = to_intel_crtc(crtc_state->base.crtc);
	struct drm_device *dev = crtc->base.dev;
	unsigned int best_error_ppm;
	struct dpll clock;
	uint64_t m2;
	int found = false;

	memset(best_clock, 0, sizeof(*best_clock));
	best_error_ppm = 1000000;

	/*
	 * Based on hardware doc, the n always set to 1, and m1 always
	 * set to 2.  If requires to support 200Mhz refclk, we need to
	 * revisit this because n may not 1 anymore.
	 */
	clock.n = 1, clock.m1 = 2;
	target *= 5;	/* fast clock */

	for (clock.p1 = limit->p1.max; clock.p1 >= limit->p1.min; clock.p1--) {
		for (clock.p2 = limit->p2.p2_fast;
				clock.p2 >= limit->p2.p2_slow;
				clock.p2 -= clock.p2 > 10 ? 2 : 1) {
			unsigned int error_ppm;

			clock.p = clock.p1 * clock.p2;

			m2 = DIV_ROUND_CLOSEST_ULL(((uint64_t)target * clock.p *
					clock.n) << 22, refclk * clock.m1);

			if (m2 > INT_MAX/clock.m1)
				continue;

			clock.m2 = m2;

			chv_calc_dpll_params(refclk, &clock);

			if (!intel_PLL_is_valid(dev, limit, &clock))
				continue;

			if (!vlv_PLL_is_optimal(dev, target, &clock, best_clock,
						best_error_ppm, &error_ppm))
				continue;

			*best_clock = clock;
			best_error_ppm = error_ppm;
			found = true;
		}
	}

	return found;
}

bool bxt_find_best_dpll(struct intel_crtc_state *crtc_state, int target_clock,
			struct dpll *best_clock)
{
	int refclk = 100000;
	const struct intel_limit *limit = &intel_limits_bxt;

	return chv_find_best_dpll(limit, crtc_state,
				  target_clock, refclk, NULL, best_clock);
}

bool intel_crtc_active(struct drm_crtc *crtc)
{
	struct intel_crtc *intel_crtc = to_intel_crtc(crtc);

	/* Be paranoid as we can arrive here with only partial
	 * state retrieved from the hardware during setup.
	 *
	 * We can ditch the adjusted_mode.crtc_clock check as soon
	 * as Haswell has gained clock readout/fastboot support.
	 *
	 * We can ditch the crtc->primary->fb check as soon as we can
	 * properly reconstruct framebuffers.
	 *
	 * FIXME: The intel_crtc->active here should be switched to
	 * crtc->state->active once we have proper CRTC states wired up
	 * for atomic.
	 */
	return intel_crtc->active && crtc->primary->state->fb &&
		intel_crtc->config->base.adjusted_mode.crtc_clock;
}

enum transcoder intel_pipe_to_cpu_transcoder(struct drm_i915_private *dev_priv,
					     enum pipe pipe)
{
	struct drm_crtc *crtc = dev_priv->pipe_to_crtc_mapping[pipe];
	struct intel_crtc *intel_crtc = to_intel_crtc(crtc);

	return intel_crtc->config->cpu_transcoder;
}

static bool pipe_dsl_stopped(struct drm_device *dev, enum pipe pipe)
{
	struct drm_i915_private *dev_priv = to_i915(dev);
	i915_reg_t reg = PIPEDSL(pipe);
	u32 line1, line2;
	u32 line_mask;

	if (IS_GEN2(dev))
		line_mask = DSL_LINEMASK_GEN2;
	else
		line_mask = DSL_LINEMASK_GEN3;

	line1 = I915_READ(reg) & line_mask;
	msleep(5);
	line2 = I915_READ(reg) & line_mask;

	return line1 == line2;
}

/*
 * intel_wait_for_pipe_off - wait for pipe to turn off
 * @crtc: crtc whose pipe to wait for
 *
 * After disabling a pipe, we can't wait for vblank in the usual way,
 * spinning on the vblank interrupt status bit, since we won't actually
 * see an interrupt when the pipe is disabled.
 *
 * On Gen4 and above:
 *   wait for the pipe register state bit to turn off
 *
 * Otherwise:
 *   wait for the display line value to settle (it usually
 *   ends up stopping at the start of the next frame).
 *
 */
static void intel_wait_for_pipe_off(struct intel_crtc *crtc)
{
	struct drm_device *dev = crtc->base.dev;
	struct drm_i915_private *dev_priv = to_i915(dev);
	enum transcoder cpu_transcoder = crtc->config->cpu_transcoder;
	enum pipe pipe = crtc->pipe;

	if (INTEL_INFO(dev)->gen >= 4) {
		i915_reg_t reg = PIPECONF(cpu_transcoder);

		/* Wait for the Pipe State to go off */
		if (intel_wait_for_register(dev_priv,
					    reg, I965_PIPECONF_ACTIVE, 0,
					    100))
			WARN(1, "pipe_off wait timed out\n");
	} else {
		/* Wait for the display line to settle */
		if (wait_for(pipe_dsl_stopped(dev, pipe), 100))
			WARN(1, "pipe_off wait timed out\n");
	}
}

/* Only for pre-ILK configs */
void assert_pll(struct drm_i915_private *dev_priv,
		enum pipe pipe, bool state)
{
	u32 val;
	bool cur_state;

	val = I915_READ(DPLL(pipe));
	cur_state = !!(val & DPLL_VCO_ENABLE);
	I915_STATE_WARN(cur_state != state,
	     "PLL state assertion failure (expected %s, current %s)\n",
			onoff(state), onoff(cur_state));
}

/* XXX: the dsi pll is shared between MIPI DSI ports */
void assert_dsi_pll(struct drm_i915_private *dev_priv, bool state)
{
	u32 val;
	bool cur_state;

	mutex_lock(&dev_priv->sb_lock);
	val = vlv_cck_read(dev_priv, CCK_REG_DSI_PLL_CONTROL);
	mutex_unlock(&dev_priv->sb_lock);

	cur_state = val & DSI_PLL_VCO_EN;
	I915_STATE_WARN(cur_state != state,
	     "DSI PLL state assertion failure (expected %s, current %s)\n",
			onoff(state), onoff(cur_state));
}

static void assert_fdi_tx(struct drm_i915_private *dev_priv,
			  enum pipe pipe, bool state)
{
	bool cur_state;
	enum transcoder cpu_transcoder = intel_pipe_to_cpu_transcoder(dev_priv,
								      pipe);

	if (HAS_DDI(dev_priv)) {
		/* DDI does not have a specific FDI_TX register */
		u32 val = I915_READ(TRANS_DDI_FUNC_CTL(cpu_transcoder));
		cur_state = !!(val & TRANS_DDI_FUNC_ENABLE);
	} else {
		u32 val = I915_READ(FDI_TX_CTL(pipe));
		cur_state = !!(val & FDI_TX_ENABLE);
	}
	I915_STATE_WARN(cur_state != state,
	     "FDI TX state assertion failure (expected %s, current %s)\n",
			onoff(state), onoff(cur_state));
}
#define assert_fdi_tx_enabled(d, p) assert_fdi_tx(d, p, true)
#define assert_fdi_tx_disabled(d, p) assert_fdi_tx(d, p, false)

static void assert_fdi_rx(struct drm_i915_private *dev_priv,
			  enum pipe pipe, bool state)
{
	u32 val;
	bool cur_state;

	val = I915_READ(FDI_RX_CTL(pipe));
	cur_state = !!(val & FDI_RX_ENABLE);
	I915_STATE_WARN(cur_state != state,
	     "FDI RX state assertion failure (expected %s, current %s)\n",
			onoff(state), onoff(cur_state));
}
#define assert_fdi_rx_enabled(d, p) assert_fdi_rx(d, p, true)
#define assert_fdi_rx_disabled(d, p) assert_fdi_rx(d, p, false)

static void assert_fdi_tx_pll_enabled(struct drm_i915_private *dev_priv,
				      enum pipe pipe)
{
	u32 val;

	/* ILK FDI PLL is always enabled */
	if (IS_GEN5(dev_priv))
		return;

	/* On Haswell, DDI ports are responsible for the FDI PLL setup */
	if (HAS_DDI(dev_priv))
		return;

	val = I915_READ(FDI_TX_CTL(pipe));
	I915_STATE_WARN(!(val & FDI_TX_PLL_ENABLE), "FDI TX PLL assertion failure, should be active but is disabled\n");
}

void assert_fdi_rx_pll(struct drm_i915_private *dev_priv,
		       enum pipe pipe, bool state)
{
	u32 val;
	bool cur_state;

	val = I915_READ(FDI_RX_CTL(pipe));
	cur_state = !!(val & FDI_RX_PLL_ENABLE);
	I915_STATE_WARN(cur_state != state,
	     "FDI RX PLL assertion failure (expected %s, current %s)\n",
			onoff(state), onoff(cur_state));
}

void assert_panel_unlocked(struct drm_i915_private *dev_priv,
			   enum pipe pipe)
{
	struct drm_device *dev = &dev_priv->drm;
	i915_reg_t pp_reg;
	u32 val;
	enum pipe panel_pipe = PIPE_A;
	bool locked = true;

	if (WARN_ON(HAS_DDI(dev)))
		return;

	if (HAS_PCH_SPLIT(dev)) {
		u32 port_sel;

		pp_reg = PP_CONTROL(0);
		port_sel = I915_READ(PP_ON_DELAYS(0)) & PANEL_PORT_SELECT_MASK;

		if (port_sel == PANEL_PORT_SELECT_LVDS &&
		    I915_READ(PCH_LVDS) & LVDS_PIPEB_SELECT)
			panel_pipe = PIPE_B;
		/* XXX: else fix for eDP */
	} else if (IS_VALLEYVIEW(dev) || IS_CHERRYVIEW(dev)) {
		/* presumably write lock depends on pipe, not port select */
		pp_reg = PP_CONTROL(pipe);
		panel_pipe = pipe;
	} else {
		pp_reg = PP_CONTROL(0);
		if (I915_READ(LVDS) & LVDS_PIPEB_SELECT)
			panel_pipe = PIPE_B;
	}

	val = I915_READ(pp_reg);
	if (!(val & PANEL_POWER_ON) ||
	    ((val & PANEL_UNLOCK_MASK) == PANEL_UNLOCK_REGS))
		locked = false;

	I915_STATE_WARN(panel_pipe == pipe && locked,
	     "panel assertion failure, pipe %c regs locked\n",
	     pipe_name(pipe));
}

static void assert_cursor(struct drm_i915_private *dev_priv,
			  enum pipe pipe, bool state)
{
	struct drm_device *dev = &dev_priv->drm;
	bool cur_state;

	if (IS_845G(dev) || IS_I865G(dev))
		cur_state = I915_READ(CURCNTR(PIPE_A)) & CURSOR_ENABLE;
	else
		cur_state = I915_READ(CURCNTR(pipe)) & CURSOR_MODE;

	I915_STATE_WARN(cur_state != state,
	     "cursor on pipe %c assertion failure (expected %s, current %s)\n",
			pipe_name(pipe), onoff(state), onoff(cur_state));
}
#define assert_cursor_enabled(d, p) assert_cursor(d, p, true)
#define assert_cursor_disabled(d, p) assert_cursor(d, p, false)

void assert_pipe(struct drm_i915_private *dev_priv,
		 enum pipe pipe, bool state)
{
	bool cur_state;
	enum transcoder cpu_transcoder = intel_pipe_to_cpu_transcoder(dev_priv,
								      pipe);
	enum intel_display_power_domain power_domain;

	/* if we need the pipe quirk it must be always on */
	if ((pipe == PIPE_A && dev_priv->quirks & QUIRK_PIPEA_FORCE) ||
	    (pipe == PIPE_B && dev_priv->quirks & QUIRK_PIPEB_FORCE))
		state = true;

	power_domain = POWER_DOMAIN_TRANSCODER(cpu_transcoder);
	if (intel_display_power_get_if_enabled(dev_priv, power_domain)) {
		u32 val = I915_READ(PIPECONF(cpu_transcoder));
		cur_state = !!(val & PIPECONF_ENABLE);

		intel_display_power_put(dev_priv, power_domain);
	} else {
		cur_state = false;
	}

	I915_STATE_WARN(cur_state != state,
	     "pipe %c assertion failure (expected %s, current %s)\n",
			pipe_name(pipe), onoff(state), onoff(cur_state));
}

static void assert_plane(struct drm_i915_private *dev_priv,
			 enum plane plane, bool state)
{
	u32 val;
	bool cur_state;

	val = I915_READ(DSPCNTR(plane));
	cur_state = !!(val & DISPLAY_PLANE_ENABLE);
	I915_STATE_WARN(cur_state != state,
	     "plane %c assertion failure (expected %s, current %s)\n",
			plane_name(plane), onoff(state), onoff(cur_state));
}

#define assert_plane_enabled(d, p) assert_plane(d, p, true)
#define assert_plane_disabled(d, p) assert_plane(d, p, false)

static void assert_planes_disabled(struct drm_i915_private *dev_priv,
				   enum pipe pipe)
{
	struct drm_device *dev = &dev_priv->drm;
	int i;

	/* Primary planes are fixed to pipes on gen4+ */
	if (INTEL_INFO(dev)->gen >= 4) {
		u32 val = I915_READ(DSPCNTR(pipe));
		I915_STATE_WARN(val & DISPLAY_PLANE_ENABLE,
		     "plane %c assertion failure, should be disabled but not\n",
		     plane_name(pipe));
		return;
	}

	/* Need to check both planes against the pipe */
	for_each_pipe(dev_priv, i) {
		u32 val = I915_READ(DSPCNTR(i));
		enum pipe cur_pipe = (val & DISPPLANE_SEL_PIPE_MASK) >>
			DISPPLANE_SEL_PIPE_SHIFT;
		I915_STATE_WARN((val & DISPLAY_PLANE_ENABLE) && pipe == cur_pipe,
		     "plane %c assertion failure, should be off on pipe %c but is still active\n",
		     plane_name(i), pipe_name(pipe));
	}
}

static void assert_sprites_disabled(struct drm_i915_private *dev_priv,
				    enum pipe pipe)
{
	struct drm_device *dev = &dev_priv->drm;
	int sprite;

	if (INTEL_INFO(dev)->gen >= 9) {
		for_each_sprite(dev_priv, pipe, sprite) {
			u32 val = I915_READ(PLANE_CTL(pipe, sprite));
			I915_STATE_WARN(val & PLANE_CTL_ENABLE,
			     "plane %d assertion failure, should be off on pipe %c but is still active\n",
			     sprite, pipe_name(pipe));
		}
	} else if (IS_VALLEYVIEW(dev) || IS_CHERRYVIEW(dev)) {
		for_each_sprite(dev_priv, pipe, sprite) {
			u32 val = I915_READ(SPCNTR(pipe, sprite));
			I915_STATE_WARN(val & SP_ENABLE,
			     "sprite %c assertion failure, should be off on pipe %c but is still active\n",
			     sprite_name(pipe, sprite), pipe_name(pipe));
		}
	} else if (INTEL_INFO(dev)->gen >= 7) {
		u32 val = I915_READ(SPRCTL(pipe));
		I915_STATE_WARN(val & SPRITE_ENABLE,
		     "sprite %c assertion failure, should be off on pipe %c but is still active\n",
		     plane_name(pipe), pipe_name(pipe));
	} else if (INTEL_INFO(dev)->gen >= 5) {
		u32 val = I915_READ(DVSCNTR(pipe));
		I915_STATE_WARN(val & DVS_ENABLE,
		     "sprite %c assertion failure, should be off on pipe %c but is still active\n",
		     plane_name(pipe), pipe_name(pipe));
	}
}

static void assert_vblank_disabled(struct drm_crtc *crtc)
{
	if (I915_STATE_WARN_ON(drm_crtc_vblank_get(crtc) == 0))
		drm_crtc_vblank_put(crtc);
}

void assert_pch_transcoder_disabled(struct drm_i915_private *dev_priv,
				    enum pipe pipe)
{
	u32 val;
	bool enabled;

	val = I915_READ(PCH_TRANSCONF(pipe));
	enabled = !!(val & TRANS_ENABLE);
	I915_STATE_WARN(enabled,
	     "transcoder assertion failed, should be off on pipe %c but is still active\n",
	     pipe_name(pipe));
}

static bool dp_pipe_enabled(struct drm_i915_private *dev_priv,
			    enum pipe pipe, u32 port_sel, u32 val)
{
	if ((val & DP_PORT_EN) == 0)
		return false;

	if (HAS_PCH_CPT(dev_priv)) {
		u32 trans_dp_ctl = I915_READ(TRANS_DP_CTL(pipe));
		if ((trans_dp_ctl & TRANS_DP_PORT_SEL_MASK) != port_sel)
			return false;
	} else if (IS_CHERRYVIEW(dev_priv)) {
		if ((val & DP_PIPE_MASK_CHV) != DP_PIPE_SELECT_CHV(pipe))
			return false;
	} else {
		if ((val & DP_PIPE_MASK) != (pipe << 30))
			return false;
	}
	return true;
}

static bool hdmi_pipe_enabled(struct drm_i915_private *dev_priv,
			      enum pipe pipe, u32 val)
{
	if ((val & SDVO_ENABLE) == 0)
		return false;

	if (HAS_PCH_CPT(dev_priv)) {
		if ((val & SDVO_PIPE_SEL_MASK_CPT) != SDVO_PIPE_SEL_CPT(pipe))
			return false;
	} else if (IS_CHERRYVIEW(dev_priv)) {
		if ((val & SDVO_PIPE_SEL_MASK_CHV) != SDVO_PIPE_SEL_CHV(pipe))
			return false;
	} else {
		if ((val & SDVO_PIPE_SEL_MASK) != SDVO_PIPE_SEL(pipe))
			return false;
	}
	return true;
}

static bool lvds_pipe_enabled(struct drm_i915_private *dev_priv,
			      enum pipe pipe, u32 val)
{
	if ((val & LVDS_PORT_EN) == 0)
		return false;

	if (HAS_PCH_CPT(dev_priv)) {
		if ((val & PORT_TRANS_SEL_MASK) != PORT_TRANS_SEL_CPT(pipe))
			return false;
	} else {
		if ((val & LVDS_PIPE_MASK) != LVDS_PIPE(pipe))
			return false;
	}
	return true;
}

static bool adpa_pipe_enabled(struct drm_i915_private *dev_priv,
			      enum pipe pipe, u32 val)
{
	if ((val & ADPA_DAC_ENABLE) == 0)
		return false;
	if (HAS_PCH_CPT(dev_priv)) {
		if ((val & PORT_TRANS_SEL_MASK) != PORT_TRANS_SEL_CPT(pipe))
			return false;
	} else {
		if ((val & ADPA_PIPE_SELECT_MASK) != ADPA_PIPE_SELECT(pipe))
			return false;
	}
	return true;
}

static void assert_pch_dp_disabled(struct drm_i915_private *dev_priv,
				   enum pipe pipe, i915_reg_t reg,
				   u32 port_sel)
{
	u32 val = I915_READ(reg);
	I915_STATE_WARN(dp_pipe_enabled(dev_priv, pipe, port_sel, val),
	     "PCH DP (0x%08x) enabled on transcoder %c, should be disabled\n",
	     i915_mmio_reg_offset(reg), pipe_name(pipe));

	I915_STATE_WARN(HAS_PCH_IBX(dev_priv) && (val & DP_PORT_EN) == 0
	     && (val & DP_PIPEB_SELECT),
	     "IBX PCH dp port still using transcoder B\n");
}

static void assert_pch_hdmi_disabled(struct drm_i915_private *dev_priv,
				     enum pipe pipe, i915_reg_t reg)
{
	u32 val = I915_READ(reg);
	I915_STATE_WARN(hdmi_pipe_enabled(dev_priv, pipe, val),
	     "PCH HDMI (0x%08x) enabled on transcoder %c, should be disabled\n",
	     i915_mmio_reg_offset(reg), pipe_name(pipe));

	I915_STATE_WARN(HAS_PCH_IBX(dev_priv) && (val & SDVO_ENABLE) == 0
	     && (val & SDVO_PIPE_B_SELECT),
	     "IBX PCH hdmi port still using transcoder B\n");
}

static void assert_pch_ports_disabled(struct drm_i915_private *dev_priv,
				      enum pipe pipe)
{
	u32 val;

	assert_pch_dp_disabled(dev_priv, pipe, PCH_DP_B, TRANS_DP_PORT_SEL_B);
	assert_pch_dp_disabled(dev_priv, pipe, PCH_DP_C, TRANS_DP_PORT_SEL_C);
	assert_pch_dp_disabled(dev_priv, pipe, PCH_DP_D, TRANS_DP_PORT_SEL_D);

	val = I915_READ(PCH_ADPA);
	I915_STATE_WARN(adpa_pipe_enabled(dev_priv, pipe, val),
	     "PCH VGA enabled on transcoder %c, should be disabled\n",
	     pipe_name(pipe));

	val = I915_READ(PCH_LVDS);
	I915_STATE_WARN(lvds_pipe_enabled(dev_priv, pipe, val),
	     "PCH LVDS enabled on transcoder %c, should be disabled\n",
	     pipe_name(pipe));

	assert_pch_hdmi_disabled(dev_priv, pipe, PCH_HDMIB);
	assert_pch_hdmi_disabled(dev_priv, pipe, PCH_HDMIC);
	assert_pch_hdmi_disabled(dev_priv, pipe, PCH_HDMID);
}

static void _vlv_enable_pll(struct intel_crtc *crtc,
			    const struct intel_crtc_state *pipe_config)
{
	struct drm_i915_private *dev_priv = to_i915(crtc->base.dev);
	enum pipe pipe = crtc->pipe;

	I915_WRITE(DPLL(pipe), pipe_config->dpll_hw_state.dpll);
	POSTING_READ(DPLL(pipe));
	udelay(150);

	if (intel_wait_for_register(dev_priv,
				    DPLL(pipe),
				    DPLL_LOCK_VLV,
				    DPLL_LOCK_VLV,
				    1))
		DRM_ERROR("DPLL %d failed to lock\n", pipe);
}

static void vlv_enable_pll(struct intel_crtc *crtc,
			   const struct intel_crtc_state *pipe_config)
{
	struct drm_i915_private *dev_priv = to_i915(crtc->base.dev);
	enum pipe pipe = crtc->pipe;

	assert_pipe_disabled(dev_priv, pipe);

	/* PLL is protected by panel, make sure we can write it */
	assert_panel_unlocked(dev_priv, pipe);

	if (pipe_config->dpll_hw_state.dpll & DPLL_VCO_ENABLE)
		_vlv_enable_pll(crtc, pipe_config);

	I915_WRITE(DPLL_MD(pipe), pipe_config->dpll_hw_state.dpll_md);
	POSTING_READ(DPLL_MD(pipe));
}


static void _chv_enable_pll(struct intel_crtc *crtc,
			    const struct intel_crtc_state *pipe_config)
{
	struct drm_i915_private *dev_priv = to_i915(crtc->base.dev);
	enum pipe pipe = crtc->pipe;
	enum dpio_channel port = vlv_pipe_to_channel(pipe);
	u32 tmp;

	mutex_lock(&dev_priv->sb_lock);

	/* Enable back the 10bit clock to display controller */
	tmp = vlv_dpio_read(dev_priv, pipe, CHV_CMN_DW14(port));
	tmp |= DPIO_DCLKP_EN;
	vlv_dpio_write(dev_priv, pipe, CHV_CMN_DW14(port), tmp);

	mutex_unlock(&dev_priv->sb_lock);

	/*
	 * Need to wait > 100ns between dclkp clock enable bit and PLL enable.
	 */
	udelay(1);

	/* Enable PLL */
	I915_WRITE(DPLL(pipe), pipe_config->dpll_hw_state.dpll);

	/* Check PLL is locked */
	if (intel_wait_for_register(dev_priv,
				    DPLL(pipe), DPLL_LOCK_VLV, DPLL_LOCK_VLV,
				    1))
		DRM_ERROR("PLL %d failed to lock\n", pipe);
}

static void chv_enable_pll(struct intel_crtc *crtc,
			   const struct intel_crtc_state *pipe_config)
{
	struct drm_i915_private *dev_priv = to_i915(crtc->base.dev);
	enum pipe pipe = crtc->pipe;

	assert_pipe_disabled(dev_priv, pipe);

	/* PLL is protected by panel, make sure we can write it */
	assert_panel_unlocked(dev_priv, pipe);

	if (pipe_config->dpll_hw_state.dpll & DPLL_VCO_ENABLE)
		_chv_enable_pll(crtc, pipe_config);

	if (pipe != PIPE_A) {
		/*
		 * WaPixelRepeatModeFixForC0:chv
		 *
		 * DPLLCMD is AWOL. Use chicken bits to propagate
		 * the value from DPLLBMD to either pipe B or C.
		 */
		I915_WRITE(CBR4_VLV, pipe == PIPE_B ? CBR_DPLLBMD_PIPE_B : CBR_DPLLBMD_PIPE_C);
		I915_WRITE(DPLL_MD(PIPE_B), pipe_config->dpll_hw_state.dpll_md);
		I915_WRITE(CBR4_VLV, 0);
		dev_priv->chv_dpll_md[pipe] = pipe_config->dpll_hw_state.dpll_md;

		/*
		 * DPLLB VGA mode also seems to cause problems.
		 * We should always have it disabled.
		 */
		WARN_ON((I915_READ(DPLL(PIPE_B)) & DPLL_VGA_MODE_DIS) == 0);
	} else {
		I915_WRITE(DPLL_MD(pipe), pipe_config->dpll_hw_state.dpll_md);
		POSTING_READ(DPLL_MD(pipe));
	}
}

static int intel_num_dvo_pipes(struct drm_device *dev)
{
	struct intel_crtc *crtc;
	int count = 0;

	for_each_intel_crtc(dev, crtc) {
		count += crtc->base.state->active &&
			intel_crtc_has_type(crtc->config, INTEL_OUTPUT_DVO);
	}

	return count;
}

static void i9xx_enable_pll(struct intel_crtc *crtc)
{
	struct drm_device *dev = crtc->base.dev;
	struct drm_i915_private *dev_priv = to_i915(dev);
	i915_reg_t reg = DPLL(crtc->pipe);
	u32 dpll = crtc->config->dpll_hw_state.dpll;

	assert_pipe_disabled(dev_priv, crtc->pipe);

	/* PLL is protected by panel, make sure we can write it */
	if (IS_MOBILE(dev) && !IS_I830(dev))
		assert_panel_unlocked(dev_priv, crtc->pipe);

	/* Enable DVO 2x clock on both PLLs if necessary */
	if (IS_I830(dev) && intel_num_dvo_pipes(dev) > 0) {
		/*
		 * It appears to be important that we don't enable this
		 * for the current pipe before otherwise configuring the
		 * PLL. No idea how this should be handled if multiple
		 * DVO outputs are enabled simultaneosly.
		 */
		dpll |= DPLL_DVO_2X_MODE;
		I915_WRITE(DPLL(!crtc->pipe),
			   I915_READ(DPLL(!crtc->pipe)) | DPLL_DVO_2X_MODE);
	}

	/*
	 * Apparently we need to have VGA mode enabled prior to changing
	 * the P1/P2 dividers. Otherwise the DPLL will keep using the old
	 * dividers, even though the register value does change.
	 */
	I915_WRITE(reg, 0);

	I915_WRITE(reg, dpll);

	/* Wait for the clocks to stabilize. */
	POSTING_READ(reg);
	udelay(150);

	if (INTEL_INFO(dev)->gen >= 4) {
		I915_WRITE(DPLL_MD(crtc->pipe),
			   crtc->config->dpll_hw_state.dpll_md);
	} else {
		/* The pixel multiplier can only be updated once the
		 * DPLL is enabled and the clocks are stable.
		 *
		 * So write it again.
		 */
		I915_WRITE(reg, dpll);
	}

	/* We do this three times for luck */
	I915_WRITE(reg, dpll);
	POSTING_READ(reg);
	udelay(150); /* wait for warmup */
	I915_WRITE(reg, dpll);
	POSTING_READ(reg);
	udelay(150); /* wait for warmup */
	I915_WRITE(reg, dpll);
	POSTING_READ(reg);
	udelay(150); /* wait for warmup */
}

/**
 * i9xx_disable_pll - disable a PLL
 * @dev_priv: i915 private structure
 * @pipe: pipe PLL to disable
 *
 * Disable the PLL for @pipe, making sure the pipe is off first.
 *
 * Note!  This is for pre-ILK only.
 */
static void i9xx_disable_pll(struct intel_crtc *crtc)
{
	struct drm_device *dev = crtc->base.dev;
	struct drm_i915_private *dev_priv = to_i915(dev);
	enum pipe pipe = crtc->pipe;

	/* Disable DVO 2x clock on both PLLs if necessary */
	if (IS_I830(dev) &&
	    intel_crtc_has_type(crtc->config, INTEL_OUTPUT_DVO) &&
	    !intel_num_dvo_pipes(dev)) {
		I915_WRITE(DPLL(PIPE_B),
			   I915_READ(DPLL(PIPE_B)) & ~DPLL_DVO_2X_MODE);
		I915_WRITE(DPLL(PIPE_A),
			   I915_READ(DPLL(PIPE_A)) & ~DPLL_DVO_2X_MODE);
	}

	/* Don't disable pipe or pipe PLLs if needed */
	if ((pipe == PIPE_A && dev_priv->quirks & QUIRK_PIPEA_FORCE) ||
	    (pipe == PIPE_B && dev_priv->quirks & QUIRK_PIPEB_FORCE))
		return;

	/* Make sure the pipe isn't still relying on us */
	assert_pipe_disabled(dev_priv, pipe);

	I915_WRITE(DPLL(pipe), DPLL_VGA_MODE_DIS);
	POSTING_READ(DPLL(pipe));
}

static void vlv_disable_pll(struct drm_i915_private *dev_priv, enum pipe pipe)
{
	u32 val;

	/* Make sure the pipe isn't still relying on us */
	assert_pipe_disabled(dev_priv, pipe);

	val = DPLL_INTEGRATED_REF_CLK_VLV |
		DPLL_REF_CLK_ENABLE_VLV | DPLL_VGA_MODE_DIS;
	if (pipe != PIPE_A)
		val |= DPLL_INTEGRATED_CRI_CLK_VLV;

	I915_WRITE(DPLL(pipe), val);
	POSTING_READ(DPLL(pipe));
}

static void chv_disable_pll(struct drm_i915_private *dev_priv, enum pipe pipe)
{
	enum dpio_channel port = vlv_pipe_to_channel(pipe);
	u32 val;

	/* Make sure the pipe isn't still relying on us */
	assert_pipe_disabled(dev_priv, pipe);

	val = DPLL_SSC_REF_CLK_CHV |
		DPLL_REF_CLK_ENABLE_VLV | DPLL_VGA_MODE_DIS;
	if (pipe != PIPE_A)
		val |= DPLL_INTEGRATED_CRI_CLK_VLV;

	I915_WRITE(DPLL(pipe), val);
	POSTING_READ(DPLL(pipe));

	mutex_lock(&dev_priv->sb_lock);

	/* Disable 10bit clock to display controller */
	val = vlv_dpio_read(dev_priv, pipe, CHV_CMN_DW14(port));
	val &= ~DPIO_DCLKP_EN;
	vlv_dpio_write(dev_priv, pipe, CHV_CMN_DW14(port), val);

	mutex_unlock(&dev_priv->sb_lock);
}

void vlv_wait_port_ready(struct drm_i915_private *dev_priv,
			 struct intel_digital_port *dport,
			 unsigned int expected_mask)
{
	u32 port_mask;
	i915_reg_t dpll_reg;

	switch (dport->port) {
	case PORT_B:
		port_mask = DPLL_PORTB_READY_MASK;
		dpll_reg = DPLL(0);
		break;
	case PORT_C:
		port_mask = DPLL_PORTC_READY_MASK;
		dpll_reg = DPLL(0);
		expected_mask <<= 4;
		break;
	case PORT_D:
		port_mask = DPLL_PORTD_READY_MASK;
		dpll_reg = DPIO_PHY_STATUS;
		break;
	default:
		BUG();
	}

	if (intel_wait_for_register(dev_priv,
				    dpll_reg, port_mask, expected_mask,
				    1000))
		WARN(1, "timed out waiting for port %c ready: got 0x%x, expected 0x%x\n",
		     port_name(dport->port), I915_READ(dpll_reg) & port_mask, expected_mask);
}

static void ironlake_enable_pch_transcoder(struct drm_i915_private *dev_priv,
					   enum pipe pipe)
{
	struct drm_device *dev = &dev_priv->drm;
	struct drm_crtc *crtc = dev_priv->pipe_to_crtc_mapping[pipe];
	struct intel_crtc *intel_crtc = to_intel_crtc(crtc);
	i915_reg_t reg;
	uint32_t val, pipeconf_val;

	/* Make sure PCH DPLL is enabled */
	assert_shared_dpll_enabled(dev_priv, intel_crtc->config->shared_dpll);

	/* FDI must be feeding us bits for PCH ports */
	assert_fdi_tx_enabled(dev_priv, pipe);
	assert_fdi_rx_enabled(dev_priv, pipe);

	if (HAS_PCH_CPT(dev)) {
		/* Workaround: Set the timing override bit before enabling the
		 * pch transcoder. */
		reg = TRANS_CHICKEN2(pipe);
		val = I915_READ(reg);
		val |= TRANS_CHICKEN2_TIMING_OVERRIDE;
		I915_WRITE(reg, val);
	}

	reg = PCH_TRANSCONF(pipe);
	val = I915_READ(reg);
	pipeconf_val = I915_READ(PIPECONF(pipe));

	if (HAS_PCH_IBX(dev_priv)) {
		/*
		 * Make the BPC in transcoder be consistent with
		 * that in pipeconf reg. For HDMI we must use 8bpc
		 * here for both 8bpc and 12bpc.
		 */
		val &= ~PIPECONF_BPC_MASK;
		if (intel_crtc_has_type(intel_crtc->config, INTEL_OUTPUT_HDMI))
			val |= PIPECONF_8BPC;
		else
			val |= pipeconf_val & PIPECONF_BPC_MASK;
	}

	val &= ~TRANS_INTERLACE_MASK;
	if ((pipeconf_val & PIPECONF_INTERLACE_MASK) == PIPECONF_INTERLACED_ILK)
		if (HAS_PCH_IBX(dev_priv) &&
		    intel_crtc_has_type(intel_crtc->config, INTEL_OUTPUT_SDVO))
			val |= TRANS_LEGACY_INTERLACED_ILK;
		else
			val |= TRANS_INTERLACED;
	else
		val |= TRANS_PROGRESSIVE;

	I915_WRITE(reg, val | TRANS_ENABLE);
	if (intel_wait_for_register(dev_priv,
				    reg, TRANS_STATE_ENABLE, TRANS_STATE_ENABLE,
				    100))
		DRM_ERROR("failed to enable transcoder %c\n", pipe_name(pipe));
}

static void lpt_enable_pch_transcoder(struct drm_i915_private *dev_priv,
				      enum transcoder cpu_transcoder)
{
	u32 val, pipeconf_val;

	/* FDI must be feeding us bits for PCH ports */
	assert_fdi_tx_enabled(dev_priv, (enum pipe) cpu_transcoder);
	assert_fdi_rx_enabled(dev_priv, TRANSCODER_A);

	/* Workaround: set timing override bit. */
	val = I915_READ(TRANS_CHICKEN2(PIPE_A));
	val |= TRANS_CHICKEN2_TIMING_OVERRIDE;
	I915_WRITE(TRANS_CHICKEN2(PIPE_A), val);

	val = TRANS_ENABLE;
	pipeconf_val = I915_READ(PIPECONF(cpu_transcoder));

	if ((pipeconf_val & PIPECONF_INTERLACE_MASK_HSW) ==
	    PIPECONF_INTERLACED_ILK)
		val |= TRANS_INTERLACED;
	else
		val |= TRANS_PROGRESSIVE;

	I915_WRITE(LPT_TRANSCONF, val);
	if (intel_wait_for_register(dev_priv,
				    LPT_TRANSCONF,
				    TRANS_STATE_ENABLE,
				    TRANS_STATE_ENABLE,
				    100))
		DRM_ERROR("Failed to enable PCH transcoder\n");
}

static void ironlake_disable_pch_transcoder(struct drm_i915_private *dev_priv,
					    enum pipe pipe)
{
	struct drm_device *dev = &dev_priv->drm;
	i915_reg_t reg;
	uint32_t val;

	/* FDI relies on the transcoder */
	assert_fdi_tx_disabled(dev_priv, pipe);
	assert_fdi_rx_disabled(dev_priv, pipe);

	/* Ports must be off as well */
	assert_pch_ports_disabled(dev_priv, pipe);

	reg = PCH_TRANSCONF(pipe);
	val = I915_READ(reg);
	val &= ~TRANS_ENABLE;
	I915_WRITE(reg, val);
	/* wait for PCH transcoder off, transcoder state */
	if (intel_wait_for_register(dev_priv,
				    reg, TRANS_STATE_ENABLE, 0,
				    50))
		DRM_ERROR("failed to disable transcoder %c\n", pipe_name(pipe));

	if (HAS_PCH_CPT(dev)) {
		/* Workaround: Clear the timing override chicken bit again. */
		reg = TRANS_CHICKEN2(pipe);
		val = I915_READ(reg);
		val &= ~TRANS_CHICKEN2_TIMING_OVERRIDE;
		I915_WRITE(reg, val);
	}
}

static void lpt_disable_pch_transcoder(struct drm_i915_private *dev_priv)
{
	u32 val;

	val = I915_READ(LPT_TRANSCONF);
	val &= ~TRANS_ENABLE;
	I915_WRITE(LPT_TRANSCONF, val);
	/* wait for PCH transcoder off, transcoder state */
	if (intel_wait_for_register(dev_priv,
				    LPT_TRANSCONF, TRANS_STATE_ENABLE, 0,
				    50))
		DRM_ERROR("Failed to disable PCH transcoder\n");

	/* Workaround: clear timing override bit. */
	val = I915_READ(TRANS_CHICKEN2(PIPE_A));
	val &= ~TRANS_CHICKEN2_TIMING_OVERRIDE;
	I915_WRITE(TRANS_CHICKEN2(PIPE_A), val);
}

/**
 * intel_enable_pipe - enable a pipe, asserting requirements
 * @crtc: crtc responsible for the pipe
 *
 * Enable @crtc's pipe, making sure that various hardware specific requirements
 * are met, if applicable, e.g. PLL enabled, LVDS pairs enabled, etc.
 */
static void intel_enable_pipe(struct intel_crtc *crtc)
{
	struct drm_device *dev = crtc->base.dev;
	struct drm_i915_private *dev_priv = to_i915(dev);
	enum pipe pipe = crtc->pipe;
	enum transcoder cpu_transcoder = crtc->config->cpu_transcoder;
	enum pipe pch_transcoder;
	i915_reg_t reg;
	u32 val;

	DRM_DEBUG_KMS("enabling pipe %c\n", pipe_name(pipe));

	assert_planes_disabled(dev_priv, pipe);
	assert_cursor_disabled(dev_priv, pipe);
	assert_sprites_disabled(dev_priv, pipe);

	if (HAS_PCH_LPT(dev_priv))
		pch_transcoder = TRANSCODER_A;
	else
		pch_transcoder = pipe;

	/*
	 * A pipe without a PLL won't actually be able to drive bits from
	 * a plane.  On ILK+ the pipe PLLs are integrated, so we don't
	 * need the check.
	 */
	if (HAS_GMCH_DISPLAY(dev_priv)) {
		if (intel_crtc_has_type(crtc->config, INTEL_OUTPUT_DSI))
			assert_dsi_pll_enabled(dev_priv);
		else
			assert_pll_enabled(dev_priv, pipe);
	} else {
		if (crtc->config->has_pch_encoder) {
			/* if driving the PCH, we need FDI enabled */
			assert_fdi_rx_pll_enabled(dev_priv, pch_transcoder);
			assert_fdi_tx_pll_enabled(dev_priv,
						  (enum pipe) cpu_transcoder);
		}
		/* FIXME: assert CPU port conditions for SNB+ */
	}

	reg = PIPECONF(cpu_transcoder);
	val = I915_READ(reg);
	if (val & PIPECONF_ENABLE) {
		WARN_ON(!((pipe == PIPE_A && dev_priv->quirks & QUIRK_PIPEA_FORCE) ||
			  (pipe == PIPE_B && dev_priv->quirks & QUIRK_PIPEB_FORCE)));
		return;
	}

	I915_WRITE(reg, val | PIPECONF_ENABLE);
	POSTING_READ(reg);

	/*
	 * Until the pipe starts DSL will read as 0, which would cause
	 * an apparent vblank timestamp jump, which messes up also the
	 * frame count when it's derived from the timestamps. So let's
	 * wait for the pipe to start properly before we call
	 * drm_crtc_vblank_on()
	 */
	if (dev->max_vblank_count == 0 &&
	    wait_for(intel_get_crtc_scanline(crtc) != crtc->scanline_offset, 50))
		DRM_ERROR("pipe %c didn't start\n", pipe_name(pipe));
}

/**
 * intel_disable_pipe - disable a pipe, asserting requirements
 * @crtc: crtc whose pipes is to be disabled
 *
 * Disable the pipe of @crtc, making sure that various hardware
 * specific requirements are met, if applicable, e.g. plane
 * disabled, panel fitter off, etc.
 *
 * Will wait until the pipe has shut down before returning.
 */
static void intel_disable_pipe(struct intel_crtc *crtc)
{
	struct drm_i915_private *dev_priv = to_i915(crtc->base.dev);
	enum transcoder cpu_transcoder = crtc->config->cpu_transcoder;
	enum pipe pipe = crtc->pipe;
	i915_reg_t reg;
	u32 val;

	DRM_DEBUG_KMS("disabling pipe %c\n", pipe_name(pipe));

	/*
	 * Make sure planes won't keep trying to pump pixels to us,
	 * or we might hang the display.
	 */
	assert_planes_disabled(dev_priv, pipe);
	assert_cursor_disabled(dev_priv, pipe);
	assert_sprites_disabled(dev_priv, pipe);

	reg = PIPECONF(cpu_transcoder);
	val = I915_READ(reg);
	if ((val & PIPECONF_ENABLE) == 0)
		return;

	/*
	 * Double wide has implications for planes
	 * so best keep it disabled when not needed.
	 */
	if (crtc->config->double_wide)
		val &= ~PIPECONF_DOUBLE_WIDE;

	/* Don't disable pipe or pipe PLLs if needed */
	if (!(pipe == PIPE_A && dev_priv->quirks & QUIRK_PIPEA_FORCE) &&
	    !(pipe == PIPE_B && dev_priv->quirks & QUIRK_PIPEB_FORCE))
		val &= ~PIPECONF_ENABLE;

	I915_WRITE(reg, val);
	if ((val & PIPECONF_ENABLE) == 0)
		intel_wait_for_pipe_off(crtc);
}

static unsigned int intel_tile_size(const struct drm_i915_private *dev_priv)
{
	return IS_GEN2(dev_priv) ? 2048 : 4096;
}

static unsigned int intel_tile_width_bytes(const struct drm_i915_private *dev_priv,
					   uint64_t fb_modifier, unsigned int cpp)
{
	switch (fb_modifier) {
	case DRM_FORMAT_MOD_NONE:
		return cpp;
	case I915_FORMAT_MOD_X_TILED:
		if (IS_GEN2(dev_priv))
			return 128;
		else
			return 512;
	case I915_FORMAT_MOD_Y_TILED:
		if (IS_GEN2(dev_priv) || HAS_128_BYTE_Y_TILING(dev_priv))
			return 128;
		else
			return 512;
	case I915_FORMAT_MOD_Yf_TILED:
		switch (cpp) {
		case 1:
			return 64;
		case 2:
		case 4:
			return 128;
		case 8:
		case 16:
			return 256;
		default:
			MISSING_CASE(cpp);
			return cpp;
		}
		break;
	default:
		MISSING_CASE(fb_modifier);
		return cpp;
	}
}

unsigned int intel_tile_height(const struct drm_i915_private *dev_priv,
			       uint64_t fb_modifier, unsigned int cpp)
{
	if (fb_modifier == DRM_FORMAT_MOD_NONE)
		return 1;
	else
		return intel_tile_size(dev_priv) /
			intel_tile_width_bytes(dev_priv, fb_modifier, cpp);
}

/* Return the tile dimensions in pixel units */
static void intel_tile_dims(const struct drm_i915_private *dev_priv,
			    unsigned int *tile_width,
			    unsigned int *tile_height,
			    uint64_t fb_modifier,
			    unsigned int cpp)
{
	unsigned int tile_width_bytes =
		intel_tile_width_bytes(dev_priv, fb_modifier, cpp);

	*tile_width = tile_width_bytes / cpp;
	*tile_height = intel_tile_size(dev_priv) / tile_width_bytes;
}

unsigned int
intel_fb_align_height(struct drm_device *dev, unsigned int height,
		      uint32_t pixel_format, uint64_t fb_modifier)
{
	unsigned int cpp = drm_format_plane_cpp(pixel_format, 0);
	unsigned int tile_height = intel_tile_height(to_i915(dev), fb_modifier, cpp);

	return ALIGN(height, tile_height);
}

unsigned int intel_rotation_info_size(const struct intel_rotation_info *rot_info)
{
	unsigned int size = 0;
	int i;

	for (i = 0 ; i < ARRAY_SIZE(rot_info->plane); i++)
		size += rot_info->plane[i].width * rot_info->plane[i].height;

	return size;
}

static void
intel_fill_fb_ggtt_view(struct i915_ggtt_view *view,
			const struct drm_framebuffer *fb,
			unsigned int rotation)
{
	if (intel_rotation_90_or_270(rotation)) {
		*view = i915_ggtt_view_rotated;
		view->params.rotated = to_intel_framebuffer(fb)->rot_info;
	} else {
		*view = i915_ggtt_view_normal;
	}
}

static unsigned int intel_linear_alignment(const struct drm_i915_private *dev_priv)
{
	if (INTEL_INFO(dev_priv)->gen >= 9)
		return 256 * 1024;
	else if (IS_BROADWATER(dev_priv) || IS_CRESTLINE(dev_priv) ||
		 IS_VALLEYVIEW(dev_priv) || IS_CHERRYVIEW(dev_priv))
		return 128 * 1024;
	else if (INTEL_INFO(dev_priv)->gen >= 4)
		return 4 * 1024;
	else
		return 0;
}

static unsigned int intel_surf_alignment(const struct drm_i915_private *dev_priv,
					 uint64_t fb_modifier)
{
	switch (fb_modifier) {
	case DRM_FORMAT_MOD_NONE:
		return intel_linear_alignment(dev_priv);
	case I915_FORMAT_MOD_X_TILED:
		if (INTEL_INFO(dev_priv)->gen >= 9)
			return 256 * 1024;
		return 0;
	case I915_FORMAT_MOD_Y_TILED:
	case I915_FORMAT_MOD_Yf_TILED:
		return 1 * 1024 * 1024;
	default:
		MISSING_CASE(fb_modifier);
		return 0;
	}
}

struct i915_vma *
intel_pin_and_fence_fb_obj(struct drm_framebuffer *fb, unsigned int rotation)
{
	struct drm_device *dev = fb->dev;
	struct drm_i915_private *dev_priv = to_i915(dev);
	struct drm_i915_gem_object *obj = intel_fb_obj(fb);
	struct i915_ggtt_view view;
	struct i915_vma *vma;
	u32 alignment;

	WARN_ON(!mutex_is_locked(&dev->struct_mutex));

	alignment = intel_surf_alignment(dev_priv, fb->modifier[0]);

	intel_fill_fb_ggtt_view(&view, fb, rotation);

	/* Note that the w/a also requires 64 PTE of padding following the
	 * bo. We currently fill all unused PTE with the shadow page and so
	 * we should always have valid PTE following the scanout preventing
	 * the VT-d warning.
	 */
	if (intel_scanout_needs_vtd_wa(dev_priv) && alignment < 256 * 1024)
		alignment = 256 * 1024;

	/*
	 * Global gtt pte registers are special registers which actually forward
	 * writes to a chunk of system memory. Which means that there is no risk
	 * that the register values disappear as soon as we call
	 * intel_runtime_pm_put(), so it is correct to wrap only the
	 * pin/unpin/fence and not more.
	 */
	intel_runtime_pm_get(dev_priv);

	vma = i915_gem_object_pin_to_display_plane(obj, alignment, &view);
	if (IS_ERR(vma))
		goto err;

	if (i915_vma_is_map_and_fenceable(vma)) {
		/* Install a fence for tiled scan-out. Pre-i965 always needs a
		 * fence, whereas 965+ only requires a fence if using
		 * framebuffer compression.  For simplicity, we always, when
		 * possible, install a fence as the cost is not that onerous.
		 *
		 * If we fail to fence the tiled scanout, then either the
		 * modeset will reject the change (which is highly unlikely as
		 * the affected systems, all but one, do not have unmappable
		 * space) or we will not be able to enable full powersaving
		 * techniques (also likely not to apply due to various limits
		 * FBC and the like impose on the size of the buffer, which
		 * presumably we violated anyway with this unmappable buffer).
		 * Anyway, it is presumably better to stumble onwards with
		 * something and try to run the system in a "less than optimal"
		 * mode that matches the user configuration.
		 */
		if (i915_vma_get_fence(vma) == 0)
			i915_vma_pin_fence(vma);
	}

err:
	intel_runtime_pm_put(dev_priv);
	return vma;
}

void intel_unpin_fb_obj(struct drm_framebuffer *fb, unsigned int rotation)
{
	struct drm_i915_gem_object *obj = intel_fb_obj(fb);
	struct i915_ggtt_view view;
	struct i915_vma *vma;

	WARN_ON(!mutex_is_locked(&obj->base.dev->struct_mutex));

	intel_fill_fb_ggtt_view(&view, fb, rotation);
	vma = i915_gem_object_to_ggtt(obj, &view);

	i915_vma_unpin_fence(vma);
	i915_gem_object_unpin_from_display_plane(vma);
}

static int intel_fb_pitch(const struct drm_framebuffer *fb, int plane,
			  unsigned int rotation)
{
	if (intel_rotation_90_or_270(rotation))
		return to_intel_framebuffer(fb)->rotated[plane].pitch;
	else
		return fb->pitches[plane];
}

/*
 * Convert the x/y offsets into a linear offset.
 * Only valid with 0/180 degree rotation, which is fine since linear
 * offset is only used with linear buffers on pre-hsw and tiled buffers
 * with gen2/3, and 90/270 degree rotations isn't supported on any of them.
 */
u32 intel_fb_xy_to_linear(int x, int y,
			  const struct intel_plane_state *state,
			  int plane)
{
	const struct drm_framebuffer *fb = state->base.fb;
	unsigned int cpp = drm_format_plane_cpp(fb->pixel_format, plane);
	unsigned int pitch = fb->pitches[plane];

	return y * pitch + x * cpp;
}

/*
 * Add the x/y offsets derived from fb->offsets[] to the user
 * specified plane src x/y offsets. The resulting x/y offsets
 * specify the start of scanout from the beginning of the gtt mapping.
 */
void intel_add_fb_offsets(int *x, int *y,
			  const struct intel_plane_state *state,
			  int plane)

{
	const struct intel_framebuffer *intel_fb = to_intel_framebuffer(state->base.fb);
	unsigned int rotation = state->base.rotation;

	if (intel_rotation_90_or_270(rotation)) {
		*x += intel_fb->rotated[plane].x;
		*y += intel_fb->rotated[plane].y;
	} else {
		*x += intel_fb->normal[plane].x;
		*y += intel_fb->normal[plane].y;
	}
}

/*
 * Input tile dimensions and pitch must already be
 * rotated to match x and y, and in pixel units.
 */
static u32 _intel_adjust_tile_offset(int *x, int *y,
				     unsigned int tile_width,
				     unsigned int tile_height,
				     unsigned int tile_size,
				     unsigned int pitch_tiles,
				     u32 old_offset,
				     u32 new_offset)
{
	unsigned int pitch_pixels = pitch_tiles * tile_width;
	unsigned int tiles;

	WARN_ON(old_offset & (tile_size - 1));
	WARN_ON(new_offset & (tile_size - 1));
	WARN_ON(new_offset > old_offset);

	tiles = (old_offset - new_offset) / tile_size;

	*y += tiles / pitch_tiles * tile_height;
	*x += tiles % pitch_tiles * tile_width;

	/* minimize x in case it got needlessly big */
	*y += *x / pitch_pixels * tile_height;
	*x %= pitch_pixels;

	return new_offset;
}

/*
 * Adjust the tile offset by moving the difference into
 * the x/y offsets.
 */
static u32 intel_adjust_tile_offset(int *x, int *y,
				    const struct intel_plane_state *state, int plane,
				    u32 old_offset, u32 new_offset)
{
	const struct drm_i915_private *dev_priv = to_i915(state->base.plane->dev);
	const struct drm_framebuffer *fb = state->base.fb;
	unsigned int cpp = drm_format_plane_cpp(fb->pixel_format, plane);
	unsigned int rotation = state->base.rotation;
	unsigned int pitch = intel_fb_pitch(fb, plane, rotation);

	WARN_ON(new_offset > old_offset);

	if (fb->modifier[plane] != DRM_FORMAT_MOD_NONE) {
		unsigned int tile_size, tile_width, tile_height;
		unsigned int pitch_tiles;

		tile_size = intel_tile_size(dev_priv);
		intel_tile_dims(dev_priv, &tile_width, &tile_height,
				fb->modifier[plane], cpp);

		if (intel_rotation_90_or_270(rotation)) {
			pitch_tiles = pitch / tile_height;
			swap(tile_width, tile_height);
		} else {
			pitch_tiles = pitch / (tile_width * cpp);
		}

		_intel_adjust_tile_offset(x, y, tile_width, tile_height,
					  tile_size, pitch_tiles,
					  old_offset, new_offset);
	} else {
		old_offset += *y * pitch + *x * cpp;

		*y = (old_offset - new_offset) / pitch;
		*x = ((old_offset - new_offset) - *y * pitch) / cpp;
	}

	return new_offset;
}

/*
 * Computes the linear offset to the base tile and adjusts
 * x, y. bytes per pixel is assumed to be a power-of-two.
 *
 * In the 90/270 rotated case, x and y are assumed
 * to be already rotated to match the rotated GTT view, and
 * pitch is the tile_height aligned framebuffer height.
 *
 * This function is used when computing the derived information
 * under intel_framebuffer, so using any of that information
 * here is not allowed. Anything under drm_framebuffer can be
 * used. This is why the user has to pass in the pitch since it
 * is specified in the rotated orientation.
 */
static u32 _intel_compute_tile_offset(const struct drm_i915_private *dev_priv,
				      int *x, int *y,
				      const struct drm_framebuffer *fb, int plane,
				      unsigned int pitch,
				      unsigned int rotation,
				      u32 alignment)
{
	uint64_t fb_modifier = fb->modifier[plane];
	unsigned int cpp = drm_format_plane_cpp(fb->pixel_format, plane);
	u32 offset, offset_aligned;

	if (alignment)
		alignment--;

	if (fb_modifier != DRM_FORMAT_MOD_NONE) {
		unsigned int tile_size, tile_width, tile_height;
		unsigned int tile_rows, tiles, pitch_tiles;

		tile_size = intel_tile_size(dev_priv);
		intel_tile_dims(dev_priv, &tile_width, &tile_height,
				fb_modifier, cpp);

		if (intel_rotation_90_or_270(rotation)) {
			pitch_tiles = pitch / tile_height;
			swap(tile_width, tile_height);
		} else {
			pitch_tiles = pitch / (tile_width * cpp);
		}

		tile_rows = *y / tile_height;
		*y %= tile_height;

		tiles = *x / tile_width;
		*x %= tile_width;

		offset = (tile_rows * pitch_tiles + tiles) * tile_size;
		offset_aligned = offset & ~alignment;

		_intel_adjust_tile_offset(x, y, tile_width, tile_height,
					  tile_size, pitch_tiles,
					  offset, offset_aligned);
	} else {
		offset = *y * pitch + *x * cpp;
		offset_aligned = offset & ~alignment;

		*y = (offset & alignment) / pitch;
		*x = ((offset & alignment) - *y * pitch) / cpp;
	}

	return offset_aligned;
}

u32 intel_compute_tile_offset(int *x, int *y,
			      const struct intel_plane_state *state,
			      int plane)
{
	const struct drm_i915_private *dev_priv = to_i915(state->base.plane->dev);
	const struct drm_framebuffer *fb = state->base.fb;
	unsigned int rotation = state->base.rotation;
	int pitch = intel_fb_pitch(fb, plane, rotation);
	u32 alignment;

	/* AUX_DIST needs only 4K alignment */
	if (fb->pixel_format == DRM_FORMAT_NV12 && plane == 1)
		alignment = 4096;
	else
		alignment = intel_surf_alignment(dev_priv, fb->modifier[plane]);

	return _intel_compute_tile_offset(dev_priv, x, y, fb, plane, pitch,
					  rotation, alignment);
}

/* Convert the fb->offset[] linear offset into x/y offsets */
static void intel_fb_offset_to_xy(int *x, int *y,
				  const struct drm_framebuffer *fb, int plane)
{
	unsigned int cpp = drm_format_plane_cpp(fb->pixel_format, plane);
	unsigned int pitch = fb->pitches[plane];
	u32 linear_offset = fb->offsets[plane];

	*y = linear_offset / pitch;
	*x = linear_offset % pitch / cpp;
}

static unsigned int intel_fb_modifier_to_tiling(uint64_t fb_modifier)
{
	switch (fb_modifier) {
	case I915_FORMAT_MOD_X_TILED:
		return I915_TILING_X;
	case I915_FORMAT_MOD_Y_TILED:
		return I915_TILING_Y;
	default:
		return I915_TILING_NONE;
	}
}

static int
intel_fill_fb_info(struct drm_i915_private *dev_priv,
		   struct drm_framebuffer *fb)
{
	struct intel_framebuffer *intel_fb = to_intel_framebuffer(fb);
	struct intel_rotation_info *rot_info = &intel_fb->rot_info;
	u32 gtt_offset_rotated = 0;
	unsigned int max_size = 0;
	uint32_t format = fb->pixel_format;
	int i, num_planes = drm_format_num_planes(format);
	unsigned int tile_size = intel_tile_size(dev_priv);

	for (i = 0; i < num_planes; i++) {
		unsigned int width, height;
		unsigned int cpp, size;
		u32 offset;
		int x, y;

		cpp = drm_format_plane_cpp(format, i);
		width = drm_format_plane_width(fb->width, format, i);
		height = drm_format_plane_height(fb->height, format, i);

		intel_fb_offset_to_xy(&x, &y, fb, i);

		/*
		 * The fence (if used) is aligned to the start of the object
		 * so having the framebuffer wrap around across the edge of the
		 * fenced region doesn't really work. We have no API to configure
		 * the fence start offset within the object (nor could we probably
		 * on gen2/3). So it's just easier if we just require that the
		 * fb layout agrees with the fence layout. We already check that the
		 * fb stride matches the fence stride elsewhere.
		 */
		if (i915_gem_object_is_tiled(intel_fb->obj) &&
		    (x + width) * cpp > fb->pitches[i]) {
			DRM_DEBUG("bad fb plane %d offset: 0x%x\n",
				  i, fb->offsets[i]);
			return -EINVAL;
		}

		/*
		 * First pixel of the framebuffer from
		 * the start of the normal gtt mapping.
		 */
		intel_fb->normal[i].x = x;
		intel_fb->normal[i].y = y;

		offset = _intel_compute_tile_offset(dev_priv, &x, &y,
						    fb, 0, fb->pitches[i],
						    DRM_ROTATE_0, tile_size);
		offset /= tile_size;

		if (fb->modifier[i] != DRM_FORMAT_MOD_NONE) {
			unsigned int tile_width, tile_height;
			unsigned int pitch_tiles;
			struct drm_rect r;

			intel_tile_dims(dev_priv, &tile_width, &tile_height,
					fb->modifier[i], cpp);

			rot_info->plane[i].offset = offset;
			rot_info->plane[i].stride = DIV_ROUND_UP(fb->pitches[i], tile_width * cpp);
			rot_info->plane[i].width = DIV_ROUND_UP(x + width, tile_width);
			rot_info->plane[i].height = DIV_ROUND_UP(y + height, tile_height);

			intel_fb->rotated[i].pitch =
				rot_info->plane[i].height * tile_height;

			/* how many tiles does this plane need */
			size = rot_info->plane[i].stride * rot_info->plane[i].height;
			/*
			 * If the plane isn't horizontally tile aligned,
			 * we need one more tile.
			 */
			if (x != 0)
				size++;

			/* rotate the x/y offsets to match the GTT view */
			r.x1 = x;
			r.y1 = y;
			r.x2 = x + width;
			r.y2 = y + height;
			drm_rect_rotate(&r,
					rot_info->plane[i].width * tile_width,
					rot_info->plane[i].height * tile_height,
					DRM_ROTATE_270);
			x = r.x1;
			y = r.y1;

			/* rotate the tile dimensions to match the GTT view */
			pitch_tiles = intel_fb->rotated[i].pitch / tile_height;
			swap(tile_width, tile_height);

			/*
			 * We only keep the x/y offsets, so push all of the
			 * gtt offset into the x/y offsets.
			 */
			_intel_adjust_tile_offset(&x, &y, tile_size,
						  tile_width, tile_height, pitch_tiles,
						  gtt_offset_rotated * tile_size, 0);

			gtt_offset_rotated += rot_info->plane[i].width * rot_info->plane[i].height;

			/*
			 * First pixel of the framebuffer from
			 * the start of the rotated gtt mapping.
			 */
			intel_fb->rotated[i].x = x;
			intel_fb->rotated[i].y = y;
		} else {
			size = DIV_ROUND_UP((y + height) * fb->pitches[i] +
					    x * cpp, tile_size);
		}

		/* how many tiles in total needed in the bo */
		max_size = max(max_size, offset + size);
	}

	if (max_size * tile_size > to_intel_framebuffer(fb)->obj->base.size) {
		DRM_DEBUG("fb too big for bo (need %u bytes, have %zu bytes)\n",
			  max_size * tile_size, to_intel_framebuffer(fb)->obj->base.size);
		return -EINVAL;
	}

	return 0;
}

static int i9xx_format_to_fourcc(int format)
{
	switch (format) {
	case DISPPLANE_8BPP:
		return DRM_FORMAT_C8;
	case DISPPLANE_BGRX555:
		return DRM_FORMAT_XRGB1555;
	case DISPPLANE_BGRX565:
		return DRM_FORMAT_RGB565;
	default:
	case DISPPLANE_BGRX888:
		return DRM_FORMAT_XRGB8888;
	case DISPPLANE_RGBX888:
		return DRM_FORMAT_XBGR8888;
	case DISPPLANE_BGRX101010:
		return DRM_FORMAT_XRGB2101010;
	case DISPPLANE_RGBX101010:
		return DRM_FORMAT_XBGR2101010;
	}
}

static int skl_format_to_fourcc(int format, bool rgb_order, bool alpha)
{
	switch (format) {
	case PLANE_CTL_FORMAT_RGB_565:
		return DRM_FORMAT_RGB565;
	default:
	case PLANE_CTL_FORMAT_XRGB_8888:
		if (rgb_order) {
			if (alpha)
				return DRM_FORMAT_ABGR8888;
			else
				return DRM_FORMAT_XBGR8888;
		} else {
			if (alpha)
				return DRM_FORMAT_ARGB8888;
			else
				return DRM_FORMAT_XRGB8888;
		}
	case PLANE_CTL_FORMAT_XRGB_2101010:
		if (rgb_order)
			return DRM_FORMAT_XBGR2101010;
		else
			return DRM_FORMAT_XRGB2101010;
	}
}

static bool
intel_alloc_initial_plane_obj(struct intel_crtc *crtc,
			      struct intel_initial_plane_config *plane_config)
{
	struct drm_device *dev = crtc->base.dev;
	struct drm_i915_private *dev_priv = to_i915(dev);
	struct i915_ggtt *ggtt = &dev_priv->ggtt;
	struct drm_i915_gem_object *obj = NULL;
	struct drm_mode_fb_cmd2 mode_cmd = { 0 };
	struct drm_framebuffer *fb = &plane_config->fb->base;
	u32 base_aligned = round_down(plane_config->base, PAGE_SIZE);
	u32 size_aligned = round_up(plane_config->base + plane_config->size,
				    PAGE_SIZE);

	size_aligned -= base_aligned;

	if (plane_config->size == 0)
		return false;

	/* If the FB is too big, just don't use it since fbdev is not very
	 * important and we should probably use that space with FBC or other
	 * features. */
	if (size_aligned * 2 > ggtt->stolen_usable_size)
		return false;

	mutex_lock(&dev->struct_mutex);

	obj = i915_gem_object_create_stolen_for_preallocated(dev,
							     base_aligned,
							     base_aligned,
							     size_aligned);
	if (!obj) {
		mutex_unlock(&dev->struct_mutex);
		return false;
	}

	if (plane_config->tiling == I915_TILING_X)
		obj->tiling_and_stride = fb->pitches[0] | I915_TILING_X;

	mode_cmd.pixel_format = fb->pixel_format;
	mode_cmd.width = fb->width;
	mode_cmd.height = fb->height;
	mode_cmd.pitches[0] = fb->pitches[0];
	mode_cmd.modifier[0] = fb->modifier[0];
	mode_cmd.flags = DRM_MODE_FB_MODIFIERS;

	if (intel_framebuffer_init(dev, to_intel_framebuffer(fb),
				   &mode_cmd, obj)) {
		DRM_DEBUG_KMS("intel fb init failed\n");
		goto out_unref_obj;
	}

	mutex_unlock(&dev->struct_mutex);

	DRM_DEBUG_KMS("initial plane fb obj %p\n", obj);
	return true;

out_unref_obj:
	i915_gem_object_put(obj);
	mutex_unlock(&dev->struct_mutex);
	return false;
}

/* Update plane->state->fb to match plane->fb after driver-internal updates */
static void
update_state_fb(struct drm_plane *plane)
{
	if (plane->fb == plane->state->fb)
		return;

	if (plane->state->fb)
		drm_framebuffer_unreference(plane->state->fb);
	plane->state->fb = plane->fb;
	if (plane->state->fb)
		drm_framebuffer_reference(plane->state->fb);
}

static void
intel_find_initial_plane_obj(struct intel_crtc *intel_crtc,
			     struct intel_initial_plane_config *plane_config)
{
	struct drm_device *dev = intel_crtc->base.dev;
	struct drm_i915_private *dev_priv = to_i915(dev);
	struct drm_crtc *c;
	struct intel_crtc *i;
	struct drm_i915_gem_object *obj;
	struct drm_plane *primary = intel_crtc->base.primary;
	struct drm_plane_state *plane_state = primary->state;
	struct drm_crtc_state *crtc_state = intel_crtc->base.state;
	struct intel_plane *intel_plane = to_intel_plane(primary);
	struct intel_plane_state *intel_state =
		to_intel_plane_state(plane_state);
	struct drm_framebuffer *fb;

	if (!plane_config->fb)
		return;

	if (intel_alloc_initial_plane_obj(intel_crtc, plane_config)) {
		fb = &plane_config->fb->base;
		goto valid_fb;
	}

	kfree(plane_config->fb);

	/*
	 * Failed to alloc the obj, check to see if we should share
	 * an fb with another CRTC instead
	 */
	for_each_crtc(dev, c) {
		i = to_intel_crtc(c);

		if (c == &intel_crtc->base)
			continue;

		if (!i->active)
			continue;

		fb = c->primary->fb;
		if (!fb)
			continue;

		obj = intel_fb_obj(fb);
		if (i915_gem_object_ggtt_offset(obj, NULL) == plane_config->base) {
			drm_framebuffer_reference(fb);
			goto valid_fb;
		}
	}

	/*
	 * We've failed to reconstruct the BIOS FB.  Current display state
	 * indicates that the primary plane is visible, but has a NULL FB,
	 * which will lead to problems later if we don't fix it up.  The
	 * simplest solution is to just disable the primary plane now and
	 * pretend the BIOS never had it enabled.
	 */
	to_intel_plane_state(plane_state)->base.visible = false;
	crtc_state->plane_mask &= ~(1 << drm_plane_index(primary));
	intel_pre_disable_primary_noatomic(&intel_crtc->base);
	intel_plane->disable_plane(primary, &intel_crtc->base);

	return;

valid_fb:
	plane_state->src_x = 0;
	plane_state->src_y = 0;
	plane_state->src_w = fb->width << 16;
	plane_state->src_h = fb->height << 16;

	plane_state->crtc_x = 0;
	plane_state->crtc_y = 0;
	plane_state->crtc_w = fb->width;
	plane_state->crtc_h = fb->height;

	intel_state->base.src.x1 = plane_state->src_x;
	intel_state->base.src.y1 = plane_state->src_y;
	intel_state->base.src.x2 = plane_state->src_x + plane_state->src_w;
	intel_state->base.src.y2 = plane_state->src_y + plane_state->src_h;
	intel_state->base.dst.x1 = plane_state->crtc_x;
	intel_state->base.dst.y1 = plane_state->crtc_y;
	intel_state->base.dst.x2 = plane_state->crtc_x + plane_state->crtc_w;
	intel_state->base.dst.y2 = plane_state->crtc_y + plane_state->crtc_h;

	obj = intel_fb_obj(fb);
	if (i915_gem_object_is_tiled(obj))
		dev_priv->preserve_bios_swizzle = true;

	drm_framebuffer_reference(fb);
	primary->fb = primary->state->fb = fb;
	primary->crtc = primary->state->crtc = &intel_crtc->base;
	intel_crtc->base.state->plane_mask |= (1 << drm_plane_index(primary));
	atomic_or(to_intel_plane(primary)->frontbuffer_bit,
		  &obj->frontbuffer_bits);
}

static int skl_max_plane_width(const struct drm_framebuffer *fb, int plane,
			       unsigned int rotation)
{
	int cpp = drm_format_plane_cpp(fb->pixel_format, plane);

	switch (fb->modifier[plane]) {
	case DRM_FORMAT_MOD_NONE:
	case I915_FORMAT_MOD_X_TILED:
		switch (cpp) {
		case 8:
			return 4096;
		case 4:
		case 2:
		case 1:
			return 8192;
		default:
			MISSING_CASE(cpp);
			break;
		}
		break;
	case I915_FORMAT_MOD_Y_TILED:
	case I915_FORMAT_MOD_Yf_TILED:
		switch (cpp) {
		case 8:
			return 2048;
		case 4:
			return 4096;
		case 2:
		case 1:
			return 8192;
		default:
			MISSING_CASE(cpp);
			break;
		}
		break;
	default:
		MISSING_CASE(fb->modifier[plane]);
	}

	return 2048;
}

static int skl_check_main_surface(struct intel_plane_state *plane_state)
{
	const struct drm_i915_private *dev_priv = to_i915(plane_state->base.plane->dev);
	const struct drm_framebuffer *fb = plane_state->base.fb;
	unsigned int rotation = plane_state->base.rotation;
	int x = plane_state->base.src.x1 >> 16;
	int y = plane_state->base.src.y1 >> 16;
	int w = drm_rect_width(&plane_state->base.src) >> 16;
	int h = drm_rect_height(&plane_state->base.src) >> 16;
	int max_width = skl_max_plane_width(fb, 0, rotation);
	int max_height = 4096;
	u32 alignment, offset, aux_offset = plane_state->aux.offset;

	if (w > max_width || h > max_height) {
		DRM_DEBUG_KMS("requested Y/RGB source size %dx%d too big (limit %dx%d)\n",
			      w, h, max_width, max_height);
		return -EINVAL;
	}

	intel_add_fb_offsets(&x, &y, plane_state, 0);
	offset = intel_compute_tile_offset(&x, &y, plane_state, 0);

	alignment = intel_surf_alignment(dev_priv, fb->modifier[0]);

	/*
	 * AUX surface offset is specified as the distance from the
	 * main surface offset, and it must be non-negative. Make
	 * sure that is what we will get.
	 */
	if (offset > aux_offset)
		offset = intel_adjust_tile_offset(&x, &y, plane_state, 0,
						  offset, aux_offset & ~(alignment - 1));

	/*
	 * When using an X-tiled surface, the plane blows up
	 * if the x offset + width exceed the stride.
	 *
	 * TODO: linear and Y-tiled seem fine, Yf untested,
	 */
	if (fb->modifier[0] == I915_FORMAT_MOD_X_TILED) {
		int cpp = drm_format_plane_cpp(fb->pixel_format, 0);

		while ((x + w) * cpp > fb->pitches[0]) {
			if (offset == 0) {
				DRM_DEBUG_KMS("Unable to find suitable display surface offset\n");
				return -EINVAL;
			}

			offset = intel_adjust_tile_offset(&x, &y, plane_state, 0,
							  offset, offset - alignment);
		}
	}

	plane_state->main.offset = offset;
	plane_state->main.x = x;
	plane_state->main.y = y;

	return 0;
}

static int skl_check_nv12_aux_surface(struct intel_plane_state *plane_state)
{
	const struct drm_framebuffer *fb = plane_state->base.fb;
	unsigned int rotation = plane_state->base.rotation;
	int max_width = skl_max_plane_width(fb, 1, rotation);
	int max_height = 4096;
	int x = plane_state->base.src.x1 >> 17;
	int y = plane_state->base.src.y1 >> 17;
	int w = drm_rect_width(&plane_state->base.src) >> 17;
	int h = drm_rect_height(&plane_state->base.src) >> 17;
	u32 offset;

	intel_add_fb_offsets(&x, &y, plane_state, 1);
	offset = intel_compute_tile_offset(&x, &y, plane_state, 1);

	/* FIXME not quite sure how/if these apply to the chroma plane */
	if (w > max_width || h > max_height) {
		DRM_DEBUG_KMS("CbCr source size %dx%d too big (limit %dx%d)\n",
			      w, h, max_width, max_height);
		return -EINVAL;
	}

	plane_state->aux.offset = offset;
	plane_state->aux.x = x;
	plane_state->aux.y = y;

	return 0;
}

int skl_check_plane_surface(struct intel_plane_state *plane_state)
{
	const struct drm_framebuffer *fb = plane_state->base.fb;
	unsigned int rotation = plane_state->base.rotation;
	int ret;

	/* Rotate src coordinates to match rotated GTT view */
	if (intel_rotation_90_or_270(rotation))
		drm_rect_rotate(&plane_state->base.src,
				fb->width, fb->height, DRM_ROTATE_270);

	/*
	 * Handle the AUX surface first since
	 * the main surface setup depends on it.
	 */
	if (fb->pixel_format == DRM_FORMAT_NV12) {
		ret = skl_check_nv12_aux_surface(plane_state);
		if (ret)
			return ret;
	} else {
		plane_state->aux.offset = ~0xfff;
		plane_state->aux.x = 0;
		plane_state->aux.y = 0;
	}

	ret = skl_check_main_surface(plane_state);
	if (ret)
		return ret;

	return 0;
}

static void i9xx_update_primary_plane(struct drm_plane *primary,
				      const struct intel_crtc_state *crtc_state,
				      const struct intel_plane_state *plane_state)
{
	struct drm_device *dev = primary->dev;
	struct drm_i915_private *dev_priv = to_i915(dev);
	struct intel_crtc *intel_crtc = to_intel_crtc(crtc_state->base.crtc);
	struct drm_framebuffer *fb = plane_state->base.fb;
	struct drm_i915_gem_object *obj = intel_fb_obj(fb);
	int plane = intel_crtc->plane;
	u32 linear_offset;
	u32 dspcntr;
	i915_reg_t reg = DSPCNTR(plane);
	unsigned int rotation = plane_state->base.rotation;
	int x = plane_state->base.src.x1 >> 16;
	int y = plane_state->base.src.y1 >> 16;

	dspcntr = DISPPLANE_GAMMA_ENABLE;

	dspcntr |= DISPLAY_PLANE_ENABLE;

	if (INTEL_INFO(dev)->gen < 4) {
		if (intel_crtc->pipe == PIPE_B)
			dspcntr |= DISPPLANE_SEL_PIPE_B;

		/* pipesrc and dspsize control the size that is scaled from,
		 * which should always be the user's requested size.
		 */
		I915_WRITE(DSPSIZE(plane),
			   ((crtc_state->pipe_src_h - 1) << 16) |
			   (crtc_state->pipe_src_w - 1));
		I915_WRITE(DSPPOS(plane), 0);
	} else if (IS_CHERRYVIEW(dev) && plane == PLANE_B) {
		I915_WRITE(PRIMSIZE(plane),
			   ((crtc_state->pipe_src_h - 1) << 16) |
			   (crtc_state->pipe_src_w - 1));
		I915_WRITE(PRIMPOS(plane), 0);
		I915_WRITE(PRIMCNSTALPHA(plane), 0);
	}

	switch (fb->pixel_format) {
	case DRM_FORMAT_C8:
		dspcntr |= DISPPLANE_8BPP;
		break;
	case DRM_FORMAT_XRGB1555:
		dspcntr |= DISPPLANE_BGRX555;
		break;
	case DRM_FORMAT_RGB565:
		dspcntr |= DISPPLANE_BGRX565;
		break;
	case DRM_FORMAT_XRGB8888:
		dspcntr |= DISPPLANE_BGRX888;
		break;
	case DRM_FORMAT_XBGR8888:
		dspcntr |= DISPPLANE_RGBX888;
		break;
	case DRM_FORMAT_XRGB2101010:
		dspcntr |= DISPPLANE_BGRX101010;
		break;
	case DRM_FORMAT_XBGR2101010:
		dspcntr |= DISPPLANE_RGBX101010;
		break;
	default:
		BUG();
	}

	if (INTEL_GEN(dev_priv) >= 4 &&
	    fb->modifier[0] == I915_FORMAT_MOD_X_TILED)
		dspcntr |= DISPPLANE_TILED;

	if (IS_G4X(dev))
		dspcntr |= DISPPLANE_TRICKLE_FEED_DISABLE;

	intel_add_fb_offsets(&x, &y, plane_state, 0);

	if (INTEL_INFO(dev)->gen >= 4)
		intel_crtc->dspaddr_offset =
			intel_compute_tile_offset(&x, &y, plane_state, 0);

	if (rotation == DRM_ROTATE_180) {
		dspcntr |= DISPPLANE_ROTATE_180;

		x += (crtc_state->pipe_src_w - 1);
		y += (crtc_state->pipe_src_h - 1);
	}

	linear_offset = intel_fb_xy_to_linear(x, y, plane_state, 0);

	if (INTEL_INFO(dev)->gen < 4)
		intel_crtc->dspaddr_offset = linear_offset;

	intel_crtc->adjusted_x = x;
	intel_crtc->adjusted_y = y;

	I915_WRITE(reg, dspcntr);

	I915_WRITE(DSPSTRIDE(plane), fb->pitches[0]);
	if (INTEL_INFO(dev)->gen >= 4) {
		I915_WRITE(DSPSURF(plane),
			   intel_fb_gtt_offset(fb, rotation) +
			   intel_crtc->dspaddr_offset);
		I915_WRITE(DSPTILEOFF(plane), (y << 16) | x);
		I915_WRITE(DSPLINOFF(plane), linear_offset);
	} else
		I915_WRITE(DSPADDR(plane), i915_gem_object_ggtt_offset(obj, NULL) + linear_offset);
	POSTING_READ(reg);
}

static void i9xx_disable_primary_plane(struct drm_plane *primary,
				       struct drm_crtc *crtc)
{
	struct drm_device *dev = crtc->dev;
	struct drm_i915_private *dev_priv = to_i915(dev);
	struct intel_crtc *intel_crtc = to_intel_crtc(crtc);
	int plane = intel_crtc->plane;

	I915_WRITE(DSPCNTR(plane), 0);
	if (INTEL_INFO(dev_priv)->gen >= 4)
		I915_WRITE(DSPSURF(plane), 0);
	else
		I915_WRITE(DSPADDR(plane), 0);
	POSTING_READ(DSPCNTR(plane));
}

static void ironlake_update_primary_plane(struct drm_plane *primary,
					  const struct intel_crtc_state *crtc_state,
					  const struct intel_plane_state *plane_state)
{
	struct drm_device *dev = primary->dev;
	struct drm_i915_private *dev_priv = to_i915(dev);
	struct intel_crtc *intel_crtc = to_intel_crtc(crtc_state->base.crtc);
	struct drm_framebuffer *fb = plane_state->base.fb;
	int plane = intel_crtc->plane;
	u32 linear_offset;
	u32 dspcntr;
	i915_reg_t reg = DSPCNTR(plane);
	unsigned int rotation = plane_state->base.rotation;
	int x = plane_state->base.src.x1 >> 16;
	int y = plane_state->base.src.y1 >> 16;

	dspcntr = DISPPLANE_GAMMA_ENABLE;
	dspcntr |= DISPLAY_PLANE_ENABLE;

	if (IS_HASWELL(dev) || IS_BROADWELL(dev))
		dspcntr |= DISPPLANE_PIPE_CSC_ENABLE;

	switch (fb->pixel_format) {
	case DRM_FORMAT_C8:
		dspcntr |= DISPPLANE_8BPP;
		break;
	case DRM_FORMAT_RGB565:
		dspcntr |= DISPPLANE_BGRX565;
		break;
	case DRM_FORMAT_XRGB8888:
		dspcntr |= DISPPLANE_BGRX888;
		break;
	case DRM_FORMAT_XBGR8888:
		dspcntr |= DISPPLANE_RGBX888;
		break;
	case DRM_FORMAT_XRGB2101010:
		dspcntr |= DISPPLANE_BGRX101010;
		break;
	case DRM_FORMAT_XBGR2101010:
		dspcntr |= DISPPLANE_RGBX101010;
		break;
	default:
		BUG();
	}

	if (fb->modifier[0] == I915_FORMAT_MOD_X_TILED)
		dspcntr |= DISPPLANE_TILED;

	if (!IS_HASWELL(dev) && !IS_BROADWELL(dev))
		dspcntr |= DISPPLANE_TRICKLE_FEED_DISABLE;

	intel_add_fb_offsets(&x, &y, plane_state, 0);

	intel_crtc->dspaddr_offset =
		intel_compute_tile_offset(&x, &y, plane_state, 0);

	if (rotation == DRM_ROTATE_180) {
		dspcntr |= DISPPLANE_ROTATE_180;

		if (!IS_HASWELL(dev) && !IS_BROADWELL(dev)) {
			x += (crtc_state->pipe_src_w - 1);
			y += (crtc_state->pipe_src_h - 1);
		}
	}

	linear_offset = intel_fb_xy_to_linear(x, y, plane_state, 0);

	intel_crtc->adjusted_x = x;
	intel_crtc->adjusted_y = y;

	I915_WRITE(reg, dspcntr);

	I915_WRITE(DSPSTRIDE(plane), fb->pitches[0]);
	I915_WRITE(DSPSURF(plane),
		   intel_fb_gtt_offset(fb, rotation) +
		   intel_crtc->dspaddr_offset);
	if (IS_HASWELL(dev) || IS_BROADWELL(dev)) {
		I915_WRITE(DSPOFFSET(plane), (y << 16) | x);
	} else {
		I915_WRITE(DSPTILEOFF(plane), (y << 16) | x);
		I915_WRITE(DSPLINOFF(plane), linear_offset);
	}
	POSTING_READ(reg);
}

u32 intel_fb_stride_alignment(const struct drm_i915_private *dev_priv,
			      uint64_t fb_modifier, uint32_t pixel_format)
{
	if (fb_modifier == DRM_FORMAT_MOD_NONE) {
		return 64;
	} else {
		int cpp = drm_format_plane_cpp(pixel_format, 0);

		return intel_tile_width_bytes(dev_priv, fb_modifier, cpp);
	}
}

u32 intel_fb_gtt_offset(struct drm_framebuffer *fb,
			unsigned int rotation)
{
	struct drm_i915_gem_object *obj = intel_fb_obj(fb);
	struct i915_ggtt_view view;
	struct i915_vma *vma;

	intel_fill_fb_ggtt_view(&view, fb, rotation);

	vma = i915_gem_object_to_ggtt(obj, &view);
	if (WARN(!vma, "ggtt vma for display object not found! (view=%u)\n",
		 view.type))
		return -1;

	return i915_ggtt_offset(vma);
}

static void skl_detach_scaler(struct intel_crtc *intel_crtc, int id)
{
	struct drm_device *dev = intel_crtc->base.dev;
	struct drm_i915_private *dev_priv = to_i915(dev);

	I915_WRITE(SKL_PS_CTRL(intel_crtc->pipe, id), 0);
	I915_WRITE(SKL_PS_WIN_POS(intel_crtc->pipe, id), 0);
	I915_WRITE(SKL_PS_WIN_SZ(intel_crtc->pipe, id), 0);
}

/*
 * This function detaches (aka. unbinds) unused scalers in hardware
 */
static void skl_detach_scalers(struct intel_crtc *intel_crtc)
{
	struct intel_crtc_scaler_state *scaler_state;
	int i;

	scaler_state = &intel_crtc->config->scaler_state;

	/* loop through and disable scalers that aren't in use */
	for (i = 0; i < intel_crtc->num_scalers; i++) {
		if (!scaler_state->scalers[i].in_use)
			skl_detach_scaler(intel_crtc, i);
	}
}

u32 skl_plane_stride(const struct drm_framebuffer *fb, int plane,
		     unsigned int rotation)
{
	const struct drm_i915_private *dev_priv = to_i915(fb->dev);
	u32 stride = intel_fb_pitch(fb, plane, rotation);

	/*
	 * The stride is either expressed as a multiple of 64 bytes chunks for
	 * linear buffers or in number of tiles for tiled buffers.
	 */
	if (intel_rotation_90_or_270(rotation)) {
		int cpp = drm_format_plane_cpp(fb->pixel_format, plane);

		stride /= intel_tile_height(dev_priv, fb->modifier[0], cpp);
	} else {
		stride /= intel_fb_stride_alignment(dev_priv, fb->modifier[0],
						    fb->pixel_format);
	}

	return stride;
}

u32 skl_plane_ctl_format(uint32_t pixel_format)
{
	switch (pixel_format) {
	case DRM_FORMAT_C8:
		return PLANE_CTL_FORMAT_INDEXED;
	case DRM_FORMAT_RGB565:
		return PLANE_CTL_FORMAT_RGB_565;
	case DRM_FORMAT_XBGR8888:
		return PLANE_CTL_FORMAT_XRGB_8888 | PLANE_CTL_ORDER_RGBX;
	case DRM_FORMAT_XRGB8888:
		return PLANE_CTL_FORMAT_XRGB_8888;
	/*
	 * XXX: For ARBG/ABGR formats we default to expecting scanout buffers
	 * to be already pre-multiplied. We need to add a knob (or a different
	 * DRM_FORMAT) for user-space to configure that.
	 */
	case DRM_FORMAT_ABGR8888:
		return PLANE_CTL_FORMAT_XRGB_8888 | PLANE_CTL_ORDER_RGBX |
			PLANE_CTL_ALPHA_SW_PREMULTIPLY;
	case DRM_FORMAT_ARGB8888:
		return PLANE_CTL_FORMAT_XRGB_8888 |
			PLANE_CTL_ALPHA_SW_PREMULTIPLY;
	case DRM_FORMAT_XRGB2101010:
		return PLANE_CTL_FORMAT_XRGB_2101010;
	case DRM_FORMAT_XBGR2101010:
		return PLANE_CTL_ORDER_RGBX | PLANE_CTL_FORMAT_XRGB_2101010;
	case DRM_FORMAT_YUYV:
		return PLANE_CTL_FORMAT_YUV422 | PLANE_CTL_YUV422_YUYV;
	case DRM_FORMAT_YVYU:
		return PLANE_CTL_FORMAT_YUV422 | PLANE_CTL_YUV422_YVYU;
	case DRM_FORMAT_UYVY:
		return PLANE_CTL_FORMAT_YUV422 | PLANE_CTL_YUV422_UYVY;
	case DRM_FORMAT_VYUY:
		return PLANE_CTL_FORMAT_YUV422 | PLANE_CTL_YUV422_VYUY;
	default:
		MISSING_CASE(pixel_format);
	}

	return 0;
}

u32 skl_plane_ctl_tiling(uint64_t fb_modifier)
{
	switch (fb_modifier) {
	case DRM_FORMAT_MOD_NONE:
		break;
	case I915_FORMAT_MOD_X_TILED:
		return PLANE_CTL_TILED_X;
	case I915_FORMAT_MOD_Y_TILED:
		return PLANE_CTL_TILED_Y;
	case I915_FORMAT_MOD_Yf_TILED:
		return PLANE_CTL_TILED_YF;
	default:
		MISSING_CASE(fb_modifier);
	}

	return 0;
}

u32 skl_plane_ctl_rotation(unsigned int rotation)
{
	switch (rotation) {
	case DRM_ROTATE_0:
		break;
	/*
	 * DRM_ROTATE_ is counter clockwise to stay compatible with Xrandr
	 * while i915 HW rotation is clockwise, thats why this swapping.
	 */
	case DRM_ROTATE_90:
		return PLANE_CTL_ROTATE_270;
	case DRM_ROTATE_180:
		return PLANE_CTL_ROTATE_180;
	case DRM_ROTATE_270:
		return PLANE_CTL_ROTATE_90;
	default:
		MISSING_CASE(rotation);
	}

	return 0;
}

static void skylake_update_primary_plane(struct drm_plane *plane,
					 const struct intel_crtc_state *crtc_state,
					 const struct intel_plane_state *plane_state)
{
	struct drm_device *dev = plane->dev;
	struct drm_i915_private *dev_priv = to_i915(dev);
	struct intel_crtc *intel_crtc = to_intel_crtc(crtc_state->base.crtc);
	struct drm_framebuffer *fb = plane_state->base.fb;
	int pipe = intel_crtc->pipe;
	u32 plane_ctl;
	unsigned int rotation = plane_state->base.rotation;
	u32 stride = skl_plane_stride(fb, 0, rotation);
	u32 surf_addr = plane_state->main.offset;
	int scaler_id = plane_state->scaler_id;
	int src_x = plane_state->main.x;
	int src_y = plane_state->main.y;
	int src_w = drm_rect_width(&plane_state->base.src) >> 16;
	int src_h = drm_rect_height(&plane_state->base.src) >> 16;
	int dst_x = plane_state->base.dst.x1;
	int dst_y = plane_state->base.dst.y1;
	int dst_w = drm_rect_width(&plane_state->base.dst);
	int dst_h = drm_rect_height(&plane_state->base.dst);

	plane_ctl = PLANE_CTL_ENABLE |
		    PLANE_CTL_PIPE_GAMMA_ENABLE |
		    PLANE_CTL_PIPE_CSC_ENABLE;

	plane_ctl |= skl_plane_ctl_format(fb->pixel_format);
	plane_ctl |= skl_plane_ctl_tiling(fb->modifier[0]);
	plane_ctl |= PLANE_CTL_PLANE_GAMMA_DISABLE;
	plane_ctl |= skl_plane_ctl_rotation(rotation);

	/* Sizes are 0 based */
	src_w--;
	src_h--;
	dst_w--;
	dst_h--;

	intel_crtc->adjusted_x = src_x;
	intel_crtc->adjusted_y = src_y;

	I915_WRITE(PLANE_CTL(pipe, 0), plane_ctl);
	I915_WRITE(PLANE_OFFSET(pipe, 0), (src_y << 16) | src_x);
	I915_WRITE(PLANE_STRIDE(pipe, 0), stride);
	I915_WRITE(PLANE_SIZE(pipe, 0), (src_h << 16) | src_w);

	if (scaler_id >= 0) {
		uint32_t ps_ctrl = 0;

		WARN_ON(!dst_w || !dst_h);
		ps_ctrl = PS_SCALER_EN | PS_PLANE_SEL(0) |
			crtc_state->scaler_state.scalers[scaler_id].mode;
		I915_WRITE(SKL_PS_CTRL(pipe, scaler_id), ps_ctrl);
		I915_WRITE(SKL_PS_PWR_GATE(pipe, scaler_id), 0);
		I915_WRITE(SKL_PS_WIN_POS(pipe, scaler_id), (dst_x << 16) | dst_y);
		I915_WRITE(SKL_PS_WIN_SZ(pipe, scaler_id), (dst_w << 16) | dst_h);
		I915_WRITE(PLANE_POS(pipe, 0), 0);
	} else {
		I915_WRITE(PLANE_POS(pipe, 0), (dst_y << 16) | dst_x);
	}

	I915_WRITE(PLANE_SURF(pipe, 0),
		   intel_fb_gtt_offset(fb, rotation) + surf_addr);

	POSTING_READ(PLANE_SURF(pipe, 0));
}

static void skylake_disable_primary_plane(struct drm_plane *primary,
					  struct drm_crtc *crtc)
{
	struct drm_device *dev = crtc->dev;
	struct drm_i915_private *dev_priv = to_i915(dev);
	int pipe = to_intel_crtc(crtc)->pipe;

	I915_WRITE(PLANE_CTL(pipe, 0), 0);
	I915_WRITE(PLANE_SURF(pipe, 0), 0);
	POSTING_READ(PLANE_SURF(pipe, 0));
}

/* Assume fb object is pinned & idle & fenced and just update base pointers */
static int
intel_pipe_set_base_atomic(struct drm_crtc *crtc, struct drm_framebuffer *fb,
			   int x, int y, enum mode_set_atomic state)
{
	/* Support for kgdboc is disabled, this needs a major rework. */
	DRM_ERROR("legacy panic handler not supported any more.\n");

	return -ENODEV;
}

static void intel_complete_page_flips(struct drm_i915_private *dev_priv)
{
	struct intel_crtc *crtc;

	for_each_intel_crtc(&dev_priv->drm, crtc)
		intel_finish_page_flip_cs(dev_priv, crtc->pipe);
}

static void intel_update_primary_planes(struct drm_device *dev)
{
	struct drm_crtc *crtc;

	for_each_crtc(dev, crtc) {
		struct intel_plane *plane = to_intel_plane(crtc->primary);
		struct intel_plane_state *plane_state =
			to_intel_plane_state(plane->base.state);

		if (plane_state->base.visible)
			plane->update_plane(&plane->base,
					    to_intel_crtc_state(crtc->state),
					    plane_state);
	}
}
<<<<<<< HEAD

static int
__intel_display_resume(struct drm_device *dev,
		       struct drm_atomic_state *state)
{
	struct drm_crtc_state *crtc_state;
	struct drm_crtc *crtc;
	int i, ret;

	intel_modeset_setup_hw_state(dev);
	i915_redisable_vga(dev);

=======

static int
__intel_display_resume(struct drm_device *dev,
		       struct drm_atomic_state *state)
{
	struct drm_crtc_state *crtc_state;
	struct drm_crtc *crtc;
	int i, ret;

	intel_modeset_setup_hw_state(dev);
	i915_redisable_vga(dev);

>>>>>>> c58305af
	if (!state)
		return 0;

	for_each_crtc_in_state(state, crtc, crtc_state, i) {
		/*
		 * Force recalculation even if we restore
		 * current state. With fast modeset this may not result
		 * in a modeset when the state is compatible.
		 */
		crtc_state->mode_changed = true;
	}

	/* ignore any reset values/BIOS leftovers in the WM registers */
	to_intel_atomic_state(state)->skip_intermediate_wm = true;

	ret = drm_atomic_commit(state);

	WARN_ON(ret == -EDEADLK);
	return ret;
<<<<<<< HEAD
=======
}

static bool gpu_reset_clobbers_display(struct drm_i915_private *dev_priv)
{
	return intel_has_gpu_reset(dev_priv) &&
		INTEL_GEN(dev_priv) < 5 && !IS_G4X(dev_priv);
>>>>>>> c58305af
}

void intel_prepare_reset(struct drm_i915_private *dev_priv)
{
	struct drm_device *dev = &dev_priv->drm;
	struct drm_modeset_acquire_ctx *ctx = &dev_priv->reset_ctx;
	struct drm_atomic_state *state;
	int ret;
<<<<<<< HEAD

	/* no reset support for gen2 */
	if (IS_GEN2(dev_priv))
		return;
=======
>>>>>>> c58305af

	/*
	 * Need mode_config.mutex so that we don't
	 * trample ongoing ->detect() and whatnot.
	 */
	mutex_lock(&dev->mode_config.mutex);
	drm_modeset_acquire_init(ctx, 0);
	while (1) {
		ret = drm_modeset_lock_all_ctx(dev, ctx);
		if (ret != -EDEADLK)
			break;

		drm_modeset_backoff(ctx);
	}

	/* reset doesn't touch the display, but flips might get nuked anyway, */
<<<<<<< HEAD
	if (INTEL_GEN(dev_priv) >= 5 || IS_G4X(dev_priv))
=======
	if (!i915.force_reset_modeset_test &&
	    !gpu_reset_clobbers_display(dev_priv))
>>>>>>> c58305af
		return;

	/*
	 * Disabling the crtcs gracefully seems nicer. Also the
	 * g33 docs say we should at least disable all the planes.
	 */
	state = drm_atomic_helper_duplicate_state(dev, ctx);
	if (IS_ERR(state)) {
		ret = PTR_ERR(state);
		state = NULL;
		DRM_ERROR("Duplicating state failed with %i\n", ret);
		goto err;
	}

	ret = drm_atomic_helper_disable_all(dev, ctx);
	if (ret) {
		DRM_ERROR("Suspending crtc's failed with %i\n", ret);
		goto err;
	}

	dev_priv->modeset_restore_state = state;
	state->acquire_ctx = ctx;
	return;

err:
	drm_atomic_state_free(state);
}

void intel_finish_reset(struct drm_i915_private *dev_priv)
{
	struct drm_device *dev = &dev_priv->drm;
	struct drm_modeset_acquire_ctx *ctx = &dev_priv->reset_ctx;
	struct drm_atomic_state *state = dev_priv->modeset_restore_state;
	int ret;

	/*
	 * Flips in the rings will be nuked by the reset,
	 * so complete all pending flips so that user space
	 * will get its events and not get stuck.
	 */
	intel_complete_page_flips(dev_priv);

	dev_priv->modeset_restore_state = NULL;

	dev_priv->modeset_restore_state = NULL;

	/* reset doesn't touch the display */
	if (!gpu_reset_clobbers_display(dev_priv)) {
		if (!state) {
			/*
			 * Flips in the rings have been nuked by the reset,
			 * so update the base address of all primary
			 * planes to the the last fb to make sure we're
			 * showing the correct fb after a reset.
			 *
			 * FIXME: Atomic will make this obsolete since we won't schedule
			 * CS-based flips (which might get lost in gpu resets) any more.
			 */
			intel_update_primary_planes(dev);
		} else {
			ret = __intel_display_resume(dev, state);
			if (ret)
				DRM_ERROR("Restoring old state failed with %i\n", ret);
		}
	} else {
		/*
		 * The display has been reset as well,
		 * so need a full re-initialization.
		 */
<<<<<<< HEAD
		intel_update_primary_planes(dev);
	} else {
		/*
		 * The display has been reset as well,
		 * so need a full re-initialization.
		 */
		intel_runtime_pm_disable_interrupts(dev_priv);
		intel_runtime_pm_enable_interrupts(dev_priv);

		intel_modeset_init_hw(dev);

		spin_lock_irq(&dev_priv->irq_lock);
		if (dev_priv->display.hpd_irq_setup)
			dev_priv->display.hpd_irq_setup(dev_priv);
		spin_unlock_irq(&dev_priv->irq_lock);

=======
		intel_runtime_pm_disable_interrupts(dev_priv);
		intel_runtime_pm_enable_interrupts(dev_priv);

		intel_modeset_init_hw(dev);

		spin_lock_irq(&dev_priv->irq_lock);
		if (dev_priv->display.hpd_irq_setup)
			dev_priv->display.hpd_irq_setup(dev_priv);
		spin_unlock_irq(&dev_priv->irq_lock);

>>>>>>> c58305af
		ret = __intel_display_resume(dev, state);
		if (ret)
			DRM_ERROR("Restoring old state failed with %i\n", ret);

		intel_hpd_init(dev_priv);
	}

	drm_modeset_drop_locks(ctx);
	drm_modeset_acquire_fini(ctx);
	mutex_unlock(&dev->mode_config.mutex);
}

static bool intel_crtc_has_pending_flip(struct drm_crtc *crtc)
{
	struct drm_device *dev = crtc->dev;
	struct intel_crtc *intel_crtc = to_intel_crtc(crtc);
	unsigned reset_counter;
	bool pending;

	reset_counter = i915_reset_counter(&to_i915(dev)->gpu_error);
	if (intel_crtc->reset_counter != reset_counter)
		return false;

	spin_lock_irq(&dev->event_lock);
	pending = to_intel_crtc(crtc)->flip_work != NULL;
	spin_unlock_irq(&dev->event_lock);

	return pending;
}

static void intel_update_pipe_config(struct intel_crtc *crtc,
				     struct intel_crtc_state *old_crtc_state)
{
	struct drm_device *dev = crtc->base.dev;
	struct drm_i915_private *dev_priv = to_i915(dev);
	struct intel_crtc_state *pipe_config =
		to_intel_crtc_state(crtc->base.state);

	/* drm_atomic_helper_update_legacy_modeset_state might not be called. */
	crtc->base.mode = crtc->base.state->mode;

	DRM_DEBUG_KMS("Updating pipe size %ix%i -> %ix%i\n",
		      old_crtc_state->pipe_src_w, old_crtc_state->pipe_src_h,
		      pipe_config->pipe_src_w, pipe_config->pipe_src_h);

	/*
	 * Update pipe size and adjust fitter if needed: the reason for this is
	 * that in compute_mode_changes we check the native mode (not the pfit
	 * mode) to see if we can flip rather than do a full mode set. In the
	 * fastboot case, we'll flip, but if we don't update the pipesrc and
	 * pfit state, we'll end up with a big fb scanned out into the wrong
	 * sized surface.
	 */

	I915_WRITE(PIPESRC(crtc->pipe),
		   ((pipe_config->pipe_src_w - 1) << 16) |
		   (pipe_config->pipe_src_h - 1));

	/* on skylake this is done by detaching scalers */
	if (INTEL_INFO(dev)->gen >= 9) {
		skl_detach_scalers(crtc);

		if (pipe_config->pch_pfit.enabled)
			skylake_pfit_enable(crtc);
	} else if (HAS_PCH_SPLIT(dev)) {
		if (pipe_config->pch_pfit.enabled)
			ironlake_pfit_enable(crtc);
		else if (old_crtc_state->pch_pfit.enabled)
			ironlake_pfit_disable(crtc, true);
	}
}

static void intel_fdi_normal_train(struct drm_crtc *crtc)
{
	struct drm_device *dev = crtc->dev;
	struct drm_i915_private *dev_priv = to_i915(dev);
	struct intel_crtc *intel_crtc = to_intel_crtc(crtc);
	int pipe = intel_crtc->pipe;
	i915_reg_t reg;
	u32 temp;

	/* enable normal train */
	reg = FDI_TX_CTL(pipe);
	temp = I915_READ(reg);
	if (IS_IVYBRIDGE(dev)) {
		temp &= ~FDI_LINK_TRAIN_NONE_IVB;
		temp |= FDI_LINK_TRAIN_NONE_IVB | FDI_TX_ENHANCE_FRAME_ENABLE;
	} else {
		temp &= ~FDI_LINK_TRAIN_NONE;
		temp |= FDI_LINK_TRAIN_NONE | FDI_TX_ENHANCE_FRAME_ENABLE;
	}
	I915_WRITE(reg, temp);

	reg = FDI_RX_CTL(pipe);
	temp = I915_READ(reg);
	if (HAS_PCH_CPT(dev)) {
		temp &= ~FDI_LINK_TRAIN_PATTERN_MASK_CPT;
		temp |= FDI_LINK_TRAIN_NORMAL_CPT;
	} else {
		temp &= ~FDI_LINK_TRAIN_NONE;
		temp |= FDI_LINK_TRAIN_NONE;
	}
	I915_WRITE(reg, temp | FDI_RX_ENHANCE_FRAME_ENABLE);

	/* wait one idle pattern time */
	POSTING_READ(reg);
	udelay(1000);

	/* IVB wants error correction enabled */
	if (IS_IVYBRIDGE(dev))
		I915_WRITE(reg, I915_READ(reg) | FDI_FS_ERRC_ENABLE |
			   FDI_FE_ERRC_ENABLE);
}

/* The FDI link training functions for ILK/Ibexpeak. */
static void ironlake_fdi_link_train(struct drm_crtc *crtc)
{
	struct drm_device *dev = crtc->dev;
	struct drm_i915_private *dev_priv = to_i915(dev);
	struct intel_crtc *intel_crtc = to_intel_crtc(crtc);
	int pipe = intel_crtc->pipe;
	i915_reg_t reg;
	u32 temp, tries;

	/* FDI needs bits from pipe first */
	assert_pipe_enabled(dev_priv, pipe);

	/* Train 1: umask FDI RX Interrupt symbol_lock and bit_lock bit
	   for train result */
	reg = FDI_RX_IMR(pipe);
	temp = I915_READ(reg);
	temp &= ~FDI_RX_SYMBOL_LOCK;
	temp &= ~FDI_RX_BIT_LOCK;
	I915_WRITE(reg, temp);
	I915_READ(reg);
	udelay(150);

	/* enable CPU FDI TX and PCH FDI RX */
	reg = FDI_TX_CTL(pipe);
	temp = I915_READ(reg);
	temp &= ~FDI_DP_PORT_WIDTH_MASK;
	temp |= FDI_DP_PORT_WIDTH(intel_crtc->config->fdi_lanes);
	temp &= ~FDI_LINK_TRAIN_NONE;
	temp |= FDI_LINK_TRAIN_PATTERN_1;
	I915_WRITE(reg, temp | FDI_TX_ENABLE);

	reg = FDI_RX_CTL(pipe);
	temp = I915_READ(reg);
	temp &= ~FDI_LINK_TRAIN_NONE;
	temp |= FDI_LINK_TRAIN_PATTERN_1;
	I915_WRITE(reg, temp | FDI_RX_ENABLE);

	POSTING_READ(reg);
	udelay(150);

	/* Ironlake workaround, enable clock pointer after FDI enable*/
	I915_WRITE(FDI_RX_CHICKEN(pipe), FDI_RX_PHASE_SYNC_POINTER_OVR);
	I915_WRITE(FDI_RX_CHICKEN(pipe), FDI_RX_PHASE_SYNC_POINTER_OVR |
		   FDI_RX_PHASE_SYNC_POINTER_EN);

	reg = FDI_RX_IIR(pipe);
	for (tries = 0; tries < 5; tries++) {
		temp = I915_READ(reg);
		DRM_DEBUG_KMS("FDI_RX_IIR 0x%x\n", temp);

		if ((temp & FDI_RX_BIT_LOCK)) {
			DRM_DEBUG_KMS("FDI train 1 done.\n");
			I915_WRITE(reg, temp | FDI_RX_BIT_LOCK);
			break;
		}
	}
	if (tries == 5)
		DRM_ERROR("FDI train 1 fail!\n");

	/* Train 2 */
	reg = FDI_TX_CTL(pipe);
	temp = I915_READ(reg);
	temp &= ~FDI_LINK_TRAIN_NONE;
	temp |= FDI_LINK_TRAIN_PATTERN_2;
	I915_WRITE(reg, temp);

	reg = FDI_RX_CTL(pipe);
	temp = I915_READ(reg);
	temp &= ~FDI_LINK_TRAIN_NONE;
	temp |= FDI_LINK_TRAIN_PATTERN_2;
	I915_WRITE(reg, temp);

	POSTING_READ(reg);
	udelay(150);

	reg = FDI_RX_IIR(pipe);
	for (tries = 0; tries < 5; tries++) {
		temp = I915_READ(reg);
		DRM_DEBUG_KMS("FDI_RX_IIR 0x%x\n", temp);

		if (temp & FDI_RX_SYMBOL_LOCK) {
			I915_WRITE(reg, temp | FDI_RX_SYMBOL_LOCK);
			DRM_DEBUG_KMS("FDI train 2 done.\n");
			break;
		}
	}
	if (tries == 5)
		DRM_ERROR("FDI train 2 fail!\n");

	DRM_DEBUG_KMS("FDI train done\n");

}

static const int snb_b_fdi_train_param[] = {
	FDI_LINK_TRAIN_400MV_0DB_SNB_B,
	FDI_LINK_TRAIN_400MV_6DB_SNB_B,
	FDI_LINK_TRAIN_600MV_3_5DB_SNB_B,
	FDI_LINK_TRAIN_800MV_0DB_SNB_B,
};

/* The FDI link training functions for SNB/Cougarpoint. */
static void gen6_fdi_link_train(struct drm_crtc *crtc)
{
	struct drm_device *dev = crtc->dev;
	struct drm_i915_private *dev_priv = to_i915(dev);
	struct intel_crtc *intel_crtc = to_intel_crtc(crtc);
	int pipe = intel_crtc->pipe;
	i915_reg_t reg;
	u32 temp, i, retry;

	/* Train 1: umask FDI RX Interrupt symbol_lock and bit_lock bit
	   for train result */
	reg = FDI_RX_IMR(pipe);
	temp = I915_READ(reg);
	temp &= ~FDI_RX_SYMBOL_LOCK;
	temp &= ~FDI_RX_BIT_LOCK;
	I915_WRITE(reg, temp);

	POSTING_READ(reg);
	udelay(150);

	/* enable CPU FDI TX and PCH FDI RX */
	reg = FDI_TX_CTL(pipe);
	temp = I915_READ(reg);
	temp &= ~FDI_DP_PORT_WIDTH_MASK;
	temp |= FDI_DP_PORT_WIDTH(intel_crtc->config->fdi_lanes);
	temp &= ~FDI_LINK_TRAIN_NONE;
	temp |= FDI_LINK_TRAIN_PATTERN_1;
	temp &= ~FDI_LINK_TRAIN_VOL_EMP_MASK;
	/* SNB-B */
	temp |= FDI_LINK_TRAIN_400MV_0DB_SNB_B;
	I915_WRITE(reg, temp | FDI_TX_ENABLE);

	I915_WRITE(FDI_RX_MISC(pipe),
		   FDI_RX_TP1_TO_TP2_48 | FDI_RX_FDI_DELAY_90);

	reg = FDI_RX_CTL(pipe);
	temp = I915_READ(reg);
	if (HAS_PCH_CPT(dev)) {
		temp &= ~FDI_LINK_TRAIN_PATTERN_MASK_CPT;
		temp |= FDI_LINK_TRAIN_PATTERN_1_CPT;
	} else {
		temp &= ~FDI_LINK_TRAIN_NONE;
		temp |= FDI_LINK_TRAIN_PATTERN_1;
	}
	I915_WRITE(reg, temp | FDI_RX_ENABLE);

	POSTING_READ(reg);
	udelay(150);

	for (i = 0; i < 4; i++) {
		reg = FDI_TX_CTL(pipe);
		temp = I915_READ(reg);
		temp &= ~FDI_LINK_TRAIN_VOL_EMP_MASK;
		temp |= snb_b_fdi_train_param[i];
		I915_WRITE(reg, temp);

		POSTING_READ(reg);
		udelay(500);

		for (retry = 0; retry < 5; retry++) {
			reg = FDI_RX_IIR(pipe);
			temp = I915_READ(reg);
			DRM_DEBUG_KMS("FDI_RX_IIR 0x%x\n", temp);
			if (temp & FDI_RX_BIT_LOCK) {
				I915_WRITE(reg, temp | FDI_RX_BIT_LOCK);
				DRM_DEBUG_KMS("FDI train 1 done.\n");
				break;
			}
			udelay(50);
		}
		if (retry < 5)
			break;
	}
	if (i == 4)
		DRM_ERROR("FDI train 1 fail!\n");

	/* Train 2 */
	reg = FDI_TX_CTL(pipe);
	temp = I915_READ(reg);
	temp &= ~FDI_LINK_TRAIN_NONE;
	temp |= FDI_LINK_TRAIN_PATTERN_2;
	if (IS_GEN6(dev)) {
		temp &= ~FDI_LINK_TRAIN_VOL_EMP_MASK;
		/* SNB-B */
		temp |= FDI_LINK_TRAIN_400MV_0DB_SNB_B;
	}
	I915_WRITE(reg, temp);

	reg = FDI_RX_CTL(pipe);
	temp = I915_READ(reg);
	if (HAS_PCH_CPT(dev)) {
		temp &= ~FDI_LINK_TRAIN_PATTERN_MASK_CPT;
		temp |= FDI_LINK_TRAIN_PATTERN_2_CPT;
	} else {
		temp &= ~FDI_LINK_TRAIN_NONE;
		temp |= FDI_LINK_TRAIN_PATTERN_2;
	}
	I915_WRITE(reg, temp);

	POSTING_READ(reg);
	udelay(150);

	for (i = 0; i < 4; i++) {
		reg = FDI_TX_CTL(pipe);
		temp = I915_READ(reg);
		temp &= ~FDI_LINK_TRAIN_VOL_EMP_MASK;
		temp |= snb_b_fdi_train_param[i];
		I915_WRITE(reg, temp);

		POSTING_READ(reg);
		udelay(500);

		for (retry = 0; retry < 5; retry++) {
			reg = FDI_RX_IIR(pipe);
			temp = I915_READ(reg);
			DRM_DEBUG_KMS("FDI_RX_IIR 0x%x\n", temp);
			if (temp & FDI_RX_SYMBOL_LOCK) {
				I915_WRITE(reg, temp | FDI_RX_SYMBOL_LOCK);
				DRM_DEBUG_KMS("FDI train 2 done.\n");
				break;
			}
			udelay(50);
		}
		if (retry < 5)
			break;
	}
	if (i == 4)
		DRM_ERROR("FDI train 2 fail!\n");

	DRM_DEBUG_KMS("FDI train done.\n");
}

/* Manual link training for Ivy Bridge A0 parts */
static void ivb_manual_fdi_link_train(struct drm_crtc *crtc)
{
	struct drm_device *dev = crtc->dev;
	struct drm_i915_private *dev_priv = to_i915(dev);
	struct intel_crtc *intel_crtc = to_intel_crtc(crtc);
	int pipe = intel_crtc->pipe;
	i915_reg_t reg;
	u32 temp, i, j;

	/* Train 1: umask FDI RX Interrupt symbol_lock and bit_lock bit
	   for train result */
	reg = FDI_RX_IMR(pipe);
	temp = I915_READ(reg);
	temp &= ~FDI_RX_SYMBOL_LOCK;
	temp &= ~FDI_RX_BIT_LOCK;
	I915_WRITE(reg, temp);

	POSTING_READ(reg);
	udelay(150);

	DRM_DEBUG_KMS("FDI_RX_IIR before link train 0x%x\n",
		      I915_READ(FDI_RX_IIR(pipe)));

	/* Try each vswing and preemphasis setting twice before moving on */
	for (j = 0; j < ARRAY_SIZE(snb_b_fdi_train_param) * 2; j++) {
		/* disable first in case we need to retry */
		reg = FDI_TX_CTL(pipe);
		temp = I915_READ(reg);
		temp &= ~(FDI_LINK_TRAIN_AUTO | FDI_LINK_TRAIN_NONE_IVB);
		temp &= ~FDI_TX_ENABLE;
		I915_WRITE(reg, temp);

		reg = FDI_RX_CTL(pipe);
		temp = I915_READ(reg);
		temp &= ~FDI_LINK_TRAIN_AUTO;
		temp &= ~FDI_LINK_TRAIN_PATTERN_MASK_CPT;
		temp &= ~FDI_RX_ENABLE;
		I915_WRITE(reg, temp);

		/* enable CPU FDI TX and PCH FDI RX */
		reg = FDI_TX_CTL(pipe);
		temp = I915_READ(reg);
		temp &= ~FDI_DP_PORT_WIDTH_MASK;
		temp |= FDI_DP_PORT_WIDTH(intel_crtc->config->fdi_lanes);
		temp |= FDI_LINK_TRAIN_PATTERN_1_IVB;
		temp &= ~FDI_LINK_TRAIN_VOL_EMP_MASK;
		temp |= snb_b_fdi_train_param[j/2];
		temp |= FDI_COMPOSITE_SYNC;
		I915_WRITE(reg, temp | FDI_TX_ENABLE);

		I915_WRITE(FDI_RX_MISC(pipe),
			   FDI_RX_TP1_TO_TP2_48 | FDI_RX_FDI_DELAY_90);

		reg = FDI_RX_CTL(pipe);
		temp = I915_READ(reg);
		temp |= FDI_LINK_TRAIN_PATTERN_1_CPT;
		temp |= FDI_COMPOSITE_SYNC;
		I915_WRITE(reg, temp | FDI_RX_ENABLE);

		POSTING_READ(reg);
		udelay(1); /* should be 0.5us */

		for (i = 0; i < 4; i++) {
			reg = FDI_RX_IIR(pipe);
			temp = I915_READ(reg);
			DRM_DEBUG_KMS("FDI_RX_IIR 0x%x\n", temp);

			if (temp & FDI_RX_BIT_LOCK ||
			    (I915_READ(reg) & FDI_RX_BIT_LOCK)) {
				I915_WRITE(reg, temp | FDI_RX_BIT_LOCK);
				DRM_DEBUG_KMS("FDI train 1 done, level %i.\n",
					      i);
				break;
			}
			udelay(1); /* should be 0.5us */
		}
		if (i == 4) {
			DRM_DEBUG_KMS("FDI train 1 fail on vswing %d\n", j / 2);
			continue;
		}

		/* Train 2 */
		reg = FDI_TX_CTL(pipe);
		temp = I915_READ(reg);
		temp &= ~FDI_LINK_TRAIN_NONE_IVB;
		temp |= FDI_LINK_TRAIN_PATTERN_2_IVB;
		I915_WRITE(reg, temp);

		reg = FDI_RX_CTL(pipe);
		temp = I915_READ(reg);
		temp &= ~FDI_LINK_TRAIN_PATTERN_MASK_CPT;
		temp |= FDI_LINK_TRAIN_PATTERN_2_CPT;
		I915_WRITE(reg, temp);

		POSTING_READ(reg);
		udelay(2); /* should be 1.5us */

		for (i = 0; i < 4; i++) {
			reg = FDI_RX_IIR(pipe);
			temp = I915_READ(reg);
			DRM_DEBUG_KMS("FDI_RX_IIR 0x%x\n", temp);

			if (temp & FDI_RX_SYMBOL_LOCK ||
			    (I915_READ(reg) & FDI_RX_SYMBOL_LOCK)) {
				I915_WRITE(reg, temp | FDI_RX_SYMBOL_LOCK);
				DRM_DEBUG_KMS("FDI train 2 done, level %i.\n",
					      i);
				goto train_done;
			}
			udelay(2); /* should be 1.5us */
		}
		if (i == 4)
			DRM_DEBUG_KMS("FDI train 2 fail on vswing %d\n", j / 2);
	}

train_done:
	DRM_DEBUG_KMS("FDI train done.\n");
}

static void ironlake_fdi_pll_enable(struct intel_crtc *intel_crtc)
{
	struct drm_device *dev = intel_crtc->base.dev;
	struct drm_i915_private *dev_priv = to_i915(dev);
	int pipe = intel_crtc->pipe;
	i915_reg_t reg;
	u32 temp;

	/* enable PCH FDI RX PLL, wait warmup plus DMI latency */
	reg = FDI_RX_CTL(pipe);
	temp = I915_READ(reg);
	temp &= ~(FDI_DP_PORT_WIDTH_MASK | (0x7 << 16));
	temp |= FDI_DP_PORT_WIDTH(intel_crtc->config->fdi_lanes);
	temp |= (I915_READ(PIPECONF(pipe)) & PIPECONF_BPC_MASK) << 11;
	I915_WRITE(reg, temp | FDI_RX_PLL_ENABLE);

	POSTING_READ(reg);
	udelay(200);

	/* Switch from Rawclk to PCDclk */
	temp = I915_READ(reg);
	I915_WRITE(reg, temp | FDI_PCDCLK);

	POSTING_READ(reg);
	udelay(200);

	/* Enable CPU FDI TX PLL, always on for Ironlake */
	reg = FDI_TX_CTL(pipe);
	temp = I915_READ(reg);
	if ((temp & FDI_TX_PLL_ENABLE) == 0) {
		I915_WRITE(reg, temp | FDI_TX_PLL_ENABLE);

		POSTING_READ(reg);
		udelay(100);
	}
}

static void ironlake_fdi_pll_disable(struct intel_crtc *intel_crtc)
{
	struct drm_device *dev = intel_crtc->base.dev;
	struct drm_i915_private *dev_priv = to_i915(dev);
	int pipe = intel_crtc->pipe;
	i915_reg_t reg;
	u32 temp;

	/* Switch from PCDclk to Rawclk */
	reg = FDI_RX_CTL(pipe);
	temp = I915_READ(reg);
	I915_WRITE(reg, temp & ~FDI_PCDCLK);

	/* Disable CPU FDI TX PLL */
	reg = FDI_TX_CTL(pipe);
	temp = I915_READ(reg);
	I915_WRITE(reg, temp & ~FDI_TX_PLL_ENABLE);

	POSTING_READ(reg);
	udelay(100);

	reg = FDI_RX_CTL(pipe);
	temp = I915_READ(reg);
	I915_WRITE(reg, temp & ~FDI_RX_PLL_ENABLE);

	/* Wait for the clocks to turn off. */
	POSTING_READ(reg);
	udelay(100);
}

static void ironlake_fdi_disable(struct drm_crtc *crtc)
{
	struct drm_device *dev = crtc->dev;
	struct drm_i915_private *dev_priv = to_i915(dev);
	struct intel_crtc *intel_crtc = to_intel_crtc(crtc);
	int pipe = intel_crtc->pipe;
	i915_reg_t reg;
	u32 temp;

	/* disable CPU FDI tx and PCH FDI rx */
	reg = FDI_TX_CTL(pipe);
	temp = I915_READ(reg);
	I915_WRITE(reg, temp & ~FDI_TX_ENABLE);
	POSTING_READ(reg);

	reg = FDI_RX_CTL(pipe);
	temp = I915_READ(reg);
	temp &= ~(0x7 << 16);
	temp |= (I915_READ(PIPECONF(pipe)) & PIPECONF_BPC_MASK) << 11;
	I915_WRITE(reg, temp & ~FDI_RX_ENABLE);

	POSTING_READ(reg);
	udelay(100);

	/* Ironlake workaround, disable clock pointer after downing FDI */
	if (HAS_PCH_IBX(dev))
		I915_WRITE(FDI_RX_CHICKEN(pipe), FDI_RX_PHASE_SYNC_POINTER_OVR);

	/* still set train pattern 1 */
	reg = FDI_TX_CTL(pipe);
	temp = I915_READ(reg);
	temp &= ~FDI_LINK_TRAIN_NONE;
	temp |= FDI_LINK_TRAIN_PATTERN_1;
	I915_WRITE(reg, temp);

	reg = FDI_RX_CTL(pipe);
	temp = I915_READ(reg);
	if (HAS_PCH_CPT(dev)) {
		temp &= ~FDI_LINK_TRAIN_PATTERN_MASK_CPT;
		temp |= FDI_LINK_TRAIN_PATTERN_1_CPT;
	} else {
		temp &= ~FDI_LINK_TRAIN_NONE;
		temp |= FDI_LINK_TRAIN_PATTERN_1;
	}
	/* BPC in FDI rx is consistent with that in PIPECONF */
	temp &= ~(0x07 << 16);
	temp |= (I915_READ(PIPECONF(pipe)) & PIPECONF_BPC_MASK) << 11;
	I915_WRITE(reg, temp);

	POSTING_READ(reg);
	udelay(100);
}

bool intel_has_pending_fb_unpin(struct drm_device *dev)
{
	struct intel_crtc *crtc;

	/* Note that we don't need to be called with mode_config.lock here
	 * as our list of CRTC objects is static for the lifetime of the
	 * device and so cannot disappear as we iterate. Similarly, we can
	 * happily treat the predicates as racy, atomic checks as userspace
	 * cannot claim and pin a new fb without at least acquring the
	 * struct_mutex and so serialising with us.
	 */
	for_each_intel_crtc(dev, crtc) {
		if (atomic_read(&crtc->unpin_work_count) == 0)
			continue;

		if (crtc->flip_work)
			intel_wait_for_vblank(dev, crtc->pipe);

		return true;
	}

	return false;
}

static void page_flip_completed(struct intel_crtc *intel_crtc)
{
	struct drm_i915_private *dev_priv = to_i915(intel_crtc->base.dev);
	struct intel_flip_work *work = intel_crtc->flip_work;

	intel_crtc->flip_work = NULL;

	if (work->event)
		drm_crtc_send_vblank_event(&intel_crtc->base, work->event);

	drm_crtc_vblank_put(&intel_crtc->base);

	wake_up_all(&dev_priv->pending_flip_queue);
	queue_work(dev_priv->wq, &work->unpin_work);

	trace_i915_flip_complete(intel_crtc->plane,
				 work->pending_flip_obj);
}

static int intel_crtc_wait_for_pending_flips(struct drm_crtc *crtc)
{
	struct drm_device *dev = crtc->dev;
	struct drm_i915_private *dev_priv = to_i915(dev);
	long ret;

	WARN_ON(waitqueue_active(&dev_priv->pending_flip_queue));

	ret = wait_event_interruptible_timeout(
					dev_priv->pending_flip_queue,
					!intel_crtc_has_pending_flip(crtc),
					60*HZ);

	if (ret < 0)
		return ret;

	if (ret == 0) {
		struct intel_crtc *intel_crtc = to_intel_crtc(crtc);
		struct intel_flip_work *work;

		spin_lock_irq(&dev->event_lock);
		work = intel_crtc->flip_work;
		if (work && !is_mmio_work(work)) {
			WARN_ONCE(1, "Removing stuck page flip\n");
			page_flip_completed(intel_crtc);
		}
		spin_unlock_irq(&dev->event_lock);
	}

	return 0;
}

static void lpt_disable_iclkip(struct drm_i915_private *dev_priv)
{
	u32 temp;

	I915_WRITE(PIXCLK_GATE, PIXCLK_GATE_GATE);

	mutex_lock(&dev_priv->sb_lock);

	temp = intel_sbi_read(dev_priv, SBI_SSCCTL6, SBI_ICLK);
	temp |= SBI_SSCCTL_DISABLE;
	intel_sbi_write(dev_priv, SBI_SSCCTL6, temp, SBI_ICLK);

	mutex_unlock(&dev_priv->sb_lock);
}

/* Program iCLKIP clock to the desired frequency */
static void lpt_program_iclkip(struct drm_crtc *crtc)
{
	struct drm_i915_private *dev_priv = to_i915(crtc->dev);
	int clock = to_intel_crtc(crtc)->config->base.adjusted_mode.crtc_clock;
	u32 divsel, phaseinc, auxdiv, phasedir = 0;
	u32 temp;

	lpt_disable_iclkip(dev_priv);

	/* The iCLK virtual clock root frequency is in MHz,
	 * but the adjusted_mode->crtc_clock in in KHz. To get the
	 * divisors, it is necessary to divide one by another, so we
	 * convert the virtual clock precision to KHz here for higher
	 * precision.
	 */
	for (auxdiv = 0; auxdiv < 2; auxdiv++) {
		u32 iclk_virtual_root_freq = 172800 * 1000;
		u32 iclk_pi_range = 64;
		u32 desired_divisor;

		desired_divisor = DIV_ROUND_CLOSEST(iclk_virtual_root_freq,
						    clock << auxdiv);
		divsel = (desired_divisor / iclk_pi_range) - 2;
		phaseinc = desired_divisor % iclk_pi_range;

		/*
		 * Near 20MHz is a corner case which is
		 * out of range for the 7-bit divisor
		 */
		if (divsel <= 0x7f)
			break;
	}

	/* This should not happen with any sane values */
	WARN_ON(SBI_SSCDIVINTPHASE_DIVSEL(divsel) &
		~SBI_SSCDIVINTPHASE_DIVSEL_MASK);
	WARN_ON(SBI_SSCDIVINTPHASE_DIR(phasedir) &
		~SBI_SSCDIVINTPHASE_INCVAL_MASK);

	DRM_DEBUG_KMS("iCLKIP clock: found settings for %dKHz refresh rate: auxdiv=%x, divsel=%x, phasedir=%x, phaseinc=%x\n",
			clock,
			auxdiv,
			divsel,
			phasedir,
			phaseinc);

	mutex_lock(&dev_priv->sb_lock);

	/* Program SSCDIVINTPHASE6 */
	temp = intel_sbi_read(dev_priv, SBI_SSCDIVINTPHASE6, SBI_ICLK);
	temp &= ~SBI_SSCDIVINTPHASE_DIVSEL_MASK;
	temp |= SBI_SSCDIVINTPHASE_DIVSEL(divsel);
	temp &= ~SBI_SSCDIVINTPHASE_INCVAL_MASK;
	temp |= SBI_SSCDIVINTPHASE_INCVAL(phaseinc);
	temp |= SBI_SSCDIVINTPHASE_DIR(phasedir);
	temp |= SBI_SSCDIVINTPHASE_PROPAGATE;
	intel_sbi_write(dev_priv, SBI_SSCDIVINTPHASE6, temp, SBI_ICLK);

	/* Program SSCAUXDIV */
	temp = intel_sbi_read(dev_priv, SBI_SSCAUXDIV6, SBI_ICLK);
	temp &= ~SBI_SSCAUXDIV_FINALDIV2SEL(1);
	temp |= SBI_SSCAUXDIV_FINALDIV2SEL(auxdiv);
	intel_sbi_write(dev_priv, SBI_SSCAUXDIV6, temp, SBI_ICLK);

	/* Enable modulator and associated divider */
	temp = intel_sbi_read(dev_priv, SBI_SSCCTL6, SBI_ICLK);
	temp &= ~SBI_SSCCTL_DISABLE;
	intel_sbi_write(dev_priv, SBI_SSCCTL6, temp, SBI_ICLK);

	mutex_unlock(&dev_priv->sb_lock);

	/* Wait for initialization time */
	udelay(24);

	I915_WRITE(PIXCLK_GATE, PIXCLK_GATE_UNGATE);
}

int lpt_get_iclkip(struct drm_i915_private *dev_priv)
{
	u32 divsel, phaseinc, auxdiv;
	u32 iclk_virtual_root_freq = 172800 * 1000;
	u32 iclk_pi_range = 64;
	u32 desired_divisor;
	u32 temp;

	if ((I915_READ(PIXCLK_GATE) & PIXCLK_GATE_UNGATE) == 0)
		return 0;

	mutex_lock(&dev_priv->sb_lock);

	temp = intel_sbi_read(dev_priv, SBI_SSCCTL6, SBI_ICLK);
	if (temp & SBI_SSCCTL_DISABLE) {
		mutex_unlock(&dev_priv->sb_lock);
		return 0;
	}

	temp = intel_sbi_read(dev_priv, SBI_SSCDIVINTPHASE6, SBI_ICLK);
	divsel = (temp & SBI_SSCDIVINTPHASE_DIVSEL_MASK) >>
		SBI_SSCDIVINTPHASE_DIVSEL_SHIFT;
	phaseinc = (temp & SBI_SSCDIVINTPHASE_INCVAL_MASK) >>
		SBI_SSCDIVINTPHASE_INCVAL_SHIFT;

	temp = intel_sbi_read(dev_priv, SBI_SSCAUXDIV6, SBI_ICLK);
	auxdiv = (temp & SBI_SSCAUXDIV_FINALDIV2SEL_MASK) >>
		SBI_SSCAUXDIV_FINALDIV2SEL_SHIFT;

	mutex_unlock(&dev_priv->sb_lock);

	desired_divisor = (divsel + 2) * iclk_pi_range + phaseinc;

	return DIV_ROUND_CLOSEST(iclk_virtual_root_freq,
				 desired_divisor << auxdiv);
}

static void ironlake_pch_transcoder_set_timings(struct intel_crtc *crtc,
						enum pipe pch_transcoder)
{
	struct drm_device *dev = crtc->base.dev;
	struct drm_i915_private *dev_priv = to_i915(dev);
	enum transcoder cpu_transcoder = crtc->config->cpu_transcoder;

	I915_WRITE(PCH_TRANS_HTOTAL(pch_transcoder),
		   I915_READ(HTOTAL(cpu_transcoder)));
	I915_WRITE(PCH_TRANS_HBLANK(pch_transcoder),
		   I915_READ(HBLANK(cpu_transcoder)));
	I915_WRITE(PCH_TRANS_HSYNC(pch_transcoder),
		   I915_READ(HSYNC(cpu_transcoder)));

	I915_WRITE(PCH_TRANS_VTOTAL(pch_transcoder),
		   I915_READ(VTOTAL(cpu_transcoder)));
	I915_WRITE(PCH_TRANS_VBLANK(pch_transcoder),
		   I915_READ(VBLANK(cpu_transcoder)));
	I915_WRITE(PCH_TRANS_VSYNC(pch_transcoder),
		   I915_READ(VSYNC(cpu_transcoder)));
	I915_WRITE(PCH_TRANS_VSYNCSHIFT(pch_transcoder),
		   I915_READ(VSYNCSHIFT(cpu_transcoder)));
}

static void cpt_set_fdi_bc_bifurcation(struct drm_device *dev, bool enable)
{
	struct drm_i915_private *dev_priv = to_i915(dev);
	uint32_t temp;

	temp = I915_READ(SOUTH_CHICKEN1);
	if (!!(temp & FDI_BC_BIFURCATION_SELECT) == enable)
		return;

	WARN_ON(I915_READ(FDI_RX_CTL(PIPE_B)) & FDI_RX_ENABLE);
	WARN_ON(I915_READ(FDI_RX_CTL(PIPE_C)) & FDI_RX_ENABLE);

	temp &= ~FDI_BC_BIFURCATION_SELECT;
	if (enable)
		temp |= FDI_BC_BIFURCATION_SELECT;

	DRM_DEBUG_KMS("%sabling fdi C rx\n", enable ? "en" : "dis");
	I915_WRITE(SOUTH_CHICKEN1, temp);
	POSTING_READ(SOUTH_CHICKEN1);
}

static void ivybridge_update_fdi_bc_bifurcation(struct intel_crtc *intel_crtc)
{
	struct drm_device *dev = intel_crtc->base.dev;

	switch (intel_crtc->pipe) {
	case PIPE_A:
		break;
	case PIPE_B:
		if (intel_crtc->config->fdi_lanes > 2)
			cpt_set_fdi_bc_bifurcation(dev, false);
		else
			cpt_set_fdi_bc_bifurcation(dev, true);

		break;
	case PIPE_C:
		cpt_set_fdi_bc_bifurcation(dev, true);

		break;
	default:
		BUG();
	}
}

/* Return which DP Port should be selected for Transcoder DP control */
static enum port
intel_trans_dp_port_sel(struct drm_crtc *crtc)
{
	struct drm_device *dev = crtc->dev;
	struct intel_encoder *encoder;

	for_each_encoder_on_crtc(dev, crtc, encoder) {
		if (encoder->type == INTEL_OUTPUT_DP ||
		    encoder->type == INTEL_OUTPUT_EDP)
			return enc_to_dig_port(&encoder->base)->port;
	}

	return -1;
}

/*
 * Enable PCH resources required for PCH ports:
 *   - PCH PLLs
 *   - FDI training & RX/TX
 *   - update transcoder timings
 *   - DP transcoding bits
 *   - transcoder
 */
static void ironlake_pch_enable(struct drm_crtc *crtc)
{
	struct drm_device *dev = crtc->dev;
	struct drm_i915_private *dev_priv = to_i915(dev);
	struct intel_crtc *intel_crtc = to_intel_crtc(crtc);
	int pipe = intel_crtc->pipe;
	u32 temp;

	assert_pch_transcoder_disabled(dev_priv, pipe);

	if (IS_IVYBRIDGE(dev))
		ivybridge_update_fdi_bc_bifurcation(intel_crtc);

	/* Write the TU size bits before fdi link training, so that error
	 * detection works. */
	I915_WRITE(FDI_RX_TUSIZE1(pipe),
		   I915_READ(PIPE_DATA_M1(pipe)) & TU_SIZE_MASK);

	/* For PCH output, training FDI link */
	dev_priv->display.fdi_link_train(crtc);

	/* We need to program the right clock selection before writing the pixel
	 * mutliplier into the DPLL. */
	if (HAS_PCH_CPT(dev)) {
		u32 sel;

		temp = I915_READ(PCH_DPLL_SEL);
		temp |= TRANS_DPLL_ENABLE(pipe);
		sel = TRANS_DPLLB_SEL(pipe);
		if (intel_crtc->config->shared_dpll ==
		    intel_get_shared_dpll_by_id(dev_priv, DPLL_ID_PCH_PLL_B))
			temp |= sel;
		else
			temp &= ~sel;
		I915_WRITE(PCH_DPLL_SEL, temp);
	}

	/* XXX: pch pll's can be enabled any time before we enable the PCH
	 * transcoder, and we actually should do this to not upset any PCH
	 * transcoder that already use the clock when we share it.
	 *
	 * Note that enable_shared_dpll tries to do the right thing, but
	 * get_shared_dpll unconditionally resets the pll - we need that to have
	 * the right LVDS enable sequence. */
	intel_enable_shared_dpll(intel_crtc);

	/* set transcoder timing, panel must allow it */
	assert_panel_unlocked(dev_priv, pipe);
	ironlake_pch_transcoder_set_timings(intel_crtc, pipe);

	intel_fdi_normal_train(crtc);

	/* For PCH DP, enable TRANS_DP_CTL */
	if (HAS_PCH_CPT(dev) && intel_crtc_has_dp_encoder(intel_crtc->config)) {
		const struct drm_display_mode *adjusted_mode =
			&intel_crtc->config->base.adjusted_mode;
		u32 bpc = (I915_READ(PIPECONF(pipe)) & PIPECONF_BPC_MASK) >> 5;
		i915_reg_t reg = TRANS_DP_CTL(pipe);
		temp = I915_READ(reg);
		temp &= ~(TRANS_DP_PORT_SEL_MASK |
			  TRANS_DP_SYNC_MASK |
			  TRANS_DP_BPC_MASK);
		temp |= TRANS_DP_OUTPUT_ENABLE;
		temp |= bpc << 9; /* same format but at 11:9 */

		if (adjusted_mode->flags & DRM_MODE_FLAG_PHSYNC)
			temp |= TRANS_DP_HSYNC_ACTIVE_HIGH;
		if (adjusted_mode->flags & DRM_MODE_FLAG_PVSYNC)
			temp |= TRANS_DP_VSYNC_ACTIVE_HIGH;

		switch (intel_trans_dp_port_sel(crtc)) {
		case PORT_B:
			temp |= TRANS_DP_PORT_SEL_B;
			break;
		case PORT_C:
			temp |= TRANS_DP_PORT_SEL_C;
			break;
		case PORT_D:
			temp |= TRANS_DP_PORT_SEL_D;
			break;
		default:
			BUG();
		}

		I915_WRITE(reg, temp);
	}

	ironlake_enable_pch_transcoder(dev_priv, pipe);
}

static void lpt_pch_enable(struct drm_crtc *crtc)
{
	struct drm_device *dev = crtc->dev;
	struct drm_i915_private *dev_priv = to_i915(dev);
	struct intel_crtc *intel_crtc = to_intel_crtc(crtc);
	enum transcoder cpu_transcoder = intel_crtc->config->cpu_transcoder;

	assert_pch_transcoder_disabled(dev_priv, TRANSCODER_A);

	lpt_program_iclkip(crtc);

	/* Set transcoder timing. */
	ironlake_pch_transcoder_set_timings(intel_crtc, PIPE_A);

	lpt_enable_pch_transcoder(dev_priv, cpu_transcoder);
}

static void cpt_verify_modeset(struct drm_device *dev, int pipe)
{
	struct drm_i915_private *dev_priv = to_i915(dev);
	i915_reg_t dslreg = PIPEDSL(pipe);
	u32 temp;

	temp = I915_READ(dslreg);
	udelay(500);
	if (wait_for(I915_READ(dslreg) != temp, 5)) {
		if (wait_for(I915_READ(dslreg) != temp, 5))
			DRM_ERROR("mode set failed: pipe %c stuck\n", pipe_name(pipe));
	}
}

static int
skl_update_scaler(struct intel_crtc_state *crtc_state, bool force_detach,
		  unsigned scaler_user, int *scaler_id, unsigned int rotation,
		  int src_w, int src_h, int dst_w, int dst_h)
{
	struct intel_crtc_scaler_state *scaler_state =
		&crtc_state->scaler_state;
	struct intel_crtc *intel_crtc =
		to_intel_crtc(crtc_state->base.crtc);
	int need_scaling;

	need_scaling = intel_rotation_90_or_270(rotation) ?
		(src_h != dst_w || src_w != dst_h):
		(src_w != dst_w || src_h != dst_h);

	/*
	 * if plane is being disabled or scaler is no more required or force detach
	 *  - free scaler binded to this plane/crtc
	 *  - in order to do this, update crtc->scaler_usage
	 *
	 * Here scaler state in crtc_state is set free so that
	 * scaler can be assigned to other user. Actual register
	 * update to free the scaler is done in plane/panel-fit programming.
	 * For this purpose crtc/plane_state->scaler_id isn't reset here.
	 */
	if (force_detach || !need_scaling) {
		if (*scaler_id >= 0) {
			scaler_state->scaler_users &= ~(1 << scaler_user);
			scaler_state->scalers[*scaler_id].in_use = 0;

			DRM_DEBUG_KMS("scaler_user index %u.%u: "
				"Staged freeing scaler id %d scaler_users = 0x%x\n",
				intel_crtc->pipe, scaler_user, *scaler_id,
				scaler_state->scaler_users);
			*scaler_id = -1;
		}
		return 0;
	}

	/* range checks */
	if (src_w < SKL_MIN_SRC_W || src_h < SKL_MIN_SRC_H ||
		dst_w < SKL_MIN_DST_W || dst_h < SKL_MIN_DST_H ||

		src_w > SKL_MAX_SRC_W || src_h > SKL_MAX_SRC_H ||
		dst_w > SKL_MAX_DST_W || dst_h > SKL_MAX_DST_H) {
		DRM_DEBUG_KMS("scaler_user index %u.%u: src %ux%u dst %ux%u "
			"size is out of scaler range\n",
			intel_crtc->pipe, scaler_user, src_w, src_h, dst_w, dst_h);
		return -EINVAL;
	}

	/* mark this plane as a scaler user in crtc_state */
	scaler_state->scaler_users |= (1 << scaler_user);
	DRM_DEBUG_KMS("scaler_user index %u.%u: "
		"staged scaling request for %ux%u->%ux%u scaler_users = 0x%x\n",
		intel_crtc->pipe, scaler_user, src_w, src_h, dst_w, dst_h,
		scaler_state->scaler_users);

	return 0;
}

/**
 * skl_update_scaler_crtc - Stages update to scaler state for a given crtc.
 *
 * @state: crtc's scaler state
 *
 * Return
 *     0 - scaler_usage updated successfully
 *    error - requested scaling cannot be supported or other error condition
 */
int skl_update_scaler_crtc(struct intel_crtc_state *state)
{
	struct intel_crtc *intel_crtc = to_intel_crtc(state->base.crtc);
	const struct drm_display_mode *adjusted_mode = &state->base.adjusted_mode;

	DRM_DEBUG_KMS("Updating scaler for [CRTC:%d:%s] scaler_user index %u.%u\n",
		      intel_crtc->base.base.id, intel_crtc->base.name,
		      intel_crtc->pipe, SKL_CRTC_INDEX);

	return skl_update_scaler(state, !state->base.active, SKL_CRTC_INDEX,
		&state->scaler_state.scaler_id, DRM_ROTATE_0,
		state->pipe_src_w, state->pipe_src_h,
		adjusted_mode->crtc_hdisplay, adjusted_mode->crtc_vdisplay);
}

/**
 * skl_update_scaler_plane - Stages update to scaler state for a given plane.
 *
 * @state: crtc's scaler state
 * @plane_state: atomic plane state to update
 *
 * Return
 *     0 - scaler_usage updated successfully
 *    error - requested scaling cannot be supported or other error condition
 */
static int skl_update_scaler_plane(struct intel_crtc_state *crtc_state,
				   struct intel_plane_state *plane_state)
{

	struct intel_crtc *intel_crtc = to_intel_crtc(crtc_state->base.crtc);
	struct intel_plane *intel_plane =
		to_intel_plane(plane_state->base.plane);
	struct drm_framebuffer *fb = plane_state->base.fb;
	int ret;

	bool force_detach = !fb || !plane_state->base.visible;

	DRM_DEBUG_KMS("Updating scaler for [PLANE:%d:%s] scaler_user index %u.%u\n",
		      intel_plane->base.base.id, intel_plane->base.name,
		      intel_crtc->pipe, drm_plane_index(&intel_plane->base));

	ret = skl_update_scaler(crtc_state, force_detach,
				drm_plane_index(&intel_plane->base),
				&plane_state->scaler_id,
				plane_state->base.rotation,
				drm_rect_width(&plane_state->base.src) >> 16,
				drm_rect_height(&plane_state->base.src) >> 16,
				drm_rect_width(&plane_state->base.dst),
				drm_rect_height(&plane_state->base.dst));

	if (ret || plane_state->scaler_id < 0)
		return ret;

	/* check colorkey */
	if (plane_state->ckey.flags != I915_SET_COLORKEY_NONE) {
		DRM_DEBUG_KMS("[PLANE:%d:%s] scaling with color key not allowed",
			      intel_plane->base.base.id,
			      intel_plane->base.name);
		return -EINVAL;
	}

	/* Check src format */
	switch (fb->pixel_format) {
	case DRM_FORMAT_RGB565:
	case DRM_FORMAT_XBGR8888:
	case DRM_FORMAT_XRGB8888:
	case DRM_FORMAT_ABGR8888:
	case DRM_FORMAT_ARGB8888:
	case DRM_FORMAT_XRGB2101010:
	case DRM_FORMAT_XBGR2101010:
	case DRM_FORMAT_YUYV:
	case DRM_FORMAT_YVYU:
	case DRM_FORMAT_UYVY:
	case DRM_FORMAT_VYUY:
		break;
	default:
		DRM_DEBUG_KMS("[PLANE:%d:%s] FB:%d unsupported scaling format 0x%x\n",
			      intel_plane->base.base.id, intel_plane->base.name,
			      fb->base.id, fb->pixel_format);
		return -EINVAL;
	}

	return 0;
}

static void skylake_scaler_disable(struct intel_crtc *crtc)
{
	int i;

	for (i = 0; i < crtc->num_scalers; i++)
		skl_detach_scaler(crtc, i);
}

static void skylake_pfit_enable(struct intel_crtc *crtc)
{
	struct drm_device *dev = crtc->base.dev;
	struct drm_i915_private *dev_priv = to_i915(dev);
	int pipe = crtc->pipe;
	struct intel_crtc_scaler_state *scaler_state =
		&crtc->config->scaler_state;

	DRM_DEBUG_KMS("for crtc_state = %p\n", crtc->config);

	if (crtc->config->pch_pfit.enabled) {
		int id;

		if (WARN_ON(crtc->config->scaler_state.scaler_id < 0)) {
			DRM_ERROR("Requesting pfit without getting a scaler first\n");
			return;
		}

		id = scaler_state->scaler_id;
		I915_WRITE(SKL_PS_CTRL(pipe, id), PS_SCALER_EN |
			PS_FILTER_MEDIUM | scaler_state->scalers[id].mode);
		I915_WRITE(SKL_PS_WIN_POS(pipe, id), crtc->config->pch_pfit.pos);
		I915_WRITE(SKL_PS_WIN_SZ(pipe, id), crtc->config->pch_pfit.size);

		DRM_DEBUG_KMS("for crtc_state = %p scaler_id = %d\n", crtc->config, id);
	}
}

static void ironlake_pfit_enable(struct intel_crtc *crtc)
{
	struct drm_device *dev = crtc->base.dev;
	struct drm_i915_private *dev_priv = to_i915(dev);
	int pipe = crtc->pipe;

	if (crtc->config->pch_pfit.enabled) {
		/* Force use of hard-coded filter coefficients
		 * as some pre-programmed values are broken,
		 * e.g. x201.
		 */
		if (IS_IVYBRIDGE(dev) || IS_HASWELL(dev))
			I915_WRITE(PF_CTL(pipe), PF_ENABLE | PF_FILTER_MED_3x3 |
						 PF_PIPE_SEL_IVB(pipe));
		else
			I915_WRITE(PF_CTL(pipe), PF_ENABLE | PF_FILTER_MED_3x3);
		I915_WRITE(PF_WIN_POS(pipe), crtc->config->pch_pfit.pos);
		I915_WRITE(PF_WIN_SZ(pipe), crtc->config->pch_pfit.size);
	}
}

void hsw_enable_ips(struct intel_crtc *crtc)
{
	struct drm_device *dev = crtc->base.dev;
	struct drm_i915_private *dev_priv = to_i915(dev);

	if (!crtc->config->ips_enabled)
		return;

	/*
	 * We can only enable IPS after we enable a plane and wait for a vblank
	 * This function is called from post_plane_update, which is run after
	 * a vblank wait.
	 */

	assert_plane_enabled(dev_priv, crtc->plane);
	if (IS_BROADWELL(dev)) {
		mutex_lock(&dev_priv->rps.hw_lock);
		WARN_ON(sandybridge_pcode_write(dev_priv, DISPLAY_IPS_CONTROL, 0xc0000000));
		mutex_unlock(&dev_priv->rps.hw_lock);
		/* Quoting Art Runyan: "its not safe to expect any particular
		 * value in IPS_CTL bit 31 after enabling IPS through the
		 * mailbox." Moreover, the mailbox may return a bogus state,
		 * so we need to just enable it and continue on.
		 */
	} else {
		I915_WRITE(IPS_CTL, IPS_ENABLE);
		/* The bit only becomes 1 in the next vblank, so this wait here
		 * is essentially intel_wait_for_vblank. If we don't have this
		 * and don't wait for vblanks until the end of crtc_enable, then
		 * the HW state readout code will complain that the expected
		 * IPS_CTL value is not the one we read. */
		if (intel_wait_for_register(dev_priv,
					    IPS_CTL, IPS_ENABLE, IPS_ENABLE,
					    50))
			DRM_ERROR("Timed out waiting for IPS enable\n");
	}
}

void hsw_disable_ips(struct intel_crtc *crtc)
{
	struct drm_device *dev = crtc->base.dev;
	struct drm_i915_private *dev_priv = to_i915(dev);

	if (!crtc->config->ips_enabled)
		return;

	assert_plane_enabled(dev_priv, crtc->plane);
	if (IS_BROADWELL(dev)) {
		mutex_lock(&dev_priv->rps.hw_lock);
		WARN_ON(sandybridge_pcode_write(dev_priv, DISPLAY_IPS_CONTROL, 0));
		mutex_unlock(&dev_priv->rps.hw_lock);
		/* wait for pcode to finish disabling IPS, which may take up to 42ms */
		if (intel_wait_for_register(dev_priv,
					    IPS_CTL, IPS_ENABLE, 0,
					    42))
			DRM_ERROR("Timed out waiting for IPS disable\n");
	} else {
		I915_WRITE(IPS_CTL, 0);
		POSTING_READ(IPS_CTL);
	}

	/* We need to wait for a vblank before we can disable the plane. */
	intel_wait_for_vblank(dev, crtc->pipe);
}

static void intel_crtc_dpms_overlay_disable(struct intel_crtc *intel_crtc)
{
	if (intel_crtc->overlay) {
		struct drm_device *dev = intel_crtc->base.dev;
		struct drm_i915_private *dev_priv = to_i915(dev);

		mutex_lock(&dev->struct_mutex);
		dev_priv->mm.interruptible = false;
		(void) intel_overlay_switch_off(intel_crtc->overlay);
		dev_priv->mm.interruptible = true;
		mutex_unlock(&dev->struct_mutex);
	}

	/* Let userspace switch the overlay on again. In most cases userspace
	 * has to recompute where to put it anyway.
	 */
}

/**
 * intel_post_enable_primary - Perform operations after enabling primary plane
 * @crtc: the CRTC whose primary plane was just enabled
 *
 * Performs potentially sleeping operations that must be done after the primary
 * plane is enabled, such as updating FBC and IPS.  Note that this may be
 * called due to an explicit primary plane update, or due to an implicit
 * re-enable that is caused when a sprite plane is updated to no longer
 * completely hide the primary plane.
 */
static void
intel_post_enable_primary(struct drm_crtc *crtc)
{
	struct drm_device *dev = crtc->dev;
	struct drm_i915_private *dev_priv = to_i915(dev);
	struct intel_crtc *intel_crtc = to_intel_crtc(crtc);
	int pipe = intel_crtc->pipe;

	/*
	 * FIXME IPS should be fine as long as one plane is
	 * enabled, but in practice it seems to have problems
	 * when going from primary only to sprite only and vice
	 * versa.
	 */
	hsw_enable_ips(intel_crtc);

	/*
	 * Gen2 reports pipe underruns whenever all planes are disabled.
	 * So don't enable underrun reporting before at least some planes
	 * are enabled.
	 * FIXME: Need to fix the logic to work when we turn off all planes
	 * but leave the pipe running.
	 */
	if (IS_GEN2(dev))
		intel_set_cpu_fifo_underrun_reporting(dev_priv, pipe, true);

	/* Underruns don't always raise interrupts, so check manually. */
	intel_check_cpu_fifo_underruns(dev_priv);
	intel_check_pch_fifo_underruns(dev_priv);
}

/* FIXME move all this to pre_plane_update() with proper state tracking */
static void
intel_pre_disable_primary(struct drm_crtc *crtc)
{
	struct drm_device *dev = crtc->dev;
	struct drm_i915_private *dev_priv = to_i915(dev);
	struct intel_crtc *intel_crtc = to_intel_crtc(crtc);
	int pipe = intel_crtc->pipe;

	/*
	 * Gen2 reports pipe underruns whenever all planes are disabled.
	 * So diasble underrun reporting before all the planes get disabled.
	 * FIXME: Need to fix the logic to work when we turn off all planes
	 * but leave the pipe running.
	 */
	if (IS_GEN2(dev))
		intel_set_cpu_fifo_underrun_reporting(dev_priv, pipe, false);

	/*
	 * FIXME IPS should be fine as long as one plane is
	 * enabled, but in practice it seems to have problems
	 * when going from primary only to sprite only and vice
	 * versa.
	 */
	hsw_disable_ips(intel_crtc);
}

/* FIXME get rid of this and use pre_plane_update */
static void
intel_pre_disable_primary_noatomic(struct drm_crtc *crtc)
{
	struct drm_device *dev = crtc->dev;
	struct drm_i915_private *dev_priv = to_i915(dev);
	struct intel_crtc *intel_crtc = to_intel_crtc(crtc);
	int pipe = intel_crtc->pipe;

	intel_pre_disable_primary(crtc);

	/*
	 * Vblank time updates from the shadow to live plane control register
	 * are blocked if the memory self-refresh mode is active at that
	 * moment. So to make sure the plane gets truly disabled, disable
	 * first the self-refresh mode. The self-refresh enable bit in turn
	 * will be checked/applied by the HW only at the next frame start
	 * event which is after the vblank start event, so we need to have a
	 * wait-for-vblank between disabling the plane and the pipe.
	 */
	if (HAS_GMCH_DISPLAY(dev)) {
		intel_set_memory_cxsr(dev_priv, false);
		dev_priv->wm.vlv.cxsr = false;
		intel_wait_for_vblank(dev, pipe);
	}
}

static void intel_post_plane_update(struct intel_crtc_state *old_crtc_state)
{
	struct intel_crtc *crtc = to_intel_crtc(old_crtc_state->base.crtc);
	struct drm_atomic_state *old_state = old_crtc_state->base.state;
	struct intel_crtc_state *pipe_config =
		to_intel_crtc_state(crtc->base.state);
	struct drm_plane *primary = crtc->base.primary;
	struct drm_plane_state *old_pri_state =
		drm_atomic_get_existing_plane_state(old_state, primary);

	intel_frontbuffer_flip(to_i915(crtc->base.dev), pipe_config->fb_bits);

	crtc->wm.cxsr_allowed = true;

	if (pipe_config->update_wm_post && pipe_config->base.active)
		intel_update_watermarks(&crtc->base);

	if (old_pri_state) {
		struct intel_plane_state *primary_state =
			to_intel_plane_state(primary->state);
		struct intel_plane_state *old_primary_state =
			to_intel_plane_state(old_pri_state);

		intel_fbc_post_update(crtc);

		if (primary_state->base.visible &&
		    (needs_modeset(&pipe_config->base) ||
		     !old_primary_state->base.visible))
			intel_post_enable_primary(&crtc->base);
	}
}

static void intel_pre_plane_update(struct intel_crtc_state *old_crtc_state)
{
	struct intel_crtc *crtc = to_intel_crtc(old_crtc_state->base.crtc);
	struct drm_device *dev = crtc->base.dev;
	struct drm_i915_private *dev_priv = to_i915(dev);
	struct intel_crtc_state *pipe_config =
		to_intel_crtc_state(crtc->base.state);
	struct drm_atomic_state *old_state = old_crtc_state->base.state;
	struct drm_plane *primary = crtc->base.primary;
	struct drm_plane_state *old_pri_state =
		drm_atomic_get_existing_plane_state(old_state, primary);
	bool modeset = needs_modeset(&pipe_config->base);

	if (old_pri_state) {
		struct intel_plane_state *primary_state =
			to_intel_plane_state(primary->state);
		struct intel_plane_state *old_primary_state =
			to_intel_plane_state(old_pri_state);

		intel_fbc_pre_update(crtc, pipe_config, primary_state);

		if (old_primary_state->base.visible &&
		    (modeset || !primary_state->base.visible))
			intel_pre_disable_primary(&crtc->base);
	}

	if (pipe_config->disable_cxsr && HAS_GMCH_DISPLAY(dev)) {
		crtc->wm.cxsr_allowed = false;

		/*
		 * Vblank time updates from the shadow to live plane control register
		 * are blocked if the memory self-refresh mode is active at that
		 * moment. So to make sure the plane gets truly disabled, disable
		 * first the self-refresh mode. The self-refresh enable bit in turn
		 * will be checked/applied by the HW only at the next frame start
		 * event which is after the vblank start event, so we need to have a
		 * wait-for-vblank between disabling the plane and the pipe.
		 */
		if (old_crtc_state->base.active) {
			intel_set_memory_cxsr(dev_priv, false);
			dev_priv->wm.vlv.cxsr = false;
			intel_wait_for_vblank(dev, crtc->pipe);
		}
	}

	/*
	 * IVB workaround: must disable low power watermarks for at least
	 * one frame before enabling scaling.  LP watermarks can be re-enabled
	 * when scaling is disabled.
	 *
	 * WaCxSRDisabledForSpriteScaling:ivb
	 */
	if (pipe_config->disable_lp_wm) {
		ilk_disable_lp_wm(dev);
		intel_wait_for_vblank(dev, crtc->pipe);
	}

	/*
	 * If we're doing a modeset, we're done.  No need to do any pre-vblank
	 * watermark programming here.
	 */
	if (needs_modeset(&pipe_config->base))
		return;

	/*
	 * For platforms that support atomic watermarks, program the
	 * 'intermediate' watermarks immediately.  On pre-gen9 platforms, these
	 * will be the intermediate values that are safe for both pre- and
	 * post- vblank; when vblank happens, the 'active' values will be set
	 * to the final 'target' values and we'll do this again to get the
	 * optimal watermarks.  For gen9+ platforms, the values we program here
	 * will be the final target values which will get automatically latched
	 * at vblank time; no further programming will be necessary.
	 *
	 * If a platform hasn't been transitioned to atomic watermarks yet,
	 * we'll continue to update watermarks the old way, if flags tell
	 * us to.
	 */
	if (dev_priv->display.initial_watermarks != NULL)
		dev_priv->display.initial_watermarks(pipe_config);
	else if (pipe_config->update_wm_pre)
		intel_update_watermarks(&crtc->base);
}

static void intel_crtc_disable_planes(struct drm_crtc *crtc, unsigned plane_mask)
{
	struct drm_device *dev = crtc->dev;
	struct intel_crtc *intel_crtc = to_intel_crtc(crtc);
	struct drm_plane *p;
	int pipe = intel_crtc->pipe;

	intel_crtc_dpms_overlay_disable(intel_crtc);

	drm_for_each_plane_mask(p, dev, plane_mask)
		to_intel_plane(p)->disable_plane(p, crtc);

	/*
	 * FIXME: Once we grow proper nuclear flip support out of this we need
	 * to compute the mask of flip planes precisely. For the time being
	 * consider this a flip to a NULL plane.
	 */
	intel_frontbuffer_flip(to_i915(dev), INTEL_FRONTBUFFER_ALL_MASK(pipe));
}

static void ironlake_crtc_enable(struct drm_crtc *crtc)
{
	struct drm_device *dev = crtc->dev;
	struct drm_i915_private *dev_priv = to_i915(dev);
	struct intel_crtc *intel_crtc = to_intel_crtc(crtc);
	struct intel_encoder *encoder;
	int pipe = intel_crtc->pipe;
	struct intel_crtc_state *pipe_config =
		to_intel_crtc_state(crtc->state);

	if (WARN_ON(intel_crtc->active))
		return;

	/*
	 * Sometimes spurious CPU pipe underruns happen during FDI
	 * training, at least with VGA+HDMI cloning. Suppress them.
	 *
	 * On ILK we get an occasional spurious CPU pipe underruns
	 * between eDP port A enable and vdd enable. Also PCH port
	 * enable seems to result in the occasional CPU pipe underrun.
	 *
	 * Spurious PCH underruns also occur during PCH enabling.
	 */
	if (intel_crtc->config->has_pch_encoder || IS_GEN5(dev_priv))
		intel_set_cpu_fifo_underrun_reporting(dev_priv, pipe, false);
	if (intel_crtc->config->has_pch_encoder)
		intel_set_pch_fifo_underrun_reporting(dev_priv, pipe, false);

	if (intel_crtc->config->has_pch_encoder)
		intel_prepare_shared_dpll(intel_crtc);

	if (intel_crtc_has_dp_encoder(intel_crtc->config))
		intel_dp_set_m_n(intel_crtc, M1_N1);

	intel_set_pipe_timings(intel_crtc);
	intel_set_pipe_src_size(intel_crtc);

	if (intel_crtc->config->has_pch_encoder) {
		intel_cpu_transcoder_set_m_n(intel_crtc,
				     &intel_crtc->config->fdi_m_n, NULL);
	}

	ironlake_set_pipeconf(crtc);

	intel_crtc->active = true;

	for_each_encoder_on_crtc(dev, crtc, encoder)
		if (encoder->pre_enable)
			encoder->pre_enable(encoder);

	if (intel_crtc->config->has_pch_encoder) {
		/* Note: FDI PLL enabling _must_ be done before we enable the
		 * cpu pipes, hence this is separate from all the other fdi/pch
		 * enabling. */
		ironlake_fdi_pll_enable(intel_crtc);
	} else {
		assert_fdi_tx_disabled(dev_priv, pipe);
		assert_fdi_rx_disabled(dev_priv, pipe);
	}

	ironlake_pfit_enable(intel_crtc);

	/*
	 * On ILK+ LUT must be loaded before the pipe is running but with
	 * clocks enabled
	 */
	intel_color_load_luts(&pipe_config->base);

	if (dev_priv->display.initial_watermarks != NULL)
		dev_priv->display.initial_watermarks(intel_crtc->config);
	intel_enable_pipe(intel_crtc);

	if (intel_crtc->config->has_pch_encoder)
		ironlake_pch_enable(crtc);

	assert_vblank_disabled(crtc);
	drm_crtc_vblank_on(crtc);

	for_each_encoder_on_crtc(dev, crtc, encoder)
		encoder->enable(encoder);

	if (HAS_PCH_CPT(dev))
		cpt_verify_modeset(dev, intel_crtc->pipe);

	/* Must wait for vblank to avoid spurious PCH FIFO underruns */
	if (intel_crtc->config->has_pch_encoder)
		intel_wait_for_vblank(dev, pipe);
	intel_set_cpu_fifo_underrun_reporting(dev_priv, pipe, true);
	intel_set_pch_fifo_underrun_reporting(dev_priv, pipe, true);
}

/* IPS only exists on ULT machines and is tied to pipe A. */
static bool hsw_crtc_supports_ips(struct intel_crtc *crtc)
{
	return HAS_IPS(crtc->base.dev) && crtc->pipe == PIPE_A;
}

static void haswell_crtc_enable(struct drm_crtc *crtc)
{
	struct drm_device *dev = crtc->dev;
	struct drm_i915_private *dev_priv = to_i915(dev);
	struct intel_crtc *intel_crtc = to_intel_crtc(crtc);
	struct intel_encoder *encoder;
	int pipe = intel_crtc->pipe, hsw_workaround_pipe;
	enum transcoder cpu_transcoder = intel_crtc->config->cpu_transcoder;
	struct intel_crtc_state *pipe_config =
		to_intel_crtc_state(crtc->state);

	if (WARN_ON(intel_crtc->active))
		return;

	if (intel_crtc->config->has_pch_encoder)
		intel_set_pch_fifo_underrun_reporting(dev_priv, TRANSCODER_A,
						      false);

	for_each_encoder_on_crtc(dev, crtc, encoder)
		if (encoder->pre_pll_enable)
			encoder->pre_pll_enable(encoder);

	if (intel_crtc->config->shared_dpll)
		intel_enable_shared_dpll(intel_crtc);

	if (intel_crtc_has_dp_encoder(intel_crtc->config))
		intel_dp_set_m_n(intel_crtc, M1_N1);

	if (!transcoder_is_dsi(cpu_transcoder))
		intel_set_pipe_timings(intel_crtc);

	intel_set_pipe_src_size(intel_crtc);

	if (cpu_transcoder != TRANSCODER_EDP &&
	    !transcoder_is_dsi(cpu_transcoder)) {
		I915_WRITE(PIPE_MULT(cpu_transcoder),
			   intel_crtc->config->pixel_multiplier - 1);
	}

	if (intel_crtc->config->has_pch_encoder) {
		intel_cpu_transcoder_set_m_n(intel_crtc,
				     &intel_crtc->config->fdi_m_n, NULL);
	}

	if (!transcoder_is_dsi(cpu_transcoder))
		haswell_set_pipeconf(crtc);

	haswell_set_pipemisc(crtc);

	intel_color_set_csc(&pipe_config->base);

	intel_crtc->active = true;

	if (intel_crtc->config->has_pch_encoder)
		intel_set_cpu_fifo_underrun_reporting(dev_priv, pipe, false);
	else
		intel_set_cpu_fifo_underrun_reporting(dev_priv, pipe, true);

	for_each_encoder_on_crtc(dev, crtc, encoder) {
		if (encoder->pre_enable)
			encoder->pre_enable(encoder);
	}

	if (intel_crtc->config->has_pch_encoder)
		dev_priv->display.fdi_link_train(crtc);

	if (!transcoder_is_dsi(cpu_transcoder))
		intel_ddi_enable_pipe_clock(intel_crtc);

	if (INTEL_INFO(dev)->gen >= 9)
		skylake_pfit_enable(intel_crtc);
	else
		ironlake_pfit_enable(intel_crtc);

	/*
	 * On ILK+ LUT must be loaded before the pipe is running but with
	 * clocks enabled
	 */
	intel_color_load_luts(&pipe_config->base);

	intel_ddi_set_pipe_settings(crtc);
	if (!transcoder_is_dsi(cpu_transcoder))
		intel_ddi_enable_transcoder_func(crtc);

	if (dev_priv->display.initial_watermarks != NULL)
		dev_priv->display.initial_watermarks(pipe_config);
	else
		intel_update_watermarks(crtc);

	/* XXX: Do the pipe assertions at the right place for BXT DSI. */
	if (!transcoder_is_dsi(cpu_transcoder))
		intel_enable_pipe(intel_crtc);

	if (intel_crtc->config->has_pch_encoder)
		lpt_pch_enable(crtc);

	if (intel_crtc->config->dp_encoder_is_mst)
		intel_ddi_set_vc_payload_alloc(crtc, true);

	assert_vblank_disabled(crtc);
	drm_crtc_vblank_on(crtc);

	for_each_encoder_on_crtc(dev, crtc, encoder) {
		encoder->enable(encoder);
		intel_opregion_notify_encoder(encoder, true);
	}

	if (intel_crtc->config->has_pch_encoder) {
		intel_wait_for_vblank(dev, pipe);
		intel_wait_for_vblank(dev, pipe);
		intel_set_cpu_fifo_underrun_reporting(dev_priv, pipe, true);
		intel_set_pch_fifo_underrun_reporting(dev_priv, TRANSCODER_A,
						      true);
	}

	/* If we change the relative order between pipe/planes enabling, we need
	 * to change the workaround. */
	hsw_workaround_pipe = pipe_config->hsw_workaround_pipe;
	if (IS_HASWELL(dev) && hsw_workaround_pipe != INVALID_PIPE) {
		intel_wait_for_vblank(dev, hsw_workaround_pipe);
		intel_wait_for_vblank(dev, hsw_workaround_pipe);
	}
}

static void ironlake_pfit_disable(struct intel_crtc *crtc, bool force)
{
	struct drm_device *dev = crtc->base.dev;
	struct drm_i915_private *dev_priv = to_i915(dev);
	int pipe = crtc->pipe;

	/* To avoid upsetting the power well on haswell only disable the pfit if
	 * it's in use. The hw state code will make sure we get this right. */
	if (force || crtc->config->pch_pfit.enabled) {
		I915_WRITE(PF_CTL(pipe), 0);
		I915_WRITE(PF_WIN_POS(pipe), 0);
		I915_WRITE(PF_WIN_SZ(pipe), 0);
	}
}

static void ironlake_crtc_disable(struct drm_crtc *crtc)
{
	struct drm_device *dev = crtc->dev;
	struct drm_i915_private *dev_priv = to_i915(dev);
	struct intel_crtc *intel_crtc = to_intel_crtc(crtc);
	struct intel_encoder *encoder;
	int pipe = intel_crtc->pipe;

	/*
	 * Sometimes spurious CPU pipe underruns happen when the
	 * pipe is already disabled, but FDI RX/TX is still enabled.
	 * Happens at least with VGA+HDMI cloning. Suppress them.
	 */
	if (intel_crtc->config->has_pch_encoder) {
		intel_set_cpu_fifo_underrun_reporting(dev_priv, pipe, false);
		intel_set_pch_fifo_underrun_reporting(dev_priv, pipe, false);
	}

	for_each_encoder_on_crtc(dev, crtc, encoder)
		encoder->disable(encoder);

	drm_crtc_vblank_off(crtc);
	assert_vblank_disabled(crtc);

	intel_disable_pipe(intel_crtc);

	ironlake_pfit_disable(intel_crtc, false);

	if (intel_crtc->config->has_pch_encoder)
		ironlake_fdi_disable(crtc);

	for_each_encoder_on_crtc(dev, crtc, encoder)
		if (encoder->post_disable)
			encoder->post_disable(encoder);

	if (intel_crtc->config->has_pch_encoder) {
		ironlake_disable_pch_transcoder(dev_priv, pipe);

		if (HAS_PCH_CPT(dev)) {
			i915_reg_t reg;
			u32 temp;

			/* disable TRANS_DP_CTL */
			reg = TRANS_DP_CTL(pipe);
			temp = I915_READ(reg);
			temp &= ~(TRANS_DP_OUTPUT_ENABLE |
				  TRANS_DP_PORT_SEL_MASK);
			temp |= TRANS_DP_PORT_SEL_NONE;
			I915_WRITE(reg, temp);

			/* disable DPLL_SEL */
			temp = I915_READ(PCH_DPLL_SEL);
			temp &= ~(TRANS_DPLL_ENABLE(pipe) | TRANS_DPLLB_SEL(pipe));
			I915_WRITE(PCH_DPLL_SEL, temp);
		}

		ironlake_fdi_pll_disable(intel_crtc);
	}

	intel_set_cpu_fifo_underrun_reporting(dev_priv, pipe, true);
	intel_set_pch_fifo_underrun_reporting(dev_priv, pipe, true);
}

static void haswell_crtc_disable(struct drm_crtc *crtc)
{
	struct drm_device *dev = crtc->dev;
	struct drm_i915_private *dev_priv = to_i915(dev);
	struct intel_crtc *intel_crtc = to_intel_crtc(crtc);
	struct intel_encoder *encoder;
	enum transcoder cpu_transcoder = intel_crtc->config->cpu_transcoder;

	if (intel_crtc->config->has_pch_encoder)
		intel_set_pch_fifo_underrun_reporting(dev_priv, TRANSCODER_A,
						      false);

	for_each_encoder_on_crtc(dev, crtc, encoder) {
		intel_opregion_notify_encoder(encoder, false);
		encoder->disable(encoder);
	}

	drm_crtc_vblank_off(crtc);
	assert_vblank_disabled(crtc);

	/* XXX: Do the pipe assertions at the right place for BXT DSI. */
	if (!transcoder_is_dsi(cpu_transcoder))
		intel_disable_pipe(intel_crtc);

	if (intel_crtc->config->dp_encoder_is_mst)
		intel_ddi_set_vc_payload_alloc(crtc, false);

	if (!transcoder_is_dsi(cpu_transcoder))
		intel_ddi_disable_transcoder_func(dev_priv, cpu_transcoder);

	if (INTEL_INFO(dev)->gen >= 9)
		skylake_scaler_disable(intel_crtc);
	else
		ironlake_pfit_disable(intel_crtc, false);

	if (!transcoder_is_dsi(cpu_transcoder))
		intel_ddi_disable_pipe_clock(intel_crtc);

	for_each_encoder_on_crtc(dev, crtc, encoder)
		if (encoder->post_disable)
			encoder->post_disable(encoder);

	if (intel_crtc->config->has_pch_encoder) {
		lpt_disable_pch_transcoder(dev_priv);
		lpt_disable_iclkip(dev_priv);
		intel_ddi_fdi_disable(crtc);

		intel_set_pch_fifo_underrun_reporting(dev_priv, TRANSCODER_A,
						      true);
	}
}

static void i9xx_pfit_enable(struct intel_crtc *crtc)
{
	struct drm_device *dev = crtc->base.dev;
	struct drm_i915_private *dev_priv = to_i915(dev);
	struct intel_crtc_state *pipe_config = crtc->config;

	if (!pipe_config->gmch_pfit.control)
		return;

	/*
	 * The panel fitter should only be adjusted whilst the pipe is disabled,
	 * according to register description and PRM.
	 */
	WARN_ON(I915_READ(PFIT_CONTROL) & PFIT_ENABLE);
	assert_pipe_disabled(dev_priv, crtc->pipe);

	I915_WRITE(PFIT_PGM_RATIOS, pipe_config->gmch_pfit.pgm_ratios);
	I915_WRITE(PFIT_CONTROL, pipe_config->gmch_pfit.control);

	/* Border color in case we don't scale up to the full screen. Black by
	 * default, change to something else for debugging. */
	I915_WRITE(BCLRPAT(crtc->pipe), 0);
}

static enum intel_display_power_domain port_to_power_domain(enum port port)
{
	switch (port) {
	case PORT_A:
		return POWER_DOMAIN_PORT_DDI_A_LANES;
	case PORT_B:
		return POWER_DOMAIN_PORT_DDI_B_LANES;
	case PORT_C:
		return POWER_DOMAIN_PORT_DDI_C_LANES;
	case PORT_D:
		return POWER_DOMAIN_PORT_DDI_D_LANES;
	case PORT_E:
		return POWER_DOMAIN_PORT_DDI_E_LANES;
	default:
		MISSING_CASE(port);
		return POWER_DOMAIN_PORT_OTHER;
	}
}

static enum intel_display_power_domain port_to_aux_power_domain(enum port port)
{
	switch (port) {
	case PORT_A:
		return POWER_DOMAIN_AUX_A;
	case PORT_B:
		return POWER_DOMAIN_AUX_B;
	case PORT_C:
		return POWER_DOMAIN_AUX_C;
	case PORT_D:
		return POWER_DOMAIN_AUX_D;
	case PORT_E:
		/* FIXME: Check VBT for actual wiring of PORT E */
		return POWER_DOMAIN_AUX_D;
	default:
		MISSING_CASE(port);
		return POWER_DOMAIN_AUX_A;
	}
}

enum intel_display_power_domain
intel_display_port_power_domain(struct intel_encoder *intel_encoder)
{
	struct drm_device *dev = intel_encoder->base.dev;
	struct intel_digital_port *intel_dig_port;

	switch (intel_encoder->type) {
	case INTEL_OUTPUT_UNKNOWN:
		/* Only DDI platforms should ever use this output type */
		WARN_ON_ONCE(!HAS_DDI(dev));
	case INTEL_OUTPUT_DP:
	case INTEL_OUTPUT_HDMI:
	case INTEL_OUTPUT_EDP:
		intel_dig_port = enc_to_dig_port(&intel_encoder->base);
		return port_to_power_domain(intel_dig_port->port);
	case INTEL_OUTPUT_DP_MST:
		intel_dig_port = enc_to_mst(&intel_encoder->base)->primary;
		return port_to_power_domain(intel_dig_port->port);
	case INTEL_OUTPUT_ANALOG:
		return POWER_DOMAIN_PORT_CRT;
	case INTEL_OUTPUT_DSI:
		return POWER_DOMAIN_PORT_DSI;
	default:
		return POWER_DOMAIN_PORT_OTHER;
	}
}

enum intel_display_power_domain
intel_display_port_aux_power_domain(struct intel_encoder *intel_encoder)
{
	struct drm_device *dev = intel_encoder->base.dev;
	struct intel_digital_port *intel_dig_port;

	switch (intel_encoder->type) {
	case INTEL_OUTPUT_UNKNOWN:
	case INTEL_OUTPUT_HDMI:
		/*
		 * Only DDI platforms should ever use these output types.
		 * We can get here after the HDMI detect code has already set
		 * the type of the shared encoder. Since we can't be sure
		 * what's the status of the given connectors, play safe and
		 * run the DP detection too.
		 */
		WARN_ON_ONCE(!HAS_DDI(dev));
	case INTEL_OUTPUT_DP:
	case INTEL_OUTPUT_EDP:
		intel_dig_port = enc_to_dig_port(&intel_encoder->base);
		return port_to_aux_power_domain(intel_dig_port->port);
	case INTEL_OUTPUT_DP_MST:
		intel_dig_port = enc_to_mst(&intel_encoder->base)->primary;
		return port_to_aux_power_domain(intel_dig_port->port);
	default:
		MISSING_CASE(intel_encoder->type);
		return POWER_DOMAIN_AUX_A;
	}
}

static unsigned long get_crtc_power_domains(struct drm_crtc *crtc,
					    struct intel_crtc_state *crtc_state)
{
	struct drm_device *dev = crtc->dev;
	struct drm_encoder *encoder;
	struct intel_crtc *intel_crtc = to_intel_crtc(crtc);
	enum pipe pipe = intel_crtc->pipe;
	unsigned long mask;
	enum transcoder transcoder = crtc_state->cpu_transcoder;

	if (!crtc_state->base.active)
		return 0;

	mask = BIT(POWER_DOMAIN_PIPE(pipe));
	mask |= BIT(POWER_DOMAIN_TRANSCODER(transcoder));
	if (crtc_state->pch_pfit.enabled ||
	    crtc_state->pch_pfit.force_thru)
		mask |= BIT(POWER_DOMAIN_PIPE_PANEL_FITTER(pipe));

	drm_for_each_encoder_mask(encoder, dev, crtc_state->base.encoder_mask) {
		struct intel_encoder *intel_encoder = to_intel_encoder(encoder);

		mask |= BIT(intel_display_port_power_domain(intel_encoder));
	}

	if (crtc_state->shared_dpll)
		mask |= BIT(POWER_DOMAIN_PLLS);

	return mask;
}

static unsigned long
modeset_get_crtc_power_domains(struct drm_crtc *crtc,
			       struct intel_crtc_state *crtc_state)
{
	struct drm_i915_private *dev_priv = to_i915(crtc->dev);
	struct intel_crtc *intel_crtc = to_intel_crtc(crtc);
	enum intel_display_power_domain domain;
	unsigned long domains, new_domains, old_domains;

	old_domains = intel_crtc->enabled_power_domains;
	intel_crtc->enabled_power_domains = new_domains =
		get_crtc_power_domains(crtc, crtc_state);

	domains = new_domains & ~old_domains;

	for_each_power_domain(domain, domains)
		intel_display_power_get(dev_priv, domain);

	return old_domains & ~new_domains;
}

static void modeset_put_power_domains(struct drm_i915_private *dev_priv,
				      unsigned long domains)
{
	enum intel_display_power_domain domain;

	for_each_power_domain(domain, domains)
		intel_display_power_put(dev_priv, domain);
}

static int intel_compute_max_dotclk(struct drm_i915_private *dev_priv)
{
	int max_cdclk_freq = dev_priv->max_cdclk_freq;

	if (INTEL_INFO(dev_priv)->gen >= 9 ||
	    IS_HASWELL(dev_priv) || IS_BROADWELL(dev_priv))
		return max_cdclk_freq;
	else if (IS_CHERRYVIEW(dev_priv))
		return max_cdclk_freq*95/100;
	else if (INTEL_INFO(dev_priv)->gen < 4)
		return 2*max_cdclk_freq*90/100;
	else
		return max_cdclk_freq*90/100;
}

static int skl_calc_cdclk(int max_pixclk, int vco);

static void intel_update_max_cdclk(struct drm_device *dev)
{
	struct drm_i915_private *dev_priv = to_i915(dev);

	if (IS_SKYLAKE(dev) || IS_KABYLAKE(dev)) {
		u32 limit = I915_READ(SKL_DFSM) & SKL_DFSM_CDCLK_LIMIT_MASK;
		int max_cdclk, vco;

		vco = dev_priv->skl_preferred_vco_freq;
		WARN_ON(vco != 8100000 && vco != 8640000);

		/*
		 * Use the lower (vco 8640) cdclk values as a
		 * first guess. skl_calc_cdclk() will correct it
		 * if the preferred vco is 8100 instead.
		 */
		if (limit == SKL_DFSM_CDCLK_LIMIT_675)
			max_cdclk = 617143;
		else if (limit == SKL_DFSM_CDCLK_LIMIT_540)
			max_cdclk = 540000;
		else if (limit == SKL_DFSM_CDCLK_LIMIT_450)
			max_cdclk = 432000;
		else
			max_cdclk = 308571;

		dev_priv->max_cdclk_freq = skl_calc_cdclk(max_cdclk, vco);
	} else if (IS_BROXTON(dev)) {
		dev_priv->max_cdclk_freq = 624000;
	} else if (IS_BROADWELL(dev))  {
		/*
		 * FIXME with extra cooling we can allow
		 * 540 MHz for ULX and 675 Mhz for ULT.
		 * How can we know if extra cooling is
		 * available? PCI ID, VTB, something else?
		 */
		if (I915_READ(FUSE_STRAP) & HSW_CDCLK_LIMIT)
			dev_priv->max_cdclk_freq = 450000;
		else if (IS_BDW_ULX(dev))
			dev_priv->max_cdclk_freq = 450000;
		else if (IS_BDW_ULT(dev))
			dev_priv->max_cdclk_freq = 540000;
		else
			dev_priv->max_cdclk_freq = 675000;
	} else if (IS_CHERRYVIEW(dev)) {
		dev_priv->max_cdclk_freq = 320000;
	} else if (IS_VALLEYVIEW(dev)) {
		dev_priv->max_cdclk_freq = 400000;
	} else {
		/* otherwise assume cdclk is fixed */
		dev_priv->max_cdclk_freq = dev_priv->cdclk_freq;
	}

	dev_priv->max_dotclk_freq = intel_compute_max_dotclk(dev_priv);

	DRM_DEBUG_DRIVER("Max CD clock rate: %d kHz\n",
			 dev_priv->max_cdclk_freq);

	DRM_DEBUG_DRIVER("Max dotclock rate: %d kHz\n",
			 dev_priv->max_dotclk_freq);
}

static void intel_update_cdclk(struct drm_device *dev)
{
	struct drm_i915_private *dev_priv = to_i915(dev);

	dev_priv->cdclk_freq = dev_priv->display.get_display_clock_speed(dev);

	if (INTEL_GEN(dev_priv) >= 9)
		DRM_DEBUG_DRIVER("Current CD clock rate: %d kHz, VCO: %d kHz, ref: %d kHz\n",
				 dev_priv->cdclk_freq, dev_priv->cdclk_pll.vco,
				 dev_priv->cdclk_pll.ref);
	else
		DRM_DEBUG_DRIVER("Current CD clock rate: %d kHz\n",
				 dev_priv->cdclk_freq);

	/*
	 * 9:0 CMBUS [sic] CDCLK frequency (cdfreq):
	 * Programmng [sic] note: bit[9:2] should be programmed to the number
	 * of cdclk that generates 4MHz reference clock freq which is used to
	 * generate GMBus clock. This will vary with the cdclk freq.
	 */
	if (IS_VALLEYVIEW(dev_priv) || IS_CHERRYVIEW(dev_priv))
		I915_WRITE(GMBUSFREQ_VLV, DIV_ROUND_UP(dev_priv->cdclk_freq, 1000));
}

/* convert from kHz to .1 fixpoint MHz with -1MHz offset */
static int skl_cdclk_decimal(int cdclk)
{
	return DIV_ROUND_CLOSEST(cdclk - 1000, 500);
}

static int bxt_de_pll_vco(struct drm_i915_private *dev_priv, int cdclk)
{
	int ratio;

	if (cdclk == dev_priv->cdclk_pll.ref)
		return 0;

	switch (cdclk) {
	default:
		MISSING_CASE(cdclk);
	case 144000:
	case 288000:
	case 384000:
	case 576000:
		ratio = 60;
		break;
	case 624000:
		ratio = 65;
		break;
	}

	return dev_priv->cdclk_pll.ref * ratio;
}

static void bxt_de_pll_disable(struct drm_i915_private *dev_priv)
{
	I915_WRITE(BXT_DE_PLL_ENABLE, 0);

	/* Timeout 200us */
	if (intel_wait_for_register(dev_priv,
				    BXT_DE_PLL_ENABLE, BXT_DE_PLL_LOCK, 0,
				    1))
		DRM_ERROR("timeout waiting for DE PLL unlock\n");

	dev_priv->cdclk_pll.vco = 0;
}

static void bxt_de_pll_enable(struct drm_i915_private *dev_priv, int vco)
{
	int ratio = DIV_ROUND_CLOSEST(vco, dev_priv->cdclk_pll.ref);
	u32 val;

	val = I915_READ(BXT_DE_PLL_CTL);
	val &= ~BXT_DE_PLL_RATIO_MASK;
	val |= BXT_DE_PLL_RATIO(ratio);
	I915_WRITE(BXT_DE_PLL_CTL, val);

	I915_WRITE(BXT_DE_PLL_ENABLE, BXT_DE_PLL_PLL_ENABLE);

	/* Timeout 200us */
	if (intel_wait_for_register(dev_priv,
				    BXT_DE_PLL_ENABLE,
				    BXT_DE_PLL_LOCK,
				    BXT_DE_PLL_LOCK,
				    1))
		DRM_ERROR("timeout waiting for DE PLL lock\n");

	dev_priv->cdclk_pll.vco = vco;
}

static void bxt_set_cdclk(struct drm_i915_private *dev_priv, int cdclk)
{
	u32 val, divider;
	int vco, ret;

	vco = bxt_de_pll_vco(dev_priv, cdclk);

	DRM_DEBUG_DRIVER("Changing CDCLK to %d kHz (VCO %d kHz)\n", cdclk, vco);

	/* cdclk = vco / 2 / div{1,1.5,2,4} */
	switch (DIV_ROUND_CLOSEST(vco, cdclk)) {
	case 8:
		divider = BXT_CDCLK_CD2X_DIV_SEL_4;
		break;
	case 4:
		divider = BXT_CDCLK_CD2X_DIV_SEL_2;
		break;
	case 3:
		divider = BXT_CDCLK_CD2X_DIV_SEL_1_5;
		break;
	case 2:
		divider = BXT_CDCLK_CD2X_DIV_SEL_1;
		break;
	default:
		WARN_ON(cdclk != dev_priv->cdclk_pll.ref);
		WARN_ON(vco != 0);

		divider = BXT_CDCLK_CD2X_DIV_SEL_1;
		break;
	}

	/* Inform power controller of upcoming frequency change */
	mutex_lock(&dev_priv->rps.hw_lock);
	ret = sandybridge_pcode_write(dev_priv, HSW_PCODE_DE_WRITE_FREQ_REQ,
				      0x80000000);
	mutex_unlock(&dev_priv->rps.hw_lock);

	if (ret) {
		DRM_ERROR("PCode CDCLK freq change notify failed (err %d, freq %d)\n",
			  ret, cdclk);
		return;
	}

	if (dev_priv->cdclk_pll.vco != 0 &&
	    dev_priv->cdclk_pll.vco != vco)
		bxt_de_pll_disable(dev_priv);

	if (dev_priv->cdclk_pll.vco != vco)
		bxt_de_pll_enable(dev_priv, vco);

	val = divider | skl_cdclk_decimal(cdclk);
	/*
	 * FIXME if only the cd2x divider needs changing, it could be done
	 * without shutting off the pipe (if only one pipe is active).
	 */
	val |= BXT_CDCLK_CD2X_PIPE_NONE;
	/*
	 * Disable SSA Precharge when CD clock frequency < 500 MHz,
	 * enable otherwise.
	 */
	if (cdclk >= 500000)
		val |= BXT_CDCLK_SSA_PRECHARGE_ENABLE;
	I915_WRITE(CDCLK_CTL, val);

	mutex_lock(&dev_priv->rps.hw_lock);
	ret = sandybridge_pcode_write(dev_priv, HSW_PCODE_DE_WRITE_FREQ_REQ,
				      DIV_ROUND_UP(cdclk, 25000));
	mutex_unlock(&dev_priv->rps.hw_lock);

	if (ret) {
		DRM_ERROR("PCode CDCLK freq set failed, (err %d, freq %d)\n",
			  ret, cdclk);
		return;
	}

	intel_update_cdclk(&dev_priv->drm);
}

static void bxt_sanitize_cdclk(struct drm_i915_private *dev_priv)
{
	u32 cdctl, expected;

	intel_update_cdclk(&dev_priv->drm);

	if (dev_priv->cdclk_pll.vco == 0 ||
	    dev_priv->cdclk_freq == dev_priv->cdclk_pll.ref)
		goto sanitize;

	/* DPLL okay; verify the cdclock
	 *
	 * Some BIOS versions leave an incorrect decimal frequency value and
	 * set reserved MBZ bits in CDCLK_CTL at least during exiting from S4,
	 * so sanitize this register.
	 */
	cdctl = I915_READ(CDCLK_CTL);
	/*
	 * Let's ignore the pipe field, since BIOS could have configured the
	 * dividers both synching to an active pipe, or asynchronously
	 * (PIPE_NONE).
	 */
	cdctl &= ~BXT_CDCLK_CD2X_PIPE_NONE;

	expected = (cdctl & BXT_CDCLK_CD2X_DIV_SEL_MASK) |
		   skl_cdclk_decimal(dev_priv->cdclk_freq);
	/*
	 * Disable SSA Precharge when CD clock frequency < 500 MHz,
	 * enable otherwise.
	 */
	if (dev_priv->cdclk_freq >= 500000)
		expected |= BXT_CDCLK_SSA_PRECHARGE_ENABLE;

	if (cdctl == expected)
		/* All well; nothing to sanitize */
		return;

sanitize:
	DRM_DEBUG_KMS("Sanitizing cdclk programmed by pre-os\n");

	/* force cdclk programming */
	dev_priv->cdclk_freq = 0;

	/* force full PLL disable + enable */
	dev_priv->cdclk_pll.vco = -1;
}

void bxt_init_cdclk(struct drm_i915_private *dev_priv)
{
	bxt_sanitize_cdclk(dev_priv);

	if (dev_priv->cdclk_freq != 0 && dev_priv->cdclk_pll.vco != 0)
		return;

	/*
	 * FIXME:
	 * - The initial CDCLK needs to be read from VBT.
	 *   Need to make this change after VBT has changes for BXT.
	 */
	bxt_set_cdclk(dev_priv, bxt_calc_cdclk(0));
}

void bxt_uninit_cdclk(struct drm_i915_private *dev_priv)
{
	bxt_set_cdclk(dev_priv, dev_priv->cdclk_pll.ref);
}

static int skl_calc_cdclk(int max_pixclk, int vco)
{
	if (vco == 8640000) {
		if (max_pixclk > 540000)
			return 617143;
		else if (max_pixclk > 432000)
			return 540000;
		else if (max_pixclk > 308571)
			return 432000;
		else
			return 308571;
	} else {
		if (max_pixclk > 540000)
			return 675000;
		else if (max_pixclk > 450000)
			return 540000;
		else if (max_pixclk > 337500)
			return 450000;
		else
			return 337500;
	}
}

static void
skl_dpll0_update(struct drm_i915_private *dev_priv)
{
	u32 val;

	dev_priv->cdclk_pll.ref = 24000;
	dev_priv->cdclk_pll.vco = 0;

	val = I915_READ(LCPLL1_CTL);
	if ((val & LCPLL_PLL_ENABLE) == 0)
		return;

	if (WARN_ON((val & LCPLL_PLL_LOCK) == 0))
		return;

	val = I915_READ(DPLL_CTRL1);

	if (WARN_ON((val & (DPLL_CTRL1_HDMI_MODE(SKL_DPLL0) |
			    DPLL_CTRL1_SSC(SKL_DPLL0) |
			    DPLL_CTRL1_OVERRIDE(SKL_DPLL0))) !=
		    DPLL_CTRL1_OVERRIDE(SKL_DPLL0)))
		return;

	switch (val & DPLL_CTRL1_LINK_RATE_MASK(SKL_DPLL0)) {
	case DPLL_CTRL1_LINK_RATE(DPLL_CTRL1_LINK_RATE_810, SKL_DPLL0):
	case DPLL_CTRL1_LINK_RATE(DPLL_CTRL1_LINK_RATE_1350, SKL_DPLL0):
	case DPLL_CTRL1_LINK_RATE(DPLL_CTRL1_LINK_RATE_1620, SKL_DPLL0):
	case DPLL_CTRL1_LINK_RATE(DPLL_CTRL1_LINK_RATE_2700, SKL_DPLL0):
		dev_priv->cdclk_pll.vco = 8100000;
		break;
	case DPLL_CTRL1_LINK_RATE(DPLL_CTRL1_LINK_RATE_1080, SKL_DPLL0):
	case DPLL_CTRL1_LINK_RATE(DPLL_CTRL1_LINK_RATE_2160, SKL_DPLL0):
		dev_priv->cdclk_pll.vco = 8640000;
		break;
	default:
		MISSING_CASE(val & DPLL_CTRL1_LINK_RATE_MASK(SKL_DPLL0));
		break;
	}
}

void skl_set_preferred_cdclk_vco(struct drm_i915_private *dev_priv, int vco)
{
	bool changed = dev_priv->skl_preferred_vco_freq != vco;

	dev_priv->skl_preferred_vco_freq = vco;

	if (changed)
		intel_update_max_cdclk(&dev_priv->drm);
}

static void
skl_dpll0_enable(struct drm_i915_private *dev_priv, int vco)
{
	int min_cdclk = skl_calc_cdclk(0, vco);
	u32 val;

	WARN_ON(vco != 8100000 && vco != 8640000);

	/* select the minimum CDCLK before enabling DPLL 0 */
	val = CDCLK_FREQ_337_308 | skl_cdclk_decimal(min_cdclk);
	I915_WRITE(CDCLK_CTL, val);
	POSTING_READ(CDCLK_CTL);

	/*
	 * We always enable DPLL0 with the lowest link rate possible, but still
	 * taking into account the VCO required to operate the eDP panel at the
	 * desired frequency. The usual DP link rates operate with a VCO of
	 * 8100 while the eDP 1.4 alternate link rates need a VCO of 8640.
	 * The modeset code is responsible for the selection of the exact link
	 * rate later on, with the constraint of choosing a frequency that
	 * works with vco.
	 */
	val = I915_READ(DPLL_CTRL1);

	val &= ~(DPLL_CTRL1_HDMI_MODE(SKL_DPLL0) | DPLL_CTRL1_SSC(SKL_DPLL0) |
		 DPLL_CTRL1_LINK_RATE_MASK(SKL_DPLL0));
	val |= DPLL_CTRL1_OVERRIDE(SKL_DPLL0);
	if (vco == 8640000)
		val |= DPLL_CTRL1_LINK_RATE(DPLL_CTRL1_LINK_RATE_1080,
					    SKL_DPLL0);
	else
		val |= DPLL_CTRL1_LINK_RATE(DPLL_CTRL1_LINK_RATE_810,
					    SKL_DPLL0);

	I915_WRITE(DPLL_CTRL1, val);
	POSTING_READ(DPLL_CTRL1);

	I915_WRITE(LCPLL1_CTL, I915_READ(LCPLL1_CTL) | LCPLL_PLL_ENABLE);

	if (intel_wait_for_register(dev_priv,
				    LCPLL1_CTL, LCPLL_PLL_LOCK, LCPLL_PLL_LOCK,
				    5))
		DRM_ERROR("DPLL0 not locked\n");

	dev_priv->cdclk_pll.vco = vco;

	/* We'll want to keep using the current vco from now on. */
	skl_set_preferred_cdclk_vco(dev_priv, vco);
}

static void
skl_dpll0_disable(struct drm_i915_private *dev_priv)
{
	I915_WRITE(LCPLL1_CTL, I915_READ(LCPLL1_CTL) & ~LCPLL_PLL_ENABLE);
	if (intel_wait_for_register(dev_priv,
				   LCPLL1_CTL, LCPLL_PLL_LOCK, 0,
				   1))
		DRM_ERROR("Couldn't disable DPLL0\n");

	dev_priv->cdclk_pll.vco = 0;
}

static bool skl_cdclk_pcu_ready(struct drm_i915_private *dev_priv)
{
	int ret;
	u32 val;

	/* inform PCU we want to change CDCLK */
	val = SKL_CDCLK_PREPARE_FOR_CHANGE;
	mutex_lock(&dev_priv->rps.hw_lock);
	ret = sandybridge_pcode_read(dev_priv, SKL_PCODE_CDCLK_CONTROL, &val);
	mutex_unlock(&dev_priv->rps.hw_lock);

	return ret == 0 && (val & SKL_CDCLK_READY_FOR_CHANGE);
}

static bool skl_cdclk_wait_for_pcu_ready(struct drm_i915_private *dev_priv)
{
	return _wait_for(skl_cdclk_pcu_ready(dev_priv), 3000, 10) == 0;
}

static void skl_set_cdclk(struct drm_i915_private *dev_priv, int cdclk, int vco)
{
	struct drm_device *dev = &dev_priv->drm;
	u32 freq_select, pcu_ack;

	WARN_ON((cdclk == 24000) != (vco == 0));

	DRM_DEBUG_DRIVER("Changing CDCLK to %d kHz (VCO %d kHz)\n", cdclk, vco);

	if (!skl_cdclk_wait_for_pcu_ready(dev_priv)) {
		DRM_ERROR("failed to inform PCU about cdclk change\n");
		return;
	}

	/* set CDCLK_CTL */
	switch (cdclk) {
	case 450000:
	case 432000:
		freq_select = CDCLK_FREQ_450_432;
		pcu_ack = 1;
		break;
	case 540000:
		freq_select = CDCLK_FREQ_540;
		pcu_ack = 2;
		break;
	case 308571:
	case 337500:
	default:
		freq_select = CDCLK_FREQ_337_308;
		pcu_ack = 0;
		break;
	case 617143:
	case 675000:
		freq_select = CDCLK_FREQ_675_617;
		pcu_ack = 3;
		break;
	}

	if (dev_priv->cdclk_pll.vco != 0 &&
	    dev_priv->cdclk_pll.vco != vco)
		skl_dpll0_disable(dev_priv);

	if (dev_priv->cdclk_pll.vco != vco)
		skl_dpll0_enable(dev_priv, vco);

	I915_WRITE(CDCLK_CTL, freq_select | skl_cdclk_decimal(cdclk));
	POSTING_READ(CDCLK_CTL);

	/* inform PCU of the change */
	mutex_lock(&dev_priv->rps.hw_lock);
	sandybridge_pcode_write(dev_priv, SKL_PCODE_CDCLK_CONTROL, pcu_ack);
	mutex_unlock(&dev_priv->rps.hw_lock);

	intel_update_cdclk(dev);
}

static void skl_sanitize_cdclk(struct drm_i915_private *dev_priv);

void skl_uninit_cdclk(struct drm_i915_private *dev_priv)
{
	skl_set_cdclk(dev_priv, dev_priv->cdclk_pll.ref, 0);
}

void skl_init_cdclk(struct drm_i915_private *dev_priv)
{
	int cdclk, vco;

	skl_sanitize_cdclk(dev_priv);

	if (dev_priv->cdclk_freq != 0 && dev_priv->cdclk_pll.vco != 0) {
		/*
		 * Use the current vco as our initial
		 * guess as to what the preferred vco is.
		 */
		if (dev_priv->skl_preferred_vco_freq == 0)
			skl_set_preferred_cdclk_vco(dev_priv,
						    dev_priv->cdclk_pll.vco);
		return;
	}

	vco = dev_priv->skl_preferred_vco_freq;
	if (vco == 0)
		vco = 8100000;
	cdclk = skl_calc_cdclk(0, vco);

	skl_set_cdclk(dev_priv, cdclk, vco);
}

static void skl_sanitize_cdclk(struct drm_i915_private *dev_priv)
{
	uint32_t cdctl, expected;

	/*
	 * check if the pre-os intialized the display
	 * There is SWF18 scratchpad register defined which is set by the
	 * pre-os which can be used by the OS drivers to check the status
	 */
	if ((I915_READ(SWF_ILK(0x18)) & 0x00FFFFFF) == 0)
		goto sanitize;

	intel_update_cdclk(&dev_priv->drm);
	/* Is PLL enabled and locked ? */
	if (dev_priv->cdclk_pll.vco == 0 ||
	    dev_priv->cdclk_freq == dev_priv->cdclk_pll.ref)
		goto sanitize;

	/* DPLL okay; verify the cdclock
	 *
	 * Noticed in some instances that the freq selection is correct but
	 * decimal part is programmed wrong from BIOS where pre-os does not
	 * enable display. Verify the same as well.
	 */
	cdctl = I915_READ(CDCLK_CTL);
	expected = (cdctl & CDCLK_FREQ_SEL_MASK) |
		skl_cdclk_decimal(dev_priv->cdclk_freq);
	if (cdctl == expected)
		/* All well; nothing to sanitize */
		return;

sanitize:
	DRM_DEBUG_KMS("Sanitizing cdclk programmed by pre-os\n");

	/* force cdclk programming */
	dev_priv->cdclk_freq = 0;
	/* force full PLL disable + enable */
	dev_priv->cdclk_pll.vco = -1;
}

/* Adjust CDclk dividers to allow high res or save power if possible */
static void valleyview_set_cdclk(struct drm_device *dev, int cdclk)
{
	struct drm_i915_private *dev_priv = to_i915(dev);
	u32 val, cmd;

	WARN_ON(dev_priv->display.get_display_clock_speed(dev)
					!= dev_priv->cdclk_freq);

	if (cdclk >= 320000) /* jump to highest voltage for 400MHz too */
		cmd = 2;
	else if (cdclk == 266667)
		cmd = 1;
	else
		cmd = 0;

	mutex_lock(&dev_priv->rps.hw_lock);
	val = vlv_punit_read(dev_priv, PUNIT_REG_DSPFREQ);
	val &= ~DSPFREQGUAR_MASK;
	val |= (cmd << DSPFREQGUAR_SHIFT);
	vlv_punit_write(dev_priv, PUNIT_REG_DSPFREQ, val);
	if (wait_for((vlv_punit_read(dev_priv, PUNIT_REG_DSPFREQ) &
		      DSPFREQSTAT_MASK) == (cmd << DSPFREQSTAT_SHIFT),
		     50)) {
		DRM_ERROR("timed out waiting for CDclk change\n");
	}
	mutex_unlock(&dev_priv->rps.hw_lock);

	mutex_lock(&dev_priv->sb_lock);

	if (cdclk == 400000) {
		u32 divider;

		divider = DIV_ROUND_CLOSEST(dev_priv->hpll_freq << 1, cdclk) - 1;

		/* adjust cdclk divider */
		val = vlv_cck_read(dev_priv, CCK_DISPLAY_CLOCK_CONTROL);
		val &= ~CCK_FREQUENCY_VALUES;
		val |= divider;
		vlv_cck_write(dev_priv, CCK_DISPLAY_CLOCK_CONTROL, val);

		if (wait_for((vlv_cck_read(dev_priv, CCK_DISPLAY_CLOCK_CONTROL) &
			      CCK_FREQUENCY_STATUS) == (divider << CCK_FREQUENCY_STATUS_SHIFT),
			     50))
			DRM_ERROR("timed out waiting for CDclk change\n");
	}

	/* adjust self-refresh exit latency value */
	val = vlv_bunit_read(dev_priv, BUNIT_REG_BISOC);
	val &= ~0x7f;

	/*
	 * For high bandwidth configs, we set a higher latency in the bunit
	 * so that the core display fetch happens in time to avoid underruns.
	 */
	if (cdclk == 400000)
		val |= 4500 / 250; /* 4.5 usec */
	else
		val |= 3000 / 250; /* 3.0 usec */
	vlv_bunit_write(dev_priv, BUNIT_REG_BISOC, val);

	mutex_unlock(&dev_priv->sb_lock);

	intel_update_cdclk(dev);
}

static void cherryview_set_cdclk(struct drm_device *dev, int cdclk)
{
	struct drm_i915_private *dev_priv = to_i915(dev);
	u32 val, cmd;

	WARN_ON(dev_priv->display.get_display_clock_speed(dev)
						!= dev_priv->cdclk_freq);

	switch (cdclk) {
	case 333333:
	case 320000:
	case 266667:
	case 200000:
		break;
	default:
		MISSING_CASE(cdclk);
		return;
	}

	/*
	 * Specs are full of misinformation, but testing on actual
	 * hardware has shown that we just need to write the desired
	 * CCK divider into the Punit register.
	 */
	cmd = DIV_ROUND_CLOSEST(dev_priv->hpll_freq << 1, cdclk) - 1;

	mutex_lock(&dev_priv->rps.hw_lock);
	val = vlv_punit_read(dev_priv, PUNIT_REG_DSPFREQ);
	val &= ~DSPFREQGUAR_MASK_CHV;
	val |= (cmd << DSPFREQGUAR_SHIFT_CHV);
	vlv_punit_write(dev_priv, PUNIT_REG_DSPFREQ, val);
	if (wait_for((vlv_punit_read(dev_priv, PUNIT_REG_DSPFREQ) &
		      DSPFREQSTAT_MASK_CHV) == (cmd << DSPFREQSTAT_SHIFT_CHV),
		     50)) {
		DRM_ERROR("timed out waiting for CDclk change\n");
	}
	mutex_unlock(&dev_priv->rps.hw_lock);

	intel_update_cdclk(dev);
}

static int valleyview_calc_cdclk(struct drm_i915_private *dev_priv,
				 int max_pixclk)
{
	int freq_320 = (dev_priv->hpll_freq <<  1) % 320000 != 0 ? 333333 : 320000;
	int limit = IS_CHERRYVIEW(dev_priv) ? 95 : 90;

	/*
	 * Really only a few cases to deal with, as only 4 CDclks are supported:
	 *   200MHz
	 *   267MHz
	 *   320/333MHz (depends on HPLL freq)
	 *   400MHz (VLV only)
	 * So we check to see whether we're above 90% (VLV) or 95% (CHV)
	 * of the lower bin and adjust if needed.
	 *
	 * We seem to get an unstable or solid color picture at 200MHz.
	 * Not sure what's wrong. For now use 200MHz only when all pipes
	 * are off.
	 */
	if (!IS_CHERRYVIEW(dev_priv) &&
	    max_pixclk > freq_320*limit/100)
		return 400000;
	else if (max_pixclk > 266667*limit/100)
		return freq_320;
	else if (max_pixclk > 0)
		return 266667;
	else
		return 200000;
}

static int bxt_calc_cdclk(int max_pixclk)
{
	if (max_pixclk > 576000)
		return 624000;
	else if (max_pixclk > 384000)
		return 576000;
	else if (max_pixclk > 288000)
		return 384000;
	else if (max_pixclk > 144000)
		return 288000;
	else
		return 144000;
}

/* Compute the max pixel clock for new configuration. */
static int intel_mode_max_pixclk(struct drm_device *dev,
				 struct drm_atomic_state *state)
{
	struct intel_atomic_state *intel_state = to_intel_atomic_state(state);
	struct drm_i915_private *dev_priv = to_i915(dev);
	struct drm_crtc *crtc;
	struct drm_crtc_state *crtc_state;
	unsigned max_pixclk = 0, i;
	enum pipe pipe;

	memcpy(intel_state->min_pixclk, dev_priv->min_pixclk,
	       sizeof(intel_state->min_pixclk));

	for_each_crtc_in_state(state, crtc, crtc_state, i) {
		int pixclk = 0;

		if (crtc_state->enable)
			pixclk = crtc_state->adjusted_mode.crtc_clock;

		intel_state->min_pixclk[i] = pixclk;
	}

	for_each_pipe(dev_priv, pipe)
		max_pixclk = max(intel_state->min_pixclk[pipe], max_pixclk);

	return max_pixclk;
}

static int valleyview_modeset_calc_cdclk(struct drm_atomic_state *state)
{
	struct drm_device *dev = state->dev;
	struct drm_i915_private *dev_priv = to_i915(dev);
	int max_pixclk = intel_mode_max_pixclk(dev, state);
	struct intel_atomic_state *intel_state =
		to_intel_atomic_state(state);

	intel_state->cdclk = intel_state->dev_cdclk =
		valleyview_calc_cdclk(dev_priv, max_pixclk);

	if (!intel_state->active_crtcs)
		intel_state->dev_cdclk = valleyview_calc_cdclk(dev_priv, 0);

	return 0;
}

static int bxt_modeset_calc_cdclk(struct drm_atomic_state *state)
{
	int max_pixclk = ilk_max_pixel_rate(state);
	struct intel_atomic_state *intel_state =
		to_intel_atomic_state(state);

	intel_state->cdclk = intel_state->dev_cdclk =
		bxt_calc_cdclk(max_pixclk);

	if (!intel_state->active_crtcs)
		intel_state->dev_cdclk = bxt_calc_cdclk(0);

	return 0;
}

static void vlv_program_pfi_credits(struct drm_i915_private *dev_priv)
{
	unsigned int credits, default_credits;

	if (IS_CHERRYVIEW(dev_priv))
		default_credits = PFI_CREDIT(12);
	else
		default_credits = PFI_CREDIT(8);

	if (dev_priv->cdclk_freq >= dev_priv->czclk_freq) {
		/* CHV suggested value is 31 or 63 */
		if (IS_CHERRYVIEW(dev_priv))
			credits = PFI_CREDIT_63;
		else
			credits = PFI_CREDIT(15);
	} else {
		credits = default_credits;
	}

	/*
	 * WA - write default credits before re-programming
	 * FIXME: should we also set the resend bit here?
	 */
	I915_WRITE(GCI_CONTROL, VGA_FAST_MODE_DISABLE |
		   default_credits);

	I915_WRITE(GCI_CONTROL, VGA_FAST_MODE_DISABLE |
		   credits | PFI_CREDIT_RESEND);

	/*
	 * FIXME is this guaranteed to clear
	 * immediately or should we poll for it?
	 */
	WARN_ON(I915_READ(GCI_CONTROL) & PFI_CREDIT_RESEND);
}

static void valleyview_modeset_commit_cdclk(struct drm_atomic_state *old_state)
{
	struct drm_device *dev = old_state->dev;
	struct drm_i915_private *dev_priv = to_i915(dev);
	struct intel_atomic_state *old_intel_state =
		to_intel_atomic_state(old_state);
	unsigned req_cdclk = old_intel_state->dev_cdclk;

	/*
	 * FIXME: We can end up here with all power domains off, yet
	 * with a CDCLK frequency other than the minimum. To account
	 * for this take the PIPE-A power domain, which covers the HW
	 * blocks needed for the following programming. This can be
	 * removed once it's guaranteed that we get here either with
	 * the minimum CDCLK set, or the required power domains
	 * enabled.
	 */
	intel_display_power_get(dev_priv, POWER_DOMAIN_PIPE_A);

	if (IS_CHERRYVIEW(dev))
		cherryview_set_cdclk(dev, req_cdclk);
	else
		valleyview_set_cdclk(dev, req_cdclk);

	vlv_program_pfi_credits(dev_priv);

	intel_display_power_put(dev_priv, POWER_DOMAIN_PIPE_A);
}

static void valleyview_crtc_enable(struct drm_crtc *crtc)
{
	struct drm_device *dev = crtc->dev;
	struct drm_i915_private *dev_priv = to_i915(dev);
	struct intel_crtc *intel_crtc = to_intel_crtc(crtc);
	struct intel_encoder *encoder;
	struct intel_crtc_state *pipe_config =
		to_intel_crtc_state(crtc->state);
	int pipe = intel_crtc->pipe;

	if (WARN_ON(intel_crtc->active))
		return;

	if (intel_crtc_has_dp_encoder(intel_crtc->config))
		intel_dp_set_m_n(intel_crtc, M1_N1);

	intel_set_pipe_timings(intel_crtc);
	intel_set_pipe_src_size(intel_crtc);

	if (IS_CHERRYVIEW(dev) && pipe == PIPE_B) {
		struct drm_i915_private *dev_priv = to_i915(dev);

		I915_WRITE(CHV_BLEND(pipe), CHV_BLEND_LEGACY);
		I915_WRITE(CHV_CANVAS(pipe), 0);
	}

	i9xx_set_pipeconf(intel_crtc);

	intel_crtc->active = true;

	intel_set_cpu_fifo_underrun_reporting(dev_priv, pipe, true);

	for_each_encoder_on_crtc(dev, crtc, encoder)
		if (encoder->pre_pll_enable)
			encoder->pre_pll_enable(encoder);

	if (IS_CHERRYVIEW(dev)) {
		chv_prepare_pll(intel_crtc, intel_crtc->config);
		chv_enable_pll(intel_crtc, intel_crtc->config);
	} else {
		vlv_prepare_pll(intel_crtc, intel_crtc->config);
		vlv_enable_pll(intel_crtc, intel_crtc->config);
	}

	for_each_encoder_on_crtc(dev, crtc, encoder)
		if (encoder->pre_enable)
			encoder->pre_enable(encoder);

	i9xx_pfit_enable(intel_crtc);

	intel_color_load_luts(&pipe_config->base);

	intel_update_watermarks(crtc);
	intel_enable_pipe(intel_crtc);

	assert_vblank_disabled(crtc);
	drm_crtc_vblank_on(crtc);

	for_each_encoder_on_crtc(dev, crtc, encoder)
		encoder->enable(encoder);
}

static void i9xx_set_pll_dividers(struct intel_crtc *crtc)
{
	struct drm_device *dev = crtc->base.dev;
	struct drm_i915_private *dev_priv = to_i915(dev);

	I915_WRITE(FP0(crtc->pipe), crtc->config->dpll_hw_state.fp0);
	I915_WRITE(FP1(crtc->pipe), crtc->config->dpll_hw_state.fp1);
}

static void i9xx_crtc_enable(struct drm_crtc *crtc)
{
	struct drm_device *dev = crtc->dev;
	struct drm_i915_private *dev_priv = to_i915(dev);
	struct intel_crtc *intel_crtc = to_intel_crtc(crtc);
	struct intel_encoder *encoder;
	struct intel_crtc_state *pipe_config =
		to_intel_crtc_state(crtc->state);
	enum pipe pipe = intel_crtc->pipe;

	if (WARN_ON(intel_crtc->active))
		return;

	i9xx_set_pll_dividers(intel_crtc);

	if (intel_crtc_has_dp_encoder(intel_crtc->config))
		intel_dp_set_m_n(intel_crtc, M1_N1);

	intel_set_pipe_timings(intel_crtc);
	intel_set_pipe_src_size(intel_crtc);

	i9xx_set_pipeconf(intel_crtc);

	intel_crtc->active = true;

	if (!IS_GEN2(dev))
		intel_set_cpu_fifo_underrun_reporting(dev_priv, pipe, true);

	for_each_encoder_on_crtc(dev, crtc, encoder)
		if (encoder->pre_enable)
			encoder->pre_enable(encoder);

	i9xx_enable_pll(intel_crtc);

	i9xx_pfit_enable(intel_crtc);

	intel_color_load_luts(&pipe_config->base);

	intel_update_watermarks(crtc);
	intel_enable_pipe(intel_crtc);

	assert_vblank_disabled(crtc);
	drm_crtc_vblank_on(crtc);

	for_each_encoder_on_crtc(dev, crtc, encoder)
		encoder->enable(encoder);
}

static void i9xx_pfit_disable(struct intel_crtc *crtc)
{
	struct drm_device *dev = crtc->base.dev;
	struct drm_i915_private *dev_priv = to_i915(dev);

	if (!crtc->config->gmch_pfit.control)
		return;

	assert_pipe_disabled(dev_priv, crtc->pipe);

	DRM_DEBUG_DRIVER("disabling pfit, current: 0x%08x\n",
			 I915_READ(PFIT_CONTROL));
	I915_WRITE(PFIT_CONTROL, 0);
}

static void i9xx_crtc_disable(struct drm_crtc *crtc)
{
	struct drm_device *dev = crtc->dev;
	struct drm_i915_private *dev_priv = to_i915(dev);
	struct intel_crtc *intel_crtc = to_intel_crtc(crtc);
	struct intel_encoder *encoder;
	int pipe = intel_crtc->pipe;

	/*
	 * On gen2 planes are double buffered but the pipe isn't, so we must
	 * wait for planes to fully turn off before disabling the pipe.
	 */
	if (IS_GEN2(dev))
		intel_wait_for_vblank(dev, pipe);

	for_each_encoder_on_crtc(dev, crtc, encoder)
		encoder->disable(encoder);

	drm_crtc_vblank_off(crtc);
	assert_vblank_disabled(crtc);

	intel_disable_pipe(intel_crtc);

	i9xx_pfit_disable(intel_crtc);

	for_each_encoder_on_crtc(dev, crtc, encoder)
		if (encoder->post_disable)
			encoder->post_disable(encoder);

	if (!intel_crtc_has_type(intel_crtc->config, INTEL_OUTPUT_DSI)) {
		if (IS_CHERRYVIEW(dev))
			chv_disable_pll(dev_priv, pipe);
		else if (IS_VALLEYVIEW(dev))
			vlv_disable_pll(dev_priv, pipe);
		else
			i9xx_disable_pll(intel_crtc);
	}

	for_each_encoder_on_crtc(dev, crtc, encoder)
		if (encoder->post_pll_disable)
			encoder->post_pll_disable(encoder);

	if (!IS_GEN2(dev))
		intel_set_cpu_fifo_underrun_reporting(dev_priv, pipe, false);
}

static void intel_crtc_disable_noatomic(struct drm_crtc *crtc)
{
	struct intel_encoder *encoder;
	struct intel_crtc *intel_crtc = to_intel_crtc(crtc);
	struct drm_i915_private *dev_priv = to_i915(crtc->dev);
	enum intel_display_power_domain domain;
	unsigned long domains;

	if (!intel_crtc->active)
		return;

	if (to_intel_plane_state(crtc->primary->state)->base.visible) {
		WARN_ON(intel_crtc->flip_work);

		intel_pre_disable_primary_noatomic(crtc);

		intel_crtc_disable_planes(crtc, 1 << drm_plane_index(crtc->primary));
		to_intel_plane_state(crtc->primary->state)->base.visible = false;
	}

	dev_priv->display.crtc_disable(crtc);

	DRM_DEBUG_KMS("[CRTC:%d:%s] hw state adjusted, was enabled, now disabled\n",
		      crtc->base.id, crtc->name);

	WARN_ON(drm_atomic_set_mode_for_crtc(crtc->state, NULL) < 0);
	crtc->state->active = false;
	intel_crtc->active = false;
	crtc->enabled = false;
	crtc->state->connector_mask = 0;
	crtc->state->encoder_mask = 0;

	for_each_encoder_on_crtc(crtc->dev, crtc, encoder)
		encoder->base.crtc = NULL;

	intel_fbc_disable(intel_crtc);
	intel_update_watermarks(crtc);
	intel_disable_shared_dpll(intel_crtc);

	domains = intel_crtc->enabled_power_domains;
	for_each_power_domain(domain, domains)
		intel_display_power_put(dev_priv, domain);
	intel_crtc->enabled_power_domains = 0;

	dev_priv->active_crtcs &= ~(1 << intel_crtc->pipe);
	dev_priv->min_pixclk[intel_crtc->pipe] = 0;
}

/*
 * turn all crtc's off, but do not adjust state
 * This has to be paired with a call to intel_modeset_setup_hw_state.
 */
int intel_display_suspend(struct drm_device *dev)
{
	struct drm_i915_private *dev_priv = to_i915(dev);
	struct drm_atomic_state *state;
	int ret;

	state = drm_atomic_helper_suspend(dev);
	ret = PTR_ERR_OR_ZERO(state);
	if (ret)
		DRM_ERROR("Suspending crtc's failed with %i\n", ret);
	else
		dev_priv->modeset_restore_state = state;
	return ret;
}

void intel_encoder_destroy(struct drm_encoder *encoder)
{
	struct intel_encoder *intel_encoder = to_intel_encoder(encoder);

	drm_encoder_cleanup(encoder);
	kfree(intel_encoder);
}

/* Cross check the actual hw state with our own modeset state tracking (and it's
 * internal consistency). */
static void intel_connector_verify_state(struct intel_connector *connector)
{
	struct drm_crtc *crtc = connector->base.state->crtc;

	DRM_DEBUG_KMS("[CONNECTOR:%d:%s]\n",
		      connector->base.base.id,
		      connector->base.name);

	if (connector->get_hw_state(connector)) {
		struct intel_encoder *encoder = connector->encoder;
		struct drm_connector_state *conn_state = connector->base.state;

		I915_STATE_WARN(!crtc,
			 "connector enabled without attached crtc\n");

		if (!crtc)
			return;

		I915_STATE_WARN(!crtc->state->active,
		      "connector is active, but attached crtc isn't\n");

		if (!encoder || encoder->type == INTEL_OUTPUT_DP_MST)
			return;

		I915_STATE_WARN(conn_state->best_encoder != &encoder->base,
			"atomic encoder doesn't match attached encoder\n");

		I915_STATE_WARN(conn_state->crtc != encoder->base.crtc,
			"attached encoder crtc differs from connector crtc\n");
	} else {
		I915_STATE_WARN(crtc && crtc->state->active,
			"attached crtc is active, but connector isn't\n");
		I915_STATE_WARN(!crtc && connector->base.state->best_encoder,
			"best encoder set without crtc!\n");
	}
}

int intel_connector_init(struct intel_connector *connector)
{
	drm_atomic_helper_connector_reset(&connector->base);

	if (!connector->base.state)
		return -ENOMEM;

	return 0;
}

struct intel_connector *intel_connector_alloc(void)
{
	struct intel_connector *connector;

	connector = kzalloc(sizeof *connector, GFP_KERNEL);
	if (!connector)
		return NULL;

	if (intel_connector_init(connector) < 0) {
		kfree(connector);
		return NULL;
	}

	return connector;
}

/* Simple connector->get_hw_state implementation for encoders that support only
 * one connector and no cloning and hence the encoder state determines the state
 * of the connector. */
bool intel_connector_get_hw_state(struct intel_connector *connector)
{
	enum pipe pipe = 0;
	struct intel_encoder *encoder = connector->encoder;

	return encoder->get_hw_state(encoder, &pipe);
}

static int pipe_required_fdi_lanes(struct intel_crtc_state *crtc_state)
{
	if (crtc_state->base.enable && crtc_state->has_pch_encoder)
		return crtc_state->fdi_lanes;

	return 0;
}

static int ironlake_check_fdi_lanes(struct drm_device *dev, enum pipe pipe,
				     struct intel_crtc_state *pipe_config)
{
	struct drm_atomic_state *state = pipe_config->base.state;
	struct intel_crtc *other_crtc;
	struct intel_crtc_state *other_crtc_state;

	DRM_DEBUG_KMS("checking fdi config on pipe %c, lanes %i\n",
		      pipe_name(pipe), pipe_config->fdi_lanes);
	if (pipe_config->fdi_lanes > 4) {
		DRM_DEBUG_KMS("invalid fdi lane config on pipe %c: %i lanes\n",
			      pipe_name(pipe), pipe_config->fdi_lanes);
		return -EINVAL;
	}

	if (IS_HASWELL(dev) || IS_BROADWELL(dev)) {
		if (pipe_config->fdi_lanes > 2) {
			DRM_DEBUG_KMS("only 2 lanes on haswell, required: %i lanes\n",
				      pipe_config->fdi_lanes);
			return -EINVAL;
		} else {
			return 0;
		}
	}

	if (INTEL_INFO(dev)->num_pipes == 2)
		return 0;

	/* Ivybridge 3 pipe is really complicated */
	switch (pipe) {
	case PIPE_A:
		return 0;
	case PIPE_B:
		if (pipe_config->fdi_lanes <= 2)
			return 0;

		other_crtc = to_intel_crtc(intel_get_crtc_for_pipe(dev, PIPE_C));
		other_crtc_state =
			intel_atomic_get_crtc_state(state, other_crtc);
		if (IS_ERR(other_crtc_state))
			return PTR_ERR(other_crtc_state);

		if (pipe_required_fdi_lanes(other_crtc_state) > 0) {
			DRM_DEBUG_KMS("invalid shared fdi lane config on pipe %c: %i lanes\n",
				      pipe_name(pipe), pipe_config->fdi_lanes);
			return -EINVAL;
		}
		return 0;
	case PIPE_C:
		if (pipe_config->fdi_lanes > 2) {
			DRM_DEBUG_KMS("only 2 lanes on pipe %c: required %i lanes\n",
				      pipe_name(pipe), pipe_config->fdi_lanes);
			return -EINVAL;
		}

		other_crtc = to_intel_crtc(intel_get_crtc_for_pipe(dev, PIPE_B));
		other_crtc_state =
			intel_atomic_get_crtc_state(state, other_crtc);
		if (IS_ERR(other_crtc_state))
			return PTR_ERR(other_crtc_state);

		if (pipe_required_fdi_lanes(other_crtc_state) > 2) {
			DRM_DEBUG_KMS("fdi link B uses too many lanes to enable link C\n");
			return -EINVAL;
		}
		return 0;
	default:
		BUG();
	}
}

#define RETRY 1
static int ironlake_fdi_compute_config(struct intel_crtc *intel_crtc,
				       struct intel_crtc_state *pipe_config)
{
	struct drm_device *dev = intel_crtc->base.dev;
	const struct drm_display_mode *adjusted_mode = &pipe_config->base.adjusted_mode;
	int lane, link_bw, fdi_dotclock, ret;
	bool needs_recompute = false;

retry:
	/* FDI is a binary signal running at ~2.7GHz, encoding
	 * each output octet as 10 bits. The actual frequency
	 * is stored as a divider into a 100MHz clock, and the
	 * mode pixel clock is stored in units of 1KHz.
	 * Hence the bw of each lane in terms of the mode signal
	 * is:
	 */
	link_bw = intel_fdi_link_freq(to_i915(dev), pipe_config);

	fdi_dotclock = adjusted_mode->crtc_clock;

	lane = ironlake_get_lanes_required(fdi_dotclock, link_bw,
					   pipe_config->pipe_bpp);

	pipe_config->fdi_lanes = lane;

	intel_link_compute_m_n(pipe_config->pipe_bpp, lane, fdi_dotclock,
			       link_bw, &pipe_config->fdi_m_n);

	ret = ironlake_check_fdi_lanes(dev, intel_crtc->pipe, pipe_config);
	if (ret == -EINVAL && pipe_config->pipe_bpp > 6*3) {
		pipe_config->pipe_bpp -= 2*3;
		DRM_DEBUG_KMS("fdi link bw constraint, reducing pipe bpp to %i\n",
			      pipe_config->pipe_bpp);
		needs_recompute = true;
		pipe_config->bw_constrained = true;

		goto retry;
	}

	if (needs_recompute)
		return RETRY;

	return ret;
}

static bool pipe_config_supports_ips(struct drm_i915_private *dev_priv,
				     struct intel_crtc_state *pipe_config)
{
	if (pipe_config->pipe_bpp > 24)
		return false;

	/* HSW can handle pixel rate up to cdclk? */
	if (IS_HASWELL(dev_priv))
		return true;

	/*
	 * We compare against max which means we must take
	 * the increased cdclk requirement into account when
	 * calculating the new cdclk.
	 *
	 * Should measure whether using a lower cdclk w/o IPS
	 */
	return ilk_pipe_pixel_rate(pipe_config) <=
		dev_priv->max_cdclk_freq * 95 / 100;
}

static void hsw_compute_ips_config(struct intel_crtc *crtc,
				   struct intel_crtc_state *pipe_config)
{
	struct drm_device *dev = crtc->base.dev;
	struct drm_i915_private *dev_priv = to_i915(dev);

	pipe_config->ips_enabled = i915.enable_ips &&
		hsw_crtc_supports_ips(crtc) &&
		pipe_config_supports_ips(dev_priv, pipe_config);
}

static bool intel_crtc_supports_double_wide(const struct intel_crtc *crtc)
{
	const struct drm_i915_private *dev_priv = to_i915(crtc->base.dev);

	/* GDG double wide on either pipe, otherwise pipe A only */
	return INTEL_INFO(dev_priv)->gen < 4 &&
		(crtc->pipe == PIPE_A || IS_I915G(dev_priv));
}

static int intel_crtc_compute_config(struct intel_crtc *crtc,
				     struct intel_crtc_state *pipe_config)
{
	struct drm_device *dev = crtc->base.dev;
	struct drm_i915_private *dev_priv = to_i915(dev);
	const struct drm_display_mode *adjusted_mode = &pipe_config->base.adjusted_mode;
	int clock_limit = dev_priv->max_dotclk_freq;

	if (INTEL_INFO(dev)->gen < 4) {
		clock_limit = dev_priv->max_cdclk_freq * 9 / 10;

		/*
		 * Enable double wide mode when the dot clock
		 * is > 90% of the (display) core speed.
		 */
		if (intel_crtc_supports_double_wide(crtc) &&
		    adjusted_mode->crtc_clock > clock_limit) {
			clock_limit = dev_priv->max_dotclk_freq;
			pipe_config->double_wide = true;
		}
	}

	if (adjusted_mode->crtc_clock > clock_limit) {
		DRM_DEBUG_KMS("requested pixel clock (%d kHz) too high (max: %d kHz, double wide: %s)\n",
			      adjusted_mode->crtc_clock, clock_limit,
			      yesno(pipe_config->double_wide));
		return -EINVAL;
	}

	/*
	 * Pipe horizontal size must be even in:
	 * - DVO ganged mode
	 * - LVDS dual channel mode
	 * - Double wide pipe
	 */
	if ((intel_crtc_has_type(pipe_config, INTEL_OUTPUT_LVDS) &&
	     intel_is_dual_link_lvds(dev)) || pipe_config->double_wide)
		pipe_config->pipe_src_w &= ~1;

	/* Cantiga+ cannot handle modes with a hsync front porch of 0.
	 * WaPruneModeWithIncorrectHsyncOffset:ctg,elk,ilk,snb,ivb,vlv,hsw.
	 */
	if ((INTEL_INFO(dev)->gen > 4 || IS_G4X(dev)) &&
		adjusted_mode->crtc_hsync_start == adjusted_mode->crtc_hdisplay)
		return -EINVAL;

	if (HAS_IPS(dev))
		hsw_compute_ips_config(crtc, pipe_config);

	if (pipe_config->has_pch_encoder)
		return ironlake_fdi_compute_config(crtc, pipe_config);

	return 0;
}

static int skylake_get_display_clock_speed(struct drm_device *dev)
{
	struct drm_i915_private *dev_priv = to_i915(dev);
	uint32_t cdctl;

	skl_dpll0_update(dev_priv);

	if (dev_priv->cdclk_pll.vco == 0)
		return dev_priv->cdclk_pll.ref;

	cdctl = I915_READ(CDCLK_CTL);

	if (dev_priv->cdclk_pll.vco == 8640000) {
		switch (cdctl & CDCLK_FREQ_SEL_MASK) {
		case CDCLK_FREQ_450_432:
			return 432000;
		case CDCLK_FREQ_337_308:
			return 308571;
		case CDCLK_FREQ_540:
			return 540000;
		case CDCLK_FREQ_675_617:
			return 617143;
		default:
			MISSING_CASE(cdctl & CDCLK_FREQ_SEL_MASK);
		}
	} else {
		switch (cdctl & CDCLK_FREQ_SEL_MASK) {
		case CDCLK_FREQ_450_432:
			return 450000;
		case CDCLK_FREQ_337_308:
			return 337500;
		case CDCLK_FREQ_540:
			return 540000;
		case CDCLK_FREQ_675_617:
			return 675000;
		default:
			MISSING_CASE(cdctl & CDCLK_FREQ_SEL_MASK);
		}
	}

	return dev_priv->cdclk_pll.ref;
}

static void bxt_de_pll_update(struct drm_i915_private *dev_priv)
{
	u32 val;

	dev_priv->cdclk_pll.ref = 19200;
	dev_priv->cdclk_pll.vco = 0;

	val = I915_READ(BXT_DE_PLL_ENABLE);
	if ((val & BXT_DE_PLL_PLL_ENABLE) == 0)
		return;

	if (WARN_ON((val & BXT_DE_PLL_LOCK) == 0))
		return;

	val = I915_READ(BXT_DE_PLL_CTL);
	dev_priv->cdclk_pll.vco = (val & BXT_DE_PLL_RATIO_MASK) *
		dev_priv->cdclk_pll.ref;
}

static int broxton_get_display_clock_speed(struct drm_device *dev)
{
	struct drm_i915_private *dev_priv = to_i915(dev);
	u32 divider;
	int div, vco;

	bxt_de_pll_update(dev_priv);

	vco = dev_priv->cdclk_pll.vco;
	if (vco == 0)
		return dev_priv->cdclk_pll.ref;

	divider = I915_READ(CDCLK_CTL) & BXT_CDCLK_CD2X_DIV_SEL_MASK;

	switch (divider) {
	case BXT_CDCLK_CD2X_DIV_SEL_1:
		div = 2;
		break;
	case BXT_CDCLK_CD2X_DIV_SEL_1_5:
		div = 3;
		break;
	case BXT_CDCLK_CD2X_DIV_SEL_2:
		div = 4;
		break;
	case BXT_CDCLK_CD2X_DIV_SEL_4:
		div = 8;
		break;
	default:
		MISSING_CASE(divider);
		return dev_priv->cdclk_pll.ref;
	}

	return DIV_ROUND_CLOSEST(vco, div);
}

static int broadwell_get_display_clock_speed(struct drm_device *dev)
{
	struct drm_i915_private *dev_priv = to_i915(dev);
	uint32_t lcpll = I915_READ(LCPLL_CTL);
	uint32_t freq = lcpll & LCPLL_CLK_FREQ_MASK;

	if (lcpll & LCPLL_CD_SOURCE_FCLK)
		return 800000;
	else if (I915_READ(FUSE_STRAP) & HSW_CDCLK_LIMIT)
		return 450000;
	else if (freq == LCPLL_CLK_FREQ_450)
		return 450000;
	else if (freq == LCPLL_CLK_FREQ_54O_BDW)
		return 540000;
	else if (freq == LCPLL_CLK_FREQ_337_5_BDW)
		return 337500;
	else
		return 675000;
}

static int haswell_get_display_clock_speed(struct drm_device *dev)
{
	struct drm_i915_private *dev_priv = to_i915(dev);
	uint32_t lcpll = I915_READ(LCPLL_CTL);
	uint32_t freq = lcpll & LCPLL_CLK_FREQ_MASK;

	if (lcpll & LCPLL_CD_SOURCE_FCLK)
		return 800000;
	else if (I915_READ(FUSE_STRAP) & HSW_CDCLK_LIMIT)
		return 450000;
	else if (freq == LCPLL_CLK_FREQ_450)
		return 450000;
	else if (IS_HSW_ULT(dev))
		return 337500;
	else
		return 540000;
}

static int valleyview_get_display_clock_speed(struct drm_device *dev)
{
	return vlv_get_cck_clock_hpll(to_i915(dev), "cdclk",
				      CCK_DISPLAY_CLOCK_CONTROL);
}

static int ilk_get_display_clock_speed(struct drm_device *dev)
{
	return 450000;
}

static int i945_get_display_clock_speed(struct drm_device *dev)
{
	return 400000;
}

static int i915_get_display_clock_speed(struct drm_device *dev)
{
	return 333333;
}

static int i9xx_misc_get_display_clock_speed(struct drm_device *dev)
{
	return 200000;
}

static int pnv_get_display_clock_speed(struct drm_device *dev)
{
	u16 gcfgc = 0;

	pci_read_config_word(dev->pdev, GCFGC, &gcfgc);

	switch (gcfgc & GC_DISPLAY_CLOCK_MASK) {
	case GC_DISPLAY_CLOCK_267_MHZ_PNV:
		return 266667;
	case GC_DISPLAY_CLOCK_333_MHZ_PNV:
		return 333333;
	case GC_DISPLAY_CLOCK_444_MHZ_PNV:
		return 444444;
	case GC_DISPLAY_CLOCK_200_MHZ_PNV:
		return 200000;
	default:
		DRM_ERROR("Unknown pnv display core clock 0x%04x\n", gcfgc);
	case GC_DISPLAY_CLOCK_133_MHZ_PNV:
		return 133333;
	case GC_DISPLAY_CLOCK_167_MHZ_PNV:
		return 166667;
	}
}

static int i915gm_get_display_clock_speed(struct drm_device *dev)
{
	u16 gcfgc = 0;

	pci_read_config_word(dev->pdev, GCFGC, &gcfgc);

	if (gcfgc & GC_LOW_FREQUENCY_ENABLE)
		return 133333;
	else {
		switch (gcfgc & GC_DISPLAY_CLOCK_MASK) {
		case GC_DISPLAY_CLOCK_333_MHZ:
			return 333333;
		default:
		case GC_DISPLAY_CLOCK_190_200_MHZ:
			return 190000;
		}
	}
}

static int i865_get_display_clock_speed(struct drm_device *dev)
{
	return 266667;
}

static int i85x_get_display_clock_speed(struct drm_device *dev)
{
	u16 hpllcc = 0;

	/*
	 * 852GM/852GMV only supports 133 MHz and the HPLLCC
	 * encoding is different :(
	 * FIXME is this the right way to detect 852GM/852GMV?
	 */
	if (dev->pdev->revision == 0x1)
		return 133333;

	pci_bus_read_config_word(dev->pdev->bus,
				 PCI_DEVFN(0, 3), HPLLCC, &hpllcc);

	/* Assume that the hardware is in the high speed state.  This
	 * should be the default.
	 */
	switch (hpllcc & GC_CLOCK_CONTROL_MASK) {
	case GC_CLOCK_133_200:
	case GC_CLOCK_133_200_2:
	case GC_CLOCK_100_200:
		return 200000;
	case GC_CLOCK_166_250:
		return 250000;
	case GC_CLOCK_100_133:
		return 133333;
	case GC_CLOCK_133_266:
	case GC_CLOCK_133_266_2:
	case GC_CLOCK_166_266:
		return 266667;
	}

	/* Shouldn't happen */
	return 0;
}

static int i830_get_display_clock_speed(struct drm_device *dev)
{
	return 133333;
}

static unsigned int intel_hpll_vco(struct drm_device *dev)
{
	struct drm_i915_private *dev_priv = to_i915(dev);
	static const unsigned int blb_vco[8] = {
		[0] = 3200000,
		[1] = 4000000,
		[2] = 5333333,
		[3] = 4800000,
		[4] = 6400000,
	};
	static const unsigned int pnv_vco[8] = {
		[0] = 3200000,
		[1] = 4000000,
		[2] = 5333333,
		[3] = 4800000,
		[4] = 2666667,
	};
	static const unsigned int cl_vco[8] = {
		[0] = 3200000,
		[1] = 4000000,
		[2] = 5333333,
		[3] = 6400000,
		[4] = 3333333,
		[5] = 3566667,
		[6] = 4266667,
	};
	static const unsigned int elk_vco[8] = {
		[0] = 3200000,
		[1] = 4000000,
		[2] = 5333333,
		[3] = 4800000,
	};
	static const unsigned int ctg_vco[8] = {
		[0] = 3200000,
		[1] = 4000000,
		[2] = 5333333,
		[3] = 6400000,
		[4] = 2666667,
		[5] = 4266667,
	};
	const unsigned int *vco_table;
	unsigned int vco;
	uint8_t tmp = 0;

	/* FIXME other chipsets? */
	if (IS_GM45(dev))
		vco_table = ctg_vco;
	else if (IS_G4X(dev))
		vco_table = elk_vco;
	else if (IS_CRESTLINE(dev))
		vco_table = cl_vco;
	else if (IS_PINEVIEW(dev))
		vco_table = pnv_vco;
	else if (IS_G33(dev))
		vco_table = blb_vco;
	else
		return 0;

	tmp = I915_READ(IS_MOBILE(dev) ? HPLLVCO_MOBILE : HPLLVCO);

	vco = vco_table[tmp & 0x7];
	if (vco == 0)
		DRM_ERROR("Bad HPLL VCO (HPLLVCO=0x%02x)\n", tmp);
	else
		DRM_DEBUG_KMS("HPLL VCO %u kHz\n", vco);

	return vco;
}

static int gm45_get_display_clock_speed(struct drm_device *dev)
{
	unsigned int cdclk_sel, vco = intel_hpll_vco(dev);
	uint16_t tmp = 0;

	pci_read_config_word(dev->pdev, GCFGC, &tmp);

	cdclk_sel = (tmp >> 12) & 0x1;

	switch (vco) {
	case 2666667:
	case 4000000:
	case 5333333:
		return cdclk_sel ? 333333 : 222222;
	case 3200000:
		return cdclk_sel ? 320000 : 228571;
	default:
		DRM_ERROR("Unable to determine CDCLK. HPLL VCO=%u, CFGC=0x%04x\n", vco, tmp);
		return 222222;
	}
}

static int i965gm_get_display_clock_speed(struct drm_device *dev)
{
	static const uint8_t div_3200[] = { 16, 10,  8 };
	static const uint8_t div_4000[] = { 20, 12, 10 };
	static const uint8_t div_5333[] = { 24, 16, 14 };
	const uint8_t *div_table;
	unsigned int cdclk_sel, vco = intel_hpll_vco(dev);
	uint16_t tmp = 0;

	pci_read_config_word(dev->pdev, GCFGC, &tmp);

	cdclk_sel = ((tmp >> 8) & 0x1f) - 1;

	if (cdclk_sel >= ARRAY_SIZE(div_3200))
		goto fail;

	switch (vco) {
	case 3200000:
		div_table = div_3200;
		break;
	case 4000000:
		div_table = div_4000;
		break;
	case 5333333:
		div_table = div_5333;
		break;
	default:
		goto fail;
	}

	return DIV_ROUND_CLOSEST(vco, div_table[cdclk_sel]);

fail:
	DRM_ERROR("Unable to determine CDCLK. HPLL VCO=%u kHz, CFGC=0x%04x\n", vco, tmp);
	return 200000;
}

static int g33_get_display_clock_speed(struct drm_device *dev)
{
	static const uint8_t div_3200[] = { 12, 10,  8,  7, 5, 16 };
	static const uint8_t div_4000[] = { 14, 12, 10,  8, 6, 20 };
	static const uint8_t div_4800[] = { 20, 14, 12, 10, 8, 24 };
	static const uint8_t div_5333[] = { 20, 16, 12, 12, 8, 28 };
	const uint8_t *div_table;
	unsigned int cdclk_sel, vco = intel_hpll_vco(dev);
	uint16_t tmp = 0;

	pci_read_config_word(dev->pdev, GCFGC, &tmp);

	cdclk_sel = (tmp >> 4) & 0x7;

	if (cdclk_sel >= ARRAY_SIZE(div_3200))
		goto fail;

	switch (vco) {
	case 3200000:
		div_table = div_3200;
		break;
	case 4000000:
		div_table = div_4000;
		break;
	case 4800000:
		div_table = div_4800;
		break;
	case 5333333:
		div_table = div_5333;
		break;
	default:
		goto fail;
	}

	return DIV_ROUND_CLOSEST(vco, div_table[cdclk_sel]);

fail:
	DRM_ERROR("Unable to determine CDCLK. HPLL VCO=%u kHz, CFGC=0x%08x\n", vco, tmp);
	return 190476;
}

static void
intel_reduce_m_n_ratio(uint32_t *num, uint32_t *den)
{
	while (*num > DATA_LINK_M_N_MASK ||
	       *den > DATA_LINK_M_N_MASK) {
		*num >>= 1;
		*den >>= 1;
	}
}

static void compute_m_n(unsigned int m, unsigned int n,
			uint32_t *ret_m, uint32_t *ret_n)
{
	*ret_n = min_t(unsigned int, roundup_pow_of_two(n), DATA_LINK_N_MAX);
	*ret_m = div_u64((uint64_t) m * *ret_n, n);
	intel_reduce_m_n_ratio(ret_m, ret_n);
}

void
intel_link_compute_m_n(int bits_per_pixel, int nlanes,
		       int pixel_clock, int link_clock,
		       struct intel_link_m_n *m_n)
{
	m_n->tu = 64;

	compute_m_n(bits_per_pixel * pixel_clock,
		    link_clock * nlanes * 8,
		    &m_n->gmch_m, &m_n->gmch_n);

	compute_m_n(pixel_clock, link_clock,
		    &m_n->link_m, &m_n->link_n);
}

static inline bool intel_panel_use_ssc(struct drm_i915_private *dev_priv)
{
	if (i915.panel_use_ssc >= 0)
		return i915.panel_use_ssc != 0;
	return dev_priv->vbt.lvds_use_ssc
		&& !(dev_priv->quirks & QUIRK_LVDS_SSC_DISABLE);
}

static uint32_t pnv_dpll_compute_fp(struct dpll *dpll)
{
	return (1 << dpll->n) << 16 | dpll->m2;
}

static uint32_t i9xx_dpll_compute_fp(struct dpll *dpll)
{
	return dpll->n << 16 | dpll->m1 << 8 | dpll->m2;
}

static void i9xx_update_pll_dividers(struct intel_crtc *crtc,
				     struct intel_crtc_state *crtc_state,
				     struct dpll *reduced_clock)
{
	struct drm_device *dev = crtc->base.dev;
	u32 fp, fp2 = 0;

	if (IS_PINEVIEW(dev)) {
		fp = pnv_dpll_compute_fp(&crtc_state->dpll);
		if (reduced_clock)
			fp2 = pnv_dpll_compute_fp(reduced_clock);
	} else {
		fp = i9xx_dpll_compute_fp(&crtc_state->dpll);
		if (reduced_clock)
			fp2 = i9xx_dpll_compute_fp(reduced_clock);
	}

	crtc_state->dpll_hw_state.fp0 = fp;

	crtc->lowfreq_avail = false;
	if (intel_crtc_has_type(crtc_state, INTEL_OUTPUT_LVDS) &&
	    reduced_clock) {
		crtc_state->dpll_hw_state.fp1 = fp2;
		crtc->lowfreq_avail = true;
	} else {
		crtc_state->dpll_hw_state.fp1 = fp;
	}
}

static void vlv_pllb_recal_opamp(struct drm_i915_private *dev_priv, enum pipe
		pipe)
{
	u32 reg_val;

	/*
	 * PLLB opamp always calibrates to max value of 0x3f, force enable it
	 * and set it to a reasonable value instead.
	 */
	reg_val = vlv_dpio_read(dev_priv, pipe, VLV_PLL_DW9(1));
	reg_val &= 0xffffff00;
	reg_val |= 0x00000030;
	vlv_dpio_write(dev_priv, pipe, VLV_PLL_DW9(1), reg_val);

	reg_val = vlv_dpio_read(dev_priv, pipe, VLV_REF_DW13);
	reg_val &= 0x8cffffff;
	reg_val = 0x8c000000;
	vlv_dpio_write(dev_priv, pipe, VLV_REF_DW13, reg_val);

	reg_val = vlv_dpio_read(dev_priv, pipe, VLV_PLL_DW9(1));
	reg_val &= 0xffffff00;
	vlv_dpio_write(dev_priv, pipe, VLV_PLL_DW9(1), reg_val);

	reg_val = vlv_dpio_read(dev_priv, pipe, VLV_REF_DW13);
	reg_val &= 0x00ffffff;
	reg_val |= 0xb0000000;
	vlv_dpio_write(dev_priv, pipe, VLV_REF_DW13, reg_val);
}

static void intel_pch_transcoder_set_m_n(struct intel_crtc *crtc,
					 struct intel_link_m_n *m_n)
{
	struct drm_device *dev = crtc->base.dev;
	struct drm_i915_private *dev_priv = to_i915(dev);
	int pipe = crtc->pipe;

	I915_WRITE(PCH_TRANS_DATA_M1(pipe), TU_SIZE(m_n->tu) | m_n->gmch_m);
	I915_WRITE(PCH_TRANS_DATA_N1(pipe), m_n->gmch_n);
	I915_WRITE(PCH_TRANS_LINK_M1(pipe), m_n->link_m);
	I915_WRITE(PCH_TRANS_LINK_N1(pipe), m_n->link_n);
}

static void intel_cpu_transcoder_set_m_n(struct intel_crtc *crtc,
					 struct intel_link_m_n *m_n,
					 struct intel_link_m_n *m2_n2)
{
	struct drm_device *dev = crtc->base.dev;
	struct drm_i915_private *dev_priv = to_i915(dev);
	int pipe = crtc->pipe;
	enum transcoder transcoder = crtc->config->cpu_transcoder;

	if (INTEL_INFO(dev)->gen >= 5) {
		I915_WRITE(PIPE_DATA_M1(transcoder), TU_SIZE(m_n->tu) | m_n->gmch_m);
		I915_WRITE(PIPE_DATA_N1(transcoder), m_n->gmch_n);
		I915_WRITE(PIPE_LINK_M1(transcoder), m_n->link_m);
		I915_WRITE(PIPE_LINK_N1(transcoder), m_n->link_n);
		/* M2_N2 registers to be set only for gen < 8 (M2_N2 available
		 * for gen < 8) and if DRRS is supported (to make sure the
		 * registers are not unnecessarily accessed).
		 */
		if (m2_n2 && (IS_CHERRYVIEW(dev) || INTEL_INFO(dev)->gen < 8) &&
			crtc->config->has_drrs) {
			I915_WRITE(PIPE_DATA_M2(transcoder),
					TU_SIZE(m2_n2->tu) | m2_n2->gmch_m);
			I915_WRITE(PIPE_DATA_N2(transcoder), m2_n2->gmch_n);
			I915_WRITE(PIPE_LINK_M2(transcoder), m2_n2->link_m);
			I915_WRITE(PIPE_LINK_N2(transcoder), m2_n2->link_n);
		}
	} else {
		I915_WRITE(PIPE_DATA_M_G4X(pipe), TU_SIZE(m_n->tu) | m_n->gmch_m);
		I915_WRITE(PIPE_DATA_N_G4X(pipe), m_n->gmch_n);
		I915_WRITE(PIPE_LINK_M_G4X(pipe), m_n->link_m);
		I915_WRITE(PIPE_LINK_N_G4X(pipe), m_n->link_n);
	}
}

void intel_dp_set_m_n(struct intel_crtc *crtc, enum link_m_n_set m_n)
{
	struct intel_link_m_n *dp_m_n, *dp_m2_n2 = NULL;

	if (m_n == M1_N1) {
		dp_m_n = &crtc->config->dp_m_n;
		dp_m2_n2 = &crtc->config->dp_m2_n2;
	} else if (m_n == M2_N2) {

		/*
		 * M2_N2 registers are not supported. Hence m2_n2 divider value
		 * needs to be programmed into M1_N1.
		 */
		dp_m_n = &crtc->config->dp_m2_n2;
	} else {
		DRM_ERROR("Unsupported divider value\n");
		return;
	}

	if (crtc->config->has_pch_encoder)
		intel_pch_transcoder_set_m_n(crtc, &crtc->config->dp_m_n);
	else
		intel_cpu_transcoder_set_m_n(crtc, dp_m_n, dp_m2_n2);
}

static void vlv_compute_dpll(struct intel_crtc *crtc,
			     struct intel_crtc_state *pipe_config)
{
	pipe_config->dpll_hw_state.dpll = DPLL_INTEGRATED_REF_CLK_VLV |
		DPLL_REF_CLK_ENABLE_VLV | DPLL_VGA_MODE_DIS;
	if (crtc->pipe != PIPE_A)
		pipe_config->dpll_hw_state.dpll |= DPLL_INTEGRATED_CRI_CLK_VLV;

	/* DPLL not used with DSI, but still need the rest set up */
	if (!intel_crtc_has_type(pipe_config, INTEL_OUTPUT_DSI))
		pipe_config->dpll_hw_state.dpll |= DPLL_VCO_ENABLE |
			DPLL_EXT_BUFFER_ENABLE_VLV;

	pipe_config->dpll_hw_state.dpll_md =
		(pipe_config->pixel_multiplier - 1) << DPLL_MD_UDI_MULTIPLIER_SHIFT;
}

static void chv_compute_dpll(struct intel_crtc *crtc,
			     struct intel_crtc_state *pipe_config)
{
	pipe_config->dpll_hw_state.dpll = DPLL_SSC_REF_CLK_CHV |
		DPLL_REF_CLK_ENABLE_VLV | DPLL_VGA_MODE_DIS;
	if (crtc->pipe != PIPE_A)
		pipe_config->dpll_hw_state.dpll |= DPLL_INTEGRATED_CRI_CLK_VLV;

	/* DPLL not used with DSI, but still need the rest set up */
	if (!intel_crtc_has_type(pipe_config, INTEL_OUTPUT_DSI))
		pipe_config->dpll_hw_state.dpll |= DPLL_VCO_ENABLE;

	pipe_config->dpll_hw_state.dpll_md =
		(pipe_config->pixel_multiplier - 1) << DPLL_MD_UDI_MULTIPLIER_SHIFT;
}

static void vlv_prepare_pll(struct intel_crtc *crtc,
			    const struct intel_crtc_state *pipe_config)
{
	struct drm_device *dev = crtc->base.dev;
	struct drm_i915_private *dev_priv = to_i915(dev);
	enum pipe pipe = crtc->pipe;
	u32 mdiv;
	u32 bestn, bestm1, bestm2, bestp1, bestp2;
	u32 coreclk, reg_val;

	/* Enable Refclk */
	I915_WRITE(DPLL(pipe),
		   pipe_config->dpll_hw_state.dpll &
		   ~(DPLL_VCO_ENABLE | DPLL_EXT_BUFFER_ENABLE_VLV));

	/* No need to actually set up the DPLL with DSI */
	if ((pipe_config->dpll_hw_state.dpll & DPLL_VCO_ENABLE) == 0)
		return;

	mutex_lock(&dev_priv->sb_lock);

	bestn = pipe_config->dpll.n;
	bestm1 = pipe_config->dpll.m1;
	bestm2 = pipe_config->dpll.m2;
	bestp1 = pipe_config->dpll.p1;
	bestp2 = pipe_config->dpll.p2;

	/* See eDP HDMI DPIO driver vbios notes doc */

	/* PLL B needs special handling */
	if (pipe == PIPE_B)
		vlv_pllb_recal_opamp(dev_priv, pipe);

	/* Set up Tx target for periodic Rcomp update */
	vlv_dpio_write(dev_priv, pipe, VLV_PLL_DW9_BCAST, 0x0100000f);

	/* Disable target IRef on PLL */
	reg_val = vlv_dpio_read(dev_priv, pipe, VLV_PLL_DW8(pipe));
	reg_val &= 0x00ffffff;
	vlv_dpio_write(dev_priv, pipe, VLV_PLL_DW8(pipe), reg_val);

	/* Disable fast lock */
	vlv_dpio_write(dev_priv, pipe, VLV_CMN_DW0, 0x610);

	/* Set idtafcrecal before PLL is enabled */
	mdiv = ((bestm1 << DPIO_M1DIV_SHIFT) | (bestm2 & DPIO_M2DIV_MASK));
	mdiv |= ((bestp1 << DPIO_P1_SHIFT) | (bestp2 << DPIO_P2_SHIFT));
	mdiv |= ((bestn << DPIO_N_SHIFT));
	mdiv |= (1 << DPIO_K_SHIFT);

	/*
	 * Post divider depends on pixel clock rate, DAC vs digital (and LVDS,
	 * but we don't support that).
	 * Note: don't use the DAC post divider as it seems unstable.
	 */
	mdiv |= (DPIO_POST_DIV_HDMIDP << DPIO_POST_DIV_SHIFT);
	vlv_dpio_write(dev_priv, pipe, VLV_PLL_DW3(pipe), mdiv);

	mdiv |= DPIO_ENABLE_CALIBRATION;
	vlv_dpio_write(dev_priv, pipe, VLV_PLL_DW3(pipe), mdiv);

	/* Set HBR and RBR LPF coefficients */
	if (pipe_config->port_clock == 162000 ||
	    intel_crtc_has_type(crtc->config, INTEL_OUTPUT_ANALOG) ||
	    intel_crtc_has_type(crtc->config, INTEL_OUTPUT_HDMI))
		vlv_dpio_write(dev_priv, pipe, VLV_PLL_DW10(pipe),
				 0x009f0003);
	else
		vlv_dpio_write(dev_priv, pipe, VLV_PLL_DW10(pipe),
				 0x00d0000f);

	if (intel_crtc_has_dp_encoder(pipe_config)) {
		/* Use SSC source */
		if (pipe == PIPE_A)
			vlv_dpio_write(dev_priv, pipe, VLV_PLL_DW5(pipe),
					 0x0df40000);
		else
			vlv_dpio_write(dev_priv, pipe, VLV_PLL_DW5(pipe),
					 0x0df70000);
	} else { /* HDMI or VGA */
		/* Use bend source */
		if (pipe == PIPE_A)
			vlv_dpio_write(dev_priv, pipe, VLV_PLL_DW5(pipe),
					 0x0df70000);
		else
			vlv_dpio_write(dev_priv, pipe, VLV_PLL_DW5(pipe),
					 0x0df40000);
	}

	coreclk = vlv_dpio_read(dev_priv, pipe, VLV_PLL_DW7(pipe));
	coreclk = (coreclk & 0x0000ff00) | 0x01c00000;
	if (intel_crtc_has_dp_encoder(crtc->config))
		coreclk |= 0x01000000;
	vlv_dpio_write(dev_priv, pipe, VLV_PLL_DW7(pipe), coreclk);

	vlv_dpio_write(dev_priv, pipe, VLV_PLL_DW11(pipe), 0x87871000);
	mutex_unlock(&dev_priv->sb_lock);
}

static void chv_prepare_pll(struct intel_crtc *crtc,
			    const struct intel_crtc_state *pipe_config)
{
	struct drm_device *dev = crtc->base.dev;
	struct drm_i915_private *dev_priv = to_i915(dev);
	enum pipe pipe = crtc->pipe;
	enum dpio_channel port = vlv_pipe_to_channel(pipe);
	u32 loopfilter, tribuf_calcntr;
	u32 bestn, bestm1, bestm2, bestp1, bestp2, bestm2_frac;
	u32 dpio_val;
	int vco;

	/* Enable Refclk and SSC */
	I915_WRITE(DPLL(pipe),
		   pipe_config->dpll_hw_state.dpll & ~DPLL_VCO_ENABLE);

	/* No need to actually set up the DPLL with DSI */
	if ((pipe_config->dpll_hw_state.dpll & DPLL_VCO_ENABLE) == 0)
		return;

	bestn = pipe_config->dpll.n;
	bestm2_frac = pipe_config->dpll.m2 & 0x3fffff;
	bestm1 = pipe_config->dpll.m1;
	bestm2 = pipe_config->dpll.m2 >> 22;
	bestp1 = pipe_config->dpll.p1;
	bestp2 = pipe_config->dpll.p2;
	vco = pipe_config->dpll.vco;
	dpio_val = 0;
	loopfilter = 0;

	mutex_lock(&dev_priv->sb_lock);

	/* p1 and p2 divider */
	vlv_dpio_write(dev_priv, pipe, CHV_CMN_DW13(port),
			5 << DPIO_CHV_S1_DIV_SHIFT |
			bestp1 << DPIO_CHV_P1_DIV_SHIFT |
			bestp2 << DPIO_CHV_P2_DIV_SHIFT |
			1 << DPIO_CHV_K_DIV_SHIFT);

	/* Feedback post-divider - m2 */
	vlv_dpio_write(dev_priv, pipe, CHV_PLL_DW0(port), bestm2);

	/* Feedback refclk divider - n and m1 */
	vlv_dpio_write(dev_priv, pipe, CHV_PLL_DW1(port),
			DPIO_CHV_M1_DIV_BY_2 |
			1 << DPIO_CHV_N_DIV_SHIFT);

	/* M2 fraction division */
	vlv_dpio_write(dev_priv, pipe, CHV_PLL_DW2(port), bestm2_frac);

	/* M2 fraction division enable */
	dpio_val = vlv_dpio_read(dev_priv, pipe, CHV_PLL_DW3(port));
	dpio_val &= ~(DPIO_CHV_FEEDFWD_GAIN_MASK | DPIO_CHV_FRAC_DIV_EN);
	dpio_val |= (2 << DPIO_CHV_FEEDFWD_GAIN_SHIFT);
	if (bestm2_frac)
		dpio_val |= DPIO_CHV_FRAC_DIV_EN;
	vlv_dpio_write(dev_priv, pipe, CHV_PLL_DW3(port), dpio_val);

	/* Program digital lock detect threshold */
	dpio_val = vlv_dpio_read(dev_priv, pipe, CHV_PLL_DW9(port));
	dpio_val &= ~(DPIO_CHV_INT_LOCK_THRESHOLD_MASK |
					DPIO_CHV_INT_LOCK_THRESHOLD_SEL_COARSE);
	dpio_val |= (0x5 << DPIO_CHV_INT_LOCK_THRESHOLD_SHIFT);
	if (!bestm2_frac)
		dpio_val |= DPIO_CHV_INT_LOCK_THRESHOLD_SEL_COARSE;
	vlv_dpio_write(dev_priv, pipe, CHV_PLL_DW9(port), dpio_val);

	/* Loop filter */
	if (vco == 5400000) {
		loopfilter |= (0x3 << DPIO_CHV_PROP_COEFF_SHIFT);
		loopfilter |= (0x8 << DPIO_CHV_INT_COEFF_SHIFT);
		loopfilter |= (0x1 << DPIO_CHV_GAIN_CTRL_SHIFT);
		tribuf_calcntr = 0x9;
	} else if (vco <= 6200000) {
		loopfilter |= (0x5 << DPIO_CHV_PROP_COEFF_SHIFT);
		loopfilter |= (0xB << DPIO_CHV_INT_COEFF_SHIFT);
		loopfilter |= (0x3 << DPIO_CHV_GAIN_CTRL_SHIFT);
		tribuf_calcntr = 0x9;
	} else if (vco <= 6480000) {
		loopfilter |= (0x4 << DPIO_CHV_PROP_COEFF_SHIFT);
		loopfilter |= (0x9 << DPIO_CHV_INT_COEFF_SHIFT);
		loopfilter |= (0x3 << DPIO_CHV_GAIN_CTRL_SHIFT);
		tribuf_calcntr = 0x8;
	} else {
		/* Not supported. Apply the same limits as in the max case */
		loopfilter |= (0x4 << DPIO_CHV_PROP_COEFF_SHIFT);
		loopfilter |= (0x9 << DPIO_CHV_INT_COEFF_SHIFT);
		loopfilter |= (0x3 << DPIO_CHV_GAIN_CTRL_SHIFT);
		tribuf_calcntr = 0;
	}
	vlv_dpio_write(dev_priv, pipe, CHV_PLL_DW6(port), loopfilter);

	dpio_val = vlv_dpio_read(dev_priv, pipe, CHV_PLL_DW8(port));
	dpio_val &= ~DPIO_CHV_TDC_TARGET_CNT_MASK;
	dpio_val |= (tribuf_calcntr << DPIO_CHV_TDC_TARGET_CNT_SHIFT);
	vlv_dpio_write(dev_priv, pipe, CHV_PLL_DW8(port), dpio_val);

	/* AFC Recal */
	vlv_dpio_write(dev_priv, pipe, CHV_CMN_DW14(port),
			vlv_dpio_read(dev_priv, pipe, CHV_CMN_DW14(port)) |
			DPIO_AFC_RECAL);

	mutex_unlock(&dev_priv->sb_lock);
}

/**
 * vlv_force_pll_on - forcibly enable just the PLL
 * @dev_priv: i915 private structure
 * @pipe: pipe PLL to enable
 * @dpll: PLL configuration
 *
 * Enable the PLL for @pipe using the supplied @dpll config. To be used
 * in cases where we need the PLL enabled even when @pipe is not going to
 * be enabled.
 */
int vlv_force_pll_on(struct drm_device *dev, enum pipe pipe,
		     const struct dpll *dpll)
{
	struct intel_crtc *crtc =
		to_intel_crtc(intel_get_crtc_for_pipe(dev, pipe));
	struct intel_crtc_state *pipe_config;

	pipe_config = kzalloc(sizeof(*pipe_config), GFP_KERNEL);
	if (!pipe_config)
		return -ENOMEM;

	pipe_config->base.crtc = &crtc->base;
	pipe_config->pixel_multiplier = 1;
	pipe_config->dpll = *dpll;

	if (IS_CHERRYVIEW(dev)) {
		chv_compute_dpll(crtc, pipe_config);
		chv_prepare_pll(crtc, pipe_config);
		chv_enable_pll(crtc, pipe_config);
	} else {
		vlv_compute_dpll(crtc, pipe_config);
		vlv_prepare_pll(crtc, pipe_config);
		vlv_enable_pll(crtc, pipe_config);
	}

	kfree(pipe_config);

	return 0;
}

/**
 * vlv_force_pll_off - forcibly disable just the PLL
 * @dev_priv: i915 private structure
 * @pipe: pipe PLL to disable
 *
 * Disable the PLL for @pipe. To be used in cases where we need
 * the PLL enabled even when @pipe is not going to be enabled.
 */
void vlv_force_pll_off(struct drm_device *dev, enum pipe pipe)
{
	if (IS_CHERRYVIEW(dev))
		chv_disable_pll(to_i915(dev), pipe);
	else
		vlv_disable_pll(to_i915(dev), pipe);
}

static void i9xx_compute_dpll(struct intel_crtc *crtc,
			      struct intel_crtc_state *crtc_state,
			      struct dpll *reduced_clock)
{
	struct drm_device *dev = crtc->base.dev;
	struct drm_i915_private *dev_priv = to_i915(dev);
	u32 dpll;
	struct dpll *clock = &crtc_state->dpll;

	i9xx_update_pll_dividers(crtc, crtc_state, reduced_clock);

	dpll = DPLL_VGA_MODE_DIS;

	if (intel_crtc_has_type(crtc_state, INTEL_OUTPUT_LVDS))
		dpll |= DPLLB_MODE_LVDS;
	else
		dpll |= DPLLB_MODE_DAC_SERIAL;

	if (IS_I945G(dev) || IS_I945GM(dev) || IS_G33(dev)) {
		dpll |= (crtc_state->pixel_multiplier - 1)
			<< SDVO_MULTIPLIER_SHIFT_HIRES;
	}

	if (intel_crtc_has_type(crtc_state, INTEL_OUTPUT_SDVO) ||
	    intel_crtc_has_type(crtc_state, INTEL_OUTPUT_HDMI))
		dpll |= DPLL_SDVO_HIGH_SPEED;

	if (intel_crtc_has_dp_encoder(crtc_state))
		dpll |= DPLL_SDVO_HIGH_SPEED;

	/* compute bitmask from p1 value */
	if (IS_PINEVIEW(dev))
		dpll |= (1 << (clock->p1 - 1)) << DPLL_FPA01_P1_POST_DIV_SHIFT_PINEVIEW;
	else {
		dpll |= (1 << (clock->p1 - 1)) << DPLL_FPA01_P1_POST_DIV_SHIFT;
		if (IS_G4X(dev) && reduced_clock)
			dpll |= (1 << (reduced_clock->p1 - 1)) << DPLL_FPA1_P1_POST_DIV_SHIFT;
	}
	switch (clock->p2) {
	case 5:
		dpll |= DPLL_DAC_SERIAL_P2_CLOCK_DIV_5;
		break;
	case 7:
		dpll |= DPLLB_LVDS_P2_CLOCK_DIV_7;
		break;
	case 10:
		dpll |= DPLL_DAC_SERIAL_P2_CLOCK_DIV_10;
		break;
	case 14:
		dpll |= DPLLB_LVDS_P2_CLOCK_DIV_14;
		break;
	}
	if (INTEL_INFO(dev)->gen >= 4)
		dpll |= (6 << PLL_LOAD_PULSE_PHASE_SHIFT);

	if (crtc_state->sdvo_tv_clock)
		dpll |= PLL_REF_INPUT_TVCLKINBC;
	else if (intel_crtc_has_type(crtc_state, INTEL_OUTPUT_LVDS) &&
		 intel_panel_use_ssc(dev_priv))
		dpll |= PLLB_REF_INPUT_SPREADSPECTRUMIN;
	else
		dpll |= PLL_REF_INPUT_DREFCLK;

	dpll |= DPLL_VCO_ENABLE;
	crtc_state->dpll_hw_state.dpll = dpll;

	if (INTEL_INFO(dev)->gen >= 4) {
		u32 dpll_md = (crtc_state->pixel_multiplier - 1)
			<< DPLL_MD_UDI_MULTIPLIER_SHIFT;
		crtc_state->dpll_hw_state.dpll_md = dpll_md;
	}
}

static void i8xx_compute_dpll(struct intel_crtc *crtc,
			      struct intel_crtc_state *crtc_state,
			      struct dpll *reduced_clock)
{
	struct drm_device *dev = crtc->base.dev;
	struct drm_i915_private *dev_priv = to_i915(dev);
	u32 dpll;
	struct dpll *clock = &crtc_state->dpll;

	i9xx_update_pll_dividers(crtc, crtc_state, reduced_clock);

	dpll = DPLL_VGA_MODE_DIS;

	if (intel_crtc_has_type(crtc_state, INTEL_OUTPUT_LVDS)) {
		dpll |= (1 << (clock->p1 - 1)) << DPLL_FPA01_P1_POST_DIV_SHIFT;
	} else {
		if (clock->p1 == 2)
			dpll |= PLL_P1_DIVIDE_BY_TWO;
		else
			dpll |= (clock->p1 - 2) << DPLL_FPA01_P1_POST_DIV_SHIFT;
		if (clock->p2 == 4)
			dpll |= PLL_P2_DIVIDE_BY_4;
	}

	if (!IS_I830(dev) && intel_crtc_has_type(crtc_state, INTEL_OUTPUT_DVO))
		dpll |= DPLL_DVO_2X_MODE;

	if (intel_crtc_has_type(crtc_state, INTEL_OUTPUT_LVDS) &&
	    intel_panel_use_ssc(dev_priv))
		dpll |= PLLB_REF_INPUT_SPREADSPECTRUMIN;
	else
		dpll |= PLL_REF_INPUT_DREFCLK;

	dpll |= DPLL_VCO_ENABLE;
	crtc_state->dpll_hw_state.dpll = dpll;
}

static void intel_set_pipe_timings(struct intel_crtc *intel_crtc)
{
	struct drm_device *dev = intel_crtc->base.dev;
	struct drm_i915_private *dev_priv = to_i915(dev);
	enum pipe pipe = intel_crtc->pipe;
	enum transcoder cpu_transcoder = intel_crtc->config->cpu_transcoder;
	const struct drm_display_mode *adjusted_mode = &intel_crtc->config->base.adjusted_mode;
	uint32_t crtc_vtotal, crtc_vblank_end;
	int vsyncshift = 0;

	/* We need to be careful not to changed the adjusted mode, for otherwise
	 * the hw state checker will get angry at the mismatch. */
	crtc_vtotal = adjusted_mode->crtc_vtotal;
	crtc_vblank_end = adjusted_mode->crtc_vblank_end;

	if (adjusted_mode->flags & DRM_MODE_FLAG_INTERLACE) {
		/* the chip adds 2 halflines automatically */
		crtc_vtotal -= 1;
		crtc_vblank_end -= 1;

		if (intel_crtc_has_type(intel_crtc->config, INTEL_OUTPUT_SDVO))
			vsyncshift = (adjusted_mode->crtc_htotal - 1) / 2;
		else
			vsyncshift = adjusted_mode->crtc_hsync_start -
				adjusted_mode->crtc_htotal / 2;
		if (vsyncshift < 0)
			vsyncshift += adjusted_mode->crtc_htotal;
	}

	if (INTEL_INFO(dev)->gen > 3)
		I915_WRITE(VSYNCSHIFT(cpu_transcoder), vsyncshift);

	I915_WRITE(HTOTAL(cpu_transcoder),
		   (adjusted_mode->crtc_hdisplay - 1) |
		   ((adjusted_mode->crtc_htotal - 1) << 16));
	I915_WRITE(HBLANK(cpu_transcoder),
		   (adjusted_mode->crtc_hblank_start - 1) |
		   ((adjusted_mode->crtc_hblank_end - 1) << 16));
	I915_WRITE(HSYNC(cpu_transcoder),
		   (adjusted_mode->crtc_hsync_start - 1) |
		   ((adjusted_mode->crtc_hsync_end - 1) << 16));

	I915_WRITE(VTOTAL(cpu_transcoder),
		   (adjusted_mode->crtc_vdisplay - 1) |
		   ((crtc_vtotal - 1) << 16));
	I915_WRITE(VBLANK(cpu_transcoder),
		   (adjusted_mode->crtc_vblank_start - 1) |
		   ((crtc_vblank_end - 1) << 16));
	I915_WRITE(VSYNC(cpu_transcoder),
		   (adjusted_mode->crtc_vsync_start - 1) |
		   ((adjusted_mode->crtc_vsync_end - 1) << 16));

	/* Workaround: when the EDP input selection is B, the VTOTAL_B must be
	 * programmed with the VTOTAL_EDP value. Same for VTOTAL_C. This is
	 * documented on the DDI_FUNC_CTL register description, EDP Input Select
	 * bits. */
	if (IS_HASWELL(dev) && cpu_transcoder == TRANSCODER_EDP &&
	    (pipe == PIPE_B || pipe == PIPE_C))
		I915_WRITE(VTOTAL(pipe), I915_READ(VTOTAL(cpu_transcoder)));

}

static void intel_set_pipe_src_size(struct intel_crtc *intel_crtc)
{
	struct drm_device *dev = intel_crtc->base.dev;
	struct drm_i915_private *dev_priv = to_i915(dev);
	enum pipe pipe = intel_crtc->pipe;

	/* pipesrc controls the size that is scaled from, which should
	 * always be the user's requested size.
	 */
	I915_WRITE(PIPESRC(pipe),
		   ((intel_crtc->config->pipe_src_w - 1) << 16) |
		   (intel_crtc->config->pipe_src_h - 1));
}

static void intel_get_pipe_timings(struct intel_crtc *crtc,
				   struct intel_crtc_state *pipe_config)
{
	struct drm_device *dev = crtc->base.dev;
	struct drm_i915_private *dev_priv = to_i915(dev);
	enum transcoder cpu_transcoder = pipe_config->cpu_transcoder;
	uint32_t tmp;

	tmp = I915_READ(HTOTAL(cpu_transcoder));
	pipe_config->base.adjusted_mode.crtc_hdisplay = (tmp & 0xffff) + 1;
	pipe_config->base.adjusted_mode.crtc_htotal = ((tmp >> 16) & 0xffff) + 1;
	tmp = I915_READ(HBLANK(cpu_transcoder));
	pipe_config->base.adjusted_mode.crtc_hblank_start = (tmp & 0xffff) + 1;
	pipe_config->base.adjusted_mode.crtc_hblank_end = ((tmp >> 16) & 0xffff) + 1;
	tmp = I915_READ(HSYNC(cpu_transcoder));
	pipe_config->base.adjusted_mode.crtc_hsync_start = (tmp & 0xffff) + 1;
	pipe_config->base.adjusted_mode.crtc_hsync_end = ((tmp >> 16) & 0xffff) + 1;

	tmp = I915_READ(VTOTAL(cpu_transcoder));
	pipe_config->base.adjusted_mode.crtc_vdisplay = (tmp & 0xffff) + 1;
	pipe_config->base.adjusted_mode.crtc_vtotal = ((tmp >> 16) & 0xffff) + 1;
	tmp = I915_READ(VBLANK(cpu_transcoder));
	pipe_config->base.adjusted_mode.crtc_vblank_start = (tmp & 0xffff) + 1;
	pipe_config->base.adjusted_mode.crtc_vblank_end = ((tmp >> 16) & 0xffff) + 1;
	tmp = I915_READ(VSYNC(cpu_transcoder));
	pipe_config->base.adjusted_mode.crtc_vsync_start = (tmp & 0xffff) + 1;
	pipe_config->base.adjusted_mode.crtc_vsync_end = ((tmp >> 16) & 0xffff) + 1;

	if (I915_READ(PIPECONF(cpu_transcoder)) & PIPECONF_INTERLACE_MASK) {
		pipe_config->base.adjusted_mode.flags |= DRM_MODE_FLAG_INTERLACE;
		pipe_config->base.adjusted_mode.crtc_vtotal += 1;
		pipe_config->base.adjusted_mode.crtc_vblank_end += 1;
	}
}

static void intel_get_pipe_src_size(struct intel_crtc *crtc,
				    struct intel_crtc_state *pipe_config)
{
	struct drm_device *dev = crtc->base.dev;
	struct drm_i915_private *dev_priv = to_i915(dev);
	u32 tmp;

	tmp = I915_READ(PIPESRC(crtc->pipe));
	pipe_config->pipe_src_h = (tmp & 0xffff) + 1;
	pipe_config->pipe_src_w = ((tmp >> 16) & 0xffff) + 1;

	pipe_config->base.mode.vdisplay = pipe_config->pipe_src_h;
	pipe_config->base.mode.hdisplay = pipe_config->pipe_src_w;
}

void intel_mode_from_pipe_config(struct drm_display_mode *mode,
				 struct intel_crtc_state *pipe_config)
{
	mode->hdisplay = pipe_config->base.adjusted_mode.crtc_hdisplay;
	mode->htotal = pipe_config->base.adjusted_mode.crtc_htotal;
	mode->hsync_start = pipe_config->base.adjusted_mode.crtc_hsync_start;
	mode->hsync_end = pipe_config->base.adjusted_mode.crtc_hsync_end;

	mode->vdisplay = pipe_config->base.adjusted_mode.crtc_vdisplay;
	mode->vtotal = pipe_config->base.adjusted_mode.crtc_vtotal;
	mode->vsync_start = pipe_config->base.adjusted_mode.crtc_vsync_start;
	mode->vsync_end = pipe_config->base.adjusted_mode.crtc_vsync_end;

	mode->flags = pipe_config->base.adjusted_mode.flags;
	mode->type = DRM_MODE_TYPE_DRIVER;

	mode->clock = pipe_config->base.adjusted_mode.crtc_clock;
	mode->flags |= pipe_config->base.adjusted_mode.flags;

	mode->hsync = drm_mode_hsync(mode);
	mode->vrefresh = drm_mode_vrefresh(mode);
	drm_mode_set_name(mode);
}

static void i9xx_set_pipeconf(struct intel_crtc *intel_crtc)
{
	struct drm_device *dev = intel_crtc->base.dev;
	struct drm_i915_private *dev_priv = to_i915(dev);
	uint32_t pipeconf;

	pipeconf = 0;

	if ((intel_crtc->pipe == PIPE_A && dev_priv->quirks & QUIRK_PIPEA_FORCE) ||
	    (intel_crtc->pipe == PIPE_B && dev_priv->quirks & QUIRK_PIPEB_FORCE))
		pipeconf |= I915_READ(PIPECONF(intel_crtc->pipe)) & PIPECONF_ENABLE;

	if (intel_crtc->config->double_wide)
		pipeconf |= PIPECONF_DOUBLE_WIDE;

	/* only g4x and later have fancy bpc/dither controls */
	if (IS_G4X(dev) || IS_VALLEYVIEW(dev) || IS_CHERRYVIEW(dev)) {
		/* Bspec claims that we can't use dithering for 30bpp pipes. */
		if (intel_crtc->config->dither && intel_crtc->config->pipe_bpp != 30)
			pipeconf |= PIPECONF_DITHER_EN |
				    PIPECONF_DITHER_TYPE_SP;

		switch (intel_crtc->config->pipe_bpp) {
		case 18:
			pipeconf |= PIPECONF_6BPC;
			break;
		case 24:
			pipeconf |= PIPECONF_8BPC;
			break;
		case 30:
			pipeconf |= PIPECONF_10BPC;
			break;
		default:
			/* Case prevented by intel_choose_pipe_bpp_dither. */
			BUG();
		}
	}

	if (HAS_PIPE_CXSR(dev)) {
		if (intel_crtc->lowfreq_avail) {
			DRM_DEBUG_KMS("enabling CxSR downclocking\n");
			pipeconf |= PIPECONF_CXSR_DOWNCLOCK;
		} else {
			DRM_DEBUG_KMS("disabling CxSR downclocking\n");
		}
	}

	if (intel_crtc->config->base.adjusted_mode.flags & DRM_MODE_FLAG_INTERLACE) {
		if (INTEL_INFO(dev)->gen < 4 ||
		    intel_crtc_has_type(intel_crtc->config, INTEL_OUTPUT_SDVO))
			pipeconf |= PIPECONF_INTERLACE_W_FIELD_INDICATION;
		else
			pipeconf |= PIPECONF_INTERLACE_W_SYNC_SHIFT;
	} else
		pipeconf |= PIPECONF_PROGRESSIVE;

	if ((IS_VALLEYVIEW(dev) || IS_CHERRYVIEW(dev)) &&
	     intel_crtc->config->limited_color_range)
		pipeconf |= PIPECONF_COLOR_RANGE_SELECT;

	I915_WRITE(PIPECONF(intel_crtc->pipe), pipeconf);
	POSTING_READ(PIPECONF(intel_crtc->pipe));
}

static int i8xx_crtc_compute_clock(struct intel_crtc *crtc,
				   struct intel_crtc_state *crtc_state)
{
	struct drm_device *dev = crtc->base.dev;
	struct drm_i915_private *dev_priv = to_i915(dev);
	const struct intel_limit *limit;
	int refclk = 48000;

	memset(&crtc_state->dpll_hw_state, 0,
	       sizeof(crtc_state->dpll_hw_state));

	if (intel_crtc_has_type(crtc_state, INTEL_OUTPUT_LVDS)) {
		if (intel_panel_use_ssc(dev_priv)) {
			refclk = dev_priv->vbt.lvds_ssc_freq;
			DRM_DEBUG_KMS("using SSC reference clock of %d kHz\n", refclk);
		}

		limit = &intel_limits_i8xx_lvds;
	} else if (intel_crtc_has_type(crtc_state, INTEL_OUTPUT_DVO)) {
		limit = &intel_limits_i8xx_dvo;
	} else {
		limit = &intel_limits_i8xx_dac;
	}

	if (!crtc_state->clock_set &&
	    !i9xx_find_best_dpll(limit, crtc_state, crtc_state->port_clock,
				 refclk, NULL, &crtc_state->dpll)) {
		DRM_ERROR("Couldn't find PLL settings for mode!\n");
		return -EINVAL;
	}

	i8xx_compute_dpll(crtc, crtc_state, NULL);

	return 0;
}

static int g4x_crtc_compute_clock(struct intel_crtc *crtc,
				  struct intel_crtc_state *crtc_state)
{
	struct drm_device *dev = crtc->base.dev;
	struct drm_i915_private *dev_priv = to_i915(dev);
	const struct intel_limit *limit;
	int refclk = 96000;

	memset(&crtc_state->dpll_hw_state, 0,
	       sizeof(crtc_state->dpll_hw_state));

	if (intel_crtc_has_type(crtc_state, INTEL_OUTPUT_LVDS)) {
		if (intel_panel_use_ssc(dev_priv)) {
			refclk = dev_priv->vbt.lvds_ssc_freq;
			DRM_DEBUG_KMS("using SSC reference clock of %d kHz\n", refclk);
		}

		if (intel_is_dual_link_lvds(dev))
			limit = &intel_limits_g4x_dual_channel_lvds;
		else
			limit = &intel_limits_g4x_single_channel_lvds;
	} else if (intel_crtc_has_type(crtc_state, INTEL_OUTPUT_HDMI) ||
		   intel_crtc_has_type(crtc_state, INTEL_OUTPUT_ANALOG)) {
		limit = &intel_limits_g4x_hdmi;
	} else if (intel_crtc_has_type(crtc_state, INTEL_OUTPUT_SDVO)) {
		limit = &intel_limits_g4x_sdvo;
	} else {
		/* The option is for other outputs */
		limit = &intel_limits_i9xx_sdvo;
	}

	if (!crtc_state->clock_set &&
	    !g4x_find_best_dpll(limit, crtc_state, crtc_state->port_clock,
				refclk, NULL, &crtc_state->dpll)) {
		DRM_ERROR("Couldn't find PLL settings for mode!\n");
		return -EINVAL;
	}

	i9xx_compute_dpll(crtc, crtc_state, NULL);

	return 0;
}

static int pnv_crtc_compute_clock(struct intel_crtc *crtc,
				  struct intel_crtc_state *crtc_state)
{
	struct drm_device *dev = crtc->base.dev;
	struct drm_i915_private *dev_priv = to_i915(dev);
	const struct intel_limit *limit;
	int refclk = 96000;

	memset(&crtc_state->dpll_hw_state, 0,
	       sizeof(crtc_state->dpll_hw_state));

	if (intel_crtc_has_type(crtc_state, INTEL_OUTPUT_LVDS)) {
		if (intel_panel_use_ssc(dev_priv)) {
			refclk = dev_priv->vbt.lvds_ssc_freq;
			DRM_DEBUG_KMS("using SSC reference clock of %d kHz\n", refclk);
		}

		limit = &intel_limits_pineview_lvds;
	} else {
		limit = &intel_limits_pineview_sdvo;
	}

	if (!crtc_state->clock_set &&
	    !pnv_find_best_dpll(limit, crtc_state, crtc_state->port_clock,
				refclk, NULL, &crtc_state->dpll)) {
		DRM_ERROR("Couldn't find PLL settings for mode!\n");
		return -EINVAL;
	}

	i9xx_compute_dpll(crtc, crtc_state, NULL);

	return 0;
}

static int i9xx_crtc_compute_clock(struct intel_crtc *crtc,
				   struct intel_crtc_state *crtc_state)
{
	struct drm_device *dev = crtc->base.dev;
	struct drm_i915_private *dev_priv = to_i915(dev);
	const struct intel_limit *limit;
	int refclk = 96000;

	memset(&crtc_state->dpll_hw_state, 0,
	       sizeof(crtc_state->dpll_hw_state));

	if (intel_crtc_has_type(crtc_state, INTEL_OUTPUT_LVDS)) {
		if (intel_panel_use_ssc(dev_priv)) {
			refclk = dev_priv->vbt.lvds_ssc_freq;
			DRM_DEBUG_KMS("using SSC reference clock of %d kHz\n", refclk);
		}

		limit = &intel_limits_i9xx_lvds;
	} else {
		limit = &intel_limits_i9xx_sdvo;
	}

	if (!crtc_state->clock_set &&
	    !i9xx_find_best_dpll(limit, crtc_state, crtc_state->port_clock,
				 refclk, NULL, &crtc_state->dpll)) {
		DRM_ERROR("Couldn't find PLL settings for mode!\n");
		return -EINVAL;
	}

	i9xx_compute_dpll(crtc, crtc_state, NULL);

	return 0;
}

static int chv_crtc_compute_clock(struct intel_crtc *crtc,
				  struct intel_crtc_state *crtc_state)
{
	int refclk = 100000;
	const struct intel_limit *limit = &intel_limits_chv;

	memset(&crtc_state->dpll_hw_state, 0,
	       sizeof(crtc_state->dpll_hw_state));

	if (!crtc_state->clock_set &&
	    !chv_find_best_dpll(limit, crtc_state, crtc_state->port_clock,
				refclk, NULL, &crtc_state->dpll)) {
		DRM_ERROR("Couldn't find PLL settings for mode!\n");
		return -EINVAL;
	}

	chv_compute_dpll(crtc, crtc_state);

	return 0;
}

static int vlv_crtc_compute_clock(struct intel_crtc *crtc,
				  struct intel_crtc_state *crtc_state)
{
	int refclk = 100000;
	const struct intel_limit *limit = &intel_limits_vlv;

	memset(&crtc_state->dpll_hw_state, 0,
	       sizeof(crtc_state->dpll_hw_state));

	if (!crtc_state->clock_set &&
	    !vlv_find_best_dpll(limit, crtc_state, crtc_state->port_clock,
				refclk, NULL, &crtc_state->dpll)) {
		DRM_ERROR("Couldn't find PLL settings for mode!\n");
		return -EINVAL;
	}

	vlv_compute_dpll(crtc, crtc_state);

	return 0;
}

static void i9xx_get_pfit_config(struct intel_crtc *crtc,
				 struct intel_crtc_state *pipe_config)
{
	struct drm_device *dev = crtc->base.dev;
	struct drm_i915_private *dev_priv = to_i915(dev);
	uint32_t tmp;

	if (INTEL_INFO(dev)->gen <= 3 && (IS_I830(dev) || !IS_MOBILE(dev)))
		return;

	tmp = I915_READ(PFIT_CONTROL);
	if (!(tmp & PFIT_ENABLE))
		return;

	/* Check whether the pfit is attached to our pipe. */
	if (INTEL_INFO(dev)->gen < 4) {
		if (crtc->pipe != PIPE_B)
			return;
	} else {
		if ((tmp & PFIT_PIPE_MASK) != (crtc->pipe << PFIT_PIPE_SHIFT))
			return;
	}

	pipe_config->gmch_pfit.control = tmp;
	pipe_config->gmch_pfit.pgm_ratios = I915_READ(PFIT_PGM_RATIOS);
}

static void vlv_crtc_clock_get(struct intel_crtc *crtc,
			       struct intel_crtc_state *pipe_config)
{
	struct drm_device *dev = crtc->base.dev;
	struct drm_i915_private *dev_priv = to_i915(dev);
	int pipe = pipe_config->cpu_transcoder;
	struct dpll clock;
	u32 mdiv;
	int refclk = 100000;

	/* In case of DSI, DPLL will not be used */
	if ((pipe_config->dpll_hw_state.dpll & DPLL_VCO_ENABLE) == 0)
		return;

	mutex_lock(&dev_priv->sb_lock);
	mdiv = vlv_dpio_read(dev_priv, pipe, VLV_PLL_DW3(pipe));
	mutex_unlock(&dev_priv->sb_lock);

	clock.m1 = (mdiv >> DPIO_M1DIV_SHIFT) & 7;
	clock.m2 = mdiv & DPIO_M2DIV_MASK;
	clock.n = (mdiv >> DPIO_N_SHIFT) & 0xf;
	clock.p1 = (mdiv >> DPIO_P1_SHIFT) & 7;
	clock.p2 = (mdiv >> DPIO_P2_SHIFT) & 0x1f;

	pipe_config->port_clock = vlv_calc_dpll_params(refclk, &clock);
}

static void
i9xx_get_initial_plane_config(struct intel_crtc *crtc,
			      struct intel_initial_plane_config *plane_config)
{
	struct drm_device *dev = crtc->base.dev;
	struct drm_i915_private *dev_priv = to_i915(dev);
	u32 val, base, offset;
	int pipe = crtc->pipe, plane = crtc->plane;
	int fourcc, pixel_format;
	unsigned int aligned_height;
	struct drm_framebuffer *fb;
	struct intel_framebuffer *intel_fb;

	val = I915_READ(DSPCNTR(plane));
	if (!(val & DISPLAY_PLANE_ENABLE))
		return;

	intel_fb = kzalloc(sizeof(*intel_fb), GFP_KERNEL);
	if (!intel_fb) {
		DRM_DEBUG_KMS("failed to alloc fb\n");
		return;
	}

	fb = &intel_fb->base;

	if (INTEL_INFO(dev)->gen >= 4) {
		if (val & DISPPLANE_TILED) {
			plane_config->tiling = I915_TILING_X;
			fb->modifier[0] = I915_FORMAT_MOD_X_TILED;
		}
	}

	pixel_format = val & DISPPLANE_PIXFORMAT_MASK;
	fourcc = i9xx_format_to_fourcc(pixel_format);
	fb->pixel_format = fourcc;
	fb->bits_per_pixel = drm_format_plane_cpp(fourcc, 0) * 8;

	if (INTEL_INFO(dev)->gen >= 4) {
		if (plane_config->tiling)
			offset = I915_READ(DSPTILEOFF(plane));
		else
			offset = I915_READ(DSPLINOFF(plane));
		base = I915_READ(DSPSURF(plane)) & 0xfffff000;
	} else {
		base = I915_READ(DSPADDR(plane));
	}
	plane_config->base = base;

	val = I915_READ(PIPESRC(pipe));
	fb->width = ((val >> 16) & 0xfff) + 1;
	fb->height = ((val >> 0) & 0xfff) + 1;

	val = I915_READ(DSPSTRIDE(pipe));
	fb->pitches[0] = val & 0xffffffc0;

	aligned_height = intel_fb_align_height(dev, fb->height,
					       fb->pixel_format,
					       fb->modifier[0]);

	plane_config->size = fb->pitches[0] * aligned_height;

	DRM_DEBUG_KMS("pipe/plane %c/%d with fb: size=%dx%d@%d, offset=%x, pitch %d, size 0x%x\n",
		      pipe_name(pipe), plane, fb->width, fb->height,
		      fb->bits_per_pixel, base, fb->pitches[0],
		      plane_config->size);

	plane_config->fb = intel_fb;
}

static void chv_crtc_clock_get(struct intel_crtc *crtc,
			       struct intel_crtc_state *pipe_config)
{
	struct drm_device *dev = crtc->base.dev;
	struct drm_i915_private *dev_priv = to_i915(dev);
	int pipe = pipe_config->cpu_transcoder;
	enum dpio_channel port = vlv_pipe_to_channel(pipe);
	struct dpll clock;
	u32 cmn_dw13, pll_dw0, pll_dw1, pll_dw2, pll_dw3;
	int refclk = 100000;

	/* In case of DSI, DPLL will not be used */
	if ((pipe_config->dpll_hw_state.dpll & DPLL_VCO_ENABLE) == 0)
		return;

	mutex_lock(&dev_priv->sb_lock);
	cmn_dw13 = vlv_dpio_read(dev_priv, pipe, CHV_CMN_DW13(port));
	pll_dw0 = vlv_dpio_read(dev_priv, pipe, CHV_PLL_DW0(port));
	pll_dw1 = vlv_dpio_read(dev_priv, pipe, CHV_PLL_DW1(port));
	pll_dw2 = vlv_dpio_read(dev_priv, pipe, CHV_PLL_DW2(port));
	pll_dw3 = vlv_dpio_read(dev_priv, pipe, CHV_PLL_DW3(port));
	mutex_unlock(&dev_priv->sb_lock);

	clock.m1 = (pll_dw1 & 0x7) == DPIO_CHV_M1_DIV_BY_2 ? 2 : 0;
	clock.m2 = (pll_dw0 & 0xff) << 22;
	if (pll_dw3 & DPIO_CHV_FRAC_DIV_EN)
		clock.m2 |= pll_dw2 & 0x3fffff;
	clock.n = (pll_dw1 >> DPIO_CHV_N_DIV_SHIFT) & 0xf;
	clock.p1 = (cmn_dw13 >> DPIO_CHV_P1_DIV_SHIFT) & 0x7;
	clock.p2 = (cmn_dw13 >> DPIO_CHV_P2_DIV_SHIFT) & 0x1f;

	pipe_config->port_clock = chv_calc_dpll_params(refclk, &clock);
}

static bool i9xx_get_pipe_config(struct intel_crtc *crtc,
				 struct intel_crtc_state *pipe_config)
{
	struct drm_device *dev = crtc->base.dev;
	struct drm_i915_private *dev_priv = to_i915(dev);
	enum intel_display_power_domain power_domain;
	uint32_t tmp;
	bool ret;

	power_domain = POWER_DOMAIN_PIPE(crtc->pipe);
	if (!intel_display_power_get_if_enabled(dev_priv, power_domain))
		return false;

	pipe_config->cpu_transcoder = (enum transcoder) crtc->pipe;
	pipe_config->shared_dpll = NULL;

	ret = false;

	tmp = I915_READ(PIPECONF(crtc->pipe));
	if (!(tmp & PIPECONF_ENABLE))
		goto out;

	if (IS_G4X(dev) || IS_VALLEYVIEW(dev) || IS_CHERRYVIEW(dev)) {
		switch (tmp & PIPECONF_BPC_MASK) {
		case PIPECONF_6BPC:
			pipe_config->pipe_bpp = 18;
			break;
		case PIPECONF_8BPC:
			pipe_config->pipe_bpp = 24;
			break;
		case PIPECONF_10BPC:
			pipe_config->pipe_bpp = 30;
			break;
		default:
			break;
		}
	}

	if ((IS_VALLEYVIEW(dev) || IS_CHERRYVIEW(dev)) &&
	    (tmp & PIPECONF_COLOR_RANGE_SELECT))
		pipe_config->limited_color_range = true;

	if (INTEL_INFO(dev)->gen < 4)
		pipe_config->double_wide = tmp & PIPECONF_DOUBLE_WIDE;

	intel_get_pipe_timings(crtc, pipe_config);
	intel_get_pipe_src_size(crtc, pipe_config);

	i9xx_get_pfit_config(crtc, pipe_config);

	if (INTEL_INFO(dev)->gen >= 4) {
		/* No way to read it out on pipes B and C */
		if (IS_CHERRYVIEW(dev) && crtc->pipe != PIPE_A)
			tmp = dev_priv->chv_dpll_md[crtc->pipe];
		else
			tmp = I915_READ(DPLL_MD(crtc->pipe));
		pipe_config->pixel_multiplier =
			((tmp & DPLL_MD_UDI_MULTIPLIER_MASK)
			 >> DPLL_MD_UDI_MULTIPLIER_SHIFT) + 1;
		pipe_config->dpll_hw_state.dpll_md = tmp;
	} else if (IS_I945G(dev) || IS_I945GM(dev) || IS_G33(dev)) {
		tmp = I915_READ(DPLL(crtc->pipe));
		pipe_config->pixel_multiplier =
			((tmp & SDVO_MULTIPLIER_MASK)
			 >> SDVO_MULTIPLIER_SHIFT_HIRES) + 1;
	} else {
		/* Note that on i915G/GM the pixel multiplier is in the sdvo
		 * port and will be fixed up in the encoder->get_config
		 * function. */
		pipe_config->pixel_multiplier = 1;
	}
	pipe_config->dpll_hw_state.dpll = I915_READ(DPLL(crtc->pipe));
	if (!IS_VALLEYVIEW(dev) && !IS_CHERRYVIEW(dev)) {
		/*
		 * DPLL_DVO_2X_MODE must be enabled for both DPLLs
		 * on 830. Filter it out here so that we don't
		 * report errors due to that.
		 */
		if (IS_I830(dev))
			pipe_config->dpll_hw_state.dpll &= ~DPLL_DVO_2X_MODE;

		pipe_config->dpll_hw_state.fp0 = I915_READ(FP0(crtc->pipe));
		pipe_config->dpll_hw_state.fp1 = I915_READ(FP1(crtc->pipe));
	} else {
		/* Mask out read-only status bits. */
		pipe_config->dpll_hw_state.dpll &= ~(DPLL_LOCK_VLV |
						     DPLL_PORTC_READY_MASK |
						     DPLL_PORTB_READY_MASK);
	}

	if (IS_CHERRYVIEW(dev))
		chv_crtc_clock_get(crtc, pipe_config);
	else if (IS_VALLEYVIEW(dev))
		vlv_crtc_clock_get(crtc, pipe_config);
	else
		i9xx_crtc_clock_get(crtc, pipe_config);

	/*
	 * Normally the dotclock is filled in by the encoder .get_config()
	 * but in case the pipe is enabled w/o any ports we need a sane
	 * default.
	 */
	pipe_config->base.adjusted_mode.crtc_clock =
		pipe_config->port_clock / pipe_config->pixel_multiplier;

	ret = true;

out:
	intel_display_power_put(dev_priv, power_domain);

	return ret;
}

static void ironlake_init_pch_refclk(struct drm_device *dev)
{
	struct drm_i915_private *dev_priv = to_i915(dev);
	struct intel_encoder *encoder;
	int i;
	u32 val, final;
	bool has_lvds = false;
	bool has_cpu_edp = false;
	bool has_panel = false;
	bool has_ck505 = false;
	bool can_ssc = false;
	bool using_ssc_source = false;

	/* We need to take the global config into account */
	for_each_intel_encoder(dev, encoder) {
		switch (encoder->type) {
		case INTEL_OUTPUT_LVDS:
			has_panel = true;
			has_lvds = true;
			break;
		case INTEL_OUTPUT_EDP:
			has_panel = true;
			if (enc_to_dig_port(&encoder->base)->port == PORT_A)
				has_cpu_edp = true;
			break;
		default:
			break;
		}
	}

	if (HAS_PCH_IBX(dev)) {
		has_ck505 = dev_priv->vbt.display_clock_mode;
		can_ssc = has_ck505;
	} else {
		has_ck505 = false;
		can_ssc = true;
	}

	/* Check if any DPLLs are using the SSC source */
	for (i = 0; i < dev_priv->num_shared_dpll; i++) {
		u32 temp = I915_READ(PCH_DPLL(i));

		if (!(temp & DPLL_VCO_ENABLE))
			continue;

		if ((temp & PLL_REF_INPUT_MASK) ==
		    PLLB_REF_INPUT_SPREADSPECTRUMIN) {
			using_ssc_source = true;
			break;
		}
	}

	DRM_DEBUG_KMS("has_panel %d has_lvds %d has_ck505 %d using_ssc_source %d\n",
		      has_panel, has_lvds, has_ck505, using_ssc_source);

	/* Ironlake: try to setup display ref clock before DPLL
	 * enabling. This is only under driver's control after
	 * PCH B stepping, previous chipset stepping should be
	 * ignoring this setting.
	 */
	val = I915_READ(PCH_DREF_CONTROL);

	/* As we must carefully and slowly disable/enable each source in turn,
	 * compute the final state we want first and check if we need to
	 * make any changes at all.
	 */
	final = val;
	final &= ~DREF_NONSPREAD_SOURCE_MASK;
	if (has_ck505)
		final |= DREF_NONSPREAD_CK505_ENABLE;
	else
		final |= DREF_NONSPREAD_SOURCE_ENABLE;

	final &= ~DREF_SSC_SOURCE_MASK;
	final &= ~DREF_CPU_SOURCE_OUTPUT_MASK;
	final &= ~DREF_SSC1_ENABLE;

	if (has_panel) {
		final |= DREF_SSC_SOURCE_ENABLE;

		if (intel_panel_use_ssc(dev_priv) && can_ssc)
			final |= DREF_SSC1_ENABLE;

		if (has_cpu_edp) {
			if (intel_panel_use_ssc(dev_priv) && can_ssc)
				final |= DREF_CPU_SOURCE_OUTPUT_DOWNSPREAD;
			else
				final |= DREF_CPU_SOURCE_OUTPUT_NONSPREAD;
		} else
			final |= DREF_CPU_SOURCE_OUTPUT_DISABLE;
	} else if (using_ssc_source) {
		final |= DREF_SSC_SOURCE_ENABLE;
		final |= DREF_SSC1_ENABLE;
	}

	if (final == val)
		return;

	/* Always enable nonspread source */
	val &= ~DREF_NONSPREAD_SOURCE_MASK;

	if (has_ck505)
		val |= DREF_NONSPREAD_CK505_ENABLE;
	else
		val |= DREF_NONSPREAD_SOURCE_ENABLE;

	if (has_panel) {
		val &= ~DREF_SSC_SOURCE_MASK;
		val |= DREF_SSC_SOURCE_ENABLE;

		/* SSC must be turned on before enabling the CPU output  */
		if (intel_panel_use_ssc(dev_priv) && can_ssc) {
			DRM_DEBUG_KMS("Using SSC on panel\n");
			val |= DREF_SSC1_ENABLE;
		} else
			val &= ~DREF_SSC1_ENABLE;

		/* Get SSC going before enabling the outputs */
		I915_WRITE(PCH_DREF_CONTROL, val);
		POSTING_READ(PCH_DREF_CONTROL);
		udelay(200);

		val &= ~DREF_CPU_SOURCE_OUTPUT_MASK;

		/* Enable CPU source on CPU attached eDP */
		if (has_cpu_edp) {
			if (intel_panel_use_ssc(dev_priv) && can_ssc) {
				DRM_DEBUG_KMS("Using SSC on eDP\n");
				val |= DREF_CPU_SOURCE_OUTPUT_DOWNSPREAD;
			} else
				val |= DREF_CPU_SOURCE_OUTPUT_NONSPREAD;
		} else
			val |= DREF_CPU_SOURCE_OUTPUT_DISABLE;

		I915_WRITE(PCH_DREF_CONTROL, val);
		POSTING_READ(PCH_DREF_CONTROL);
		udelay(200);
	} else {
		DRM_DEBUG_KMS("Disabling CPU source output\n");

		val &= ~DREF_CPU_SOURCE_OUTPUT_MASK;

		/* Turn off CPU output */
		val |= DREF_CPU_SOURCE_OUTPUT_DISABLE;

		I915_WRITE(PCH_DREF_CONTROL, val);
		POSTING_READ(PCH_DREF_CONTROL);
		udelay(200);

		if (!using_ssc_source) {
			DRM_DEBUG_KMS("Disabling SSC source\n");

			/* Turn off the SSC source */
			val &= ~DREF_SSC_SOURCE_MASK;
			val |= DREF_SSC_SOURCE_DISABLE;

			/* Turn off SSC1 */
			val &= ~DREF_SSC1_ENABLE;

			I915_WRITE(PCH_DREF_CONTROL, val);
			POSTING_READ(PCH_DREF_CONTROL);
			udelay(200);
		}
	}

	BUG_ON(val != final);
}

static void lpt_reset_fdi_mphy(struct drm_i915_private *dev_priv)
{
	uint32_t tmp;

	tmp = I915_READ(SOUTH_CHICKEN2);
	tmp |= FDI_MPHY_IOSFSB_RESET_CTL;
	I915_WRITE(SOUTH_CHICKEN2, tmp);

	if (wait_for_us(I915_READ(SOUTH_CHICKEN2) &
			FDI_MPHY_IOSFSB_RESET_STATUS, 100))
		DRM_ERROR("FDI mPHY reset assert timeout\n");

	tmp = I915_READ(SOUTH_CHICKEN2);
	tmp &= ~FDI_MPHY_IOSFSB_RESET_CTL;
	I915_WRITE(SOUTH_CHICKEN2, tmp);

	if (wait_for_us((I915_READ(SOUTH_CHICKEN2) &
			 FDI_MPHY_IOSFSB_RESET_STATUS) == 0, 100))
		DRM_ERROR("FDI mPHY reset de-assert timeout\n");
}

/* WaMPhyProgramming:hsw */
static void lpt_program_fdi_mphy(struct drm_i915_private *dev_priv)
{
	uint32_t tmp;

	tmp = intel_sbi_read(dev_priv, 0x8008, SBI_MPHY);
	tmp &= ~(0xFF << 24);
	tmp |= (0x12 << 24);
	intel_sbi_write(dev_priv, 0x8008, tmp, SBI_MPHY);

	tmp = intel_sbi_read(dev_priv, 0x2008, SBI_MPHY);
	tmp |= (1 << 11);
	intel_sbi_write(dev_priv, 0x2008, tmp, SBI_MPHY);

	tmp = intel_sbi_read(dev_priv, 0x2108, SBI_MPHY);
	tmp |= (1 << 11);
	intel_sbi_write(dev_priv, 0x2108, tmp, SBI_MPHY);

	tmp = intel_sbi_read(dev_priv, 0x206C, SBI_MPHY);
	tmp |= (1 << 24) | (1 << 21) | (1 << 18);
	intel_sbi_write(dev_priv, 0x206C, tmp, SBI_MPHY);

	tmp = intel_sbi_read(dev_priv, 0x216C, SBI_MPHY);
	tmp |= (1 << 24) | (1 << 21) | (1 << 18);
	intel_sbi_write(dev_priv, 0x216C, tmp, SBI_MPHY);

	tmp = intel_sbi_read(dev_priv, 0x2080, SBI_MPHY);
	tmp &= ~(7 << 13);
	tmp |= (5 << 13);
	intel_sbi_write(dev_priv, 0x2080, tmp, SBI_MPHY);

	tmp = intel_sbi_read(dev_priv, 0x2180, SBI_MPHY);
	tmp &= ~(7 << 13);
	tmp |= (5 << 13);
	intel_sbi_write(dev_priv, 0x2180, tmp, SBI_MPHY);

	tmp = intel_sbi_read(dev_priv, 0x208C, SBI_MPHY);
	tmp &= ~0xFF;
	tmp |= 0x1C;
	intel_sbi_write(dev_priv, 0x208C, tmp, SBI_MPHY);

	tmp = intel_sbi_read(dev_priv, 0x218C, SBI_MPHY);
	tmp &= ~0xFF;
	tmp |= 0x1C;
	intel_sbi_write(dev_priv, 0x218C, tmp, SBI_MPHY);

	tmp = intel_sbi_read(dev_priv, 0x2098, SBI_MPHY);
	tmp &= ~(0xFF << 16);
	tmp |= (0x1C << 16);
	intel_sbi_write(dev_priv, 0x2098, tmp, SBI_MPHY);

	tmp = intel_sbi_read(dev_priv, 0x2198, SBI_MPHY);
	tmp &= ~(0xFF << 16);
	tmp |= (0x1C << 16);
	intel_sbi_write(dev_priv, 0x2198, tmp, SBI_MPHY);

	tmp = intel_sbi_read(dev_priv, 0x20C4, SBI_MPHY);
	tmp |= (1 << 27);
	intel_sbi_write(dev_priv, 0x20C4, tmp, SBI_MPHY);

	tmp = intel_sbi_read(dev_priv, 0x21C4, SBI_MPHY);
	tmp |= (1 << 27);
	intel_sbi_write(dev_priv, 0x21C4, tmp, SBI_MPHY);

	tmp = intel_sbi_read(dev_priv, 0x20EC, SBI_MPHY);
	tmp &= ~(0xF << 28);
	tmp |= (4 << 28);
	intel_sbi_write(dev_priv, 0x20EC, tmp, SBI_MPHY);

	tmp = intel_sbi_read(dev_priv, 0x21EC, SBI_MPHY);
	tmp &= ~(0xF << 28);
	tmp |= (4 << 28);
	intel_sbi_write(dev_priv, 0x21EC, tmp, SBI_MPHY);
}

/* Implements 3 different sequences from BSpec chapter "Display iCLK
 * Programming" based on the parameters passed:
 * - Sequence to enable CLKOUT_DP
 * - Sequence to enable CLKOUT_DP without spread
 * - Sequence to enable CLKOUT_DP for FDI usage and configure PCH FDI I/O
 */
static void lpt_enable_clkout_dp(struct drm_device *dev, bool with_spread,
				 bool with_fdi)
{
	struct drm_i915_private *dev_priv = to_i915(dev);
	uint32_t reg, tmp;

	if (WARN(with_fdi && !with_spread, "FDI requires downspread\n"))
		with_spread = true;
	if (WARN(HAS_PCH_LPT_LP(dev) && with_fdi, "LP PCH doesn't have FDI\n"))
		with_fdi = false;

	mutex_lock(&dev_priv->sb_lock);

	tmp = intel_sbi_read(dev_priv, SBI_SSCCTL, SBI_ICLK);
	tmp &= ~SBI_SSCCTL_DISABLE;
	tmp |= SBI_SSCCTL_PATHALT;
	intel_sbi_write(dev_priv, SBI_SSCCTL, tmp, SBI_ICLK);

	udelay(24);

	if (with_spread) {
		tmp = intel_sbi_read(dev_priv, SBI_SSCCTL, SBI_ICLK);
		tmp &= ~SBI_SSCCTL_PATHALT;
		intel_sbi_write(dev_priv, SBI_SSCCTL, tmp, SBI_ICLK);

		if (with_fdi) {
			lpt_reset_fdi_mphy(dev_priv);
			lpt_program_fdi_mphy(dev_priv);
		}
	}

	reg = HAS_PCH_LPT_LP(dev) ? SBI_GEN0 : SBI_DBUFF0;
	tmp = intel_sbi_read(dev_priv, reg, SBI_ICLK);
	tmp |= SBI_GEN0_CFG_BUFFENABLE_DISABLE;
	intel_sbi_write(dev_priv, reg, tmp, SBI_ICLK);

	mutex_unlock(&dev_priv->sb_lock);
}

/* Sequence to disable CLKOUT_DP */
static void lpt_disable_clkout_dp(struct drm_device *dev)
{
	struct drm_i915_private *dev_priv = to_i915(dev);
	uint32_t reg, tmp;

	mutex_lock(&dev_priv->sb_lock);

	reg = HAS_PCH_LPT_LP(dev) ? SBI_GEN0 : SBI_DBUFF0;
	tmp = intel_sbi_read(dev_priv, reg, SBI_ICLK);
	tmp &= ~SBI_GEN0_CFG_BUFFENABLE_DISABLE;
	intel_sbi_write(dev_priv, reg, tmp, SBI_ICLK);

	tmp = intel_sbi_read(dev_priv, SBI_SSCCTL, SBI_ICLK);
	if (!(tmp & SBI_SSCCTL_DISABLE)) {
		if (!(tmp & SBI_SSCCTL_PATHALT)) {
			tmp |= SBI_SSCCTL_PATHALT;
			intel_sbi_write(dev_priv, SBI_SSCCTL, tmp, SBI_ICLK);
			udelay(32);
		}
		tmp |= SBI_SSCCTL_DISABLE;
		intel_sbi_write(dev_priv, SBI_SSCCTL, tmp, SBI_ICLK);
	}

	mutex_unlock(&dev_priv->sb_lock);
}

#define BEND_IDX(steps) ((50 + (steps)) / 5)

static const uint16_t sscdivintphase[] = {
	[BEND_IDX( 50)] = 0x3B23,
	[BEND_IDX( 45)] = 0x3B23,
	[BEND_IDX( 40)] = 0x3C23,
	[BEND_IDX( 35)] = 0x3C23,
	[BEND_IDX( 30)] = 0x3D23,
	[BEND_IDX( 25)] = 0x3D23,
	[BEND_IDX( 20)] = 0x3E23,
	[BEND_IDX( 15)] = 0x3E23,
	[BEND_IDX( 10)] = 0x3F23,
	[BEND_IDX(  5)] = 0x3F23,
	[BEND_IDX(  0)] = 0x0025,
	[BEND_IDX( -5)] = 0x0025,
	[BEND_IDX(-10)] = 0x0125,
	[BEND_IDX(-15)] = 0x0125,
	[BEND_IDX(-20)] = 0x0225,
	[BEND_IDX(-25)] = 0x0225,
	[BEND_IDX(-30)] = 0x0325,
	[BEND_IDX(-35)] = 0x0325,
	[BEND_IDX(-40)] = 0x0425,
	[BEND_IDX(-45)] = 0x0425,
	[BEND_IDX(-50)] = 0x0525,
};

/*
 * Bend CLKOUT_DP
 * steps -50 to 50 inclusive, in steps of 5
 * < 0 slow down the clock, > 0 speed up the clock, 0 == no bend (135MHz)
 * change in clock period = -(steps / 10) * 5.787 ps
 */
static void lpt_bend_clkout_dp(struct drm_i915_private *dev_priv, int steps)
{
	uint32_t tmp;
	int idx = BEND_IDX(steps);

	if (WARN_ON(steps % 5 != 0))
		return;

	if (WARN_ON(idx >= ARRAY_SIZE(sscdivintphase)))
		return;

	mutex_lock(&dev_priv->sb_lock);

	if (steps % 10 != 0)
		tmp = 0xAAAAAAAB;
	else
		tmp = 0x00000000;
	intel_sbi_write(dev_priv, SBI_SSCDITHPHASE, tmp, SBI_ICLK);

	tmp = intel_sbi_read(dev_priv, SBI_SSCDIVINTPHASE, SBI_ICLK);
	tmp &= 0xffff0000;
	tmp |= sscdivintphase[idx];
	intel_sbi_write(dev_priv, SBI_SSCDIVINTPHASE, tmp, SBI_ICLK);

	mutex_unlock(&dev_priv->sb_lock);
}

#undef BEND_IDX

static void lpt_init_pch_refclk(struct drm_device *dev)
{
	struct intel_encoder *encoder;
	bool has_vga = false;

	for_each_intel_encoder(dev, encoder) {
		switch (encoder->type) {
		case INTEL_OUTPUT_ANALOG:
			has_vga = true;
			break;
		default:
			break;
		}
	}

	if (has_vga) {
		lpt_bend_clkout_dp(to_i915(dev), 0);
		lpt_enable_clkout_dp(dev, true, true);
	} else {
		lpt_disable_clkout_dp(dev);
	}
}

/*
 * Initialize reference clocks when the driver loads
 */
void intel_init_pch_refclk(struct drm_device *dev)
{
	if (HAS_PCH_IBX(dev) || HAS_PCH_CPT(dev))
		ironlake_init_pch_refclk(dev);
	else if (HAS_PCH_LPT(dev))
		lpt_init_pch_refclk(dev);
}

static void ironlake_set_pipeconf(struct drm_crtc *crtc)
{
	struct drm_i915_private *dev_priv = to_i915(crtc->dev);
	struct intel_crtc *intel_crtc = to_intel_crtc(crtc);
	int pipe = intel_crtc->pipe;
	uint32_t val;

	val = 0;

	switch (intel_crtc->config->pipe_bpp) {
	case 18:
		val |= PIPECONF_6BPC;
		break;
	case 24:
		val |= PIPECONF_8BPC;
		break;
	case 30:
		val |= PIPECONF_10BPC;
		break;
	case 36:
		val |= PIPECONF_12BPC;
		break;
	default:
		/* Case prevented by intel_choose_pipe_bpp_dither. */
		BUG();
	}

	if (intel_crtc->config->dither)
		val |= (PIPECONF_DITHER_EN | PIPECONF_DITHER_TYPE_SP);

	if (intel_crtc->config->base.adjusted_mode.flags & DRM_MODE_FLAG_INTERLACE)
		val |= PIPECONF_INTERLACED_ILK;
	else
		val |= PIPECONF_PROGRESSIVE;

	if (intel_crtc->config->limited_color_range)
		val |= PIPECONF_COLOR_RANGE_SELECT;

	I915_WRITE(PIPECONF(pipe), val);
	POSTING_READ(PIPECONF(pipe));
}

static void haswell_set_pipeconf(struct drm_crtc *crtc)
{
	struct drm_i915_private *dev_priv = to_i915(crtc->dev);
	struct intel_crtc *intel_crtc = to_intel_crtc(crtc);
	enum transcoder cpu_transcoder = intel_crtc->config->cpu_transcoder;
	u32 val = 0;

	if (IS_HASWELL(dev_priv) && intel_crtc->config->dither)
		val |= (PIPECONF_DITHER_EN | PIPECONF_DITHER_TYPE_SP);

	if (intel_crtc->config->base.adjusted_mode.flags & DRM_MODE_FLAG_INTERLACE)
		val |= PIPECONF_INTERLACED_ILK;
	else
		val |= PIPECONF_PROGRESSIVE;

	I915_WRITE(PIPECONF(cpu_transcoder), val);
	POSTING_READ(PIPECONF(cpu_transcoder));
}

static void haswell_set_pipemisc(struct drm_crtc *crtc)
{
	struct drm_i915_private *dev_priv = to_i915(crtc->dev);
	struct intel_crtc *intel_crtc = to_intel_crtc(crtc);

	if (IS_BROADWELL(dev_priv) || INTEL_INFO(dev_priv)->gen >= 9) {
		u32 val = 0;

		switch (intel_crtc->config->pipe_bpp) {
		case 18:
			val |= PIPEMISC_DITHER_6_BPC;
			break;
		case 24:
			val |= PIPEMISC_DITHER_8_BPC;
			break;
		case 30:
			val |= PIPEMISC_DITHER_10_BPC;
			break;
		case 36:
			val |= PIPEMISC_DITHER_12_BPC;
			break;
		default:
			/* Case prevented by pipe_config_set_bpp. */
			BUG();
		}

		if (intel_crtc->config->dither)
			val |= PIPEMISC_DITHER_ENABLE | PIPEMISC_DITHER_TYPE_SP;

		I915_WRITE(PIPEMISC(intel_crtc->pipe), val);
	}
}

int ironlake_get_lanes_required(int target_clock, int link_bw, int bpp)
{
	/*
	 * Account for spread spectrum to avoid
	 * oversubscribing the link. Max center spread
	 * is 2.5%; use 5% for safety's sake.
	 */
	u32 bps = target_clock * bpp * 21 / 20;
	return DIV_ROUND_UP(bps, link_bw * 8);
}

static bool ironlake_needs_fb_cb_tune(struct dpll *dpll, int factor)
{
	return i9xx_dpll_compute_m(dpll) < factor * dpll->n;
}

static void ironlake_compute_dpll(struct intel_crtc *intel_crtc,
				  struct intel_crtc_state *crtc_state,
				  struct dpll *reduced_clock)
{
	struct drm_crtc *crtc = &intel_crtc->base;
	struct drm_device *dev = crtc->dev;
	struct drm_i915_private *dev_priv = to_i915(dev);
	u32 dpll, fp, fp2;
	int factor;

	/* Enable autotuning of the PLL clock (if permissible) */
	factor = 21;
	if (intel_crtc_has_type(crtc_state, INTEL_OUTPUT_LVDS)) {
		if ((intel_panel_use_ssc(dev_priv) &&
		     dev_priv->vbt.lvds_ssc_freq == 100000) ||
		    (HAS_PCH_IBX(dev) && intel_is_dual_link_lvds(dev)))
			factor = 25;
	} else if (crtc_state->sdvo_tv_clock)
		factor = 20;

	fp = i9xx_dpll_compute_fp(&crtc_state->dpll);

	if (ironlake_needs_fb_cb_tune(&crtc_state->dpll, factor))
		fp |= FP_CB_TUNE;

	if (reduced_clock) {
		fp2 = i9xx_dpll_compute_fp(reduced_clock);

		if (reduced_clock->m < factor * reduced_clock->n)
			fp2 |= FP_CB_TUNE;
	} else {
		fp2 = fp;
	}

	dpll = 0;

	if (intel_crtc_has_type(crtc_state, INTEL_OUTPUT_LVDS))
		dpll |= DPLLB_MODE_LVDS;
	else
		dpll |= DPLLB_MODE_DAC_SERIAL;

	dpll |= (crtc_state->pixel_multiplier - 1)
		<< PLL_REF_SDVO_HDMI_MULTIPLIER_SHIFT;

	if (intel_crtc_has_type(crtc_state, INTEL_OUTPUT_SDVO) ||
	    intel_crtc_has_type(crtc_state, INTEL_OUTPUT_HDMI))
		dpll |= DPLL_SDVO_HIGH_SPEED;

	if (intel_crtc_has_dp_encoder(crtc_state))
		dpll |= DPLL_SDVO_HIGH_SPEED;

	/* compute bitmask from p1 value */
	dpll |= (1 << (crtc_state->dpll.p1 - 1)) << DPLL_FPA01_P1_POST_DIV_SHIFT;
	/* also FPA1 */
	dpll |= (1 << (crtc_state->dpll.p1 - 1)) << DPLL_FPA1_P1_POST_DIV_SHIFT;

	switch (crtc_state->dpll.p2) {
	case 5:
		dpll |= DPLL_DAC_SERIAL_P2_CLOCK_DIV_5;
		break;
	case 7:
		dpll |= DPLLB_LVDS_P2_CLOCK_DIV_7;
		break;
	case 10:
		dpll |= DPLL_DAC_SERIAL_P2_CLOCK_DIV_10;
		break;
	case 14:
		dpll |= DPLLB_LVDS_P2_CLOCK_DIV_14;
		break;
	}

	if (intel_crtc_has_type(crtc_state, INTEL_OUTPUT_LVDS) &&
	    intel_panel_use_ssc(dev_priv))
		dpll |= PLLB_REF_INPUT_SPREADSPECTRUMIN;
	else
		dpll |= PLL_REF_INPUT_DREFCLK;

	dpll |= DPLL_VCO_ENABLE;

	crtc_state->dpll_hw_state.dpll = dpll;
	crtc_state->dpll_hw_state.fp0 = fp;
	crtc_state->dpll_hw_state.fp1 = fp2;
}

static int ironlake_crtc_compute_clock(struct intel_crtc *crtc,
				       struct intel_crtc_state *crtc_state)
{
	struct drm_device *dev = crtc->base.dev;
	struct drm_i915_private *dev_priv = to_i915(dev);
	struct dpll reduced_clock;
	bool has_reduced_clock = false;
	struct intel_shared_dpll *pll;
	const struct intel_limit *limit;
	int refclk = 120000;

	memset(&crtc_state->dpll_hw_state, 0,
	       sizeof(crtc_state->dpll_hw_state));

	crtc->lowfreq_avail = false;

	/* CPU eDP is the only output that doesn't need a PCH PLL of its own. */
	if (!crtc_state->has_pch_encoder)
		return 0;

	if (intel_crtc_has_type(crtc_state, INTEL_OUTPUT_LVDS)) {
		if (intel_panel_use_ssc(dev_priv)) {
			DRM_DEBUG_KMS("using SSC reference clock of %d kHz\n",
				      dev_priv->vbt.lvds_ssc_freq);
			refclk = dev_priv->vbt.lvds_ssc_freq;
		}

		if (intel_is_dual_link_lvds(dev)) {
			if (refclk == 100000)
				limit = &intel_limits_ironlake_dual_lvds_100m;
			else
				limit = &intel_limits_ironlake_dual_lvds;
		} else {
			if (refclk == 100000)
				limit = &intel_limits_ironlake_single_lvds_100m;
			else
				limit = &intel_limits_ironlake_single_lvds;
		}
	} else {
		limit = &intel_limits_ironlake_dac;
	}

	if (!crtc_state->clock_set &&
	    !g4x_find_best_dpll(limit, crtc_state, crtc_state->port_clock,
				refclk, NULL, &crtc_state->dpll)) {
		DRM_ERROR("Couldn't find PLL settings for mode!\n");
		return -EINVAL;
	}

	ironlake_compute_dpll(crtc, crtc_state,
			      has_reduced_clock ? &reduced_clock : NULL);

	pll = intel_get_shared_dpll(crtc, crtc_state, NULL);
	if (pll == NULL) {
		DRM_DEBUG_DRIVER("failed to find PLL for pipe %c\n",
				 pipe_name(crtc->pipe));
		return -EINVAL;
	}

	if (intel_crtc_has_type(crtc_state, INTEL_OUTPUT_LVDS) &&
	    has_reduced_clock)
		crtc->lowfreq_avail = true;

	return 0;
}

static void intel_pch_transcoder_get_m_n(struct intel_crtc *crtc,
					 struct intel_link_m_n *m_n)
{
	struct drm_device *dev = crtc->base.dev;
	struct drm_i915_private *dev_priv = to_i915(dev);
	enum pipe pipe = crtc->pipe;

	m_n->link_m = I915_READ(PCH_TRANS_LINK_M1(pipe));
	m_n->link_n = I915_READ(PCH_TRANS_LINK_N1(pipe));
	m_n->gmch_m = I915_READ(PCH_TRANS_DATA_M1(pipe))
		& ~TU_SIZE_MASK;
	m_n->gmch_n = I915_READ(PCH_TRANS_DATA_N1(pipe));
	m_n->tu = ((I915_READ(PCH_TRANS_DATA_M1(pipe))
		    & TU_SIZE_MASK) >> TU_SIZE_SHIFT) + 1;
}

static void intel_cpu_transcoder_get_m_n(struct intel_crtc *crtc,
					 enum transcoder transcoder,
					 struct intel_link_m_n *m_n,
					 struct intel_link_m_n *m2_n2)
{
	struct drm_device *dev = crtc->base.dev;
	struct drm_i915_private *dev_priv = to_i915(dev);
	enum pipe pipe = crtc->pipe;

	if (INTEL_INFO(dev)->gen >= 5) {
		m_n->link_m = I915_READ(PIPE_LINK_M1(transcoder));
		m_n->link_n = I915_READ(PIPE_LINK_N1(transcoder));
		m_n->gmch_m = I915_READ(PIPE_DATA_M1(transcoder))
			& ~TU_SIZE_MASK;
		m_n->gmch_n = I915_READ(PIPE_DATA_N1(transcoder));
		m_n->tu = ((I915_READ(PIPE_DATA_M1(transcoder))
			    & TU_SIZE_MASK) >> TU_SIZE_SHIFT) + 1;
		/* Read M2_N2 registers only for gen < 8 (M2_N2 available for
		 * gen < 8) and if DRRS is supported (to make sure the
		 * registers are not unnecessarily read).
		 */
		if (m2_n2 && INTEL_INFO(dev)->gen < 8 &&
			crtc->config->has_drrs) {
			m2_n2->link_m = I915_READ(PIPE_LINK_M2(transcoder));
			m2_n2->link_n =	I915_READ(PIPE_LINK_N2(transcoder));
			m2_n2->gmch_m =	I915_READ(PIPE_DATA_M2(transcoder))
					& ~TU_SIZE_MASK;
			m2_n2->gmch_n =	I915_READ(PIPE_DATA_N2(transcoder));
			m2_n2->tu = ((I915_READ(PIPE_DATA_M2(transcoder))
					& TU_SIZE_MASK) >> TU_SIZE_SHIFT) + 1;
		}
	} else {
		m_n->link_m = I915_READ(PIPE_LINK_M_G4X(pipe));
		m_n->link_n = I915_READ(PIPE_LINK_N_G4X(pipe));
		m_n->gmch_m = I915_READ(PIPE_DATA_M_G4X(pipe))
			& ~TU_SIZE_MASK;
		m_n->gmch_n = I915_READ(PIPE_DATA_N_G4X(pipe));
		m_n->tu = ((I915_READ(PIPE_DATA_M_G4X(pipe))
			    & TU_SIZE_MASK) >> TU_SIZE_SHIFT) + 1;
	}
}

void intel_dp_get_m_n(struct intel_crtc *crtc,
		      struct intel_crtc_state *pipe_config)
{
	if (pipe_config->has_pch_encoder)
		intel_pch_transcoder_get_m_n(crtc, &pipe_config->dp_m_n);
	else
		intel_cpu_transcoder_get_m_n(crtc, pipe_config->cpu_transcoder,
					     &pipe_config->dp_m_n,
					     &pipe_config->dp_m2_n2);
}

static void ironlake_get_fdi_m_n_config(struct intel_crtc *crtc,
					struct intel_crtc_state *pipe_config)
{
	intel_cpu_transcoder_get_m_n(crtc, pipe_config->cpu_transcoder,
				     &pipe_config->fdi_m_n, NULL);
}

static void skylake_get_pfit_config(struct intel_crtc *crtc,
				    struct intel_crtc_state *pipe_config)
{
	struct drm_device *dev = crtc->base.dev;
	struct drm_i915_private *dev_priv = to_i915(dev);
	struct intel_crtc_scaler_state *scaler_state = &pipe_config->scaler_state;
	uint32_t ps_ctrl = 0;
	int id = -1;
	int i;

	/* find scaler attached to this pipe */
	for (i = 0; i < crtc->num_scalers; i++) {
		ps_ctrl = I915_READ(SKL_PS_CTRL(crtc->pipe, i));
		if (ps_ctrl & PS_SCALER_EN && !(ps_ctrl & PS_PLANE_SEL_MASK)) {
			id = i;
			pipe_config->pch_pfit.enabled = true;
			pipe_config->pch_pfit.pos = I915_READ(SKL_PS_WIN_POS(crtc->pipe, i));
			pipe_config->pch_pfit.size = I915_READ(SKL_PS_WIN_SZ(crtc->pipe, i));
			break;
		}
	}

	scaler_state->scaler_id = id;
	if (id >= 0) {
		scaler_state->scaler_users |= (1 << SKL_CRTC_INDEX);
	} else {
		scaler_state->scaler_users &= ~(1 << SKL_CRTC_INDEX);
	}
}

static void
skylake_get_initial_plane_config(struct intel_crtc *crtc,
				 struct intel_initial_plane_config *plane_config)
{
	struct drm_device *dev = crtc->base.dev;
	struct drm_i915_private *dev_priv = to_i915(dev);
	u32 val, base, offset, stride_mult, tiling;
	int pipe = crtc->pipe;
	int fourcc, pixel_format;
	unsigned int aligned_height;
	struct drm_framebuffer *fb;
	struct intel_framebuffer *intel_fb;

	intel_fb = kzalloc(sizeof(*intel_fb), GFP_KERNEL);
	if (!intel_fb) {
		DRM_DEBUG_KMS("failed to alloc fb\n");
		return;
	}

	fb = &intel_fb->base;

	val = I915_READ(PLANE_CTL(pipe, 0));
	if (!(val & PLANE_CTL_ENABLE))
		goto error;

	pixel_format = val & PLANE_CTL_FORMAT_MASK;
	fourcc = skl_format_to_fourcc(pixel_format,
				      val & PLANE_CTL_ORDER_RGBX,
				      val & PLANE_CTL_ALPHA_MASK);
	fb->pixel_format = fourcc;
	fb->bits_per_pixel = drm_format_plane_cpp(fourcc, 0) * 8;

	tiling = val & PLANE_CTL_TILED_MASK;
	switch (tiling) {
	case PLANE_CTL_TILED_LINEAR:
		fb->modifier[0] = DRM_FORMAT_MOD_NONE;
		break;
	case PLANE_CTL_TILED_X:
		plane_config->tiling = I915_TILING_X;
		fb->modifier[0] = I915_FORMAT_MOD_X_TILED;
		break;
	case PLANE_CTL_TILED_Y:
		fb->modifier[0] = I915_FORMAT_MOD_Y_TILED;
		break;
	case PLANE_CTL_TILED_YF:
		fb->modifier[0] = I915_FORMAT_MOD_Yf_TILED;
		break;
	default:
		MISSING_CASE(tiling);
		goto error;
	}

	base = I915_READ(PLANE_SURF(pipe, 0)) & 0xfffff000;
	plane_config->base = base;

	offset = I915_READ(PLANE_OFFSET(pipe, 0));

	val = I915_READ(PLANE_SIZE(pipe, 0));
	fb->height = ((val >> 16) & 0xfff) + 1;
	fb->width = ((val >> 0) & 0x1fff) + 1;

	val = I915_READ(PLANE_STRIDE(pipe, 0));
	stride_mult = intel_fb_stride_alignment(dev_priv, fb->modifier[0],
						fb->pixel_format);
	fb->pitches[0] = (val & 0x3ff) * stride_mult;

	aligned_height = intel_fb_align_height(dev, fb->height,
					       fb->pixel_format,
					       fb->modifier[0]);

	plane_config->size = fb->pitches[0] * aligned_height;

	DRM_DEBUG_KMS("pipe %c with fb: size=%dx%d@%d, offset=%x, pitch %d, size 0x%x\n",
		      pipe_name(pipe), fb->width, fb->height,
		      fb->bits_per_pixel, base, fb->pitches[0],
		      plane_config->size);

	plane_config->fb = intel_fb;
	return;

error:
	kfree(fb);
}

static void ironlake_get_pfit_config(struct intel_crtc *crtc,
				     struct intel_crtc_state *pipe_config)
{
	struct drm_device *dev = crtc->base.dev;
	struct drm_i915_private *dev_priv = to_i915(dev);
	uint32_t tmp;

	tmp = I915_READ(PF_CTL(crtc->pipe));

	if (tmp & PF_ENABLE) {
		pipe_config->pch_pfit.enabled = true;
		pipe_config->pch_pfit.pos = I915_READ(PF_WIN_POS(crtc->pipe));
		pipe_config->pch_pfit.size = I915_READ(PF_WIN_SZ(crtc->pipe));

		/* We currently do not free assignements of panel fitters on
		 * ivb/hsw (since we don't use the higher upscaling modes which
		 * differentiates them) so just WARN about this case for now. */
		if (IS_GEN7(dev)) {
			WARN_ON((tmp & PF_PIPE_SEL_MASK_IVB) !=
				PF_PIPE_SEL_IVB(crtc->pipe));
		}
	}
}

static void
ironlake_get_initial_plane_config(struct intel_crtc *crtc,
				  struct intel_initial_plane_config *plane_config)
{
	struct drm_device *dev = crtc->base.dev;
	struct drm_i915_private *dev_priv = to_i915(dev);
	u32 val, base, offset;
	int pipe = crtc->pipe;
	int fourcc, pixel_format;
	unsigned int aligned_height;
	struct drm_framebuffer *fb;
	struct intel_framebuffer *intel_fb;

	val = I915_READ(DSPCNTR(pipe));
	if (!(val & DISPLAY_PLANE_ENABLE))
		return;

	intel_fb = kzalloc(sizeof(*intel_fb), GFP_KERNEL);
	if (!intel_fb) {
		DRM_DEBUG_KMS("failed to alloc fb\n");
		return;
	}

	fb = &intel_fb->base;

	if (INTEL_INFO(dev)->gen >= 4) {
		if (val & DISPPLANE_TILED) {
			plane_config->tiling = I915_TILING_X;
			fb->modifier[0] = I915_FORMAT_MOD_X_TILED;
		}
	}

	pixel_format = val & DISPPLANE_PIXFORMAT_MASK;
	fourcc = i9xx_format_to_fourcc(pixel_format);
	fb->pixel_format = fourcc;
	fb->bits_per_pixel = drm_format_plane_cpp(fourcc, 0) * 8;

	base = I915_READ(DSPSURF(pipe)) & 0xfffff000;
	if (IS_HASWELL(dev) || IS_BROADWELL(dev)) {
		offset = I915_READ(DSPOFFSET(pipe));
	} else {
		if (plane_config->tiling)
			offset = I915_READ(DSPTILEOFF(pipe));
		else
			offset = I915_READ(DSPLINOFF(pipe));
	}
	plane_config->base = base;

	val = I915_READ(PIPESRC(pipe));
	fb->width = ((val >> 16) & 0xfff) + 1;
	fb->height = ((val >> 0) & 0xfff) + 1;

	val = I915_READ(DSPSTRIDE(pipe));
	fb->pitches[0] = val & 0xffffffc0;

	aligned_height = intel_fb_align_height(dev, fb->height,
					       fb->pixel_format,
					       fb->modifier[0]);

	plane_config->size = fb->pitches[0] * aligned_height;

	DRM_DEBUG_KMS("pipe %c with fb: size=%dx%d@%d, offset=%x, pitch %d, size 0x%x\n",
		      pipe_name(pipe), fb->width, fb->height,
		      fb->bits_per_pixel, base, fb->pitches[0],
		      plane_config->size);

	plane_config->fb = intel_fb;
}

static bool ironlake_get_pipe_config(struct intel_crtc *crtc,
				     struct intel_crtc_state *pipe_config)
{
	struct drm_device *dev = crtc->base.dev;
	struct drm_i915_private *dev_priv = to_i915(dev);
	enum intel_display_power_domain power_domain;
	uint32_t tmp;
	bool ret;

	power_domain = POWER_DOMAIN_PIPE(crtc->pipe);
	if (!intel_display_power_get_if_enabled(dev_priv, power_domain))
		return false;

	pipe_config->cpu_transcoder = (enum transcoder) crtc->pipe;
	pipe_config->shared_dpll = NULL;

	ret = false;
	tmp = I915_READ(PIPECONF(crtc->pipe));
	if (!(tmp & PIPECONF_ENABLE))
		goto out;

	switch (tmp & PIPECONF_BPC_MASK) {
	case PIPECONF_6BPC:
		pipe_config->pipe_bpp = 18;
		break;
	case PIPECONF_8BPC:
		pipe_config->pipe_bpp = 24;
		break;
	case PIPECONF_10BPC:
		pipe_config->pipe_bpp = 30;
		break;
	case PIPECONF_12BPC:
		pipe_config->pipe_bpp = 36;
		break;
	default:
		break;
	}

	if (tmp & PIPECONF_COLOR_RANGE_SELECT)
		pipe_config->limited_color_range = true;

	if (I915_READ(PCH_TRANSCONF(crtc->pipe)) & TRANS_ENABLE) {
		struct intel_shared_dpll *pll;
		enum intel_dpll_id pll_id;

		pipe_config->has_pch_encoder = true;

		tmp = I915_READ(FDI_RX_CTL(crtc->pipe));
		pipe_config->fdi_lanes = ((FDI_DP_PORT_WIDTH_MASK & tmp) >>
					  FDI_DP_PORT_WIDTH_SHIFT) + 1;

		ironlake_get_fdi_m_n_config(crtc, pipe_config);

		if (HAS_PCH_IBX(dev_priv)) {
			/*
			 * The pipe->pch transcoder and pch transcoder->pll
			 * mapping is fixed.
			 */
			pll_id = (enum intel_dpll_id) crtc->pipe;
		} else {
			tmp = I915_READ(PCH_DPLL_SEL);
			if (tmp & TRANS_DPLLB_SEL(crtc->pipe))
				pll_id = DPLL_ID_PCH_PLL_B;
			else
				pll_id= DPLL_ID_PCH_PLL_A;
		}

		pipe_config->shared_dpll =
			intel_get_shared_dpll_by_id(dev_priv, pll_id);
		pll = pipe_config->shared_dpll;

		WARN_ON(!pll->funcs.get_hw_state(dev_priv, pll,
						 &pipe_config->dpll_hw_state));

		tmp = pipe_config->dpll_hw_state.dpll;
		pipe_config->pixel_multiplier =
			((tmp & PLL_REF_SDVO_HDMI_MULTIPLIER_MASK)
			 >> PLL_REF_SDVO_HDMI_MULTIPLIER_SHIFT) + 1;

		ironlake_pch_clock_get(crtc, pipe_config);
	} else {
		pipe_config->pixel_multiplier = 1;
	}

	intel_get_pipe_timings(crtc, pipe_config);
	intel_get_pipe_src_size(crtc, pipe_config);

	ironlake_get_pfit_config(crtc, pipe_config);

	ret = true;

out:
	intel_display_power_put(dev_priv, power_domain);

	return ret;
}

static void assert_can_disable_lcpll(struct drm_i915_private *dev_priv)
{
	struct drm_device *dev = &dev_priv->drm;
	struct intel_crtc *crtc;

	for_each_intel_crtc(dev, crtc)
		I915_STATE_WARN(crtc->active, "CRTC for pipe %c enabled\n",
		     pipe_name(crtc->pipe));

	I915_STATE_WARN(I915_READ(HSW_PWR_WELL_DRIVER), "Power well on\n");
	I915_STATE_WARN(I915_READ(SPLL_CTL) & SPLL_PLL_ENABLE, "SPLL enabled\n");
	I915_STATE_WARN(I915_READ(WRPLL_CTL(0)) & WRPLL_PLL_ENABLE, "WRPLL1 enabled\n");
	I915_STATE_WARN(I915_READ(WRPLL_CTL(1)) & WRPLL_PLL_ENABLE, "WRPLL2 enabled\n");
	I915_STATE_WARN(I915_READ(PP_STATUS(0)) & PP_ON, "Panel power on\n");
	I915_STATE_WARN(I915_READ(BLC_PWM_CPU_CTL2) & BLM_PWM_ENABLE,
	     "CPU PWM1 enabled\n");
	if (IS_HASWELL(dev))
		I915_STATE_WARN(I915_READ(HSW_BLC_PWM2_CTL) & BLM_PWM_ENABLE,
		     "CPU PWM2 enabled\n");
	I915_STATE_WARN(I915_READ(BLC_PWM_PCH_CTL1) & BLM_PCH_PWM_ENABLE,
	     "PCH PWM1 enabled\n");
	I915_STATE_WARN(I915_READ(UTIL_PIN_CTL) & UTIL_PIN_ENABLE,
	     "Utility pin enabled\n");
	I915_STATE_WARN(I915_READ(PCH_GTC_CTL) & PCH_GTC_ENABLE, "PCH GTC enabled\n");

	/*
	 * In theory we can still leave IRQs enabled, as long as only the HPD
	 * interrupts remain enabled. We used to check for that, but since it's
	 * gen-specific and since we only disable LCPLL after we fully disable
	 * the interrupts, the check below should be enough.
	 */
	I915_STATE_WARN(intel_irqs_enabled(dev_priv), "IRQs enabled\n");
}

static uint32_t hsw_read_dcomp(struct drm_i915_private *dev_priv)
{
	struct drm_device *dev = &dev_priv->drm;

	if (IS_HASWELL(dev))
		return I915_READ(D_COMP_HSW);
	else
		return I915_READ(D_COMP_BDW);
}

static void hsw_write_dcomp(struct drm_i915_private *dev_priv, uint32_t val)
{
	struct drm_device *dev = &dev_priv->drm;

	if (IS_HASWELL(dev)) {
		mutex_lock(&dev_priv->rps.hw_lock);
		if (sandybridge_pcode_write(dev_priv, GEN6_PCODE_WRITE_D_COMP,
					    val))
			DRM_ERROR("Failed to write to D_COMP\n");
		mutex_unlock(&dev_priv->rps.hw_lock);
	} else {
		I915_WRITE(D_COMP_BDW, val);
		POSTING_READ(D_COMP_BDW);
	}
}

/*
 * This function implements pieces of two sequences from BSpec:
 * - Sequence for display software to disable LCPLL
 * - Sequence for display software to allow package C8+
 * The steps implemented here are just the steps that actually touch the LCPLL
 * register. Callers should take care of disabling all the display engine
 * functions, doing the mode unset, fixing interrupts, etc.
 */
static void hsw_disable_lcpll(struct drm_i915_private *dev_priv,
			      bool switch_to_fclk, bool allow_power_down)
{
	uint32_t val;

	assert_can_disable_lcpll(dev_priv);

	val = I915_READ(LCPLL_CTL);

	if (switch_to_fclk) {
		val |= LCPLL_CD_SOURCE_FCLK;
		I915_WRITE(LCPLL_CTL, val);

		if (wait_for_us(I915_READ(LCPLL_CTL) &
				LCPLL_CD_SOURCE_FCLK_DONE, 1))
			DRM_ERROR("Switching to FCLK failed\n");

		val = I915_READ(LCPLL_CTL);
	}

	val |= LCPLL_PLL_DISABLE;
	I915_WRITE(LCPLL_CTL, val);
	POSTING_READ(LCPLL_CTL);

	if (intel_wait_for_register(dev_priv, LCPLL_CTL, LCPLL_PLL_LOCK, 0, 1))
		DRM_ERROR("LCPLL still locked\n");

	val = hsw_read_dcomp(dev_priv);
	val |= D_COMP_COMP_DISABLE;
	hsw_write_dcomp(dev_priv, val);
	ndelay(100);

	if (wait_for((hsw_read_dcomp(dev_priv) & D_COMP_RCOMP_IN_PROGRESS) == 0,
		     1))
		DRM_ERROR("D_COMP RCOMP still in progress\n");

	if (allow_power_down) {
		val = I915_READ(LCPLL_CTL);
		val |= LCPLL_POWER_DOWN_ALLOW;
		I915_WRITE(LCPLL_CTL, val);
		POSTING_READ(LCPLL_CTL);
	}
}

/*
 * Fully restores LCPLL, disallowing power down and switching back to LCPLL
 * source.
 */
static void hsw_restore_lcpll(struct drm_i915_private *dev_priv)
{
	uint32_t val;

	val = I915_READ(LCPLL_CTL);

	if ((val & (LCPLL_PLL_LOCK | LCPLL_PLL_DISABLE | LCPLL_CD_SOURCE_FCLK |
		    LCPLL_POWER_DOWN_ALLOW)) == LCPLL_PLL_LOCK)
		return;

	/*
	 * Make sure we're not on PC8 state before disabling PC8, otherwise
	 * we'll hang the machine. To prevent PC8 state, just enable force_wake.
	 */
	intel_uncore_forcewake_get(dev_priv, FORCEWAKE_ALL);

	if (val & LCPLL_POWER_DOWN_ALLOW) {
		val &= ~LCPLL_POWER_DOWN_ALLOW;
		I915_WRITE(LCPLL_CTL, val);
		POSTING_READ(LCPLL_CTL);
	}

	val = hsw_read_dcomp(dev_priv);
	val |= D_COMP_COMP_FORCE;
	val &= ~D_COMP_COMP_DISABLE;
	hsw_write_dcomp(dev_priv, val);

	val = I915_READ(LCPLL_CTL);
	val &= ~LCPLL_PLL_DISABLE;
	I915_WRITE(LCPLL_CTL, val);

	if (intel_wait_for_register(dev_priv,
				    LCPLL_CTL, LCPLL_PLL_LOCK, LCPLL_PLL_LOCK,
				    5))
		DRM_ERROR("LCPLL not locked yet\n");

	if (val & LCPLL_CD_SOURCE_FCLK) {
		val = I915_READ(LCPLL_CTL);
		val &= ~LCPLL_CD_SOURCE_FCLK;
		I915_WRITE(LCPLL_CTL, val);

		if (wait_for_us((I915_READ(LCPLL_CTL) &
				 LCPLL_CD_SOURCE_FCLK_DONE) == 0, 1))
			DRM_ERROR("Switching back to LCPLL failed\n");
	}

	intel_uncore_forcewake_put(dev_priv, FORCEWAKE_ALL);
	intel_update_cdclk(&dev_priv->drm);
}

/*
 * Package states C8 and deeper are really deep PC states that can only be
 * reached when all the devices on the system allow it, so even if the graphics
 * device allows PC8+, it doesn't mean the system will actually get to these
 * states. Our driver only allows PC8+ when going into runtime PM.
 *
 * The requirements for PC8+ are that all the outputs are disabled, the power
 * well is disabled and most interrupts are disabled, and these are also
 * requirements for runtime PM. When these conditions are met, we manually do
 * the other conditions: disable the interrupts, clocks and switch LCPLL refclk
 * to Fclk. If we're in PC8+ and we get an non-hotplug interrupt, we can hard
 * hang the machine.
 *
 * When we really reach PC8 or deeper states (not just when we allow it) we lose
 * the state of some registers, so when we come back from PC8+ we need to
 * restore this state. We don't get into PC8+ if we're not in RC6, so we don't
 * need to take care of the registers kept by RC6. Notice that this happens even
 * if we don't put the device in PCI D3 state (which is what currently happens
 * because of the runtime PM support).
 *
 * For more, read "Display Sequences for Package C8" on the hardware
 * documentation.
 */
void hsw_enable_pc8(struct drm_i915_private *dev_priv)
{
	struct drm_device *dev = &dev_priv->drm;
	uint32_t val;

	DRM_DEBUG_KMS("Enabling package C8+\n");

	if (HAS_PCH_LPT_LP(dev)) {
		val = I915_READ(SOUTH_DSPCLK_GATE_D);
		val &= ~PCH_LP_PARTITION_LEVEL_DISABLE;
		I915_WRITE(SOUTH_DSPCLK_GATE_D, val);
	}

	lpt_disable_clkout_dp(dev);
	hsw_disable_lcpll(dev_priv, true, true);
}

void hsw_disable_pc8(struct drm_i915_private *dev_priv)
{
	struct drm_device *dev = &dev_priv->drm;
	uint32_t val;

	DRM_DEBUG_KMS("Disabling package C8+\n");

	hsw_restore_lcpll(dev_priv);
	lpt_init_pch_refclk(dev);

	if (HAS_PCH_LPT_LP(dev)) {
		val = I915_READ(SOUTH_DSPCLK_GATE_D);
		val |= PCH_LP_PARTITION_LEVEL_DISABLE;
		I915_WRITE(SOUTH_DSPCLK_GATE_D, val);
	}
}

static void bxt_modeset_commit_cdclk(struct drm_atomic_state *old_state)
{
	struct drm_device *dev = old_state->dev;
	struct intel_atomic_state *old_intel_state =
		to_intel_atomic_state(old_state);
	unsigned int req_cdclk = old_intel_state->dev_cdclk;

	bxt_set_cdclk(to_i915(dev), req_cdclk);
}

/* compute the max rate for new configuration */
static int ilk_max_pixel_rate(struct drm_atomic_state *state)
{
	struct intel_atomic_state *intel_state = to_intel_atomic_state(state);
	struct drm_i915_private *dev_priv = to_i915(state->dev);
	struct drm_crtc *crtc;
	struct drm_crtc_state *cstate;
	struct intel_crtc_state *crtc_state;
	unsigned max_pixel_rate = 0, i;
	enum pipe pipe;

	memcpy(intel_state->min_pixclk, dev_priv->min_pixclk,
	       sizeof(intel_state->min_pixclk));

	for_each_crtc_in_state(state, crtc, cstate, i) {
		int pixel_rate;

		crtc_state = to_intel_crtc_state(cstate);
		if (!crtc_state->base.enable) {
			intel_state->min_pixclk[i] = 0;
			continue;
		}

		pixel_rate = ilk_pipe_pixel_rate(crtc_state);

		/* pixel rate mustn't exceed 95% of cdclk with IPS on BDW */
		if (IS_BROADWELL(dev_priv) && crtc_state->ips_enabled)
			pixel_rate = DIV_ROUND_UP(pixel_rate * 100, 95);

		intel_state->min_pixclk[i] = pixel_rate;
	}

	for_each_pipe(dev_priv, pipe)
		max_pixel_rate = max(intel_state->min_pixclk[pipe], max_pixel_rate);

	return max_pixel_rate;
}

static void broadwell_set_cdclk(struct drm_device *dev, int cdclk)
{
	struct drm_i915_private *dev_priv = to_i915(dev);
	uint32_t val, data;
	int ret;

	if (WARN((I915_READ(LCPLL_CTL) &
		  (LCPLL_PLL_DISABLE | LCPLL_PLL_LOCK |
		   LCPLL_CD_CLOCK_DISABLE | LCPLL_ROOT_CD_CLOCK_DISABLE |
		   LCPLL_CD2X_CLOCK_DISABLE | LCPLL_POWER_DOWN_ALLOW |
		   LCPLL_CD_SOURCE_FCLK)) != LCPLL_PLL_LOCK,
		 "trying to change cdclk frequency with cdclk not enabled\n"))
		return;

	mutex_lock(&dev_priv->rps.hw_lock);
	ret = sandybridge_pcode_write(dev_priv,
				      BDW_PCODE_DISPLAY_FREQ_CHANGE_REQ, 0x0);
	mutex_unlock(&dev_priv->rps.hw_lock);
	if (ret) {
		DRM_ERROR("failed to inform pcode about cdclk change\n");
		return;
	}

	val = I915_READ(LCPLL_CTL);
	val |= LCPLL_CD_SOURCE_FCLK;
	I915_WRITE(LCPLL_CTL, val);

	if (wait_for_us(I915_READ(LCPLL_CTL) &
			LCPLL_CD_SOURCE_FCLK_DONE, 1))
		DRM_ERROR("Switching to FCLK failed\n");

	val = I915_READ(LCPLL_CTL);
	val &= ~LCPLL_CLK_FREQ_MASK;

	switch (cdclk) {
	case 450000:
		val |= LCPLL_CLK_FREQ_450;
		data = 0;
		break;
	case 540000:
		val |= LCPLL_CLK_FREQ_54O_BDW;
		data = 1;
		break;
	case 337500:
		val |= LCPLL_CLK_FREQ_337_5_BDW;
		data = 2;
		break;
	case 675000:
		val |= LCPLL_CLK_FREQ_675_BDW;
		data = 3;
		break;
	default:
		WARN(1, "invalid cdclk frequency\n");
		return;
	}

	I915_WRITE(LCPLL_CTL, val);

	val = I915_READ(LCPLL_CTL);
	val &= ~LCPLL_CD_SOURCE_FCLK;
	I915_WRITE(LCPLL_CTL, val);

	if (wait_for_us((I915_READ(LCPLL_CTL) &
			LCPLL_CD_SOURCE_FCLK_DONE) == 0, 1))
		DRM_ERROR("Switching back to LCPLL failed\n");

	mutex_lock(&dev_priv->rps.hw_lock);
	sandybridge_pcode_write(dev_priv, HSW_PCODE_DE_WRITE_FREQ_REQ, data);
	mutex_unlock(&dev_priv->rps.hw_lock);

	I915_WRITE(CDCLK_FREQ, DIV_ROUND_CLOSEST(cdclk, 1000) - 1);

	intel_update_cdclk(dev);

	WARN(cdclk != dev_priv->cdclk_freq,
	     "cdclk requested %d kHz but got %d kHz\n",
	     cdclk, dev_priv->cdclk_freq);
}

static int broadwell_calc_cdclk(int max_pixclk)
{
	if (max_pixclk > 540000)
		return 675000;
	else if (max_pixclk > 450000)
		return 540000;
	else if (max_pixclk > 337500)
		return 450000;
	else
		return 337500;
}

static int broadwell_modeset_calc_cdclk(struct drm_atomic_state *state)
{
	struct drm_i915_private *dev_priv = to_i915(state->dev);
	struct intel_atomic_state *intel_state = to_intel_atomic_state(state);
	int max_pixclk = ilk_max_pixel_rate(state);
	int cdclk;

	/*
	 * FIXME should also account for plane ratio
	 * once 64bpp pixel formats are supported.
	 */
	cdclk = broadwell_calc_cdclk(max_pixclk);

	if (cdclk > dev_priv->max_cdclk_freq) {
		DRM_DEBUG_KMS("requested cdclk (%d kHz) exceeds max (%d kHz)\n",
			      cdclk, dev_priv->max_cdclk_freq);
		return -EINVAL;
	}

	intel_state->cdclk = intel_state->dev_cdclk = cdclk;
	if (!intel_state->active_crtcs)
		intel_state->dev_cdclk = broadwell_calc_cdclk(0);

	return 0;
}

static void broadwell_modeset_commit_cdclk(struct drm_atomic_state *old_state)
{
	struct drm_device *dev = old_state->dev;
	struct intel_atomic_state *old_intel_state =
		to_intel_atomic_state(old_state);
	unsigned req_cdclk = old_intel_state->dev_cdclk;

	broadwell_set_cdclk(dev, req_cdclk);
}

static int skl_modeset_calc_cdclk(struct drm_atomic_state *state)
{
	struct intel_atomic_state *intel_state = to_intel_atomic_state(state);
	struct drm_i915_private *dev_priv = to_i915(state->dev);
	const int max_pixclk = ilk_max_pixel_rate(state);
	int vco = intel_state->cdclk_pll_vco;
	int cdclk;

	/*
	 * FIXME should also account for plane ratio
	 * once 64bpp pixel formats are supported.
	 */
	cdclk = skl_calc_cdclk(max_pixclk, vco);

	/*
	 * FIXME move the cdclk caclulation to
	 * compute_config() so we can fail gracegully.
	 */
	if (cdclk > dev_priv->max_cdclk_freq) {
		DRM_ERROR("requested cdclk (%d kHz) exceeds max (%d kHz)\n",
			  cdclk, dev_priv->max_cdclk_freq);
		cdclk = dev_priv->max_cdclk_freq;
	}

	intel_state->cdclk = intel_state->dev_cdclk = cdclk;
	if (!intel_state->active_crtcs)
		intel_state->dev_cdclk = skl_calc_cdclk(0, vco);

	return 0;
}

static void skl_modeset_commit_cdclk(struct drm_atomic_state *old_state)
{
	struct drm_i915_private *dev_priv = to_i915(old_state->dev);
	struct intel_atomic_state *intel_state = to_intel_atomic_state(old_state);
	unsigned int req_cdclk = intel_state->dev_cdclk;
	unsigned int req_vco = intel_state->cdclk_pll_vco;

	skl_set_cdclk(dev_priv, req_cdclk, req_vco);
}

static int haswell_crtc_compute_clock(struct intel_crtc *crtc,
				      struct intel_crtc_state *crtc_state)
{
	if (!intel_crtc_has_type(crtc_state, INTEL_OUTPUT_DSI)) {
		if (!intel_ddi_pll_select(crtc, crtc_state))
			return -EINVAL;
	}

	crtc->lowfreq_avail = false;

	return 0;
}

static void bxt_get_ddi_pll(struct drm_i915_private *dev_priv,
				enum port port,
				struct intel_crtc_state *pipe_config)
{
	enum intel_dpll_id id;

	switch (port) {
	case PORT_A:
		pipe_config->ddi_pll_sel = SKL_DPLL0;
		id = DPLL_ID_SKL_DPLL0;
		break;
	case PORT_B:
		pipe_config->ddi_pll_sel = SKL_DPLL1;
		id = DPLL_ID_SKL_DPLL1;
		break;
	case PORT_C:
		pipe_config->ddi_pll_sel = SKL_DPLL2;
		id = DPLL_ID_SKL_DPLL2;
		break;
	default:
		DRM_ERROR("Incorrect port type\n");
		return;
	}

	pipe_config->shared_dpll = intel_get_shared_dpll_by_id(dev_priv, id);
}

static void skylake_get_ddi_pll(struct drm_i915_private *dev_priv,
				enum port port,
				struct intel_crtc_state *pipe_config)
{
	enum intel_dpll_id id;
	u32 temp;

	temp = I915_READ(DPLL_CTRL2) & DPLL_CTRL2_DDI_CLK_SEL_MASK(port);
	pipe_config->ddi_pll_sel = temp >> (port * 3 + 1);

	switch (pipe_config->ddi_pll_sel) {
	case SKL_DPLL0:
		id = DPLL_ID_SKL_DPLL0;
		break;
	case SKL_DPLL1:
		id = DPLL_ID_SKL_DPLL1;
		break;
	case SKL_DPLL2:
		id = DPLL_ID_SKL_DPLL2;
		break;
	case SKL_DPLL3:
		id = DPLL_ID_SKL_DPLL3;
		break;
	default:
		MISSING_CASE(pipe_config->ddi_pll_sel);
		return;
	}

	pipe_config->shared_dpll = intel_get_shared_dpll_by_id(dev_priv, id);
}

static void haswell_get_ddi_pll(struct drm_i915_private *dev_priv,
				enum port port,
				struct intel_crtc_state *pipe_config)
{
	enum intel_dpll_id id;

	pipe_config->ddi_pll_sel = I915_READ(PORT_CLK_SEL(port));

	switch (pipe_config->ddi_pll_sel) {
	case PORT_CLK_SEL_WRPLL1:
		id = DPLL_ID_WRPLL1;
		break;
	case PORT_CLK_SEL_WRPLL2:
		id = DPLL_ID_WRPLL2;
		break;
	case PORT_CLK_SEL_SPLL:
		id = DPLL_ID_SPLL;
		break;
	case PORT_CLK_SEL_LCPLL_810:
		id = DPLL_ID_LCPLL_810;
		break;
	case PORT_CLK_SEL_LCPLL_1350:
		id = DPLL_ID_LCPLL_1350;
		break;
	case PORT_CLK_SEL_LCPLL_2700:
		id = DPLL_ID_LCPLL_2700;
		break;
	default:
		MISSING_CASE(pipe_config->ddi_pll_sel);
		/* fall through */
	case PORT_CLK_SEL_NONE:
		return;
	}

	pipe_config->shared_dpll = intel_get_shared_dpll_by_id(dev_priv, id);
}

static bool hsw_get_transcoder_state(struct intel_crtc *crtc,
				     struct intel_crtc_state *pipe_config,
				     unsigned long *power_domain_mask)
{
	struct drm_device *dev = crtc->base.dev;
	struct drm_i915_private *dev_priv = to_i915(dev);
	enum intel_display_power_domain power_domain;
	u32 tmp;

	/*
	 * The pipe->transcoder mapping is fixed with the exception of the eDP
	 * transcoder handled below.
	 */
	pipe_config->cpu_transcoder = (enum transcoder) crtc->pipe;

	/*
	 * XXX: Do intel_display_power_get_if_enabled before reading this (for
	 * consistency and less surprising code; it's in always on power).
	 */
	tmp = I915_READ(TRANS_DDI_FUNC_CTL(TRANSCODER_EDP));
	if (tmp & TRANS_DDI_FUNC_ENABLE) {
		enum pipe trans_edp_pipe;
		switch (tmp & TRANS_DDI_EDP_INPUT_MASK) {
		default:
			WARN(1, "unknown pipe linked to edp transcoder\n");
		case TRANS_DDI_EDP_INPUT_A_ONOFF:
		case TRANS_DDI_EDP_INPUT_A_ON:
			trans_edp_pipe = PIPE_A;
			break;
		case TRANS_DDI_EDP_INPUT_B_ONOFF:
			trans_edp_pipe = PIPE_B;
			break;
		case TRANS_DDI_EDP_INPUT_C_ONOFF:
			trans_edp_pipe = PIPE_C;
			break;
		}

		if (trans_edp_pipe == crtc->pipe)
			pipe_config->cpu_transcoder = TRANSCODER_EDP;
	}

	power_domain = POWER_DOMAIN_TRANSCODER(pipe_config->cpu_transcoder);
	if (!intel_display_power_get_if_enabled(dev_priv, power_domain))
		return false;
	*power_domain_mask |= BIT(power_domain);

	tmp = I915_READ(PIPECONF(pipe_config->cpu_transcoder));

	return tmp & PIPECONF_ENABLE;
}

static bool bxt_get_dsi_transcoder_state(struct intel_crtc *crtc,
					 struct intel_crtc_state *pipe_config,
					 unsigned long *power_domain_mask)
{
	struct drm_device *dev = crtc->base.dev;
	struct drm_i915_private *dev_priv = to_i915(dev);
	enum intel_display_power_domain power_domain;
	enum port port;
	enum transcoder cpu_transcoder;
	u32 tmp;

	for_each_port_masked(port, BIT(PORT_A) | BIT(PORT_C)) {
		if (port == PORT_A)
			cpu_transcoder = TRANSCODER_DSI_A;
		else
			cpu_transcoder = TRANSCODER_DSI_C;

		power_domain = POWER_DOMAIN_TRANSCODER(cpu_transcoder);
		if (!intel_display_power_get_if_enabled(dev_priv, power_domain))
			continue;
		*power_domain_mask |= BIT(power_domain);

		/*
		 * The PLL needs to be enabled with a valid divider
		 * configuration, otherwise accessing DSI registers will hang
		 * the machine. See BSpec North Display Engine
		 * registers/MIPI[BXT]. We can break out here early, since we
		 * need the same DSI PLL to be enabled for both DSI ports.
		 */
		if (!intel_dsi_pll_is_enabled(dev_priv))
			break;

		/* XXX: this works for video mode only */
		tmp = I915_READ(BXT_MIPI_PORT_CTRL(port));
		if (!(tmp & DPI_ENABLE))
			continue;

		tmp = I915_READ(MIPI_CTRL(port));
		if ((tmp & BXT_PIPE_SELECT_MASK) != BXT_PIPE_SELECT(crtc->pipe))
			continue;

		pipe_config->cpu_transcoder = cpu_transcoder;
		break;
	}

	return transcoder_is_dsi(pipe_config->cpu_transcoder);
}

static void haswell_get_ddi_port_state(struct intel_crtc *crtc,
				       struct intel_crtc_state *pipe_config)
{
	struct drm_device *dev = crtc->base.dev;
	struct drm_i915_private *dev_priv = to_i915(dev);
	struct intel_shared_dpll *pll;
	enum port port;
	uint32_t tmp;

	tmp = I915_READ(TRANS_DDI_FUNC_CTL(pipe_config->cpu_transcoder));

	port = (tmp & TRANS_DDI_PORT_MASK) >> TRANS_DDI_PORT_SHIFT;

	if (IS_SKYLAKE(dev) || IS_KABYLAKE(dev))
		skylake_get_ddi_pll(dev_priv, port, pipe_config);
	else if (IS_BROXTON(dev))
		bxt_get_ddi_pll(dev_priv, port, pipe_config);
	else
		haswell_get_ddi_pll(dev_priv, port, pipe_config);

	pll = pipe_config->shared_dpll;
	if (pll) {
		WARN_ON(!pll->funcs.get_hw_state(dev_priv, pll,
						 &pipe_config->dpll_hw_state));
	}

	/*
	 * Haswell has only FDI/PCH transcoder A. It is which is connected to
	 * DDI E. So just check whether this pipe is wired to DDI E and whether
	 * the PCH transcoder is on.
	 */
	if (INTEL_INFO(dev)->gen < 9 &&
	    (port == PORT_E) && I915_READ(LPT_TRANSCONF) & TRANS_ENABLE) {
		pipe_config->has_pch_encoder = true;

		tmp = I915_READ(FDI_RX_CTL(PIPE_A));
		pipe_config->fdi_lanes = ((FDI_DP_PORT_WIDTH_MASK & tmp) >>
					  FDI_DP_PORT_WIDTH_SHIFT) + 1;

		ironlake_get_fdi_m_n_config(crtc, pipe_config);
	}
}

static bool haswell_get_pipe_config(struct intel_crtc *crtc,
				    struct intel_crtc_state *pipe_config)
{
	struct drm_device *dev = crtc->base.dev;
	struct drm_i915_private *dev_priv = to_i915(dev);
	enum intel_display_power_domain power_domain;
	unsigned long power_domain_mask;
	bool active;

	power_domain = POWER_DOMAIN_PIPE(crtc->pipe);
	if (!intel_display_power_get_if_enabled(dev_priv, power_domain))
		return false;
	power_domain_mask = BIT(power_domain);

	pipe_config->shared_dpll = NULL;

	active = hsw_get_transcoder_state(crtc, pipe_config, &power_domain_mask);

	if (IS_BROXTON(dev_priv) &&
	    bxt_get_dsi_transcoder_state(crtc, pipe_config, &power_domain_mask)) {
		WARN_ON(active);
		active = true;
	}

	if (!active)
		goto out;

	if (!transcoder_is_dsi(pipe_config->cpu_transcoder)) {
		haswell_get_ddi_port_state(crtc, pipe_config);
		intel_get_pipe_timings(crtc, pipe_config);
	}

	intel_get_pipe_src_size(crtc, pipe_config);

	pipe_config->gamma_mode =
		I915_READ(GAMMA_MODE(crtc->pipe)) & GAMMA_MODE_MODE_MASK;

	if (INTEL_INFO(dev)->gen >= 9) {
		skl_init_scalers(dev, crtc, pipe_config);
	}

	if (INTEL_INFO(dev)->gen >= 9) {
		pipe_config->scaler_state.scaler_id = -1;
		pipe_config->scaler_state.scaler_users &= ~(1 << SKL_CRTC_INDEX);
	}

	power_domain = POWER_DOMAIN_PIPE_PANEL_FITTER(crtc->pipe);
	if (intel_display_power_get_if_enabled(dev_priv, power_domain)) {
		power_domain_mask |= BIT(power_domain);
		if (INTEL_INFO(dev)->gen >= 9)
			skylake_get_pfit_config(crtc, pipe_config);
		else
			ironlake_get_pfit_config(crtc, pipe_config);
	}

	if (IS_HASWELL(dev))
		pipe_config->ips_enabled = hsw_crtc_supports_ips(crtc) &&
			(I915_READ(IPS_CTL) & IPS_ENABLE);

	if (pipe_config->cpu_transcoder != TRANSCODER_EDP &&
	    !transcoder_is_dsi(pipe_config->cpu_transcoder)) {
		pipe_config->pixel_multiplier =
			I915_READ(PIPE_MULT(pipe_config->cpu_transcoder)) + 1;
	} else {
		pipe_config->pixel_multiplier = 1;
	}

out:
	for_each_power_domain(power_domain, power_domain_mask)
		intel_display_power_put(dev_priv, power_domain);

	return active;
}

static void i845_update_cursor(struct drm_crtc *crtc, u32 base,
			       const struct intel_plane_state *plane_state)
{
	struct drm_device *dev = crtc->dev;
	struct drm_i915_private *dev_priv = to_i915(dev);
	struct intel_crtc *intel_crtc = to_intel_crtc(crtc);
	uint32_t cntl = 0, size = 0;

	if (plane_state && plane_state->base.visible) {
		unsigned int width = plane_state->base.crtc_w;
		unsigned int height = plane_state->base.crtc_h;
		unsigned int stride = roundup_pow_of_two(width) * 4;

		switch (stride) {
		default:
			WARN_ONCE(1, "Invalid cursor width/stride, width=%u, stride=%u\n",
				  width, stride);
			stride = 256;
			/* fallthrough */
		case 256:
		case 512:
		case 1024:
		case 2048:
			break;
		}

		cntl |= CURSOR_ENABLE |
			CURSOR_GAMMA_ENABLE |
			CURSOR_FORMAT_ARGB |
			CURSOR_STRIDE(stride);

		size = (height << 12) | width;
	}

	if (intel_crtc->cursor_cntl != 0 &&
	    (intel_crtc->cursor_base != base ||
	     intel_crtc->cursor_size != size ||
	     intel_crtc->cursor_cntl != cntl)) {
		/* On these chipsets we can only modify the base/size/stride
		 * whilst the cursor is disabled.
		 */
		I915_WRITE(CURCNTR(PIPE_A), 0);
		POSTING_READ(CURCNTR(PIPE_A));
		intel_crtc->cursor_cntl = 0;
	}

	if (intel_crtc->cursor_base != base) {
		I915_WRITE(CURBASE(PIPE_A), base);
		intel_crtc->cursor_base = base;
	}

	if (intel_crtc->cursor_size != size) {
		I915_WRITE(CURSIZE, size);
		intel_crtc->cursor_size = size;
	}

	if (intel_crtc->cursor_cntl != cntl) {
		I915_WRITE(CURCNTR(PIPE_A), cntl);
		POSTING_READ(CURCNTR(PIPE_A));
		intel_crtc->cursor_cntl = cntl;
	}
}

static void i9xx_update_cursor(struct drm_crtc *crtc, u32 base,
			       const struct intel_plane_state *plane_state)
{
	struct drm_device *dev = crtc->dev;
	struct drm_i915_private *dev_priv = to_i915(dev);
	struct intel_crtc *intel_crtc = to_intel_crtc(crtc);
	int pipe = intel_crtc->pipe;
	uint32_t cntl = 0;

	if (plane_state && plane_state->base.visible) {
		cntl = MCURSOR_GAMMA_ENABLE;
		switch (plane_state->base.crtc_w) {
			case 64:
				cntl |= CURSOR_MODE_64_ARGB_AX;
				break;
			case 128:
				cntl |= CURSOR_MODE_128_ARGB_AX;
				break;
			case 256:
				cntl |= CURSOR_MODE_256_ARGB_AX;
				break;
			default:
				MISSING_CASE(plane_state->base.crtc_w);
				return;
		}
		cntl |= pipe << 28; /* Connect to correct pipe */

		if (HAS_DDI(dev))
			cntl |= CURSOR_PIPE_CSC_ENABLE;

		if (plane_state->base.rotation == DRM_ROTATE_180)
			cntl |= CURSOR_ROTATE_180;
	}

	if (intel_crtc->cursor_cntl != cntl) {
		I915_WRITE(CURCNTR(pipe), cntl);
		POSTING_READ(CURCNTR(pipe));
		intel_crtc->cursor_cntl = cntl;
	}

	/* and commit changes on next vblank */
	I915_WRITE(CURBASE(pipe), base);
	POSTING_READ(CURBASE(pipe));

	intel_crtc->cursor_base = base;
}

/* If no-part of the cursor is visible on the framebuffer, then the GPU may hang... */
static void intel_crtc_update_cursor(struct drm_crtc *crtc,
				     const struct intel_plane_state *plane_state)
{
	struct drm_device *dev = crtc->dev;
	struct drm_i915_private *dev_priv = to_i915(dev);
	struct intel_crtc *intel_crtc = to_intel_crtc(crtc);
	int pipe = intel_crtc->pipe;
	u32 base = intel_crtc->cursor_addr;
	u32 pos = 0;

	if (plane_state) {
		int x = plane_state->base.crtc_x;
		int y = plane_state->base.crtc_y;

		if (x < 0) {
			pos |= CURSOR_POS_SIGN << CURSOR_X_SHIFT;
			x = -x;
		}
		pos |= x << CURSOR_X_SHIFT;

		if (y < 0) {
			pos |= CURSOR_POS_SIGN << CURSOR_Y_SHIFT;
			y = -y;
		}
		pos |= y << CURSOR_Y_SHIFT;

		/* ILK+ do this automagically */
		if (HAS_GMCH_DISPLAY(dev) &&
		    plane_state->base.rotation == DRM_ROTATE_180) {
			base += (plane_state->base.crtc_h *
				 plane_state->base.crtc_w - 1) * 4;
		}
	}

	I915_WRITE(CURPOS(pipe), pos);

	if (IS_845G(dev) || IS_I865G(dev))
		i845_update_cursor(crtc, base, plane_state);
	else
		i9xx_update_cursor(crtc, base, plane_state);
}

static bool cursor_size_ok(struct drm_device *dev,
			   uint32_t width, uint32_t height)
{
	if (width == 0 || height == 0)
		return false;

	/*
	 * 845g/865g are special in that they are only limited by
	 * the width of their cursors, the height is arbitrary up to
	 * the precision of the register. Everything else requires
	 * square cursors, limited to a few power-of-two sizes.
	 */
	if (IS_845G(dev) || IS_I865G(dev)) {
		if ((width & 63) != 0)
			return false;

		if (width > (IS_845G(dev) ? 64 : 512))
			return false;

		if (height > 1023)
			return false;
	} else {
		switch (width | height) {
		case 256:
		case 128:
			if (IS_GEN2(dev))
				return false;
		case 64:
			break;
		default:
			return false;
		}
	}

	return true;
}

/* VESA 640x480x72Hz mode to set on the pipe */
static struct drm_display_mode load_detect_mode = {
	DRM_MODE("640x480", DRM_MODE_TYPE_DEFAULT, 31500, 640, 664,
		 704, 832, 0, 480, 489, 491, 520, 0, DRM_MODE_FLAG_NHSYNC | DRM_MODE_FLAG_NVSYNC),
};

struct drm_framebuffer *
__intel_framebuffer_create(struct drm_device *dev,
			   struct drm_mode_fb_cmd2 *mode_cmd,
			   struct drm_i915_gem_object *obj)
{
	struct intel_framebuffer *intel_fb;
	int ret;

	intel_fb = kzalloc(sizeof(*intel_fb), GFP_KERNEL);
	if (!intel_fb)
		return ERR_PTR(-ENOMEM);

	ret = intel_framebuffer_init(dev, intel_fb, mode_cmd, obj);
	if (ret)
		goto err;

	return &intel_fb->base;

err:
	kfree(intel_fb);
	return ERR_PTR(ret);
}

static struct drm_framebuffer *
intel_framebuffer_create(struct drm_device *dev,
			 struct drm_mode_fb_cmd2 *mode_cmd,
			 struct drm_i915_gem_object *obj)
{
	struct drm_framebuffer *fb;
	int ret;

	ret = i915_mutex_lock_interruptible(dev);
	if (ret)
		return ERR_PTR(ret);
	fb = __intel_framebuffer_create(dev, mode_cmd, obj);
	mutex_unlock(&dev->struct_mutex);

	return fb;
}

static u32
intel_framebuffer_pitch_for_width(int width, int bpp)
{
	u32 pitch = DIV_ROUND_UP(width * bpp, 8);
	return ALIGN(pitch, 64);
}

static u32
intel_framebuffer_size_for_mode(struct drm_display_mode *mode, int bpp)
{
	u32 pitch = intel_framebuffer_pitch_for_width(mode->hdisplay, bpp);
	return PAGE_ALIGN(pitch * mode->vdisplay);
}

static struct drm_framebuffer *
intel_framebuffer_create_for_mode(struct drm_device *dev,
				  struct drm_display_mode *mode,
				  int depth, int bpp)
{
	struct drm_framebuffer *fb;
	struct drm_i915_gem_object *obj;
	struct drm_mode_fb_cmd2 mode_cmd = { 0 };

	obj = i915_gem_object_create(dev,
				    intel_framebuffer_size_for_mode(mode, bpp));
	if (IS_ERR(obj))
		return ERR_CAST(obj);

	mode_cmd.width = mode->hdisplay;
	mode_cmd.height = mode->vdisplay;
	mode_cmd.pitches[0] = intel_framebuffer_pitch_for_width(mode_cmd.width,
								bpp);
	mode_cmd.pixel_format = drm_mode_legacy_fb_format(bpp, depth);

	fb = intel_framebuffer_create(dev, &mode_cmd, obj);
	if (IS_ERR(fb))
		i915_gem_object_put_unlocked(obj);

	return fb;
}

static struct drm_framebuffer *
mode_fits_in_fbdev(struct drm_device *dev,
		   struct drm_display_mode *mode)
{
#ifdef CONFIG_DRM_FBDEV_EMULATION
	struct drm_i915_private *dev_priv = to_i915(dev);
	struct drm_i915_gem_object *obj;
	struct drm_framebuffer *fb;

	if (!dev_priv->fbdev)
		return NULL;

	if (!dev_priv->fbdev->fb)
		return NULL;

	obj = dev_priv->fbdev->fb->obj;
	BUG_ON(!obj);

	fb = &dev_priv->fbdev->fb->base;
	if (fb->pitches[0] < intel_framebuffer_pitch_for_width(mode->hdisplay,
							       fb->bits_per_pixel))
		return NULL;

	if (obj->base.size < mode->vdisplay * fb->pitches[0])
		return NULL;

	drm_framebuffer_reference(fb);
	return fb;
#else
	return NULL;
#endif
}

static int intel_modeset_setup_plane_state(struct drm_atomic_state *state,
					   struct drm_crtc *crtc,
					   struct drm_display_mode *mode,
					   struct drm_framebuffer *fb,
					   int x, int y)
{
	struct drm_plane_state *plane_state;
	int hdisplay, vdisplay;
	int ret;

	plane_state = drm_atomic_get_plane_state(state, crtc->primary);
	if (IS_ERR(plane_state))
		return PTR_ERR(plane_state);

	if (mode)
		drm_crtc_get_hv_timing(mode, &hdisplay, &vdisplay);
	else
		hdisplay = vdisplay = 0;

	ret = drm_atomic_set_crtc_for_plane(plane_state, fb ? crtc : NULL);
	if (ret)
		return ret;
	drm_atomic_set_fb_for_plane(plane_state, fb);
	plane_state->crtc_x = 0;
	plane_state->crtc_y = 0;
	plane_state->crtc_w = hdisplay;
	plane_state->crtc_h = vdisplay;
	plane_state->src_x = x << 16;
	plane_state->src_y = y << 16;
	plane_state->src_w = hdisplay << 16;
	plane_state->src_h = vdisplay << 16;

	return 0;
}

bool intel_get_load_detect_pipe(struct drm_connector *connector,
				struct drm_display_mode *mode,
				struct intel_load_detect_pipe *old,
				struct drm_modeset_acquire_ctx *ctx)
{
	struct intel_crtc *intel_crtc;
	struct intel_encoder *intel_encoder =
		intel_attached_encoder(connector);
	struct drm_crtc *possible_crtc;
	struct drm_encoder *encoder = &intel_encoder->base;
	struct drm_crtc *crtc = NULL;
	struct drm_device *dev = encoder->dev;
	struct drm_framebuffer *fb;
	struct drm_mode_config *config = &dev->mode_config;
	struct drm_atomic_state *state = NULL, *restore_state = NULL;
	struct drm_connector_state *connector_state;
	struct intel_crtc_state *crtc_state;
	int ret, i = -1;

	DRM_DEBUG_KMS("[CONNECTOR:%d:%s], [ENCODER:%d:%s]\n",
		      connector->base.id, connector->name,
		      encoder->base.id, encoder->name);

	old->restore_state = NULL;

retry:
	ret = drm_modeset_lock(&config->connection_mutex, ctx);
	if (ret)
		goto fail;

	/*
	 * Algorithm gets a little messy:
	 *
	 *   - if the connector already has an assigned crtc, use it (but make
	 *     sure it's on first)
	 *
	 *   - try to find the first unused crtc that can drive this connector,
	 *     and use that if we find one
	 */

	/* See if we already have a CRTC for this connector */
	if (connector->state->crtc) {
		crtc = connector->state->crtc;

		ret = drm_modeset_lock(&crtc->mutex, ctx);
		if (ret)
			goto fail;

		/* Make sure the crtc and connector are running */
		goto found;
	}

	/* Find an unused one (if possible) */
	for_each_crtc(dev, possible_crtc) {
		i++;
		if (!(encoder->possible_crtcs & (1 << i)))
			continue;

		ret = drm_modeset_lock(&possible_crtc->mutex, ctx);
		if (ret)
			goto fail;

		if (possible_crtc->state->enable) {
			drm_modeset_unlock(&possible_crtc->mutex);
			continue;
		}

		crtc = possible_crtc;
		break;
	}

	/*
	 * If we didn't find an unused CRTC, don't use any.
	 */
	if (!crtc) {
		DRM_DEBUG_KMS("no pipe available for load-detect\n");
		goto fail;
	}

found:
	intel_crtc = to_intel_crtc(crtc);

	ret = drm_modeset_lock(&crtc->primary->mutex, ctx);
	if (ret)
		goto fail;

	state = drm_atomic_state_alloc(dev);
	restore_state = drm_atomic_state_alloc(dev);
	if (!state || !restore_state) {
		ret = -ENOMEM;
		goto fail;
	}

	state->acquire_ctx = ctx;
	restore_state->acquire_ctx = ctx;

	connector_state = drm_atomic_get_connector_state(state, connector);
	if (IS_ERR(connector_state)) {
		ret = PTR_ERR(connector_state);
		goto fail;
	}

	ret = drm_atomic_set_crtc_for_connector(connector_state, crtc);
	if (ret)
		goto fail;

	crtc_state = intel_atomic_get_crtc_state(state, intel_crtc);
	if (IS_ERR(crtc_state)) {
		ret = PTR_ERR(crtc_state);
		goto fail;
	}

	crtc_state->base.active = crtc_state->base.enable = true;

	if (!mode)
		mode = &load_detect_mode;

	/* We need a framebuffer large enough to accommodate all accesses
	 * that the plane may generate whilst we perform load detection.
	 * We can not rely on the fbcon either being present (we get called
	 * during its initialisation to detect all boot displays, or it may
	 * not even exist) or that it is large enough to satisfy the
	 * requested mode.
	 */
	fb = mode_fits_in_fbdev(dev, mode);
	if (fb == NULL) {
		DRM_DEBUG_KMS("creating tmp fb for load-detection\n");
		fb = intel_framebuffer_create_for_mode(dev, mode, 24, 32);
	} else
		DRM_DEBUG_KMS("reusing fbdev for load-detection framebuffer\n");
	if (IS_ERR(fb)) {
		DRM_DEBUG_KMS("failed to allocate framebuffer for load-detection\n");
		goto fail;
	}

	ret = intel_modeset_setup_plane_state(state, crtc, mode, fb, 0, 0);
	if (ret)
		goto fail;

	drm_framebuffer_unreference(fb);

	ret = drm_atomic_set_mode_for_crtc(&crtc_state->base, mode);
	if (ret)
		goto fail;

	ret = PTR_ERR_OR_ZERO(drm_atomic_get_connector_state(restore_state, connector));
	if (!ret)
		ret = PTR_ERR_OR_ZERO(drm_atomic_get_crtc_state(restore_state, crtc));
	if (!ret)
		ret = PTR_ERR_OR_ZERO(drm_atomic_get_plane_state(restore_state, crtc->primary));
	if (ret) {
		DRM_DEBUG_KMS("Failed to create a copy of old state to restore: %i\n", ret);
		goto fail;
	}

	ret = drm_atomic_commit(state);
	if (ret) {
		DRM_DEBUG_KMS("failed to set mode on load-detect pipe\n");
		goto fail;
	}

	old->restore_state = restore_state;

	/* let the connector get through one full cycle before testing */
	intel_wait_for_vblank(dev, intel_crtc->pipe);
	return true;

fail:
	drm_atomic_state_free(state);
	drm_atomic_state_free(restore_state);
	restore_state = state = NULL;

	if (ret == -EDEADLK) {
		drm_modeset_backoff(ctx);
		goto retry;
	}

	return false;
}

void intel_release_load_detect_pipe(struct drm_connector *connector,
				    struct intel_load_detect_pipe *old,
				    struct drm_modeset_acquire_ctx *ctx)
{
	struct intel_encoder *intel_encoder =
		intel_attached_encoder(connector);
	struct drm_encoder *encoder = &intel_encoder->base;
	struct drm_atomic_state *state = old->restore_state;
	int ret;

	DRM_DEBUG_KMS("[CONNECTOR:%d:%s], [ENCODER:%d:%s]\n",
		      connector->base.id, connector->name,
		      encoder->base.id, encoder->name);

	if (!state)
		return;

	ret = drm_atomic_commit(state);
	if (ret) {
		DRM_DEBUG_KMS("Couldn't release load detect pipe: %i\n", ret);
		drm_atomic_state_free(state);
	}
}

static int i9xx_pll_refclk(struct drm_device *dev,
			   const struct intel_crtc_state *pipe_config)
{
	struct drm_i915_private *dev_priv = to_i915(dev);
	u32 dpll = pipe_config->dpll_hw_state.dpll;

	if ((dpll & PLL_REF_INPUT_MASK) == PLLB_REF_INPUT_SPREADSPECTRUMIN)
		return dev_priv->vbt.lvds_ssc_freq;
	else if (HAS_PCH_SPLIT(dev))
		return 120000;
	else if (!IS_GEN2(dev))
		return 96000;
	else
		return 48000;
}

/* Returns the clock of the currently programmed mode of the given pipe. */
static void i9xx_crtc_clock_get(struct intel_crtc *crtc,
				struct intel_crtc_state *pipe_config)
{
	struct drm_device *dev = crtc->base.dev;
	struct drm_i915_private *dev_priv = to_i915(dev);
	int pipe = pipe_config->cpu_transcoder;
	u32 dpll = pipe_config->dpll_hw_state.dpll;
	u32 fp;
	struct dpll clock;
	int port_clock;
	int refclk = i9xx_pll_refclk(dev, pipe_config);

	if ((dpll & DISPLAY_RATE_SELECT_FPA1) == 0)
		fp = pipe_config->dpll_hw_state.fp0;
	else
		fp = pipe_config->dpll_hw_state.fp1;

	clock.m1 = (fp & FP_M1_DIV_MASK) >> FP_M1_DIV_SHIFT;
	if (IS_PINEVIEW(dev)) {
		clock.n = ffs((fp & FP_N_PINEVIEW_DIV_MASK) >> FP_N_DIV_SHIFT) - 1;
		clock.m2 = (fp & FP_M2_PINEVIEW_DIV_MASK) >> FP_M2_DIV_SHIFT;
	} else {
		clock.n = (fp & FP_N_DIV_MASK) >> FP_N_DIV_SHIFT;
		clock.m2 = (fp & FP_M2_DIV_MASK) >> FP_M2_DIV_SHIFT;
	}

	if (!IS_GEN2(dev)) {
		if (IS_PINEVIEW(dev))
			clock.p1 = ffs((dpll & DPLL_FPA01_P1_POST_DIV_MASK_PINEVIEW) >>
				DPLL_FPA01_P1_POST_DIV_SHIFT_PINEVIEW);
		else
			clock.p1 = ffs((dpll & DPLL_FPA01_P1_POST_DIV_MASK) >>
			       DPLL_FPA01_P1_POST_DIV_SHIFT);

		switch (dpll & DPLL_MODE_MASK) {
		case DPLLB_MODE_DAC_SERIAL:
			clock.p2 = dpll & DPLL_DAC_SERIAL_P2_CLOCK_DIV_5 ?
				5 : 10;
			break;
		case DPLLB_MODE_LVDS:
			clock.p2 = dpll & DPLLB_LVDS_P2_CLOCK_DIV_7 ?
				7 : 14;
			break;
		default:
			DRM_DEBUG_KMS("Unknown DPLL mode %08x in programmed "
				  "mode\n", (int)(dpll & DPLL_MODE_MASK));
			return;
		}

		if (IS_PINEVIEW(dev))
			port_clock = pnv_calc_dpll_params(refclk, &clock);
		else
			port_clock = i9xx_calc_dpll_params(refclk, &clock);
	} else {
		u32 lvds = IS_I830(dev) ? 0 : I915_READ(LVDS);
		bool is_lvds = (pipe == 1) && (lvds & LVDS_PORT_EN);

		if (is_lvds) {
			clock.p1 = ffs((dpll & DPLL_FPA01_P1_POST_DIV_MASK_I830_LVDS) >>
				       DPLL_FPA01_P1_POST_DIV_SHIFT);

			if (lvds & LVDS_CLKB_POWER_UP)
				clock.p2 = 7;
			else
				clock.p2 = 14;
		} else {
			if (dpll & PLL_P1_DIVIDE_BY_TWO)
				clock.p1 = 2;
			else {
				clock.p1 = ((dpll & DPLL_FPA01_P1_POST_DIV_MASK_I830) >>
					    DPLL_FPA01_P1_POST_DIV_SHIFT) + 2;
			}
			if (dpll & PLL_P2_DIVIDE_BY_4)
				clock.p2 = 4;
			else
				clock.p2 = 2;
		}

		port_clock = i9xx_calc_dpll_params(refclk, &clock);
	}

	/*
	 * This value includes pixel_multiplier. We will use
	 * port_clock to compute adjusted_mode.crtc_clock in the
	 * encoder's get_config() function.
	 */
	pipe_config->port_clock = port_clock;
}

int intel_dotclock_calculate(int link_freq,
			     const struct intel_link_m_n *m_n)
{
	/*
	 * The calculation for the data clock is:
	 * pixel_clock = ((m/n)*(link_clock * nr_lanes))/bpp
	 * But we want to avoid losing precison if possible, so:
	 * pixel_clock = ((m * link_clock * nr_lanes)/(n*bpp))
	 *
	 * and the link clock is simpler:
	 * link_clock = (m * link_clock) / n
	 */

	if (!m_n->link_n)
		return 0;

	return div_u64((u64)m_n->link_m * link_freq, m_n->link_n);
}

static void ironlake_pch_clock_get(struct intel_crtc *crtc,
				   struct intel_crtc_state *pipe_config)
{
	struct drm_i915_private *dev_priv = to_i915(crtc->base.dev);

	/* read out port_clock from the DPLL */
	i9xx_crtc_clock_get(crtc, pipe_config);

	/*
	 * In case there is an active pipe without active ports,
	 * we may need some idea for the dotclock anyway.
	 * Calculate one based on the FDI configuration.
	 */
	pipe_config->base.adjusted_mode.crtc_clock =
		intel_dotclock_calculate(intel_fdi_link_freq(dev_priv, pipe_config),
					 &pipe_config->fdi_m_n);
}

/** Returns the currently programmed mode of the given pipe. */
struct drm_display_mode *intel_crtc_mode_get(struct drm_device *dev,
					     struct drm_crtc *crtc)
{
	struct drm_i915_private *dev_priv = to_i915(dev);
	struct intel_crtc *intel_crtc = to_intel_crtc(crtc);
	enum transcoder cpu_transcoder = intel_crtc->config->cpu_transcoder;
	struct drm_display_mode *mode;
	struct intel_crtc_state *pipe_config;
	int htot = I915_READ(HTOTAL(cpu_transcoder));
	int hsync = I915_READ(HSYNC(cpu_transcoder));
	int vtot = I915_READ(VTOTAL(cpu_transcoder));
	int vsync = I915_READ(VSYNC(cpu_transcoder));
	enum pipe pipe = intel_crtc->pipe;

	mode = kzalloc(sizeof(*mode), GFP_KERNEL);
	if (!mode)
		return NULL;

	pipe_config = kzalloc(sizeof(*pipe_config), GFP_KERNEL);
	if (!pipe_config) {
		kfree(mode);
		return NULL;
	}

	/*
	 * Construct a pipe_config sufficient for getting the clock info
	 * back out of crtc_clock_get.
	 *
	 * Note, if LVDS ever uses a non-1 pixel multiplier, we'll need
	 * to use a real value here instead.
	 */
	pipe_config->cpu_transcoder = (enum transcoder) pipe;
	pipe_config->pixel_multiplier = 1;
	pipe_config->dpll_hw_state.dpll = I915_READ(DPLL(pipe));
	pipe_config->dpll_hw_state.fp0 = I915_READ(FP0(pipe));
	pipe_config->dpll_hw_state.fp1 = I915_READ(FP1(pipe));
	i9xx_crtc_clock_get(intel_crtc, pipe_config);

	mode->clock = pipe_config->port_clock / pipe_config->pixel_multiplier;
	mode->hdisplay = (htot & 0xffff) + 1;
	mode->htotal = ((htot & 0xffff0000) >> 16) + 1;
	mode->hsync_start = (hsync & 0xffff) + 1;
	mode->hsync_end = ((hsync & 0xffff0000) >> 16) + 1;
	mode->vdisplay = (vtot & 0xffff) + 1;
	mode->vtotal = ((vtot & 0xffff0000) >> 16) + 1;
	mode->vsync_start = (vsync & 0xffff) + 1;
	mode->vsync_end = ((vsync & 0xffff0000) >> 16) + 1;

	drm_mode_set_name(mode);

	kfree(pipe_config);

	return mode;
}

static void intel_crtc_destroy(struct drm_crtc *crtc)
{
	struct intel_crtc *intel_crtc = to_intel_crtc(crtc);
	struct drm_device *dev = crtc->dev;
	struct intel_flip_work *work;

	spin_lock_irq(&dev->event_lock);
	work = intel_crtc->flip_work;
	intel_crtc->flip_work = NULL;
	spin_unlock_irq(&dev->event_lock);

	if (work) {
		cancel_work_sync(&work->mmio_work);
		cancel_work_sync(&work->unpin_work);
		kfree(work);
	}

	drm_crtc_cleanup(crtc);

	kfree(intel_crtc);
}

static void intel_unpin_work_fn(struct work_struct *__work)
{
	struct intel_flip_work *work =
		container_of(__work, struct intel_flip_work, unpin_work);
	struct intel_crtc *crtc = to_intel_crtc(work->crtc);
	struct drm_device *dev = crtc->base.dev;
	struct drm_plane *primary = crtc->base.primary;

	if (is_mmio_work(work))
		flush_work(&work->mmio_work);

	mutex_lock(&dev->struct_mutex);
	intel_unpin_fb_obj(work->old_fb, primary->state->rotation);
	i915_gem_object_put(work->pending_flip_obj);
	mutex_unlock(&dev->struct_mutex);

	i915_gem_request_put(work->flip_queued_req);

	intel_frontbuffer_flip_complete(to_i915(dev),
					to_intel_plane(primary)->frontbuffer_bit);
	intel_fbc_post_update(crtc);
	drm_framebuffer_unreference(work->old_fb);

	BUG_ON(atomic_read(&crtc->unpin_work_count) == 0);
	atomic_dec(&crtc->unpin_work_count);

	kfree(work);
}

/* Is 'a' after or equal to 'b'? */
static bool g4x_flip_count_after_eq(u32 a, u32 b)
{
	return !((a - b) & 0x80000000);
}

static bool __pageflip_finished_cs(struct intel_crtc *crtc,
				   struct intel_flip_work *work)
{
	struct drm_device *dev = crtc->base.dev;
	struct drm_i915_private *dev_priv = to_i915(dev);
	unsigned reset_counter;

	reset_counter = i915_reset_counter(&dev_priv->gpu_error);
	if (crtc->reset_counter != reset_counter)
		return true;

	/*
	 * The relevant registers doen't exist on pre-ctg.
	 * As the flip done interrupt doesn't trigger for mmio
	 * flips on gmch platforms, a flip count check isn't
	 * really needed there. But since ctg has the registers,
	 * include it in the check anyway.
	 */
	if (INTEL_INFO(dev)->gen < 5 && !IS_G4X(dev))
		return true;

	/*
	 * BDW signals flip done immediately if the plane
	 * is disabled, even if the plane enable is already
	 * armed to occur at the next vblank :(
	 */

	/*
	 * A DSPSURFLIVE check isn't enough in case the mmio and CS flips
	 * used the same base address. In that case the mmio flip might
	 * have completed, but the CS hasn't even executed the flip yet.
	 *
	 * A flip count check isn't enough as the CS might have updated
	 * the base address just after start of vblank, but before we
	 * managed to process the interrupt. This means we'd complete the
	 * CS flip too soon.
	 *
	 * Combining both checks should get us a good enough result. It may
	 * still happen that the CS flip has been executed, but has not
	 * yet actually completed. But in case the base address is the same
	 * anyway, we don't really care.
	 */
	return (I915_READ(DSPSURFLIVE(crtc->plane)) & ~0xfff) ==
		crtc->flip_work->gtt_offset &&
		g4x_flip_count_after_eq(I915_READ(PIPE_FLIPCOUNT_G4X(crtc->pipe)),
				    crtc->flip_work->flip_count);
}

static bool
__pageflip_finished_mmio(struct intel_crtc *crtc,
			       struct intel_flip_work *work)
{
	/*
	 * MMIO work completes when vblank is different from
	 * flip_queued_vblank.
	 *
	 * Reset counter value doesn't matter, this is handled by
	 * i915_wait_request finishing early, so no need to handle
	 * reset here.
	 */
	return intel_crtc_get_vblank_counter(crtc) != work->flip_queued_vblank;
}


static bool pageflip_finished(struct intel_crtc *crtc,
			      struct intel_flip_work *work)
{
	if (!atomic_read(&work->pending))
		return false;

	smp_rmb();

	if (is_mmio_work(work))
		return __pageflip_finished_mmio(crtc, work);
	else
		return __pageflip_finished_cs(crtc, work);
}

void intel_finish_page_flip_cs(struct drm_i915_private *dev_priv, int pipe)
{
	struct drm_device *dev = &dev_priv->drm;
	struct drm_crtc *crtc = dev_priv->pipe_to_crtc_mapping[pipe];
	struct intel_crtc *intel_crtc = to_intel_crtc(crtc);
	struct intel_flip_work *work;
	unsigned long flags;

	/* Ignore early vblank irqs */
	if (!crtc)
		return;

	/*
	 * This is called both by irq handlers and the reset code (to complete
	 * lost pageflips) so needs the full irqsave spinlocks.
	 */
	spin_lock_irqsave(&dev->event_lock, flags);
	work = intel_crtc->flip_work;

	if (work != NULL &&
	    !is_mmio_work(work) &&
	    pageflip_finished(intel_crtc, work))
		page_flip_completed(intel_crtc);

	spin_unlock_irqrestore(&dev->event_lock, flags);
}

void intel_finish_page_flip_mmio(struct drm_i915_private *dev_priv, int pipe)
{
	struct drm_device *dev = &dev_priv->drm;
	struct drm_crtc *crtc = dev_priv->pipe_to_crtc_mapping[pipe];
	struct intel_crtc *intel_crtc = to_intel_crtc(crtc);
	struct intel_flip_work *work;
	unsigned long flags;

	/* Ignore early vblank irqs */
	if (!crtc)
		return;

	/*
	 * This is called both by irq handlers and the reset code (to complete
	 * lost pageflips) so needs the full irqsave spinlocks.
	 */
	spin_lock_irqsave(&dev->event_lock, flags);
	work = intel_crtc->flip_work;

	if (work != NULL &&
	    is_mmio_work(work) &&
	    pageflip_finished(intel_crtc, work))
		page_flip_completed(intel_crtc);

	spin_unlock_irqrestore(&dev->event_lock, flags);
}

static inline void intel_mark_page_flip_active(struct intel_crtc *crtc,
					       struct intel_flip_work *work)
{
	work->flip_queued_vblank = intel_crtc_get_vblank_counter(crtc);

	/* Ensure that the work item is consistent when activating it ... */
	smp_mb__before_atomic();
	atomic_set(&work->pending, 1);
}

static int intel_gen2_queue_flip(struct drm_device *dev,
				 struct drm_crtc *crtc,
				 struct drm_framebuffer *fb,
				 struct drm_i915_gem_object *obj,
				 struct drm_i915_gem_request *req,
				 uint32_t flags)
{
	struct intel_ring *ring = req->ring;
	struct intel_crtc *intel_crtc = to_intel_crtc(crtc);
	u32 flip_mask;
	int ret;

	ret = intel_ring_begin(req, 6);
	if (ret)
		return ret;

	/* Can't queue multiple flips, so wait for the previous
	 * one to finish before executing the next.
	 */
	if (intel_crtc->plane)
		flip_mask = MI_WAIT_FOR_PLANE_B_FLIP;
	else
		flip_mask = MI_WAIT_FOR_PLANE_A_FLIP;
	intel_ring_emit(ring, MI_WAIT_FOR_EVENT | flip_mask);
	intel_ring_emit(ring, MI_NOOP);
	intel_ring_emit(ring, MI_DISPLAY_FLIP |
			MI_DISPLAY_FLIP_PLANE(intel_crtc->plane));
	intel_ring_emit(ring, fb->pitches[0]);
	intel_ring_emit(ring, intel_crtc->flip_work->gtt_offset);
	intel_ring_emit(ring, 0); /* aux display base address, unused */

	return 0;
}

static int intel_gen3_queue_flip(struct drm_device *dev,
				 struct drm_crtc *crtc,
				 struct drm_framebuffer *fb,
				 struct drm_i915_gem_object *obj,
				 struct drm_i915_gem_request *req,
				 uint32_t flags)
{
	struct intel_ring *ring = req->ring;
	struct intel_crtc *intel_crtc = to_intel_crtc(crtc);
	u32 flip_mask;
	int ret;

	ret = intel_ring_begin(req, 6);
	if (ret)
		return ret;

	if (intel_crtc->plane)
		flip_mask = MI_WAIT_FOR_PLANE_B_FLIP;
	else
		flip_mask = MI_WAIT_FOR_PLANE_A_FLIP;
	intel_ring_emit(ring, MI_WAIT_FOR_EVENT | flip_mask);
	intel_ring_emit(ring, MI_NOOP);
	intel_ring_emit(ring, MI_DISPLAY_FLIP_I915 |
			MI_DISPLAY_FLIP_PLANE(intel_crtc->plane));
	intel_ring_emit(ring, fb->pitches[0]);
	intel_ring_emit(ring, intel_crtc->flip_work->gtt_offset);
	intel_ring_emit(ring, MI_NOOP);

	return 0;
}

static int intel_gen4_queue_flip(struct drm_device *dev,
				 struct drm_crtc *crtc,
				 struct drm_framebuffer *fb,
				 struct drm_i915_gem_object *obj,
				 struct drm_i915_gem_request *req,
				 uint32_t flags)
{
	struct intel_ring *ring = req->ring;
	struct drm_i915_private *dev_priv = to_i915(dev);
	struct intel_crtc *intel_crtc = to_intel_crtc(crtc);
	uint32_t pf, pipesrc;
	int ret;

	ret = intel_ring_begin(req, 4);
	if (ret)
		return ret;

	/* i965+ uses the linear or tiled offsets from the
	 * Display Registers (which do not change across a page-flip)
	 * so we need only reprogram the base address.
	 */
	intel_ring_emit(ring, MI_DISPLAY_FLIP |
			MI_DISPLAY_FLIP_PLANE(intel_crtc->plane));
	intel_ring_emit(ring, fb->pitches[0]);
	intel_ring_emit(ring, intel_crtc->flip_work->gtt_offset |
			intel_fb_modifier_to_tiling(fb->modifier[0]));

	/* XXX Enabling the panel-fitter across page-flip is so far
	 * untested on non-native modes, so ignore it for now.
	 * pf = I915_READ(pipe == 0 ? PFA_CTL_1 : PFB_CTL_1) & PF_ENABLE;
	 */
	pf = 0;
	pipesrc = I915_READ(PIPESRC(intel_crtc->pipe)) & 0x0fff0fff;
	intel_ring_emit(ring, pf | pipesrc);

	return 0;
}

static int intel_gen6_queue_flip(struct drm_device *dev,
				 struct drm_crtc *crtc,
				 struct drm_framebuffer *fb,
				 struct drm_i915_gem_object *obj,
				 struct drm_i915_gem_request *req,
				 uint32_t flags)
{
	struct intel_ring *ring = req->ring;
	struct drm_i915_private *dev_priv = to_i915(dev);
	struct intel_crtc *intel_crtc = to_intel_crtc(crtc);
	uint32_t pf, pipesrc;
	int ret;

	ret = intel_ring_begin(req, 4);
	if (ret)
		return ret;

	intel_ring_emit(ring, MI_DISPLAY_FLIP |
			MI_DISPLAY_FLIP_PLANE(intel_crtc->plane));
	intel_ring_emit(ring, fb->pitches[0] |
			intel_fb_modifier_to_tiling(fb->modifier[0]));
	intel_ring_emit(ring, intel_crtc->flip_work->gtt_offset);

	/* Contrary to the suggestions in the documentation,
	 * "Enable Panel Fitter" does not seem to be required when page
	 * flipping with a non-native mode, and worse causes a normal
	 * modeset to fail.
	 * pf = I915_READ(PF_CTL(intel_crtc->pipe)) & PF_ENABLE;
	 */
	pf = 0;
	pipesrc = I915_READ(PIPESRC(intel_crtc->pipe)) & 0x0fff0fff;
	intel_ring_emit(ring, pf | pipesrc);

	return 0;
}

static int intel_gen7_queue_flip(struct drm_device *dev,
				 struct drm_crtc *crtc,
				 struct drm_framebuffer *fb,
				 struct drm_i915_gem_object *obj,
				 struct drm_i915_gem_request *req,
				 uint32_t flags)
{
	struct intel_ring *ring = req->ring;
	struct intel_crtc *intel_crtc = to_intel_crtc(crtc);
	uint32_t plane_bit = 0;
	int len, ret;

	switch (intel_crtc->plane) {
	case PLANE_A:
		plane_bit = MI_DISPLAY_FLIP_IVB_PLANE_A;
		break;
	case PLANE_B:
		plane_bit = MI_DISPLAY_FLIP_IVB_PLANE_B;
		break;
	case PLANE_C:
		plane_bit = MI_DISPLAY_FLIP_IVB_PLANE_C;
		break;
	default:
		WARN_ONCE(1, "unknown plane in flip command\n");
		return -ENODEV;
	}

	len = 4;
	if (req->engine->id == RCS) {
		len += 6;
		/*
		 * On Gen 8, SRM is now taking an extra dword to accommodate
		 * 48bits addresses, and we need a NOOP for the batch size to
		 * stay even.
		 */
		if (IS_GEN8(dev))
			len += 2;
	}

	/*
	 * BSpec MI_DISPLAY_FLIP for IVB:
	 * "The full packet must be contained within the same cache line."
	 *
	 * Currently the LRI+SRM+MI_DISPLAY_FLIP all fit within the same
	 * cacheline, if we ever start emitting more commands before
	 * the MI_DISPLAY_FLIP we may need to first emit everything else,
	 * then do the cacheline alignment, and finally emit the
	 * MI_DISPLAY_FLIP.
	 */
	ret = intel_ring_cacheline_align(req);
	if (ret)
		return ret;

	ret = intel_ring_begin(req, len);
	if (ret)
		return ret;

	/* Unmask the flip-done completion message. Note that the bspec says that
	 * we should do this for both the BCS and RCS, and that we must not unmask
	 * more than one flip event at any time (or ensure that one flip message
	 * can be sent by waiting for flip-done prior to queueing new flips).
	 * Experimentation says that BCS works despite DERRMR masking all
	 * flip-done completion events and that unmasking all planes at once
	 * for the RCS also doesn't appear to drop events. Setting the DERRMR
	 * to zero does lead to lockups within MI_DISPLAY_FLIP.
	 */
	if (req->engine->id == RCS) {
		intel_ring_emit(ring, MI_LOAD_REGISTER_IMM(1));
		intel_ring_emit_reg(ring, DERRMR);
		intel_ring_emit(ring, ~(DERRMR_PIPEA_PRI_FLIP_DONE |
					  DERRMR_PIPEB_PRI_FLIP_DONE |
					  DERRMR_PIPEC_PRI_FLIP_DONE));
		if (IS_GEN8(dev))
			intel_ring_emit(ring, MI_STORE_REGISTER_MEM_GEN8 |
					      MI_SRM_LRM_GLOBAL_GTT);
		else
			intel_ring_emit(ring, MI_STORE_REGISTER_MEM |
					      MI_SRM_LRM_GLOBAL_GTT);
		intel_ring_emit_reg(ring, DERRMR);
		intel_ring_emit(ring,
				i915_ggtt_offset(req->engine->scratch) + 256);
		if (IS_GEN8(dev)) {
			intel_ring_emit(ring, 0);
			intel_ring_emit(ring, MI_NOOP);
		}
	}

	intel_ring_emit(ring, MI_DISPLAY_FLIP_I915 | plane_bit);
	intel_ring_emit(ring, fb->pitches[0] |
			intel_fb_modifier_to_tiling(fb->modifier[0]));
	intel_ring_emit(ring, intel_crtc->flip_work->gtt_offset);
	intel_ring_emit(ring, (MI_NOOP));

	return 0;
}

static bool use_mmio_flip(struct intel_engine_cs *engine,
			  struct drm_i915_gem_object *obj)
{
	struct reservation_object *resv;

	/*
	 * This is not being used for older platforms, because
	 * non-availability of flip done interrupt forces us to use
	 * CS flips. Older platforms derive flip done using some clever
	 * tricks involving the flip_pending status bits and vblank irqs.
	 * So using MMIO flips there would disrupt this mechanism.
	 */

	if (engine == NULL)
		return true;

	if (INTEL_GEN(engine->i915) < 5)
		return false;

	if (i915.use_mmio_flip < 0)
		return false;
	else if (i915.use_mmio_flip > 0)
		return true;
	else if (i915.enable_execlists)
		return true;

	resv = i915_gem_object_get_dmabuf_resv(obj);
	if (resv && !reservation_object_test_signaled_rcu(resv, false))
		return true;

	return engine != i915_gem_active_get_engine(&obj->last_write,
						    &obj->base.dev->struct_mutex);
}

static void skl_do_mmio_flip(struct intel_crtc *intel_crtc,
			     unsigned int rotation,
			     struct intel_flip_work *work)
{
	struct drm_device *dev = intel_crtc->base.dev;
	struct drm_i915_private *dev_priv = to_i915(dev);
	struct drm_framebuffer *fb = intel_crtc->base.primary->fb;
	const enum pipe pipe = intel_crtc->pipe;
	u32 ctl, stride = skl_plane_stride(fb, 0, rotation);

	ctl = I915_READ(PLANE_CTL(pipe, 0));
	ctl &= ~PLANE_CTL_TILED_MASK;
	switch (fb->modifier[0]) {
	case DRM_FORMAT_MOD_NONE:
		break;
	case I915_FORMAT_MOD_X_TILED:
		ctl |= PLANE_CTL_TILED_X;
		break;
	case I915_FORMAT_MOD_Y_TILED:
		ctl |= PLANE_CTL_TILED_Y;
		break;
	case I915_FORMAT_MOD_Yf_TILED:
		ctl |= PLANE_CTL_TILED_YF;
		break;
	default:
		MISSING_CASE(fb->modifier[0]);
	}

	/*
	 * Both PLANE_CTL and PLANE_STRIDE are not updated on vblank but on
	 * PLANE_SURF updates, the update is then guaranteed to be atomic.
	 */
	I915_WRITE(PLANE_CTL(pipe, 0), ctl);
	I915_WRITE(PLANE_STRIDE(pipe, 0), stride);

	I915_WRITE(PLANE_SURF(pipe, 0), work->gtt_offset);
	POSTING_READ(PLANE_SURF(pipe, 0));
}

static void ilk_do_mmio_flip(struct intel_crtc *intel_crtc,
			     struct intel_flip_work *work)
{
	struct drm_device *dev = intel_crtc->base.dev;
	struct drm_i915_private *dev_priv = to_i915(dev);
	struct drm_framebuffer *fb = intel_crtc->base.primary->fb;
	i915_reg_t reg = DSPCNTR(intel_crtc->plane);
	u32 dspcntr;

	dspcntr = I915_READ(reg);

	if (fb->modifier[0] == I915_FORMAT_MOD_X_TILED)
		dspcntr |= DISPPLANE_TILED;
	else
		dspcntr &= ~DISPPLANE_TILED;

	I915_WRITE(reg, dspcntr);

	I915_WRITE(DSPSURF(intel_crtc->plane), work->gtt_offset);
	POSTING_READ(DSPSURF(intel_crtc->plane));
}

static void intel_mmio_flip_work_func(struct work_struct *w)
{
	struct intel_flip_work *work =
		container_of(w, struct intel_flip_work, mmio_work);
	struct intel_crtc *crtc = to_intel_crtc(work->crtc);
	struct drm_i915_private *dev_priv = to_i915(crtc->base.dev);
	struct intel_framebuffer *intel_fb =
		to_intel_framebuffer(crtc->base.primary->fb);
	struct drm_i915_gem_object *obj = intel_fb->obj;
	struct reservation_object *resv;

	if (work->flip_queued_req)
		WARN_ON(i915_wait_request(work->flip_queued_req,
					  false, NULL,
					  NO_WAITBOOST));

	/* For framebuffer backed by dmabuf, wait for fence */
	resv = i915_gem_object_get_dmabuf_resv(obj);
	if (resv)
		WARN_ON(reservation_object_wait_timeout_rcu(resv, false, false,
							    MAX_SCHEDULE_TIMEOUT) < 0);

	intel_pipe_update_start(crtc);

	if (INTEL_GEN(dev_priv) >= 9)
		skl_do_mmio_flip(crtc, work->rotation, work);
	else
		/* use_mmio_flip() retricts MMIO flips to ilk+ */
		ilk_do_mmio_flip(crtc, work);

	intel_pipe_update_end(crtc, work);
}

static int intel_default_queue_flip(struct drm_device *dev,
				    struct drm_crtc *crtc,
				    struct drm_framebuffer *fb,
				    struct drm_i915_gem_object *obj,
				    struct drm_i915_gem_request *req,
				    uint32_t flags)
{
	return -ENODEV;
}

static bool __pageflip_stall_check_cs(struct drm_i915_private *dev_priv,
				      struct intel_crtc *intel_crtc,
				      struct intel_flip_work *work)
{
	u32 addr, vblank;

	if (!atomic_read(&work->pending))
		return false;

	smp_rmb();

	vblank = intel_crtc_get_vblank_counter(intel_crtc);
	if (work->flip_ready_vblank == 0) {
		if (work->flip_queued_req &&
		    !i915_gem_request_completed(work->flip_queued_req))
			return false;

		work->flip_ready_vblank = vblank;
	}

	if (vblank - work->flip_ready_vblank < 3)
		return false;

	/* Potential stall - if we see that the flip has happened,
	 * assume a missed interrupt. */
	if (INTEL_GEN(dev_priv) >= 4)
		addr = I915_HI_DISPBASE(I915_READ(DSPSURF(intel_crtc->plane)));
	else
		addr = I915_READ(DSPADDR(intel_crtc->plane));

	/* There is a potential issue here with a false positive after a flip
	 * to the same address. We could address this by checking for a
	 * non-incrementing frame counter.
	 */
	return addr == work->gtt_offset;
}

void intel_check_page_flip(struct drm_i915_private *dev_priv, int pipe)
{
	struct drm_device *dev = &dev_priv->drm;
	struct drm_crtc *crtc = dev_priv->pipe_to_crtc_mapping[pipe];
	struct intel_crtc *intel_crtc = to_intel_crtc(crtc);
	struct intel_flip_work *work;

	WARN_ON(!in_interrupt());

	if (crtc == NULL)
		return;

	spin_lock(&dev->event_lock);
	work = intel_crtc->flip_work;

	if (work != NULL && !is_mmio_work(work) &&
	    __pageflip_stall_check_cs(dev_priv, intel_crtc, work)) {
		WARN_ONCE(1,
			  "Kicking stuck page flip: queued at %d, now %d\n",
			work->flip_queued_vblank, intel_crtc_get_vblank_counter(intel_crtc));
		page_flip_completed(intel_crtc);
		work = NULL;
	}

	if (work != NULL && !is_mmio_work(work) &&
	    intel_crtc_get_vblank_counter(intel_crtc) - work->flip_queued_vblank > 1)
		intel_queue_rps_boost_for_request(work->flip_queued_req);
	spin_unlock(&dev->event_lock);
}

static int intel_crtc_page_flip(struct drm_crtc *crtc,
				struct drm_framebuffer *fb,
				struct drm_pending_vblank_event *event,
				uint32_t page_flip_flags)
{
	struct drm_device *dev = crtc->dev;
	struct drm_i915_private *dev_priv = to_i915(dev);
	struct drm_framebuffer *old_fb = crtc->primary->fb;
	struct drm_i915_gem_object *obj = intel_fb_obj(fb);
	struct intel_crtc *intel_crtc = to_intel_crtc(crtc);
	struct drm_plane *primary = crtc->primary;
	enum pipe pipe = intel_crtc->pipe;
	struct intel_flip_work *work;
	struct intel_engine_cs *engine;
	bool mmio_flip;
	struct drm_i915_gem_request *request;
	struct i915_vma *vma;
	int ret;

	/*
	 * drm_mode_page_flip_ioctl() should already catch this, but double
	 * check to be safe.  In the future we may enable pageflipping from
	 * a disabled primary plane.
	 */
	if (WARN_ON(intel_fb_obj(old_fb) == NULL))
		return -EBUSY;

	/* Can't change pixel format via MI display flips. */
	if (fb->pixel_format != crtc->primary->fb->pixel_format)
		return -EINVAL;

	/*
	 * TILEOFF/LINOFF registers can't be changed via MI display flips.
	 * Note that pitch changes could also affect these register.
	 */
	if (INTEL_INFO(dev)->gen > 3 &&
	    (fb->offsets[0] != crtc->primary->fb->offsets[0] ||
	     fb->pitches[0] != crtc->primary->fb->pitches[0]))
		return -EINVAL;

	if (i915_terminally_wedged(&dev_priv->gpu_error))
		goto out_hang;

	work = kzalloc(sizeof(*work), GFP_KERNEL);
	if (work == NULL)
		return -ENOMEM;

	work->event = event;
	work->crtc = crtc;
	work->old_fb = old_fb;
	INIT_WORK(&work->unpin_work, intel_unpin_work_fn);

	ret = drm_crtc_vblank_get(crtc);
	if (ret)
		goto free_work;

	/* We borrow the event spin lock for protecting flip_work */
	spin_lock_irq(&dev->event_lock);
	if (intel_crtc->flip_work) {
		/* Before declaring the flip queue wedged, check if
		 * the hardware completed the operation behind our backs.
		 */
		if (pageflip_finished(intel_crtc, intel_crtc->flip_work)) {
			DRM_DEBUG_DRIVER("flip queue: previous flip completed, continuing\n");
			page_flip_completed(intel_crtc);
		} else {
			DRM_DEBUG_DRIVER("flip queue: crtc already busy\n");
			spin_unlock_irq(&dev->event_lock);

			drm_crtc_vblank_put(crtc);
			kfree(work);
			return -EBUSY;
		}
	}
	intel_crtc->flip_work = work;
	spin_unlock_irq(&dev->event_lock);

	if (atomic_read(&intel_crtc->unpin_work_count) >= 2)
		flush_workqueue(dev_priv->wq);

	/* Reference the objects for the scheduled work. */
	drm_framebuffer_reference(work->old_fb);

	crtc->primary->fb = fb;
	update_state_fb(crtc->primary);

	intel_fbc_pre_update(intel_crtc, intel_crtc->config,
			     to_intel_plane_state(primary->state));

	work->pending_flip_obj = i915_gem_object_get(obj);

	ret = i915_mutex_lock_interruptible(dev);
	if (ret)
		goto cleanup;

	intel_crtc->reset_counter = i915_reset_counter(&dev_priv->gpu_error);
	if (__i915_reset_in_progress_or_wedged(intel_crtc->reset_counter)) {
		ret = -EIO;
		goto cleanup;
	}

	atomic_inc(&intel_crtc->unpin_work_count);

	if (INTEL_INFO(dev)->gen >= 5 || IS_G4X(dev))
		work->flip_count = I915_READ(PIPE_FLIPCOUNT_G4X(pipe)) + 1;

	if (IS_VALLEYVIEW(dev) || IS_CHERRYVIEW(dev)) {
		engine = &dev_priv->engine[BCS];
		if (fb->modifier[0] != old_fb->modifier[0])
			/* vlv: DISPLAY_FLIP fails to change tiling */
			engine = NULL;
	} else if (IS_IVYBRIDGE(dev) || IS_HASWELL(dev)) {
		engine = &dev_priv->engine[BCS];
	} else if (INTEL_INFO(dev)->gen >= 7) {
		engine = i915_gem_active_get_engine(&obj->last_write,
						    &obj->base.dev->struct_mutex);
		if (engine == NULL || engine->id != RCS)
			engine = &dev_priv->engine[BCS];
	} else {
		engine = &dev_priv->engine[RCS];
	}

	mmio_flip = use_mmio_flip(engine, obj);

	vma = intel_pin_and_fence_fb_obj(fb, primary->state->rotation);
	if (IS_ERR(vma)) {
		ret = PTR_ERR(vma);
		goto cleanup_pending;
	}

	work->gtt_offset = intel_fb_gtt_offset(fb, primary->state->rotation);
	work->gtt_offset += intel_crtc->dspaddr_offset;
	work->rotation = crtc->primary->state->rotation;

	if (mmio_flip) {
		INIT_WORK(&work->mmio_work, intel_mmio_flip_work_func);

		work->flip_queued_req = i915_gem_active_get(&obj->last_write,
							    &obj->base.dev->struct_mutex);
		schedule_work(&work->mmio_work);
	} else {
		request = i915_gem_request_alloc(engine, engine->last_context);
		if (IS_ERR(request)) {
			ret = PTR_ERR(request);
			goto cleanup_unpin;
		}

		ret = i915_gem_object_sync(obj, request);
		if (ret)
			goto cleanup_request;

		ret = dev_priv->display.queue_flip(dev, crtc, fb, obj, request,
						   page_flip_flags);
		if (ret)
			goto cleanup_request;

		intel_mark_page_flip_active(intel_crtc, work);

		work->flip_queued_req = i915_gem_request_get(request);
		i915_add_request_no_flush(request);
	}

	i915_gem_track_fb(intel_fb_obj(old_fb), obj,
			  to_intel_plane(primary)->frontbuffer_bit);
	mutex_unlock(&dev->struct_mutex);

	intel_frontbuffer_flip_prepare(to_i915(dev),
				       to_intel_plane(primary)->frontbuffer_bit);

	trace_i915_flip_request(intel_crtc->plane, obj);

	return 0;

cleanup_request:
	i915_add_request_no_flush(request);
cleanup_unpin:
	intel_unpin_fb_obj(fb, crtc->primary->state->rotation);
cleanup_pending:
	atomic_dec(&intel_crtc->unpin_work_count);
	mutex_unlock(&dev->struct_mutex);
cleanup:
	crtc->primary->fb = old_fb;
	update_state_fb(crtc->primary);

	i915_gem_object_put_unlocked(obj);
	drm_framebuffer_unreference(work->old_fb);

	spin_lock_irq(&dev->event_lock);
	intel_crtc->flip_work = NULL;
	spin_unlock_irq(&dev->event_lock);

	drm_crtc_vblank_put(crtc);
free_work:
	kfree(work);

	if (ret == -EIO) {
		struct drm_atomic_state *state;
		struct drm_plane_state *plane_state;

out_hang:
		state = drm_atomic_state_alloc(dev);
		if (!state)
			return -ENOMEM;
		state->acquire_ctx = drm_modeset_legacy_acquire_ctx(crtc);

retry:
		plane_state = drm_atomic_get_plane_state(state, primary);
		ret = PTR_ERR_OR_ZERO(plane_state);
		if (!ret) {
			drm_atomic_set_fb_for_plane(plane_state, fb);

			ret = drm_atomic_set_crtc_for_plane(plane_state, crtc);
			if (!ret)
				ret = drm_atomic_commit(state);
		}

		if (ret == -EDEADLK) {
			drm_modeset_backoff(state->acquire_ctx);
			drm_atomic_state_clear(state);
			goto retry;
		}

		if (ret)
			drm_atomic_state_free(state);

		if (ret == 0 && event) {
			spin_lock_irq(&dev->event_lock);
			drm_crtc_send_vblank_event(crtc, event);
			spin_unlock_irq(&dev->event_lock);
		}
	}
	return ret;
}


/**
 * intel_wm_need_update - Check whether watermarks need updating
 * @plane: drm plane
 * @state: new plane state
 *
 * Check current plane state versus the new one to determine whether
 * watermarks need to be recalculated.
 *
 * Returns true or false.
 */
static bool intel_wm_need_update(struct drm_plane *plane,
				 struct drm_plane_state *state)
{
	struct intel_plane_state *new = to_intel_plane_state(state);
	struct intel_plane_state *cur = to_intel_plane_state(plane->state);

	/* Update watermarks on tiling or size changes. */
	if (new->base.visible != cur->base.visible)
		return true;

	if (!cur->base.fb || !new->base.fb)
		return false;

	if (cur->base.fb->modifier[0] != new->base.fb->modifier[0] ||
	    cur->base.rotation != new->base.rotation ||
	    drm_rect_width(&new->base.src) != drm_rect_width(&cur->base.src) ||
	    drm_rect_height(&new->base.src) != drm_rect_height(&cur->base.src) ||
	    drm_rect_width(&new->base.dst) != drm_rect_width(&cur->base.dst) ||
	    drm_rect_height(&new->base.dst) != drm_rect_height(&cur->base.dst))
		return true;

	return false;
}

static bool needs_scaling(struct intel_plane_state *state)
{
	int src_w = drm_rect_width(&state->base.src) >> 16;
	int src_h = drm_rect_height(&state->base.src) >> 16;
	int dst_w = drm_rect_width(&state->base.dst);
	int dst_h = drm_rect_height(&state->base.dst);

	return (src_w != dst_w || src_h != dst_h);
}

int intel_plane_atomic_calc_changes(struct drm_crtc_state *crtc_state,
				    struct drm_plane_state *plane_state)
{
	struct intel_crtc_state *pipe_config = to_intel_crtc_state(crtc_state);
	struct drm_crtc *crtc = crtc_state->crtc;
	struct intel_crtc *intel_crtc = to_intel_crtc(crtc);
	struct drm_plane *plane = plane_state->plane;
	struct drm_device *dev = crtc->dev;
	struct drm_i915_private *dev_priv = to_i915(dev);
	struct intel_plane_state *old_plane_state =
		to_intel_plane_state(plane->state);
	bool mode_changed = needs_modeset(crtc_state);
	bool was_crtc_enabled = crtc->state->active;
	bool is_crtc_enabled = crtc_state->active;
	bool turn_off, turn_on, visible, was_visible;
	struct drm_framebuffer *fb = plane_state->fb;
	int ret;

	if (INTEL_GEN(dev) >= 9 && plane->type != DRM_PLANE_TYPE_CURSOR) {
		ret = skl_update_scaler_plane(
			to_intel_crtc_state(crtc_state),
			to_intel_plane_state(plane_state));
		if (ret)
			return ret;
	}

	was_visible = old_plane_state->base.visible;
	visible = to_intel_plane_state(plane_state)->base.visible;

	if (!was_crtc_enabled && WARN_ON(was_visible))
		was_visible = false;

	/*
	 * Visibility is calculated as if the crtc was on, but
	 * after scaler setup everything depends on it being off
	 * when the crtc isn't active.
	 *
	 * FIXME this is wrong for watermarks. Watermarks should also
	 * be computed as if the pipe would be active. Perhaps move
	 * per-plane wm computation to the .check_plane() hook, and
	 * only combine the results from all planes in the current place?
	 */
	if (!is_crtc_enabled)
		to_intel_plane_state(plane_state)->base.visible = visible = false;

	if (!was_visible && !visible)
		return 0;

	if (fb != old_plane_state->base.fb)
		pipe_config->fb_changed = true;

	turn_off = was_visible && (!visible || mode_changed);
	turn_on = visible && (!was_visible || mode_changed);

	DRM_DEBUG_ATOMIC("[CRTC:%d:%s] has [PLANE:%d:%s] with fb %i\n",
			 intel_crtc->base.base.id,
			 intel_crtc->base.name,
			 plane->base.id, plane->name,
			 fb ? fb->base.id : -1);

	DRM_DEBUG_ATOMIC("[PLANE:%d:%s] visible %i -> %i, off %i, on %i, ms %i\n",
			 plane->base.id, plane->name,
			 was_visible, visible,
			 turn_off, turn_on, mode_changed);

	if (turn_on) {
		pipe_config->update_wm_pre = true;

		/* must disable cxsr around plane enable/disable */
		if (plane->type != DRM_PLANE_TYPE_CURSOR)
			pipe_config->disable_cxsr = true;
	} else if (turn_off) {
		pipe_config->update_wm_post = true;

		/* must disable cxsr around plane enable/disable */
		if (plane->type != DRM_PLANE_TYPE_CURSOR)
			pipe_config->disable_cxsr = true;
	} else if (intel_wm_need_update(plane, plane_state)) {
		/* FIXME bollocks */
		pipe_config->update_wm_pre = true;
		pipe_config->update_wm_post = true;
	}

	/* Pre-gen9 platforms need two-step watermark updates */
	if ((pipe_config->update_wm_pre || pipe_config->update_wm_post) &&
	    INTEL_INFO(dev)->gen < 9 && dev_priv->display.optimize_watermarks)
		to_intel_crtc_state(crtc_state)->wm.need_postvbl_update = true;

	if (visible || was_visible)
		pipe_config->fb_bits |= to_intel_plane(plane)->frontbuffer_bit;

	/*
	 * WaCxSRDisabledForSpriteScaling:ivb
	 *
	 * cstate->update_wm was already set above, so this flag will
	 * take effect when we commit and program watermarks.
	 */
	if (plane->type == DRM_PLANE_TYPE_OVERLAY && IS_IVYBRIDGE(dev) &&
	    needs_scaling(to_intel_plane_state(plane_state)) &&
	    !needs_scaling(old_plane_state))
		pipe_config->disable_lp_wm = true;

	return 0;
}

static bool encoders_cloneable(const struct intel_encoder *a,
			       const struct intel_encoder *b)
{
	/* masks could be asymmetric, so check both ways */
	return a == b || (a->cloneable & (1 << b->type) &&
			  b->cloneable & (1 << a->type));
}

static bool check_single_encoder_cloning(struct drm_atomic_state *state,
					 struct intel_crtc *crtc,
					 struct intel_encoder *encoder)
{
	struct intel_encoder *source_encoder;
	struct drm_connector *connector;
	struct drm_connector_state *connector_state;
	int i;

	for_each_connector_in_state(state, connector, connector_state, i) {
		if (connector_state->crtc != &crtc->base)
			continue;

		source_encoder =
			to_intel_encoder(connector_state->best_encoder);
		if (!encoders_cloneable(encoder, source_encoder))
			return false;
	}

	return true;
}

static int intel_crtc_atomic_check(struct drm_crtc *crtc,
				   struct drm_crtc_state *crtc_state)
{
	struct drm_device *dev = crtc->dev;
	struct drm_i915_private *dev_priv = to_i915(dev);
	struct intel_crtc *intel_crtc = to_intel_crtc(crtc);
	struct intel_crtc_state *pipe_config =
		to_intel_crtc_state(crtc_state);
	struct drm_atomic_state *state = crtc_state->state;
	int ret;
	bool mode_changed = needs_modeset(crtc_state);

	if (mode_changed && !crtc_state->active)
		pipe_config->update_wm_post = true;

	if (mode_changed && crtc_state->enable &&
	    dev_priv->display.crtc_compute_clock &&
	    !WARN_ON(pipe_config->shared_dpll)) {
		ret = dev_priv->display.crtc_compute_clock(intel_crtc,
							   pipe_config);
		if (ret)
			return ret;
	}

	if (crtc_state->color_mgmt_changed) {
		ret = intel_color_check(crtc, crtc_state);
		if (ret)
			return ret;

		/*
		 * Changing color management on Intel hardware is
		 * handled as part of planes update.
		 */
		crtc_state->planes_changed = true;
	}

	ret = 0;
	if (dev_priv->display.compute_pipe_wm) {
		ret = dev_priv->display.compute_pipe_wm(pipe_config);
		if (ret) {
			DRM_DEBUG_KMS("Target pipe watermarks are invalid\n");
			return ret;
		}
	}

	if (dev_priv->display.compute_intermediate_wm &&
	    !to_intel_atomic_state(state)->skip_intermediate_wm) {
		if (WARN_ON(!dev_priv->display.compute_pipe_wm))
			return 0;

		/*
		 * Calculate 'intermediate' watermarks that satisfy both the
		 * old state and the new state.  We can program these
		 * immediately.
		 */
		ret = dev_priv->display.compute_intermediate_wm(crtc->dev,
								intel_crtc,
								pipe_config);
		if (ret) {
			DRM_DEBUG_KMS("No valid intermediate pipe watermarks are possible\n");
			return ret;
		}
	} else if (dev_priv->display.compute_intermediate_wm) {
		if (HAS_PCH_SPLIT(dev_priv) && INTEL_GEN(dev_priv) < 9)
			pipe_config->wm.ilk.intermediate = pipe_config->wm.ilk.optimal;
	}

	if (INTEL_INFO(dev)->gen >= 9) {
		if (mode_changed)
			ret = skl_update_scaler_crtc(pipe_config);

		if (!ret)
			ret = intel_atomic_setup_scalers(dev, intel_crtc,
							 pipe_config);
	}

	return ret;
}

static const struct drm_crtc_helper_funcs intel_helper_funcs = {
	.mode_set_base_atomic = intel_pipe_set_base_atomic,
	.atomic_begin = intel_begin_crtc_commit,
	.atomic_flush = intel_finish_crtc_commit,
	.atomic_check = intel_crtc_atomic_check,
};

static void intel_modeset_update_connector_atomic_state(struct drm_device *dev)
{
	struct intel_connector *connector;

	for_each_intel_connector(dev, connector) {
		if (connector->base.state->crtc)
			drm_connector_unreference(&connector->base);

		if (connector->base.encoder) {
			connector->base.state->best_encoder =
				connector->base.encoder;
			connector->base.state->crtc =
				connector->base.encoder->crtc;

			drm_connector_reference(&connector->base);
		} else {
			connector->base.state->best_encoder = NULL;
			connector->base.state->crtc = NULL;
		}
	}
}

static void
connected_sink_compute_bpp(struct intel_connector *connector,
			   struct intel_crtc_state *pipe_config)
{
	int bpp = pipe_config->pipe_bpp;

	DRM_DEBUG_KMS("[CONNECTOR:%d:%s] checking for sink bpp constrains\n",
		connector->base.base.id,
		connector->base.name);

	/* Don't use an invalid EDID bpc value */
	if (connector->base.display_info.bpc &&
	    connector->base.display_info.bpc * 3 < bpp) {
		DRM_DEBUG_KMS("clamping display bpp (was %d) to EDID reported max of %d\n",
			      bpp, connector->base.display_info.bpc*3);
		pipe_config->pipe_bpp = connector->base.display_info.bpc*3;
	}

	/* Clamp bpp to 8 on screens without EDID 1.4 */
	if (connector->base.display_info.bpc == 0 && bpp > 24) {
		DRM_DEBUG_KMS("clamping display bpp (was %d) to default limit of 24\n",
			      bpp);
		pipe_config->pipe_bpp = 24;
	}
}

static int
compute_baseline_pipe_bpp(struct intel_crtc *crtc,
			  struct intel_crtc_state *pipe_config)
{
	struct drm_device *dev = crtc->base.dev;
	struct drm_atomic_state *state;
	struct drm_connector *connector;
	struct drm_connector_state *connector_state;
	int bpp, i;

	if ((IS_G4X(dev) || IS_VALLEYVIEW(dev) || IS_CHERRYVIEW(dev)))
		bpp = 10*3;
	else if (INTEL_INFO(dev)->gen >= 5)
		bpp = 12*3;
	else
		bpp = 8*3;


	pipe_config->pipe_bpp = bpp;

	state = pipe_config->base.state;

	/* Clamp display bpp to EDID value */
	for_each_connector_in_state(state, connector, connector_state, i) {
		if (connector_state->crtc != &crtc->base)
			continue;

		connected_sink_compute_bpp(to_intel_connector(connector),
					   pipe_config);
	}

	return bpp;
}

static void intel_dump_crtc_timings(const struct drm_display_mode *mode)
{
	DRM_DEBUG_KMS("crtc timings: %d %d %d %d %d %d %d %d %d, "
			"type: 0x%x flags: 0x%x\n",
		mode->crtc_clock,
		mode->crtc_hdisplay, mode->crtc_hsync_start,
		mode->crtc_hsync_end, mode->crtc_htotal,
		mode->crtc_vdisplay, mode->crtc_vsync_start,
		mode->crtc_vsync_end, mode->crtc_vtotal, mode->type, mode->flags);
}

static void intel_dump_pipe_config(struct intel_crtc *crtc,
				   struct intel_crtc_state *pipe_config,
				   const char *context)
{
	struct drm_device *dev = crtc->base.dev;
	struct drm_plane *plane;
	struct intel_plane *intel_plane;
	struct intel_plane_state *state;
	struct drm_framebuffer *fb;

	DRM_DEBUG_KMS("[CRTC:%d:%s]%s config %p for pipe %c\n",
		      crtc->base.base.id, crtc->base.name,
		      context, pipe_config, pipe_name(crtc->pipe));

	DRM_DEBUG_KMS("cpu_transcoder: %s\n", transcoder_name(pipe_config->cpu_transcoder));
	DRM_DEBUG_KMS("pipe bpp: %i, dithering: %i\n",
		      pipe_config->pipe_bpp, pipe_config->dither);
	DRM_DEBUG_KMS("fdi/pch: %i, lanes: %i, gmch_m: %u, gmch_n: %u, link_m: %u, link_n: %u, tu: %u\n",
		      pipe_config->has_pch_encoder,
		      pipe_config->fdi_lanes,
		      pipe_config->fdi_m_n.gmch_m, pipe_config->fdi_m_n.gmch_n,
		      pipe_config->fdi_m_n.link_m, pipe_config->fdi_m_n.link_n,
		      pipe_config->fdi_m_n.tu);
	DRM_DEBUG_KMS("dp: %i, lanes: %i, gmch_m: %u, gmch_n: %u, link_m: %u, link_n: %u, tu: %u\n",
		      intel_crtc_has_dp_encoder(pipe_config),
		      pipe_config->lane_count,
		      pipe_config->dp_m_n.gmch_m, pipe_config->dp_m_n.gmch_n,
		      pipe_config->dp_m_n.link_m, pipe_config->dp_m_n.link_n,
		      pipe_config->dp_m_n.tu);

	DRM_DEBUG_KMS("dp: %i, lanes: %i, gmch_m2: %u, gmch_n2: %u, link_m2: %u, link_n2: %u, tu2: %u\n",
		      intel_crtc_has_dp_encoder(pipe_config),
		      pipe_config->lane_count,
		      pipe_config->dp_m2_n2.gmch_m,
		      pipe_config->dp_m2_n2.gmch_n,
		      pipe_config->dp_m2_n2.link_m,
		      pipe_config->dp_m2_n2.link_n,
		      pipe_config->dp_m2_n2.tu);

	DRM_DEBUG_KMS("audio: %i, infoframes: %i\n",
		      pipe_config->has_audio,
		      pipe_config->has_infoframe);

	DRM_DEBUG_KMS("requested mode:\n");
	drm_mode_debug_printmodeline(&pipe_config->base.mode);
	DRM_DEBUG_KMS("adjusted mode:\n");
	drm_mode_debug_printmodeline(&pipe_config->base.adjusted_mode);
	intel_dump_crtc_timings(&pipe_config->base.adjusted_mode);
	DRM_DEBUG_KMS("port clock: %d\n", pipe_config->port_clock);
	DRM_DEBUG_KMS("pipe src size: %dx%d\n",
		      pipe_config->pipe_src_w, pipe_config->pipe_src_h);
	DRM_DEBUG_KMS("num_scalers: %d, scaler_users: 0x%x, scaler_id: %d\n",
		      crtc->num_scalers,
		      pipe_config->scaler_state.scaler_users,
		      pipe_config->scaler_state.scaler_id);
	DRM_DEBUG_KMS("gmch pfit: control: 0x%08x, ratios: 0x%08x, lvds border: 0x%08x\n",
		      pipe_config->gmch_pfit.control,
		      pipe_config->gmch_pfit.pgm_ratios,
		      pipe_config->gmch_pfit.lvds_border_bits);
	DRM_DEBUG_KMS("pch pfit: pos: 0x%08x, size: 0x%08x, %s\n",
		      pipe_config->pch_pfit.pos,
		      pipe_config->pch_pfit.size,
		      pipe_config->pch_pfit.enabled ? "enabled" : "disabled");
	DRM_DEBUG_KMS("ips: %i\n", pipe_config->ips_enabled);
	DRM_DEBUG_KMS("double wide: %i\n", pipe_config->double_wide);

	if (IS_BROXTON(dev)) {
		DRM_DEBUG_KMS("ddi_pll_sel: %u; dpll_hw_state: ebb0: 0x%x, ebb4: 0x%x,"
			      "pll0: 0x%x, pll1: 0x%x, pll2: 0x%x, pll3: 0x%x, "
			      "pll6: 0x%x, pll8: 0x%x, pll9: 0x%x, pll10: 0x%x, pcsdw12: 0x%x\n",
			      pipe_config->ddi_pll_sel,
			      pipe_config->dpll_hw_state.ebb0,
			      pipe_config->dpll_hw_state.ebb4,
			      pipe_config->dpll_hw_state.pll0,
			      pipe_config->dpll_hw_state.pll1,
			      pipe_config->dpll_hw_state.pll2,
			      pipe_config->dpll_hw_state.pll3,
			      pipe_config->dpll_hw_state.pll6,
			      pipe_config->dpll_hw_state.pll8,
			      pipe_config->dpll_hw_state.pll9,
			      pipe_config->dpll_hw_state.pll10,
			      pipe_config->dpll_hw_state.pcsdw12);
	} else if (IS_SKYLAKE(dev) || IS_KABYLAKE(dev)) {
		DRM_DEBUG_KMS("ddi_pll_sel: %u; dpll_hw_state: "
			      "ctrl1: 0x%x, cfgcr1: 0x%x, cfgcr2: 0x%x\n",
			      pipe_config->ddi_pll_sel,
			      pipe_config->dpll_hw_state.ctrl1,
			      pipe_config->dpll_hw_state.cfgcr1,
			      pipe_config->dpll_hw_state.cfgcr2);
	} else if (HAS_DDI(dev)) {
		DRM_DEBUG_KMS("ddi_pll_sel: 0x%x; dpll_hw_state: wrpll: 0x%x spll: 0x%x\n",
			      pipe_config->ddi_pll_sel,
			      pipe_config->dpll_hw_state.wrpll,
			      pipe_config->dpll_hw_state.spll);
	} else {
		DRM_DEBUG_KMS("dpll_hw_state: dpll: 0x%x, dpll_md: 0x%x, "
			      "fp0: 0x%x, fp1: 0x%x\n",
			      pipe_config->dpll_hw_state.dpll,
			      pipe_config->dpll_hw_state.dpll_md,
			      pipe_config->dpll_hw_state.fp0,
			      pipe_config->dpll_hw_state.fp1);
	}

	DRM_DEBUG_KMS("planes on this crtc\n");
	list_for_each_entry(plane, &dev->mode_config.plane_list, head) {
		intel_plane = to_intel_plane(plane);
		if (intel_plane->pipe != crtc->pipe)
			continue;

		state = to_intel_plane_state(plane->state);
		fb = state->base.fb;
		if (!fb) {
			DRM_DEBUG_KMS("[PLANE:%d:%s] disabled, scaler_id = %d\n",
				      plane->base.id, plane->name, state->scaler_id);
			continue;
		}

		DRM_DEBUG_KMS("[PLANE:%d:%s] enabled",
			      plane->base.id, plane->name);
		DRM_DEBUG_KMS("\tFB:%d, fb = %ux%u format = %s",
			      fb->base.id, fb->width, fb->height,
			      drm_get_format_name(fb->pixel_format));
		DRM_DEBUG_KMS("\tscaler:%d src %dx%d+%d+%d dst %dx%d+%d+%d\n",
			      state->scaler_id,
			      state->base.src.x1 >> 16,
			      state->base.src.y1 >> 16,
			      drm_rect_width(&state->base.src) >> 16,
			      drm_rect_height(&state->base.src) >> 16,
			      state->base.dst.x1, state->base.dst.y1,
			      drm_rect_width(&state->base.dst),
			      drm_rect_height(&state->base.dst));
	}
}

static bool check_digital_port_conflicts(struct drm_atomic_state *state)
{
	struct drm_device *dev = state->dev;
	struct drm_connector *connector;
	unsigned int used_ports = 0;
	unsigned int used_mst_ports = 0;

	/*
	 * Walk the connector list instead of the encoder
	 * list to detect the problem on ddi platforms
	 * where there's just one encoder per digital port.
	 */
	drm_for_each_connector(connector, dev) {
		struct drm_connector_state *connector_state;
		struct intel_encoder *encoder;

		connector_state = drm_atomic_get_existing_connector_state(state, connector);
		if (!connector_state)
			connector_state = connector->state;

		if (!connector_state->best_encoder)
			continue;

		encoder = to_intel_encoder(connector_state->best_encoder);

		WARN_ON(!connector_state->crtc);

		switch (encoder->type) {
			unsigned int port_mask;
		case INTEL_OUTPUT_UNKNOWN:
			if (WARN_ON(!HAS_DDI(dev)))
				break;
		case INTEL_OUTPUT_DP:
		case INTEL_OUTPUT_HDMI:
		case INTEL_OUTPUT_EDP:
			port_mask = 1 << enc_to_dig_port(&encoder->base)->port;

			/* the same port mustn't appear more than once */
			if (used_ports & port_mask)
				return false;

			used_ports |= port_mask;
			break;
		case INTEL_OUTPUT_DP_MST:
			used_mst_ports |=
				1 << enc_to_mst(&encoder->base)->primary->port;
			break;
		default:
			break;
		}
	}

	/* can't mix MST and SST/HDMI on the same port */
	if (used_ports & used_mst_ports)
		return false;

	return true;
}

static void
clear_intel_crtc_state(struct intel_crtc_state *crtc_state)
{
	struct drm_crtc_state tmp_state;
	struct intel_crtc_scaler_state scaler_state;
	struct intel_dpll_hw_state dpll_hw_state;
	struct intel_shared_dpll *shared_dpll;
	uint32_t ddi_pll_sel;
	bool force_thru;

	/* FIXME: before the switch to atomic started, a new pipe_config was
	 * kzalloc'd. Code that depends on any field being zero should be
	 * fixed, so that the crtc_state can be safely duplicated. For now,
	 * only fields that are know to not cause problems are preserved. */

	tmp_state = crtc_state->base;
	scaler_state = crtc_state->scaler_state;
	shared_dpll = crtc_state->shared_dpll;
	dpll_hw_state = crtc_state->dpll_hw_state;
	ddi_pll_sel = crtc_state->ddi_pll_sel;
	force_thru = crtc_state->pch_pfit.force_thru;

	memset(crtc_state, 0, sizeof *crtc_state);

	crtc_state->base = tmp_state;
	crtc_state->scaler_state = scaler_state;
	crtc_state->shared_dpll = shared_dpll;
	crtc_state->dpll_hw_state = dpll_hw_state;
	crtc_state->ddi_pll_sel = ddi_pll_sel;
	crtc_state->pch_pfit.force_thru = force_thru;
}

static int
intel_modeset_pipe_config(struct drm_crtc *crtc,
			  struct intel_crtc_state *pipe_config)
{
	struct drm_atomic_state *state = pipe_config->base.state;
	struct intel_encoder *encoder;
	struct drm_connector *connector;
	struct drm_connector_state *connector_state;
	int base_bpp, ret = -EINVAL;
	int i;
	bool retry = true;

	clear_intel_crtc_state(pipe_config);

	pipe_config->cpu_transcoder =
		(enum transcoder) to_intel_crtc(crtc)->pipe;

	/*
	 * Sanitize sync polarity flags based on requested ones. If neither
	 * positive or negative polarity is requested, treat this as meaning
	 * negative polarity.
	 */
	if (!(pipe_config->base.adjusted_mode.flags &
	      (DRM_MODE_FLAG_PHSYNC | DRM_MODE_FLAG_NHSYNC)))
		pipe_config->base.adjusted_mode.flags |= DRM_MODE_FLAG_NHSYNC;

	if (!(pipe_config->base.adjusted_mode.flags &
	      (DRM_MODE_FLAG_PVSYNC | DRM_MODE_FLAG_NVSYNC)))
		pipe_config->base.adjusted_mode.flags |= DRM_MODE_FLAG_NVSYNC;

	base_bpp = compute_baseline_pipe_bpp(to_intel_crtc(crtc),
					     pipe_config);
	if (base_bpp < 0)
		goto fail;

	/*
	 * Determine the real pipe dimensions. Note that stereo modes can
	 * increase the actual pipe size due to the frame doubling and
	 * insertion of additional space for blanks between the frame. This
	 * is stored in the crtc timings. We use the requested mode to do this
	 * computation to clearly distinguish it from the adjusted mode, which
	 * can be changed by the connectors in the below retry loop.
	 */
	drm_crtc_get_hv_timing(&pipe_config->base.mode,
			       &pipe_config->pipe_src_w,
			       &pipe_config->pipe_src_h);

	for_each_connector_in_state(state, connector, connector_state, i) {
		if (connector_state->crtc != crtc)
			continue;

		encoder = to_intel_encoder(connector_state->best_encoder);

		if (!check_single_encoder_cloning(state, to_intel_crtc(crtc), encoder)) {
			DRM_DEBUG_KMS("rejecting invalid cloning configuration\n");
			goto fail;
		}

		/*
		 * Determine output_types before calling the .compute_config()
		 * hooks so that the hooks can use this information safely.
		 */
		pipe_config->output_types |= 1 << encoder->type;
	}

encoder_retry:
	/* Ensure the port clock defaults are reset when retrying. */
	pipe_config->port_clock = 0;
	pipe_config->pixel_multiplier = 1;

	/* Fill in default crtc timings, allow encoders to overwrite them. */
	drm_mode_set_crtcinfo(&pipe_config->base.adjusted_mode,
			      CRTC_STEREO_DOUBLE);

	/* Pass our mode to the connectors and the CRTC to give them a chance to
	 * adjust it according to limitations or connector properties, and also
	 * a chance to reject the mode entirely.
	 */
	for_each_connector_in_state(state, connector, connector_state, i) {
		if (connector_state->crtc != crtc)
			continue;

		encoder = to_intel_encoder(connector_state->best_encoder);

		if (!(encoder->compute_config(encoder, pipe_config))) {
			DRM_DEBUG_KMS("Encoder config failure\n");
			goto fail;
		}
	}

	/* Set default port clock if not overwritten by the encoder. Needs to be
	 * done afterwards in case the encoder adjusts the mode. */
	if (!pipe_config->port_clock)
		pipe_config->port_clock = pipe_config->base.adjusted_mode.crtc_clock
			* pipe_config->pixel_multiplier;

	ret = intel_crtc_compute_config(to_intel_crtc(crtc), pipe_config);
	if (ret < 0) {
		DRM_DEBUG_KMS("CRTC fixup failed\n");
		goto fail;
	}

	if (ret == RETRY) {
		if (WARN(!retry, "loop in pipe configuration computation\n")) {
			ret = -EINVAL;
			goto fail;
		}

		DRM_DEBUG_KMS("CRTC bw constrained, retrying\n");
		retry = false;
		goto encoder_retry;
	}

	/* Dithering seems to not pass-through bits correctly when it should, so
	 * only enable it on 6bpc panels. */
	pipe_config->dither = pipe_config->pipe_bpp == 6*3;
	DRM_DEBUG_KMS("hw max bpp: %i, pipe bpp: %i, dithering: %i\n",
		      base_bpp, pipe_config->pipe_bpp, pipe_config->dither);

fail:
	return ret;
}

static void
intel_modeset_update_crtc_state(struct drm_atomic_state *state)
{
	struct drm_crtc *crtc;
	struct drm_crtc_state *crtc_state;
	int i;

	/* Double check state. */
	for_each_crtc_in_state(state, crtc, crtc_state, i) {
		to_intel_crtc(crtc)->config = to_intel_crtc_state(crtc->state);

		/* Update hwmode for vblank functions */
		if (crtc->state->active)
			crtc->hwmode = crtc->state->adjusted_mode;
		else
			crtc->hwmode.crtc_clock = 0;

		/*
		 * Update legacy state to satisfy fbc code. This can
		 * be removed when fbc uses the atomic state.
		 */
		if (drm_atomic_get_existing_plane_state(state, crtc->primary)) {
			struct drm_plane_state *plane_state = crtc->primary->state;

			crtc->primary->fb = plane_state->fb;
			crtc->x = plane_state->src_x >> 16;
			crtc->y = plane_state->src_y >> 16;
		}
	}
}

static bool intel_fuzzy_clock_check(int clock1, int clock2)
{
	int diff;

	if (clock1 == clock2)
		return true;

	if (!clock1 || !clock2)
		return false;

	diff = abs(clock1 - clock2);

	if (((((diff + clock1 + clock2) * 100)) / (clock1 + clock2)) < 105)
		return true;

	return false;
}

#define for_each_intel_crtc_masked(dev, mask, intel_crtc) \
	list_for_each_entry((intel_crtc), \
			    &(dev)->mode_config.crtc_list, \
			    base.head) \
		for_each_if (mask & (1 <<(intel_crtc)->pipe))

static bool
intel_compare_m_n(unsigned int m, unsigned int n,
		  unsigned int m2, unsigned int n2,
		  bool exact)
{
	if (m == m2 && n == n2)
		return true;

	if (exact || !m || !n || !m2 || !n2)
		return false;

	BUILD_BUG_ON(DATA_LINK_M_N_MASK > INT_MAX);

	if (n > n2) {
		while (n > n2) {
			m2 <<= 1;
			n2 <<= 1;
		}
	} else if (n < n2) {
		while (n < n2) {
			m <<= 1;
			n <<= 1;
		}
	}

	if (n != n2)
		return false;

	return intel_fuzzy_clock_check(m, m2);
}

static bool
intel_compare_link_m_n(const struct intel_link_m_n *m_n,
		       struct intel_link_m_n *m2_n2,
		       bool adjust)
{
	if (m_n->tu == m2_n2->tu &&
	    intel_compare_m_n(m_n->gmch_m, m_n->gmch_n,
			      m2_n2->gmch_m, m2_n2->gmch_n, !adjust) &&
	    intel_compare_m_n(m_n->link_m, m_n->link_n,
			      m2_n2->link_m, m2_n2->link_n, !adjust)) {
		if (adjust)
			*m2_n2 = *m_n;

		return true;
	}

	return false;
}

static bool
intel_pipe_config_compare(struct drm_device *dev,
			  struct intel_crtc_state *current_config,
			  struct intel_crtc_state *pipe_config,
			  bool adjust)
{
	bool ret = true;

#define INTEL_ERR_OR_DBG_KMS(fmt, ...) \
	do { \
		if (!adjust) \
			DRM_ERROR(fmt, ##__VA_ARGS__); \
		else \
			DRM_DEBUG_KMS(fmt, ##__VA_ARGS__); \
	} while (0)

#define PIPE_CONF_CHECK_X(name)	\
	if (current_config->name != pipe_config->name) { \
		INTEL_ERR_OR_DBG_KMS("mismatch in " #name " " \
			  "(expected 0x%08x, found 0x%08x)\n", \
			  current_config->name, \
			  pipe_config->name); \
		ret = false; \
	}

#define PIPE_CONF_CHECK_I(name)	\
	if (current_config->name != pipe_config->name) { \
		INTEL_ERR_OR_DBG_KMS("mismatch in " #name " " \
			  "(expected %i, found %i)\n", \
			  current_config->name, \
			  pipe_config->name); \
		ret = false; \
	}

#define PIPE_CONF_CHECK_P(name)	\
	if (current_config->name != pipe_config->name) { \
		INTEL_ERR_OR_DBG_KMS("mismatch in " #name " " \
			  "(expected %p, found %p)\n", \
			  current_config->name, \
			  pipe_config->name); \
		ret = false; \
	}

#define PIPE_CONF_CHECK_M_N(name) \
	if (!intel_compare_link_m_n(&current_config->name, \
				    &pipe_config->name,\
				    adjust)) { \
		INTEL_ERR_OR_DBG_KMS("mismatch in " #name " " \
			  "(expected tu %i gmch %i/%i link %i/%i, " \
			  "found tu %i, gmch %i/%i link %i/%i)\n", \
			  current_config->name.tu, \
			  current_config->name.gmch_m, \
			  current_config->name.gmch_n, \
			  current_config->name.link_m, \
			  current_config->name.link_n, \
			  pipe_config->name.tu, \
			  pipe_config->name.gmch_m, \
			  pipe_config->name.gmch_n, \
			  pipe_config->name.link_m, \
			  pipe_config->name.link_n); \
		ret = false; \
	}

/* This is required for BDW+ where there is only one set of registers for
 * switching between high and low RR.
 * This macro can be used whenever a comparison has to be made between one
 * hw state and multiple sw state variables.
 */
#define PIPE_CONF_CHECK_M_N_ALT(name, alt_name) \
	if (!intel_compare_link_m_n(&current_config->name, \
				    &pipe_config->name, adjust) && \
	    !intel_compare_link_m_n(&current_config->alt_name, \
				    &pipe_config->name, adjust)) { \
		INTEL_ERR_OR_DBG_KMS("mismatch in " #name " " \
			  "(expected tu %i gmch %i/%i link %i/%i, " \
			  "or tu %i gmch %i/%i link %i/%i, " \
			  "found tu %i, gmch %i/%i link %i/%i)\n", \
			  current_config->name.tu, \
			  current_config->name.gmch_m, \
			  current_config->name.gmch_n, \
			  current_config->name.link_m, \
			  current_config->name.link_n, \
			  current_config->alt_name.tu, \
			  current_config->alt_name.gmch_m, \
			  current_config->alt_name.gmch_n, \
			  current_config->alt_name.link_m, \
			  current_config->alt_name.link_n, \
			  pipe_config->name.tu, \
			  pipe_config->name.gmch_m, \
			  pipe_config->name.gmch_n, \
			  pipe_config->name.link_m, \
			  pipe_config->name.link_n); \
		ret = false; \
	}

#define PIPE_CONF_CHECK_FLAGS(name, mask)	\
	if ((current_config->name ^ pipe_config->name) & (mask)) { \
		INTEL_ERR_OR_DBG_KMS("mismatch in " #name "(" #mask ") " \
			  "(expected %i, found %i)\n", \
			  current_config->name & (mask), \
			  pipe_config->name & (mask)); \
		ret = false; \
	}

#define PIPE_CONF_CHECK_CLOCK_FUZZY(name) \
	if (!intel_fuzzy_clock_check(current_config->name, pipe_config->name)) { \
		INTEL_ERR_OR_DBG_KMS("mismatch in " #name " " \
			  "(expected %i, found %i)\n", \
			  current_config->name, \
			  pipe_config->name); \
		ret = false; \
	}

#define PIPE_CONF_QUIRK(quirk)	\
	((current_config->quirks | pipe_config->quirks) & (quirk))

	PIPE_CONF_CHECK_I(cpu_transcoder);

	PIPE_CONF_CHECK_I(has_pch_encoder);
	PIPE_CONF_CHECK_I(fdi_lanes);
	PIPE_CONF_CHECK_M_N(fdi_m_n);

	PIPE_CONF_CHECK_I(lane_count);
	PIPE_CONF_CHECK_X(lane_lat_optim_mask);

	if (INTEL_INFO(dev)->gen < 8) {
		PIPE_CONF_CHECK_M_N(dp_m_n);

		if (current_config->has_drrs)
			PIPE_CONF_CHECK_M_N(dp_m2_n2);
	} else
		PIPE_CONF_CHECK_M_N_ALT(dp_m_n, dp_m2_n2);

	PIPE_CONF_CHECK_X(output_types);

	PIPE_CONF_CHECK_I(base.adjusted_mode.crtc_hdisplay);
	PIPE_CONF_CHECK_I(base.adjusted_mode.crtc_htotal);
	PIPE_CONF_CHECK_I(base.adjusted_mode.crtc_hblank_start);
	PIPE_CONF_CHECK_I(base.adjusted_mode.crtc_hblank_end);
	PIPE_CONF_CHECK_I(base.adjusted_mode.crtc_hsync_start);
	PIPE_CONF_CHECK_I(base.adjusted_mode.crtc_hsync_end);

	PIPE_CONF_CHECK_I(base.adjusted_mode.crtc_vdisplay);
	PIPE_CONF_CHECK_I(base.adjusted_mode.crtc_vtotal);
	PIPE_CONF_CHECK_I(base.adjusted_mode.crtc_vblank_start);
	PIPE_CONF_CHECK_I(base.adjusted_mode.crtc_vblank_end);
	PIPE_CONF_CHECK_I(base.adjusted_mode.crtc_vsync_start);
	PIPE_CONF_CHECK_I(base.adjusted_mode.crtc_vsync_end);

	PIPE_CONF_CHECK_I(pixel_multiplier);
	PIPE_CONF_CHECK_I(has_hdmi_sink);
	if ((INTEL_INFO(dev)->gen < 8 && !IS_HASWELL(dev)) ||
	    IS_VALLEYVIEW(dev) || IS_CHERRYVIEW(dev))
		PIPE_CONF_CHECK_I(limited_color_range);
	PIPE_CONF_CHECK_I(has_infoframe);

	PIPE_CONF_CHECK_I(has_audio);

	PIPE_CONF_CHECK_FLAGS(base.adjusted_mode.flags,
			      DRM_MODE_FLAG_INTERLACE);

	if (!PIPE_CONF_QUIRK(PIPE_CONFIG_QUIRK_MODE_SYNC_FLAGS)) {
		PIPE_CONF_CHECK_FLAGS(base.adjusted_mode.flags,
				      DRM_MODE_FLAG_PHSYNC);
		PIPE_CONF_CHECK_FLAGS(base.adjusted_mode.flags,
				      DRM_MODE_FLAG_NHSYNC);
		PIPE_CONF_CHECK_FLAGS(base.adjusted_mode.flags,
				      DRM_MODE_FLAG_PVSYNC);
		PIPE_CONF_CHECK_FLAGS(base.adjusted_mode.flags,
				      DRM_MODE_FLAG_NVSYNC);
	}

	PIPE_CONF_CHECK_X(gmch_pfit.control);
	/* pfit ratios are autocomputed by the hw on gen4+ */
	if (INTEL_INFO(dev)->gen < 4)
		PIPE_CONF_CHECK_X(gmch_pfit.pgm_ratios);
	PIPE_CONF_CHECK_X(gmch_pfit.lvds_border_bits);

	if (!adjust) {
		PIPE_CONF_CHECK_I(pipe_src_w);
		PIPE_CONF_CHECK_I(pipe_src_h);

		PIPE_CONF_CHECK_I(pch_pfit.enabled);
		if (current_config->pch_pfit.enabled) {
			PIPE_CONF_CHECK_X(pch_pfit.pos);
			PIPE_CONF_CHECK_X(pch_pfit.size);
		}

		PIPE_CONF_CHECK_I(scaler_state.scaler_id);
	}

	/* BDW+ don't expose a synchronous way to read the state */
	if (IS_HASWELL(dev))
		PIPE_CONF_CHECK_I(ips_enabled);

	PIPE_CONF_CHECK_I(double_wide);

	PIPE_CONF_CHECK_X(ddi_pll_sel);

	PIPE_CONF_CHECK_P(shared_dpll);
	PIPE_CONF_CHECK_X(dpll_hw_state.dpll);
	PIPE_CONF_CHECK_X(dpll_hw_state.dpll_md);
	PIPE_CONF_CHECK_X(dpll_hw_state.fp0);
	PIPE_CONF_CHECK_X(dpll_hw_state.fp1);
	PIPE_CONF_CHECK_X(dpll_hw_state.wrpll);
	PIPE_CONF_CHECK_X(dpll_hw_state.spll);
	PIPE_CONF_CHECK_X(dpll_hw_state.ctrl1);
	PIPE_CONF_CHECK_X(dpll_hw_state.cfgcr1);
	PIPE_CONF_CHECK_X(dpll_hw_state.cfgcr2);

	PIPE_CONF_CHECK_X(dsi_pll.ctrl);
	PIPE_CONF_CHECK_X(dsi_pll.div);

	if (IS_G4X(dev) || INTEL_INFO(dev)->gen >= 5)
		PIPE_CONF_CHECK_I(pipe_bpp);

	PIPE_CONF_CHECK_CLOCK_FUZZY(base.adjusted_mode.crtc_clock);
	PIPE_CONF_CHECK_CLOCK_FUZZY(port_clock);

#undef PIPE_CONF_CHECK_X
#undef PIPE_CONF_CHECK_I
#undef PIPE_CONF_CHECK_P
#undef PIPE_CONF_CHECK_FLAGS
#undef PIPE_CONF_CHECK_CLOCK_FUZZY
#undef PIPE_CONF_QUIRK
#undef INTEL_ERR_OR_DBG_KMS

	return ret;
}

static void intel_pipe_config_sanity_check(struct drm_i915_private *dev_priv,
					   const struct intel_crtc_state *pipe_config)
{
	if (pipe_config->has_pch_encoder) {
		int fdi_dotclock = intel_dotclock_calculate(intel_fdi_link_freq(dev_priv, pipe_config),
							    &pipe_config->fdi_m_n);
		int dotclock = pipe_config->base.adjusted_mode.crtc_clock;

		/*
		 * FDI already provided one idea for the dotclock.
		 * Yell if the encoder disagrees.
		 */
		WARN(!intel_fuzzy_clock_check(fdi_dotclock, dotclock),
		     "FDI dotclock and encoder dotclock mismatch, fdi: %i, encoder: %i\n",
		     fdi_dotclock, dotclock);
	}
}

static void verify_wm_state(struct drm_crtc *crtc,
			    struct drm_crtc_state *new_state)
{
	struct drm_device *dev = crtc->dev;
	struct drm_i915_private *dev_priv = to_i915(dev);
	struct skl_ddb_allocation hw_ddb, *sw_ddb;
	struct skl_ddb_entry *hw_entry, *sw_entry;
	struct intel_crtc *intel_crtc = to_intel_crtc(crtc);
	const enum pipe pipe = intel_crtc->pipe;
	int plane;

	if (INTEL_INFO(dev)->gen < 9 || !new_state->active)
		return;

	skl_ddb_get_hw_state(dev_priv, &hw_ddb);
	sw_ddb = &dev_priv->wm.skl_hw.ddb;

	/* planes */
	for_each_plane(dev_priv, pipe, plane) {
		hw_entry = &hw_ddb.plane[pipe][plane];
		sw_entry = &sw_ddb->plane[pipe][plane];

		if (skl_ddb_entry_equal(hw_entry, sw_entry))
			continue;

		DRM_ERROR("mismatch in DDB state pipe %c plane %d "
			  "(expected (%u,%u), found (%u,%u))\n",
			  pipe_name(pipe), plane + 1,
			  sw_entry->start, sw_entry->end,
			  hw_entry->start, hw_entry->end);
	}

	/* cursor */
	hw_entry = &hw_ddb.plane[pipe][PLANE_CURSOR];
	sw_entry = &sw_ddb->plane[pipe][PLANE_CURSOR];

	if (!skl_ddb_entry_equal(hw_entry, sw_entry)) {
		DRM_ERROR("mismatch in DDB state pipe %c cursor "
			  "(expected (%u,%u), found (%u,%u))\n",
			  pipe_name(pipe),
			  sw_entry->start, sw_entry->end,
			  hw_entry->start, hw_entry->end);
	}
}

static void
verify_connector_state(struct drm_device *dev, struct drm_crtc *crtc)
{
	struct drm_connector *connector;

	drm_for_each_connector(connector, dev) {
		struct drm_encoder *encoder = connector->encoder;
		struct drm_connector_state *state = connector->state;

		if (state->crtc != crtc)
			continue;

		intel_connector_verify_state(to_intel_connector(connector));

		I915_STATE_WARN(state->best_encoder != encoder,
		     "connector's atomic encoder doesn't match legacy encoder\n");
	}
}

static void
verify_encoder_state(struct drm_device *dev)
{
	struct intel_encoder *encoder;
	struct intel_connector *connector;

	for_each_intel_encoder(dev, encoder) {
		bool enabled = false;
		enum pipe pipe;

		DRM_DEBUG_KMS("[ENCODER:%d:%s]\n",
			      encoder->base.base.id,
			      encoder->base.name);

		for_each_intel_connector(dev, connector) {
			if (connector->base.state->best_encoder != &encoder->base)
				continue;
			enabled = true;

			I915_STATE_WARN(connector->base.state->crtc !=
					encoder->base.crtc,
			     "connector's crtc doesn't match encoder crtc\n");
		}

		I915_STATE_WARN(!!encoder->base.crtc != enabled,
		     "encoder's enabled state mismatch "
		     "(expected %i, found %i)\n",
		     !!encoder->base.crtc, enabled);

		if (!encoder->base.crtc) {
			bool active;

			active = encoder->get_hw_state(encoder, &pipe);
			I915_STATE_WARN(active,
			     "encoder detached but still enabled on pipe %c.\n",
			     pipe_name(pipe));
		}
	}
}

static void
verify_crtc_state(struct drm_crtc *crtc,
		  struct drm_crtc_state *old_crtc_state,
		  struct drm_crtc_state *new_crtc_state)
{
	struct drm_device *dev = crtc->dev;
	struct drm_i915_private *dev_priv = to_i915(dev);
	struct intel_encoder *encoder;
	struct intel_crtc *intel_crtc = to_intel_crtc(crtc);
	struct intel_crtc_state *pipe_config, *sw_config;
	struct drm_atomic_state *old_state;
	bool active;

	old_state = old_crtc_state->state;
	__drm_atomic_helper_crtc_destroy_state(old_crtc_state);
	pipe_config = to_intel_crtc_state(old_crtc_state);
	memset(pipe_config, 0, sizeof(*pipe_config));
	pipe_config->base.crtc = crtc;
	pipe_config->base.state = old_state;

	DRM_DEBUG_KMS("[CRTC:%d:%s]\n", crtc->base.id, crtc->name);

	active = dev_priv->display.get_pipe_config(intel_crtc, pipe_config);

	/* hw state is inconsistent with the pipe quirk */
	if ((intel_crtc->pipe == PIPE_A && dev_priv->quirks & QUIRK_PIPEA_FORCE) ||
	    (intel_crtc->pipe == PIPE_B && dev_priv->quirks & QUIRK_PIPEB_FORCE))
		active = new_crtc_state->active;

	I915_STATE_WARN(new_crtc_state->active != active,
	     "crtc active state doesn't match with hw state "
	     "(expected %i, found %i)\n", new_crtc_state->active, active);

	I915_STATE_WARN(intel_crtc->active != new_crtc_state->active,
	     "transitional active state does not match atomic hw state "
	     "(expected %i, found %i)\n", new_crtc_state->active, intel_crtc->active);

	for_each_encoder_on_crtc(dev, crtc, encoder) {
		enum pipe pipe;

		active = encoder->get_hw_state(encoder, &pipe);
		I915_STATE_WARN(active != new_crtc_state->active,
			"[ENCODER:%i] active %i with crtc active %i\n",
			encoder->base.base.id, active, new_crtc_state->active);

		I915_STATE_WARN(active && intel_crtc->pipe != pipe,
				"Encoder connected to wrong pipe %c\n",
				pipe_name(pipe));

		if (active) {
			pipe_config->output_types |= 1 << encoder->type;
			encoder->get_config(encoder, pipe_config);
		}
	}

	if (!new_crtc_state->active)
		return;

	intel_pipe_config_sanity_check(dev_priv, pipe_config);

	sw_config = to_intel_crtc_state(crtc->state);
	if (!intel_pipe_config_compare(dev, sw_config,
				       pipe_config, false)) {
		I915_STATE_WARN(1, "pipe state doesn't match!\n");
		intel_dump_pipe_config(intel_crtc, pipe_config,
				       "[hw state]");
		intel_dump_pipe_config(intel_crtc, sw_config,
				       "[sw state]");
	}
}

static void
verify_single_dpll_state(struct drm_i915_private *dev_priv,
			 struct intel_shared_dpll *pll,
			 struct drm_crtc *crtc,
			 struct drm_crtc_state *new_state)
{
	struct intel_dpll_hw_state dpll_hw_state;
	unsigned crtc_mask;
	bool active;

	memset(&dpll_hw_state, 0, sizeof(dpll_hw_state));

	DRM_DEBUG_KMS("%s\n", pll->name);

	active = pll->funcs.get_hw_state(dev_priv, pll, &dpll_hw_state);

	if (!(pll->flags & INTEL_DPLL_ALWAYS_ON)) {
		I915_STATE_WARN(!pll->on && pll->active_mask,
		     "pll in active use but not on in sw tracking\n");
		I915_STATE_WARN(pll->on && !pll->active_mask,
		     "pll is on but not used by any active crtc\n");
		I915_STATE_WARN(pll->on != active,
		     "pll on state mismatch (expected %i, found %i)\n",
		     pll->on, active);
	}

	if (!crtc) {
		I915_STATE_WARN(pll->active_mask & ~pll->config.crtc_mask,
				"more active pll users than references: %x vs %x\n",
				pll->active_mask, pll->config.crtc_mask);

		return;
	}

	crtc_mask = 1 << drm_crtc_index(crtc);

	if (new_state->active)
		I915_STATE_WARN(!(pll->active_mask & crtc_mask),
				"pll active mismatch (expected pipe %c in active mask 0x%02x)\n",
				pipe_name(drm_crtc_index(crtc)), pll->active_mask);
	else
		I915_STATE_WARN(pll->active_mask & crtc_mask,
				"pll active mismatch (didn't expect pipe %c in active mask 0x%02x)\n",
				pipe_name(drm_crtc_index(crtc)), pll->active_mask);

	I915_STATE_WARN(!(pll->config.crtc_mask & crtc_mask),
			"pll enabled crtcs mismatch (expected 0x%x in 0x%02x)\n",
			crtc_mask, pll->config.crtc_mask);

	I915_STATE_WARN(pll->on && memcmp(&pll->config.hw_state,
					  &dpll_hw_state,
					  sizeof(dpll_hw_state)),
			"pll hw state mismatch\n");
}

static void
verify_shared_dpll_state(struct drm_device *dev, struct drm_crtc *crtc,
			 struct drm_crtc_state *old_crtc_state,
			 struct drm_crtc_state *new_crtc_state)
{
	struct drm_i915_private *dev_priv = to_i915(dev);
	struct intel_crtc_state *old_state = to_intel_crtc_state(old_crtc_state);
	struct intel_crtc_state *new_state = to_intel_crtc_state(new_crtc_state);

	if (new_state->shared_dpll)
		verify_single_dpll_state(dev_priv, new_state->shared_dpll, crtc, new_crtc_state);

	if (old_state->shared_dpll &&
	    old_state->shared_dpll != new_state->shared_dpll) {
		unsigned crtc_mask = 1 << drm_crtc_index(crtc);
		struct intel_shared_dpll *pll = old_state->shared_dpll;

		I915_STATE_WARN(pll->active_mask & crtc_mask,
				"pll active mismatch (didn't expect pipe %c in active mask)\n",
				pipe_name(drm_crtc_index(crtc)));
		I915_STATE_WARN(pll->config.crtc_mask & crtc_mask,
				"pll enabled crtcs mismatch (found %x in enabled mask)\n",
				pipe_name(drm_crtc_index(crtc)));
	}
}

static void
intel_modeset_verify_crtc(struct drm_crtc *crtc,
			 struct drm_crtc_state *old_state,
			 struct drm_crtc_state *new_state)
{
	if (!needs_modeset(new_state) &&
	    !to_intel_crtc_state(new_state)->update_pipe)
		return;

	verify_wm_state(crtc, new_state);
	verify_connector_state(crtc->dev, crtc);
	verify_crtc_state(crtc, old_state, new_state);
	verify_shared_dpll_state(crtc->dev, crtc, old_state, new_state);
}

static void
verify_disabled_dpll_state(struct drm_device *dev)
{
	struct drm_i915_private *dev_priv = to_i915(dev);
	int i;

	for (i = 0; i < dev_priv->num_shared_dpll; i++)
		verify_single_dpll_state(dev_priv, &dev_priv->shared_dplls[i], NULL, NULL);
}

static void
intel_modeset_verify_disabled(struct drm_device *dev)
{
	verify_encoder_state(dev);
	verify_connector_state(dev, NULL);
	verify_disabled_dpll_state(dev);
}

static void update_scanline_offset(struct intel_crtc *crtc)
{
	struct drm_device *dev = crtc->base.dev;

	/*
	 * The scanline counter increments at the leading edge of hsync.
	 *
	 * On most platforms it starts counting from vtotal-1 on the
	 * first active line. That means the scanline counter value is
	 * always one less than what we would expect. Ie. just after
	 * start of vblank, which also occurs at start of hsync (on the
	 * last active line), the scanline counter will read vblank_start-1.
	 *
	 * On gen2 the scanline counter starts counting from 1 instead
	 * of vtotal-1, so we have to subtract one (or rather add vtotal-1
	 * to keep the value positive), instead of adding one.
	 *
	 * On HSW+ the behaviour of the scanline counter depends on the output
	 * type. For DP ports it behaves like most other platforms, but on HDMI
	 * there's an extra 1 line difference. So we need to add two instead of
	 * one to the value.
	 */
	if (IS_GEN2(dev)) {
		const struct drm_display_mode *adjusted_mode = &crtc->config->base.adjusted_mode;
		int vtotal;

		vtotal = adjusted_mode->crtc_vtotal;
		if (adjusted_mode->flags & DRM_MODE_FLAG_INTERLACE)
			vtotal /= 2;

		crtc->scanline_offset = vtotal - 1;
	} else if (HAS_DDI(dev) &&
		   intel_crtc_has_type(crtc->config, INTEL_OUTPUT_HDMI)) {
		crtc->scanline_offset = 2;
	} else
		crtc->scanline_offset = 1;
}

static void intel_modeset_clear_plls(struct drm_atomic_state *state)
{
	struct drm_device *dev = state->dev;
	struct drm_i915_private *dev_priv = to_i915(dev);
	struct intel_shared_dpll_config *shared_dpll = NULL;
	struct drm_crtc *crtc;
	struct drm_crtc_state *crtc_state;
	int i;

	if (!dev_priv->display.crtc_compute_clock)
		return;

	for_each_crtc_in_state(state, crtc, crtc_state, i) {
		struct intel_crtc *intel_crtc = to_intel_crtc(crtc);
		struct intel_shared_dpll *old_dpll =
			to_intel_crtc_state(crtc->state)->shared_dpll;

		if (!needs_modeset(crtc_state))
			continue;

		to_intel_crtc_state(crtc_state)->shared_dpll = NULL;

		if (!old_dpll)
			continue;

		if (!shared_dpll)
			shared_dpll = intel_atomic_get_shared_dpll_state(state);

		intel_shared_dpll_config_put(shared_dpll, old_dpll, intel_crtc);
	}
}

/*
 * This implements the workaround described in the "notes" section of the mode
 * set sequence documentation. When going from no pipes or single pipe to
 * multiple pipes, and planes are enabled after the pipe, we need to wait at
 * least 2 vblanks on the first pipe before enabling planes on the second pipe.
 */
static int haswell_mode_set_planes_workaround(struct drm_atomic_state *state)
{
	struct drm_crtc_state *crtc_state;
	struct intel_crtc *intel_crtc;
	struct drm_crtc *crtc;
	struct intel_crtc_state *first_crtc_state = NULL;
	struct intel_crtc_state *other_crtc_state = NULL;
	enum pipe first_pipe = INVALID_PIPE, enabled_pipe = INVALID_PIPE;
	int i;

	/* look at all crtc's that are going to be enabled in during modeset */
	for_each_crtc_in_state(state, crtc, crtc_state, i) {
		intel_crtc = to_intel_crtc(crtc);

		if (!crtc_state->active || !needs_modeset(crtc_state))
			continue;

		if (first_crtc_state) {
			other_crtc_state = to_intel_crtc_state(crtc_state);
			break;
		} else {
			first_crtc_state = to_intel_crtc_state(crtc_state);
			first_pipe = intel_crtc->pipe;
		}
	}

	/* No workaround needed? */
	if (!first_crtc_state)
		return 0;

	/* w/a possibly needed, check how many crtc's are already enabled. */
	for_each_intel_crtc(state->dev, intel_crtc) {
		struct intel_crtc_state *pipe_config;

		pipe_config = intel_atomic_get_crtc_state(state, intel_crtc);
		if (IS_ERR(pipe_config))
			return PTR_ERR(pipe_config);

		pipe_config->hsw_workaround_pipe = INVALID_PIPE;

		if (!pipe_config->base.active ||
		    needs_modeset(&pipe_config->base))
			continue;

		/* 2 or more enabled crtcs means no need for w/a */
		if (enabled_pipe != INVALID_PIPE)
			return 0;

		enabled_pipe = intel_crtc->pipe;
	}

	if (enabled_pipe != INVALID_PIPE)
		first_crtc_state->hsw_workaround_pipe = enabled_pipe;
	else if (other_crtc_state)
		other_crtc_state->hsw_workaround_pipe = first_pipe;

	return 0;
}

static int intel_modeset_all_pipes(struct drm_atomic_state *state)
{
	struct drm_crtc *crtc;
	struct drm_crtc_state *crtc_state;
	int ret = 0;

	/* add all active pipes to the state */
	for_each_crtc(state->dev, crtc) {
		crtc_state = drm_atomic_get_crtc_state(state, crtc);
		if (IS_ERR(crtc_state))
			return PTR_ERR(crtc_state);

		if (!crtc_state->active || needs_modeset(crtc_state))
			continue;

		crtc_state->mode_changed = true;

		ret = drm_atomic_add_affected_connectors(state, crtc);
		if (ret)
			break;

		ret = drm_atomic_add_affected_planes(state, crtc);
		if (ret)
			break;
	}

	return ret;
}

static int intel_modeset_checks(struct drm_atomic_state *state)
{
	struct intel_atomic_state *intel_state = to_intel_atomic_state(state);
	struct drm_i915_private *dev_priv = to_i915(state->dev);
	struct drm_crtc *crtc;
	struct drm_crtc_state *crtc_state;
	int ret = 0, i;

	if (!check_digital_port_conflicts(state)) {
		DRM_DEBUG_KMS("rejecting conflicting digital port configuration\n");
		return -EINVAL;
	}

	intel_state->modeset = true;
	intel_state->active_crtcs = dev_priv->active_crtcs;

	for_each_crtc_in_state(state, crtc, crtc_state, i) {
		if (crtc_state->active)
			intel_state->active_crtcs |= 1 << i;
		else
			intel_state->active_crtcs &= ~(1 << i);

		if (crtc_state->active != crtc->state->active)
			intel_state->active_pipe_changes |= drm_crtc_mask(crtc);
	}

	/*
	 * See if the config requires any additional preparation, e.g.
	 * to adjust global state with pipes off.  We need to do this
	 * here so we can get the modeset_pipe updated config for the new
	 * mode set on this crtc.  For other crtcs we need to use the
	 * adjusted_mode bits in the crtc directly.
	 */
	if (dev_priv->display.modeset_calc_cdclk) {
		if (!intel_state->cdclk_pll_vco)
			intel_state->cdclk_pll_vco = dev_priv->cdclk_pll.vco;
		if (!intel_state->cdclk_pll_vco)
			intel_state->cdclk_pll_vco = dev_priv->skl_preferred_vco_freq;

		ret = dev_priv->display.modeset_calc_cdclk(state);
		if (ret < 0)
			return ret;

		if (intel_state->dev_cdclk != dev_priv->cdclk_freq ||
		    intel_state->cdclk_pll_vco != dev_priv->cdclk_pll.vco)
			ret = intel_modeset_all_pipes(state);

		if (ret < 0)
			return ret;

		DRM_DEBUG_KMS("New cdclk calculated to be atomic %u, actual %u\n",
			      intel_state->cdclk, intel_state->dev_cdclk);
	} else
		to_intel_atomic_state(state)->cdclk = dev_priv->atomic_cdclk_freq;

	intel_modeset_clear_plls(state);

	if (IS_HASWELL(dev_priv))
		return haswell_mode_set_planes_workaround(state);

	return 0;
}

/*
 * Handle calculation of various watermark data at the end of the atomic check
 * phase.  The code here should be run after the per-crtc and per-plane 'check'
 * handlers to ensure that all derived state has been updated.
 */
static int calc_watermark_data(struct drm_atomic_state *state)
{
	struct drm_device *dev = state->dev;
	struct drm_i915_private *dev_priv = to_i915(dev);

	/* Is there platform-specific watermark information to calculate? */
	if (dev_priv->display.compute_global_watermarks)
		return dev_priv->display.compute_global_watermarks(state);

	return 0;
}

/**
 * intel_atomic_check - validate state object
 * @dev: drm device
 * @state: state to validate
 */
static int intel_atomic_check(struct drm_device *dev,
			      struct drm_atomic_state *state)
{
	struct drm_i915_private *dev_priv = to_i915(dev);
	struct intel_atomic_state *intel_state = to_intel_atomic_state(state);
	struct drm_crtc *crtc;
	struct drm_crtc_state *crtc_state;
	int ret, i;
	bool any_ms = false;

	ret = drm_atomic_helper_check_modeset(dev, state);
	if (ret)
		return ret;

	for_each_crtc_in_state(state, crtc, crtc_state, i) {
		struct intel_crtc_state *pipe_config =
			to_intel_crtc_state(crtc_state);

		/* Catch I915_MODE_FLAG_INHERITED */
		if (crtc_state->mode.private_flags != crtc->state->mode.private_flags)
			crtc_state->mode_changed = true;

		if (!needs_modeset(crtc_state))
			continue;

		if (!crtc_state->enable) {
			any_ms = true;
			continue;
		}

		/* FIXME: For only active_changed we shouldn't need to do any
		 * state recomputation at all. */

		ret = drm_atomic_add_affected_connectors(state, crtc);
		if (ret)
			return ret;

		ret = intel_modeset_pipe_config(crtc, pipe_config);
		if (ret) {
			intel_dump_pipe_config(to_intel_crtc(crtc),
					       pipe_config, "[failed]");
			return ret;
		}

		if (i915.fastboot &&
		    intel_pipe_config_compare(dev,
					to_intel_crtc_state(crtc->state),
					pipe_config, true)) {
			crtc_state->mode_changed = false;
			to_intel_crtc_state(crtc_state)->update_pipe = true;
		}

		if (needs_modeset(crtc_state))
			any_ms = true;

		ret = drm_atomic_add_affected_planes(state, crtc);
		if (ret)
			return ret;

		intel_dump_pipe_config(to_intel_crtc(crtc), pipe_config,
				       needs_modeset(crtc_state) ?
				       "[modeset]" : "[fastset]");
	}

	if (any_ms) {
		ret = intel_modeset_checks(state);

		if (ret)
			return ret;
	} else
		intel_state->cdclk = dev_priv->cdclk_freq;

	ret = drm_atomic_helper_check_planes(dev, state);
	if (ret)
		return ret;

	intel_fbc_choose_crtc(dev_priv, state);
	return calc_watermark_data(state);
}

static int intel_atomic_prepare_commit(struct drm_device *dev,
				       struct drm_atomic_state *state,
				       bool nonblock)
{
	struct drm_i915_private *dev_priv = to_i915(dev);
	struct drm_plane_state *plane_state;
	struct drm_crtc_state *crtc_state;
	struct drm_plane *plane;
	struct drm_crtc *crtc;
	int i, ret;

	for_each_crtc_in_state(state, crtc, crtc_state, i) {
		if (state->legacy_cursor_update)
			continue;

		ret = intel_crtc_wait_for_pending_flips(crtc);
		if (ret)
			return ret;

		if (atomic_read(&to_intel_crtc(crtc)->unpin_work_count) >= 2)
			flush_workqueue(dev_priv->wq);
	}

	ret = mutex_lock_interruptible(&dev->struct_mutex);
	if (ret)
		return ret;

	ret = drm_atomic_helper_prepare_planes(dev, state);
	mutex_unlock(&dev->struct_mutex);

	if (!ret && !nonblock) {
		for_each_plane_in_state(state, plane, plane_state, i) {
			struct intel_plane_state *intel_plane_state =
				to_intel_plane_state(plane_state);

			if (!intel_plane_state->wait_req)
				continue;

			ret = i915_wait_request(intel_plane_state->wait_req,
						true, NULL, NULL);
			if (ret) {
				/* Any hang should be swallowed by the wait */
				WARN_ON(ret == -EIO);
				mutex_lock(&dev->struct_mutex);
				drm_atomic_helper_cleanup_planes(dev, state);
				mutex_unlock(&dev->struct_mutex);
				break;
			}
		}
	}

	return ret;
}

u32 intel_crtc_get_vblank_counter(struct intel_crtc *crtc)
{
	struct drm_device *dev = crtc->base.dev;

	if (!dev->max_vblank_count)
		return drm_accurate_vblank_count(&crtc->base);

	return dev->driver->get_vblank_counter(dev, crtc->pipe);
}

static void intel_atomic_wait_for_vblanks(struct drm_device *dev,
					  struct drm_i915_private *dev_priv,
					  unsigned crtc_mask)
{
	unsigned last_vblank_count[I915_MAX_PIPES];
	enum pipe pipe;
	int ret;

	if (!crtc_mask)
		return;

	for_each_pipe(dev_priv, pipe) {
		struct drm_crtc *crtc = dev_priv->pipe_to_crtc_mapping[pipe];

		if (!((1 << pipe) & crtc_mask))
			continue;

		ret = drm_crtc_vblank_get(crtc);
		if (WARN_ON(ret != 0)) {
			crtc_mask &= ~(1 << pipe);
			continue;
		}

		last_vblank_count[pipe] = drm_crtc_vblank_count(crtc);
	}

	for_each_pipe(dev_priv, pipe) {
		struct drm_crtc *crtc = dev_priv->pipe_to_crtc_mapping[pipe];
		long lret;

		if (!((1 << pipe) & crtc_mask))
			continue;

		lret = wait_event_timeout(dev->vblank[pipe].queue,
				last_vblank_count[pipe] !=
					drm_crtc_vblank_count(crtc),
				msecs_to_jiffies(50));

		WARN(!lret, "pipe %c vblank wait timed out\n", pipe_name(pipe));

		drm_crtc_vblank_put(crtc);
	}
}

static bool needs_vblank_wait(struct intel_crtc_state *crtc_state)
{
	/* fb updated, need to unpin old fb */
	if (crtc_state->fb_changed)
		return true;

	/* wm changes, need vblank before final wm's */
	if (crtc_state->update_wm_post)
		return true;

	/*
	 * cxsr is re-enabled after vblank.
	 * This is already handled by crtc_state->update_wm_post,
	 * but added for clarity.
	 */
	if (crtc_state->disable_cxsr)
		return true;

	return false;
}

static void intel_atomic_commit_tail(struct drm_atomic_state *state)
{
	struct drm_device *dev = state->dev;
	struct intel_atomic_state *intel_state = to_intel_atomic_state(state);
	struct drm_i915_private *dev_priv = to_i915(dev);
	struct drm_crtc_state *old_crtc_state;
	struct drm_crtc *crtc;
	struct intel_crtc_state *intel_cstate;
	struct drm_plane *plane;
	struct drm_plane_state *plane_state;
	bool hw_check = intel_state->modeset;
	unsigned long put_domains[I915_MAX_PIPES] = {};
	unsigned crtc_vblank_mask = 0;
	int i, ret;

	for_each_plane_in_state(state, plane, plane_state, i) {
		struct intel_plane_state *intel_plane_state =
			to_intel_plane_state(plane_state);

		if (!intel_plane_state->wait_req)
			continue;

		ret = i915_wait_request(intel_plane_state->wait_req,
					true, NULL, NULL);
		/* EIO should be eaten, and we can't get interrupted in the
		 * worker, and blocking commits have waited already. */
		WARN_ON(ret);
	}

	drm_atomic_helper_wait_for_dependencies(state);

	if (intel_state->modeset) {
		memcpy(dev_priv->min_pixclk, intel_state->min_pixclk,
		       sizeof(intel_state->min_pixclk));
		dev_priv->active_crtcs = intel_state->active_crtcs;
		dev_priv->atomic_cdclk_freq = intel_state->cdclk;

		intel_display_power_get(dev_priv, POWER_DOMAIN_MODESET);
	}

	for_each_crtc_in_state(state, crtc, old_crtc_state, i) {
		struct intel_crtc *intel_crtc = to_intel_crtc(crtc);

		if (needs_modeset(crtc->state) ||
		    to_intel_crtc_state(crtc->state)->update_pipe) {
			hw_check = true;

			put_domains[to_intel_crtc(crtc)->pipe] =
				modeset_get_crtc_power_domains(crtc,
					to_intel_crtc_state(crtc->state));
		}

		if (!needs_modeset(crtc->state))
			continue;

		intel_pre_plane_update(to_intel_crtc_state(old_crtc_state));

		if (old_crtc_state->active) {
			intel_crtc_disable_planes(crtc, old_crtc_state->plane_mask);
			dev_priv->display.crtc_disable(crtc);
			intel_crtc->active = false;
			intel_fbc_disable(intel_crtc);
			intel_disable_shared_dpll(intel_crtc);

			/*
			 * Underruns don't always raise
			 * interrupts, so check manually.
			 */
			intel_check_cpu_fifo_underruns(dev_priv);
			intel_check_pch_fifo_underruns(dev_priv);

			if (!crtc->state->active)
				intel_update_watermarks(crtc);
		}
	}

	/* Only after disabling all output pipelines that will be changed can we
	 * update the the output configuration. */
	intel_modeset_update_crtc_state(state);

	if (intel_state->modeset) {
		drm_atomic_helper_update_legacy_modeset_state(state->dev, state);

		if (dev_priv->display.modeset_commit_cdclk &&
		    (intel_state->dev_cdclk != dev_priv->cdclk_freq ||
		     intel_state->cdclk_pll_vco != dev_priv->cdclk_pll.vco))
			dev_priv->display.modeset_commit_cdclk(state);

		intel_modeset_verify_disabled(dev);
	}

	/* Now enable the clocks, plane, pipe, and connectors that we set up. */
	for_each_crtc_in_state(state, crtc, old_crtc_state, i) {
		struct intel_crtc *intel_crtc = to_intel_crtc(crtc);
		bool modeset = needs_modeset(crtc->state);
		struct intel_crtc_state *pipe_config =
			to_intel_crtc_state(crtc->state);

		if (modeset && crtc->state->active) {
			update_scanline_offset(to_intel_crtc(crtc));
			dev_priv->display.crtc_enable(crtc);
		}

		/* Complete events for now disable pipes here. */
		if (modeset && !crtc->state->active && crtc->state->event) {
			spin_lock_irq(&dev->event_lock);
			drm_crtc_send_vblank_event(crtc, crtc->state->event);
			spin_unlock_irq(&dev->event_lock);

			crtc->state->event = NULL;
		}

		if (!modeset)
			intel_pre_plane_update(to_intel_crtc_state(old_crtc_state));

		if (crtc->state->active &&
		    drm_atomic_get_existing_plane_state(state, crtc->primary))
			intel_fbc_enable(intel_crtc, pipe_config, to_intel_plane_state(crtc->primary->state));

		if (crtc->state->active)
			drm_atomic_helper_commit_planes_on_crtc(old_crtc_state);

		if (pipe_config->base.active && needs_vblank_wait(pipe_config))
			crtc_vblank_mask |= 1 << i;
	}

	/* FIXME: We should call drm_atomic_helper_commit_hw_done() here
	 * already, but still need the state for the delayed optimization. To
	 * fix this:
	 * - wrap the optimization/post_plane_update stuff into a per-crtc work.
	 * - schedule that vblank worker _before_ calling hw_done
	 * - at the start of commit_tail, cancel it _synchrously
	 * - switch over to the vblank wait helper in the core after that since
	 *   we don't need out special handling any more.
	 */
	if (!state->legacy_cursor_update)
		intel_atomic_wait_for_vblanks(dev, dev_priv, crtc_vblank_mask);

	/*
	 * Now that the vblank has passed, we can go ahead and program the
	 * optimal watermarks on platforms that need two-step watermark
	 * programming.
	 *
	 * TODO: Move this (and other cleanup) to an async worker eventually.
	 */
	for_each_crtc_in_state(state, crtc, old_crtc_state, i) {
		intel_cstate = to_intel_crtc_state(crtc->state);

		if (dev_priv->display.optimize_watermarks)
			dev_priv->display.optimize_watermarks(intel_cstate);
	}

	for_each_crtc_in_state(state, crtc, old_crtc_state, i) {
		intel_post_plane_update(to_intel_crtc_state(old_crtc_state));

		if (put_domains[i])
			modeset_put_power_domains(dev_priv, put_domains[i]);

		intel_modeset_verify_crtc(crtc, old_crtc_state, crtc->state);
	}

	drm_atomic_helper_commit_hw_done(state);

	if (intel_state->modeset)
		intel_display_power_put(dev_priv, POWER_DOMAIN_MODESET);

	mutex_lock(&dev->struct_mutex);
	drm_atomic_helper_cleanup_planes(dev, state);
	mutex_unlock(&dev->struct_mutex);

	drm_atomic_helper_commit_cleanup_done(state);

	drm_atomic_state_free(state);

	/* As one of the primary mmio accessors, KMS has a high likelihood
	 * of triggering bugs in unclaimed access. After we finish
	 * modesetting, see if an error has been flagged, and if so
	 * enable debugging for the next modeset - and hope we catch
	 * the culprit.
	 *
	 * XXX note that we assume display power is on at this point.
	 * This might hold true now but we need to add pm helper to check
	 * unclaimed only when the hardware is on, as atomic commits
	 * can happen also when the device is completely off.
	 */
	intel_uncore_arm_unclaimed_mmio_detection(dev_priv);
}

static void intel_atomic_commit_work(struct work_struct *work)
{
	struct drm_atomic_state *state = container_of(work,
						      struct drm_atomic_state,
						      commit_work);
	intel_atomic_commit_tail(state);
}

static void intel_atomic_track_fbs(struct drm_atomic_state *state)
{
	struct drm_plane_state *old_plane_state;
	struct drm_plane *plane;
	int i;

	for_each_plane_in_state(state, plane, old_plane_state, i)
		i915_gem_track_fb(intel_fb_obj(old_plane_state->fb),
				  intel_fb_obj(plane->state->fb),
				  to_intel_plane(plane)->frontbuffer_bit);
}

/**
 * intel_atomic_commit - commit validated state object
 * @dev: DRM device
 * @state: the top-level driver state object
 * @nonblock: nonblocking commit
 *
 * This function commits a top-level state object that has been validated
 * with drm_atomic_helper_check().
 *
 * FIXME:  Atomic modeset support for i915 is not yet complete.  At the moment
 * nonblocking commits are only safe for pure plane updates. Everything else
 * should work though.
 *
 * RETURNS
 * Zero for success or -errno.
 */
static int intel_atomic_commit(struct drm_device *dev,
			       struct drm_atomic_state *state,
			       bool nonblock)
{
	struct intel_atomic_state *intel_state = to_intel_atomic_state(state);
	struct drm_i915_private *dev_priv = to_i915(dev);
	int ret = 0;

	if (intel_state->modeset && nonblock) {
		DRM_DEBUG_KMS("nonblocking commit for modeset not yet implemented.\n");
		return -EINVAL;
	}

	ret = drm_atomic_helper_setup_commit(state, nonblock);
	if (ret)
		return ret;

	INIT_WORK(&state->commit_work, intel_atomic_commit_work);

	ret = intel_atomic_prepare_commit(dev, state, nonblock);
	if (ret) {
		DRM_DEBUG_ATOMIC("Preparing state failed with %i\n", ret);
		return ret;
	}

	drm_atomic_helper_swap_state(state, true);
	dev_priv->wm.distrust_bios_wm = false;
	dev_priv->wm.skl_results = intel_state->wm_results;
	intel_shared_dpll_commit(state);
	intel_atomic_track_fbs(state);

	if (nonblock)
		queue_work(system_unbound_wq, &state->commit_work);
	else
		intel_atomic_commit_tail(state);

	return 0;
}

void intel_crtc_restore_mode(struct drm_crtc *crtc)
{
	struct drm_device *dev = crtc->dev;
	struct drm_atomic_state *state;
	struct drm_crtc_state *crtc_state;
	int ret;

	state = drm_atomic_state_alloc(dev);
	if (!state) {
		DRM_DEBUG_KMS("[CRTC:%d:%s] crtc restore failed, out of memory",
			      crtc->base.id, crtc->name);
		return;
	}

	state->acquire_ctx = drm_modeset_legacy_acquire_ctx(crtc);

retry:
	crtc_state = drm_atomic_get_crtc_state(state, crtc);
	ret = PTR_ERR_OR_ZERO(crtc_state);
	if (!ret) {
		if (!crtc_state->active)
			goto out;

		crtc_state->mode_changed = true;
		ret = drm_atomic_commit(state);
	}

	if (ret == -EDEADLK) {
		drm_atomic_state_clear(state);
		drm_modeset_backoff(state->acquire_ctx);
		goto retry;
	}

	if (ret)
out:
		drm_atomic_state_free(state);
}

#undef for_each_intel_crtc_masked

/*
 * FIXME: Remove this once i915 is fully DRIVER_ATOMIC by calling
 *        drm_atomic_helper_legacy_gamma_set() directly.
 */
static int intel_atomic_legacy_gamma_set(struct drm_crtc *crtc,
					 u16 *red, u16 *green, u16 *blue,
					 uint32_t size)
{
	struct drm_device *dev = crtc->dev;
	struct drm_mode_config *config = &dev->mode_config;
	struct drm_crtc_state *state;
	int ret;

	ret = drm_atomic_helper_legacy_gamma_set(crtc, red, green, blue, size);
	if (ret)
		return ret;

	/*
	 * Make sure we update the legacy properties so this works when
	 * atomic is not enabled.
	 */

	state = crtc->state;

	drm_object_property_set_value(&crtc->base,
				      config->degamma_lut_property,
				      (state->degamma_lut) ?
				      state->degamma_lut->base.id : 0);

	drm_object_property_set_value(&crtc->base,
				      config->ctm_property,
				      (state->ctm) ?
				      state->ctm->base.id : 0);

	drm_object_property_set_value(&crtc->base,
				      config->gamma_lut_property,
				      (state->gamma_lut) ?
				      state->gamma_lut->base.id : 0);

	return 0;
}

static const struct drm_crtc_funcs intel_crtc_funcs = {
	.gamma_set = intel_atomic_legacy_gamma_set,
	.set_config = drm_atomic_helper_set_config,
	.set_property = drm_atomic_helper_crtc_set_property,
	.destroy = intel_crtc_destroy,
	.page_flip = intel_crtc_page_flip,
	.atomic_duplicate_state = intel_crtc_duplicate_state,
	.atomic_destroy_state = intel_crtc_destroy_state,
};

/**
 * intel_prepare_plane_fb - Prepare fb for usage on plane
 * @plane: drm plane to prepare for
 * @fb: framebuffer to prepare for presentation
 *
 * Prepares a framebuffer for usage on a display plane.  Generally this
 * involves pinning the underlying object and updating the frontbuffer tracking
 * bits.  Some older platforms need special physical address handling for
 * cursor planes.
 *
 * Must be called with struct_mutex held.
 *
 * Returns 0 on success, negative error code on failure.
 */
int
intel_prepare_plane_fb(struct drm_plane *plane,
		       const struct drm_plane_state *new_state)
{
	struct drm_device *dev = plane->dev;
	struct drm_framebuffer *fb = new_state->fb;
	struct drm_i915_gem_object *obj = intel_fb_obj(fb);
	struct drm_i915_gem_object *old_obj = intel_fb_obj(plane->state->fb);
	struct reservation_object *resv;
	int ret = 0;

	if (!obj && !old_obj)
		return 0;

	if (old_obj) {
		struct drm_crtc_state *crtc_state =
			drm_atomic_get_existing_crtc_state(new_state->state, plane->state->crtc);

		/* Big Hammer, we also need to ensure that any pending
		 * MI_WAIT_FOR_EVENT inside a user batch buffer on the
		 * current scanout is retired before unpinning the old
		 * framebuffer. Note that we rely on userspace rendering
		 * into the buffer attached to the pipe they are waiting
		 * on. If not, userspace generates a GPU hang with IPEHR
		 * point to the MI_WAIT_FOR_EVENT.
		 *
		 * This should only fail upon a hung GPU, in which case we
		 * can safely continue.
		 */
		if (needs_modeset(crtc_state))
			ret = i915_gem_object_wait_rendering(old_obj, true);
		if (ret) {
			/* GPU hangs should have been swallowed by the wait */
			WARN_ON(ret == -EIO);
			return ret;
		}
	}

	if (!obj)
		return 0;

	/* For framebuffer backed by dmabuf, wait for fence */
	resv = i915_gem_object_get_dmabuf_resv(obj);
	if (resv) {
		long lret;

		lret = reservation_object_wait_timeout_rcu(resv, false, true,
							   MAX_SCHEDULE_TIMEOUT);
		if (lret == -ERESTARTSYS)
			return lret;

		WARN(lret < 0, "waiting returns %li\n", lret);
	}

	if (plane->type == DRM_PLANE_TYPE_CURSOR &&
	    INTEL_INFO(dev)->cursor_needs_physical) {
		int align = IS_I830(dev) ? 16 * 1024 : 256;
		ret = i915_gem_object_attach_phys(obj, align);
		if (ret)
			DRM_DEBUG_KMS("failed to attach phys object\n");
	} else {
		struct i915_vma *vma;

		vma = intel_pin_and_fence_fb_obj(fb, new_state->rotation);
		if (IS_ERR(vma))
			ret = PTR_ERR(vma);
	}

	if (ret == 0) {
		to_intel_plane_state(new_state)->wait_req =
			i915_gem_active_get(&obj->last_write,
					    &obj->base.dev->struct_mutex);
	}

	return ret;
}

/**
 * intel_cleanup_plane_fb - Cleans up an fb after plane use
 * @plane: drm plane to clean up for
 * @fb: old framebuffer that was on plane
 *
 * Cleans up a framebuffer that has just been removed from a plane.
 *
 * Must be called with struct_mutex held.
 */
void
intel_cleanup_plane_fb(struct drm_plane *plane,
		       const struct drm_plane_state *old_state)
{
	struct drm_device *dev = plane->dev;
	struct intel_plane_state *old_intel_state;
	struct intel_plane_state *intel_state = to_intel_plane_state(plane->state);
	struct drm_i915_gem_object *old_obj = intel_fb_obj(old_state->fb);
	struct drm_i915_gem_object *obj = intel_fb_obj(plane->state->fb);

	old_intel_state = to_intel_plane_state(old_state);

	if (!obj && !old_obj)
		return;

	if (old_obj && (plane->type != DRM_PLANE_TYPE_CURSOR ||
	    !INTEL_INFO(dev)->cursor_needs_physical))
		intel_unpin_fb_obj(old_state->fb, old_state->rotation);

	i915_gem_request_assign(&intel_state->wait_req, NULL);
	i915_gem_request_assign(&old_intel_state->wait_req, NULL);
}

int
skl_max_scale(struct intel_crtc *intel_crtc, struct intel_crtc_state *crtc_state)
{
	int max_scale;
	int crtc_clock, cdclk;

	if (!intel_crtc || !crtc_state->base.enable)
		return DRM_PLANE_HELPER_NO_SCALING;

	crtc_clock = crtc_state->base.adjusted_mode.crtc_clock;
	cdclk = to_intel_atomic_state(crtc_state->base.state)->cdclk;

	if (WARN_ON_ONCE(!crtc_clock || cdclk < crtc_clock))
		return DRM_PLANE_HELPER_NO_SCALING;

	/*
	 * skl max scale is lower of:
	 *    close to 3 but not 3, -1 is for that purpose
	 *            or
	 *    cdclk/crtc_clock
	 */
	max_scale = min((1 << 16) * 3 - 1, (1 << 8) * ((cdclk << 8) / crtc_clock));

	return max_scale;
}

static int
intel_check_primary_plane(struct drm_plane *plane,
			  struct intel_crtc_state *crtc_state,
			  struct intel_plane_state *state)
{
	struct drm_i915_private *dev_priv = to_i915(plane->dev);
	struct drm_crtc *crtc = state->base.crtc;
	int min_scale = DRM_PLANE_HELPER_NO_SCALING;
	int max_scale = DRM_PLANE_HELPER_NO_SCALING;
	bool can_position = false;
	int ret;

	if (INTEL_GEN(dev_priv) >= 9) {
		/* use scaler when colorkey is not required */
		if (state->ckey.flags == I915_SET_COLORKEY_NONE) {
			min_scale = 1;
			max_scale = skl_max_scale(to_intel_crtc(crtc), crtc_state);
		}
		can_position = true;
	}

	ret = drm_plane_helper_check_state(&state->base,
					   &state->clip,
					   min_scale, max_scale,
					   can_position, true);
	if (ret)
		return ret;

	if (!state->base.fb)
		return 0;

	if (INTEL_GEN(dev_priv) >= 9) {
		ret = skl_check_plane_surface(state);
		if (ret)
			return ret;
	}

	return 0;
}

static void intel_begin_crtc_commit(struct drm_crtc *crtc,
				    struct drm_crtc_state *old_crtc_state)
{
	struct drm_device *dev = crtc->dev;
	struct intel_crtc *intel_crtc = to_intel_crtc(crtc);
	struct intel_crtc_state *old_intel_state =
		to_intel_crtc_state(old_crtc_state);
	bool modeset = needs_modeset(crtc->state);

	/* Perform vblank evasion around commit operation */
	intel_pipe_update_start(intel_crtc);

	if (modeset)
		return;

	if (crtc->state->color_mgmt_changed || to_intel_crtc_state(crtc->state)->update_pipe) {
		intel_color_set_csc(crtc->state);
		intel_color_load_luts(crtc->state);
	}

	if (to_intel_crtc_state(crtc->state)->update_pipe)
		intel_update_pipe_config(intel_crtc, old_intel_state);
	else if (INTEL_INFO(dev)->gen >= 9)
		skl_detach_scalers(intel_crtc);
}

static void intel_finish_crtc_commit(struct drm_crtc *crtc,
				     struct drm_crtc_state *old_crtc_state)
{
	struct intel_crtc *intel_crtc = to_intel_crtc(crtc);

	intel_pipe_update_end(intel_crtc, NULL);
}

/**
 * intel_plane_destroy - destroy a plane
 * @plane: plane to destroy
 *
 * Common destruction function for all types of planes (primary, cursor,
 * sprite).
 */
void intel_plane_destroy(struct drm_plane *plane)
{
	if (!plane)
		return;

	drm_plane_cleanup(plane);
	kfree(to_intel_plane(plane));
}

const struct drm_plane_funcs intel_plane_funcs = {
	.update_plane = drm_atomic_helper_update_plane,
	.disable_plane = drm_atomic_helper_disable_plane,
	.destroy = intel_plane_destroy,
	.set_property = drm_atomic_helper_plane_set_property,
	.atomic_get_property = intel_plane_atomic_get_property,
	.atomic_set_property = intel_plane_atomic_set_property,
	.atomic_duplicate_state = intel_plane_duplicate_state,
	.atomic_destroy_state = intel_plane_destroy_state,

};

static struct drm_plane *intel_primary_plane_create(struct drm_device *dev,
						    int pipe)
{
	struct intel_plane *primary = NULL;
	struct intel_plane_state *state = NULL;
	const uint32_t *intel_primary_formats;
	unsigned int num_formats;
	int ret;

	primary = kzalloc(sizeof(*primary), GFP_KERNEL);
	if (!primary)
		goto fail;

	state = intel_create_plane_state(&primary->base);
	if (!state)
		goto fail;
	primary->base.state = &state->base;

	primary->can_scale = false;
	primary->max_downscale = 1;
	if (INTEL_INFO(dev)->gen >= 9) {
		primary->can_scale = true;
		state->scaler_id = -1;
	}
	primary->pipe = pipe;
	primary->plane = pipe;
	primary->frontbuffer_bit = INTEL_FRONTBUFFER_PRIMARY(pipe);
	primary->check_plane = intel_check_primary_plane;
	if (HAS_FBC(dev) && INTEL_INFO(dev)->gen < 4)
		primary->plane = !pipe;

	if (INTEL_INFO(dev)->gen >= 9) {
		intel_primary_formats = skl_primary_formats;
		num_formats = ARRAY_SIZE(skl_primary_formats);

		primary->update_plane = skylake_update_primary_plane;
		primary->disable_plane = skylake_disable_primary_plane;
	} else if (HAS_PCH_SPLIT(dev)) {
		intel_primary_formats = i965_primary_formats;
		num_formats = ARRAY_SIZE(i965_primary_formats);

		primary->update_plane = ironlake_update_primary_plane;
		primary->disable_plane = i9xx_disable_primary_plane;
	} else if (INTEL_INFO(dev)->gen >= 4) {
		intel_primary_formats = i965_primary_formats;
		num_formats = ARRAY_SIZE(i965_primary_formats);

		primary->update_plane = i9xx_update_primary_plane;
		primary->disable_plane = i9xx_disable_primary_plane;
	} else {
		intel_primary_formats = i8xx_primary_formats;
		num_formats = ARRAY_SIZE(i8xx_primary_formats);

		primary->update_plane = i9xx_update_primary_plane;
		primary->disable_plane = i9xx_disable_primary_plane;
	}

	if (INTEL_INFO(dev)->gen >= 9)
		ret = drm_universal_plane_init(dev, &primary->base, 0,
					       &intel_plane_funcs,
					       intel_primary_formats, num_formats,
					       DRM_PLANE_TYPE_PRIMARY,
					       "plane 1%c", pipe_name(pipe));
	else if (INTEL_INFO(dev)->gen >= 5 || IS_G4X(dev))
		ret = drm_universal_plane_init(dev, &primary->base, 0,
					       &intel_plane_funcs,
					       intel_primary_formats, num_formats,
					       DRM_PLANE_TYPE_PRIMARY,
					       "primary %c", pipe_name(pipe));
	else
		ret = drm_universal_plane_init(dev, &primary->base, 0,
					       &intel_plane_funcs,
					       intel_primary_formats, num_formats,
					       DRM_PLANE_TYPE_PRIMARY,
					       "plane %c", plane_name(primary->plane));
	if (ret)
		goto fail;

	if (INTEL_INFO(dev)->gen >= 4)
		intel_create_rotation_property(dev, primary);

	drm_plane_helper_add(&primary->base, &intel_plane_helper_funcs);

	return &primary->base;

fail:
	kfree(state);
	kfree(primary);

	return NULL;
}

void intel_create_rotation_property(struct drm_device *dev, struct intel_plane *plane)
{
	if (!dev->mode_config.rotation_property) {
		unsigned long flags = DRM_ROTATE_0 |
			DRM_ROTATE_180;

		if (INTEL_INFO(dev)->gen >= 9)
			flags |= DRM_ROTATE_90 | DRM_ROTATE_270;

		dev->mode_config.rotation_property =
			drm_mode_create_rotation_property(dev, flags);
	}
	if (dev->mode_config.rotation_property)
		drm_object_attach_property(&plane->base.base,
				dev->mode_config.rotation_property,
				plane->base.state->rotation);
}

static int
intel_check_cursor_plane(struct drm_plane *plane,
			 struct intel_crtc_state *crtc_state,
			 struct intel_plane_state *state)
{
	struct drm_framebuffer *fb = state->base.fb;
	struct drm_i915_gem_object *obj = intel_fb_obj(fb);
	enum pipe pipe = to_intel_plane(plane)->pipe;
	unsigned stride;
	int ret;

	ret = drm_plane_helper_check_state(&state->base,
					   &state->clip,
					   DRM_PLANE_HELPER_NO_SCALING,
					   DRM_PLANE_HELPER_NO_SCALING,
					   true, true);
	if (ret)
		return ret;

	/* if we want to turn off the cursor ignore width and height */
	if (!obj)
		return 0;

	/* Check for which cursor types we support */
	if (!cursor_size_ok(plane->dev, state->base.crtc_w, state->base.crtc_h)) {
		DRM_DEBUG("Cursor dimension %dx%d not supported\n",
			  state->base.crtc_w, state->base.crtc_h);
		return -EINVAL;
	}

	stride = roundup_pow_of_two(state->base.crtc_w) * 4;
	if (obj->base.size < stride * state->base.crtc_h) {
		DRM_DEBUG_KMS("buffer is too small\n");
		return -ENOMEM;
	}

	if (fb->modifier[0] != DRM_FORMAT_MOD_NONE) {
		DRM_DEBUG_KMS("cursor cannot be tiled\n");
		return -EINVAL;
	}

	/*
	 * There's something wrong with the cursor on CHV pipe C.
	 * If it straddles the left edge of the screen then
	 * moving it away from the edge or disabling it often
	 * results in a pipe underrun, and often that can lead to
	 * dead pipe (constant underrun reported, and it scans
	 * out just a solid color). To recover from that, the
	 * display power well must be turned off and on again.
	 * Refuse the put the cursor into that compromised position.
	 */
	if (IS_CHERRYVIEW(plane->dev) && pipe == PIPE_C &&
	    state->base.visible && state->base.crtc_x < 0) {
		DRM_DEBUG_KMS("CHV cursor C not allowed to straddle the left screen edge\n");
		return -EINVAL;
	}

	return 0;
}

static void
intel_disable_cursor_plane(struct drm_plane *plane,
			   struct drm_crtc *crtc)
{
	struct intel_crtc *intel_crtc = to_intel_crtc(crtc);

	intel_crtc->cursor_addr = 0;
	intel_crtc_update_cursor(crtc, NULL);
}

static void
intel_update_cursor_plane(struct drm_plane *plane,
			  const struct intel_crtc_state *crtc_state,
			  const struct intel_plane_state *state)
{
	struct drm_crtc *crtc = crtc_state->base.crtc;
	struct intel_crtc *intel_crtc = to_intel_crtc(crtc);
	struct drm_device *dev = plane->dev;
	struct drm_i915_gem_object *obj = intel_fb_obj(state->base.fb);
	uint32_t addr;

	if (!obj)
		addr = 0;
	else if (!INTEL_INFO(dev)->cursor_needs_physical)
		addr = i915_gem_object_ggtt_offset(obj, NULL);
	else
		addr = obj->phys_handle->busaddr;

	intel_crtc->cursor_addr = addr;
	intel_crtc_update_cursor(crtc, state);
}

static struct drm_plane *intel_cursor_plane_create(struct drm_device *dev,
						   int pipe)
{
	struct intel_plane *cursor = NULL;
	struct intel_plane_state *state = NULL;
	int ret;

	cursor = kzalloc(sizeof(*cursor), GFP_KERNEL);
	if (!cursor)
		goto fail;

	state = intel_create_plane_state(&cursor->base);
	if (!state)
		goto fail;
	cursor->base.state = &state->base;

	cursor->can_scale = false;
	cursor->max_downscale = 1;
	cursor->pipe = pipe;
	cursor->plane = pipe;
	cursor->frontbuffer_bit = INTEL_FRONTBUFFER_CURSOR(pipe);
	cursor->check_plane = intel_check_cursor_plane;
	cursor->update_plane = intel_update_cursor_plane;
	cursor->disable_plane = intel_disable_cursor_plane;

	ret = drm_universal_plane_init(dev, &cursor->base, 0,
				       &intel_plane_funcs,
				       intel_cursor_formats,
				       ARRAY_SIZE(intel_cursor_formats),
				       DRM_PLANE_TYPE_CURSOR,
				       "cursor %c", pipe_name(pipe));
	if (ret)
		goto fail;

	if (INTEL_INFO(dev)->gen >= 4) {
		if (!dev->mode_config.rotation_property)
			dev->mode_config.rotation_property =
				drm_mode_create_rotation_property(dev,
							DRM_ROTATE_0 |
							DRM_ROTATE_180);
		if (dev->mode_config.rotation_property)
			drm_object_attach_property(&cursor->base.base,
				dev->mode_config.rotation_property,
				state->base.rotation);
	}

	if (INTEL_INFO(dev)->gen >=9)
		state->scaler_id = -1;

	drm_plane_helper_add(&cursor->base, &intel_plane_helper_funcs);

	return &cursor->base;

fail:
	kfree(state);
	kfree(cursor);

	return NULL;
}

static void skl_init_scalers(struct drm_device *dev, struct intel_crtc *intel_crtc,
	struct intel_crtc_state *crtc_state)
{
	int i;
	struct intel_scaler *intel_scaler;
	struct intel_crtc_scaler_state *scaler_state = &crtc_state->scaler_state;

	for (i = 0; i < intel_crtc->num_scalers; i++) {
		intel_scaler = &scaler_state->scalers[i];
		intel_scaler->in_use = 0;
		intel_scaler->mode = PS_SCALER_MODE_DYN;
	}

	scaler_state->scaler_id = -1;
}

static void intel_crtc_init(struct drm_device *dev, int pipe)
{
	struct drm_i915_private *dev_priv = to_i915(dev);
	struct intel_crtc *intel_crtc;
	struct intel_crtc_state *crtc_state = NULL;
	struct drm_plane *primary = NULL;
	struct drm_plane *cursor = NULL;
	int ret;

	intel_crtc = kzalloc(sizeof(*intel_crtc), GFP_KERNEL);
	if (intel_crtc == NULL)
		return;

	crtc_state = kzalloc(sizeof(*crtc_state), GFP_KERNEL);
	if (!crtc_state)
		goto fail;
	intel_crtc->config = crtc_state;
	intel_crtc->base.state = &crtc_state->base;
	crtc_state->base.crtc = &intel_crtc->base;

	/* initialize shared scalers */
	if (INTEL_INFO(dev)->gen >= 9) {
		if (pipe == PIPE_C)
			intel_crtc->num_scalers = 1;
		else
			intel_crtc->num_scalers = SKL_NUM_SCALERS;

		skl_init_scalers(dev, intel_crtc, crtc_state);
	}

	primary = intel_primary_plane_create(dev, pipe);
	if (!primary)
		goto fail;

	cursor = intel_cursor_plane_create(dev, pipe);
	if (!cursor)
		goto fail;

	ret = drm_crtc_init_with_planes(dev, &intel_crtc->base, primary,
					cursor, &intel_crtc_funcs,
					"pipe %c", pipe_name(pipe));
	if (ret)
		goto fail;

	/*
	 * On gen2/3 only plane A can do fbc, but the panel fitter and lvds port
	 * is hooked to pipe B. Hence we want plane A feeding pipe B.
	 */
	intel_crtc->pipe = pipe;
	intel_crtc->plane = pipe;
	if (HAS_FBC(dev) && INTEL_INFO(dev)->gen < 4) {
		DRM_DEBUG_KMS("swapping pipes & planes for FBC\n");
		intel_crtc->plane = !pipe;
	}

	intel_crtc->cursor_base = ~0;
	intel_crtc->cursor_cntl = ~0;
	intel_crtc->cursor_size = ~0;

	intel_crtc->wm.cxsr_allowed = true;

	BUG_ON(pipe >= ARRAY_SIZE(dev_priv->plane_to_crtc_mapping) ||
	       dev_priv->plane_to_crtc_mapping[intel_crtc->plane] != NULL);
	dev_priv->plane_to_crtc_mapping[intel_crtc->plane] = &intel_crtc->base;
	dev_priv->pipe_to_crtc_mapping[intel_crtc->pipe] = &intel_crtc->base;

	drm_crtc_helper_add(&intel_crtc->base, &intel_helper_funcs);

	intel_color_init(&intel_crtc->base);

	WARN_ON(drm_crtc_index(&intel_crtc->base) != intel_crtc->pipe);
	return;

fail:
	intel_plane_destroy(primary);
	intel_plane_destroy(cursor);
	kfree(crtc_state);
	kfree(intel_crtc);
}

enum pipe intel_get_pipe_from_connector(struct intel_connector *connector)
{
	struct drm_encoder *encoder = connector->base.encoder;
	struct drm_device *dev = connector->base.dev;

	WARN_ON(!drm_modeset_is_locked(&dev->mode_config.connection_mutex));

	if (!encoder || WARN_ON(!encoder->crtc))
		return INVALID_PIPE;

	return to_intel_crtc(encoder->crtc)->pipe;
}

int intel_get_pipe_from_crtc_id(struct drm_device *dev, void *data,
				struct drm_file *file)
{
	struct drm_i915_get_pipe_from_crtc_id *pipe_from_crtc_id = data;
	struct drm_crtc *drmmode_crtc;
	struct intel_crtc *crtc;

	drmmode_crtc = drm_crtc_find(dev, pipe_from_crtc_id->crtc_id);
	if (!drmmode_crtc)
		return -ENOENT;

	crtc = to_intel_crtc(drmmode_crtc);
	pipe_from_crtc_id->pipe = crtc->pipe;

	return 0;
}

static int intel_encoder_clones(struct intel_encoder *encoder)
{
	struct drm_device *dev = encoder->base.dev;
	struct intel_encoder *source_encoder;
	int index_mask = 0;
	int entry = 0;

	for_each_intel_encoder(dev, source_encoder) {
		if (encoders_cloneable(encoder, source_encoder))
			index_mask |= (1 << entry);

		entry++;
	}

	return index_mask;
}

static bool has_edp_a(struct drm_device *dev)
{
	struct drm_i915_private *dev_priv = to_i915(dev);

	if (!IS_MOBILE(dev))
		return false;

	if ((I915_READ(DP_A) & DP_DETECTED) == 0)
		return false;

	if (IS_GEN5(dev) && (I915_READ(FUSE_STRAP) & ILK_eDP_A_DISABLE))
		return false;

	return true;
}

static bool intel_crt_present(struct drm_device *dev)
{
	struct drm_i915_private *dev_priv = to_i915(dev);

	if (INTEL_INFO(dev)->gen >= 9)
		return false;

	if (IS_HSW_ULT(dev) || IS_BDW_ULT(dev))
		return false;

	if (IS_CHERRYVIEW(dev))
		return false;

	if (HAS_PCH_LPT_H(dev) && I915_READ(SFUSE_STRAP) & SFUSE_STRAP_CRT_DISABLED)
		return false;

	/* DDI E can't be used if DDI A requires 4 lanes */
	if (HAS_DDI(dev) && I915_READ(DDI_BUF_CTL(PORT_A)) & DDI_A_4_LANES)
		return false;

	if (!dev_priv->vbt.int_crt_support)
		return false;

	return true;
}

void intel_pps_unlock_regs_wa(struct drm_i915_private *dev_priv)
{
	int pps_num;
	int pps_idx;

	if (HAS_DDI(dev_priv))
		return;
	/*
	 * This w/a is needed at least on CPT/PPT, but to be sure apply it
	 * everywhere where registers can be write protected.
	 */
	if (IS_VALLEYVIEW(dev_priv) || IS_CHERRYVIEW(dev_priv))
		pps_num = 2;
	else
		pps_num = 1;

	for (pps_idx = 0; pps_idx < pps_num; pps_idx++) {
		u32 val = I915_READ(PP_CONTROL(pps_idx));

		val = (val & ~PANEL_UNLOCK_MASK) | PANEL_UNLOCK_REGS;
		I915_WRITE(PP_CONTROL(pps_idx), val);
	}
}

static void intel_pps_init(struct drm_i915_private *dev_priv)
{
	if (HAS_PCH_SPLIT(dev_priv) || IS_BROXTON(dev_priv))
		dev_priv->pps_mmio_base = PCH_PPS_BASE;
	else if (IS_VALLEYVIEW(dev_priv) || IS_CHERRYVIEW(dev_priv))
		dev_priv->pps_mmio_base = VLV_PPS_BASE;
	else
		dev_priv->pps_mmio_base = PPS_BASE;

	intel_pps_unlock_regs_wa(dev_priv);
}

static void intel_setup_outputs(struct drm_device *dev)
{
	struct drm_i915_private *dev_priv = to_i915(dev);
	struct intel_encoder *encoder;
	bool dpd_is_edp = false;

	intel_pps_init(dev_priv);

	/*
	 * intel_edp_init_connector() depends on this completing first, to
	 * prevent the registeration of both eDP and LVDS and the incorrect
	 * sharing of the PPS.
	 */
	intel_lvds_init(dev);

	if (intel_crt_present(dev))
		intel_crt_init(dev);

	if (IS_BROXTON(dev)) {
		/*
		 * FIXME: Broxton doesn't support port detection via the
		 * DDI_BUF_CTL_A or SFUSE_STRAP registers, find another way to
		 * detect the ports.
		 */
		intel_ddi_init(dev, PORT_A);
		intel_ddi_init(dev, PORT_B);
		intel_ddi_init(dev, PORT_C);

		intel_dsi_init(dev);
	} else if (HAS_DDI(dev)) {
		int found;

		/*
		 * Haswell uses DDI functions to detect digital outputs.
		 * On SKL pre-D0 the strap isn't connected, so we assume
		 * it's there.
		 */
		found = I915_READ(DDI_BUF_CTL(PORT_A)) & DDI_INIT_DISPLAY_DETECTED;
		/* WaIgnoreDDIAStrap: skl */
		if (found || IS_SKYLAKE(dev) || IS_KABYLAKE(dev))
			intel_ddi_init(dev, PORT_A);

		/* DDI B, C and D detection is indicated by the SFUSE_STRAP
		 * register */
		found = I915_READ(SFUSE_STRAP);

		if (found & SFUSE_STRAP_DDIB_DETECTED)
			intel_ddi_init(dev, PORT_B);
		if (found & SFUSE_STRAP_DDIC_DETECTED)
			intel_ddi_init(dev, PORT_C);
		if (found & SFUSE_STRAP_DDID_DETECTED)
			intel_ddi_init(dev, PORT_D);
		/*
		 * On SKL we don't have a way to detect DDI-E so we rely on VBT.
		 */
		if ((IS_SKYLAKE(dev) || IS_KABYLAKE(dev)) &&
		    (dev_priv->vbt.ddi_port_info[PORT_E].supports_dp ||
		     dev_priv->vbt.ddi_port_info[PORT_E].supports_dvi ||
		     dev_priv->vbt.ddi_port_info[PORT_E].supports_hdmi))
			intel_ddi_init(dev, PORT_E);

	} else if (HAS_PCH_SPLIT(dev)) {
		int found;
		dpd_is_edp = intel_dp_is_edp(dev, PORT_D);

		if (has_edp_a(dev))
			intel_dp_init(dev, DP_A, PORT_A);

		if (I915_READ(PCH_HDMIB) & SDVO_DETECTED) {
			/* PCH SDVOB multiplex with HDMIB */
			found = intel_sdvo_init(dev, PCH_SDVOB, PORT_B);
			if (!found)
				intel_hdmi_init(dev, PCH_HDMIB, PORT_B);
			if (!found && (I915_READ(PCH_DP_B) & DP_DETECTED))
				intel_dp_init(dev, PCH_DP_B, PORT_B);
		}

		if (I915_READ(PCH_HDMIC) & SDVO_DETECTED)
			intel_hdmi_init(dev, PCH_HDMIC, PORT_C);

		if (!dpd_is_edp && I915_READ(PCH_HDMID) & SDVO_DETECTED)
			intel_hdmi_init(dev, PCH_HDMID, PORT_D);

		if (I915_READ(PCH_DP_C) & DP_DETECTED)
			intel_dp_init(dev, PCH_DP_C, PORT_C);

		if (I915_READ(PCH_DP_D) & DP_DETECTED)
			intel_dp_init(dev, PCH_DP_D, PORT_D);
	} else if (IS_VALLEYVIEW(dev) || IS_CHERRYVIEW(dev)) {
		bool has_edp, has_port;

		/*
		 * The DP_DETECTED bit is the latched state of the DDC
		 * SDA pin at boot. However since eDP doesn't require DDC
		 * (no way to plug in a DP->HDMI dongle) the DDC pins for
		 * eDP ports may have been muxed to an alternate function.
		 * Thus we can't rely on the DP_DETECTED bit alone to detect
		 * eDP ports. Consult the VBT as well as DP_DETECTED to
		 * detect eDP ports.
		 *
		 * Sadly the straps seem to be missing sometimes even for HDMI
		 * ports (eg. on Voyo V3 - CHT x7-Z8700), so check both strap
		 * and VBT for the presence of the port. Additionally we can't
		 * trust the port type the VBT declares as we've seen at least
		 * HDMI ports that the VBT claim are DP or eDP.
		 */
		has_edp = intel_dp_is_edp(dev, PORT_B);
		has_port = intel_bios_is_port_present(dev_priv, PORT_B);
		if (I915_READ(VLV_DP_B) & DP_DETECTED || has_port)
			has_edp &= intel_dp_init(dev, VLV_DP_B, PORT_B);
		if ((I915_READ(VLV_HDMIB) & SDVO_DETECTED || has_port) && !has_edp)
			intel_hdmi_init(dev, VLV_HDMIB, PORT_B);

		has_edp = intel_dp_is_edp(dev, PORT_C);
		has_port = intel_bios_is_port_present(dev_priv, PORT_C);
		if (I915_READ(VLV_DP_C) & DP_DETECTED || has_port)
			has_edp &= intel_dp_init(dev, VLV_DP_C, PORT_C);
		if ((I915_READ(VLV_HDMIC) & SDVO_DETECTED || has_port) && !has_edp)
			intel_hdmi_init(dev, VLV_HDMIC, PORT_C);

		if (IS_CHERRYVIEW(dev)) {
			/*
			 * eDP not supported on port D,
			 * so no need to worry about it
			 */
			has_port = intel_bios_is_port_present(dev_priv, PORT_D);
			if (I915_READ(CHV_DP_D) & DP_DETECTED || has_port)
				intel_dp_init(dev, CHV_DP_D, PORT_D);
			if (I915_READ(CHV_HDMID) & SDVO_DETECTED || has_port)
				intel_hdmi_init(dev, CHV_HDMID, PORT_D);
		}

		intel_dsi_init(dev);
	} else if (!IS_GEN2(dev) && !IS_PINEVIEW(dev)) {
		bool found = false;

		if (I915_READ(GEN3_SDVOB) & SDVO_DETECTED) {
			DRM_DEBUG_KMS("probing SDVOB\n");
			found = intel_sdvo_init(dev, GEN3_SDVOB, PORT_B);
			if (!found && IS_G4X(dev)) {
				DRM_DEBUG_KMS("probing HDMI on SDVOB\n");
				intel_hdmi_init(dev, GEN4_HDMIB, PORT_B);
			}

			if (!found && IS_G4X(dev))
				intel_dp_init(dev, DP_B, PORT_B);
		}

		/* Before G4X SDVOC doesn't have its own detect register */

		if (I915_READ(GEN3_SDVOB) & SDVO_DETECTED) {
			DRM_DEBUG_KMS("probing SDVOC\n");
			found = intel_sdvo_init(dev, GEN3_SDVOC, PORT_C);
		}

		if (!found && (I915_READ(GEN3_SDVOC) & SDVO_DETECTED)) {

			if (IS_G4X(dev)) {
				DRM_DEBUG_KMS("probing HDMI on SDVOC\n");
				intel_hdmi_init(dev, GEN4_HDMIC, PORT_C);
			}
			if (IS_G4X(dev))
				intel_dp_init(dev, DP_C, PORT_C);
		}

		if (IS_G4X(dev) &&
		    (I915_READ(DP_D) & DP_DETECTED))
			intel_dp_init(dev, DP_D, PORT_D);
	} else if (IS_GEN2(dev))
		intel_dvo_init(dev);

	if (SUPPORTS_TV(dev))
		intel_tv_init(dev);

	intel_psr_init(dev);

	for_each_intel_encoder(dev, encoder) {
		encoder->base.possible_crtcs = encoder->crtc_mask;
		encoder->base.possible_clones =
			intel_encoder_clones(encoder);
	}

	intel_init_pch_refclk(dev);

	drm_helper_move_panel_connectors_to_head(dev);
}

static void intel_user_framebuffer_destroy(struct drm_framebuffer *fb)
{
	struct drm_device *dev = fb->dev;
	struct intel_framebuffer *intel_fb = to_intel_framebuffer(fb);

	drm_framebuffer_cleanup(fb);
	mutex_lock(&dev->struct_mutex);
	WARN_ON(!intel_fb->obj->framebuffer_references--);
	i915_gem_object_put(intel_fb->obj);
	mutex_unlock(&dev->struct_mutex);
	kfree(intel_fb);
}

static int intel_user_framebuffer_create_handle(struct drm_framebuffer *fb,
						struct drm_file *file,
						unsigned int *handle)
{
	struct intel_framebuffer *intel_fb = to_intel_framebuffer(fb);
	struct drm_i915_gem_object *obj = intel_fb->obj;

	if (obj->userptr.mm) {
		DRM_DEBUG("attempting to use a userptr for a framebuffer, denied\n");
		return -EINVAL;
	}

	return drm_gem_handle_create(file, &obj->base, handle);
}

static int intel_user_framebuffer_dirty(struct drm_framebuffer *fb,
					struct drm_file *file,
					unsigned flags, unsigned color,
					struct drm_clip_rect *clips,
					unsigned num_clips)
{
	struct drm_device *dev = fb->dev;
	struct intel_framebuffer *intel_fb = to_intel_framebuffer(fb);
	struct drm_i915_gem_object *obj = intel_fb->obj;

	mutex_lock(&dev->struct_mutex);
	intel_fb_obj_flush(obj, false, ORIGIN_DIRTYFB);
	mutex_unlock(&dev->struct_mutex);

	return 0;
}

static const struct drm_framebuffer_funcs intel_fb_funcs = {
	.destroy = intel_user_framebuffer_destroy,
	.create_handle = intel_user_framebuffer_create_handle,
	.dirty = intel_user_framebuffer_dirty,
};

static
u32 intel_fb_pitch_limit(struct drm_device *dev, uint64_t fb_modifier,
			 uint32_t pixel_format)
{
	u32 gen = INTEL_INFO(dev)->gen;

	if (gen >= 9) {
		int cpp = drm_format_plane_cpp(pixel_format, 0);

		/* "The stride in bytes must not exceed the of the size of 8K
		 *  pixels and 32K bytes."
		 */
		return min(8192 * cpp, 32768);
	} else if (gen >= 5 && !IS_VALLEYVIEW(dev) && !IS_CHERRYVIEW(dev)) {
		return 32*1024;
	} else if (gen >= 4) {
		if (fb_modifier == I915_FORMAT_MOD_X_TILED)
			return 16*1024;
		else
			return 32*1024;
	} else if (gen >= 3) {
		if (fb_modifier == I915_FORMAT_MOD_X_TILED)
			return 8*1024;
		else
			return 16*1024;
	} else {
		/* XXX DSPC is limited to 4k tiled */
		return 8*1024;
	}
}

static int intel_framebuffer_init(struct drm_device *dev,
				  struct intel_framebuffer *intel_fb,
				  struct drm_mode_fb_cmd2 *mode_cmd,
				  struct drm_i915_gem_object *obj)
{
	struct drm_i915_private *dev_priv = to_i915(dev);
	unsigned int tiling = i915_gem_object_get_tiling(obj);
	int ret;
	u32 pitch_limit, stride_alignment;

	WARN_ON(!mutex_is_locked(&dev->struct_mutex));

	if (mode_cmd->flags & DRM_MODE_FB_MODIFIERS) {
		/*
		 * If there's a fence, enforce that
		 * the fb modifier and tiling mode match.
		 */
		if (tiling != I915_TILING_NONE &&
		    tiling != intel_fb_modifier_to_tiling(mode_cmd->modifier[0])) {
			DRM_DEBUG("tiling_mode doesn't match fb modifier\n");
			return -EINVAL;
		}
	} else {
		if (tiling == I915_TILING_X) {
			mode_cmd->modifier[0] = I915_FORMAT_MOD_X_TILED;
		} else if (tiling == I915_TILING_Y) {
			DRM_DEBUG("No Y tiling for legacy addfb\n");
			return -EINVAL;
		}
	}

	/* Passed in modifier sanity checking. */
	switch (mode_cmd->modifier[0]) {
	case I915_FORMAT_MOD_Y_TILED:
	case I915_FORMAT_MOD_Yf_TILED:
		if (INTEL_INFO(dev)->gen < 9) {
			DRM_DEBUG("Unsupported tiling 0x%llx!\n",
				  mode_cmd->modifier[0]);
			return -EINVAL;
		}
	case DRM_FORMAT_MOD_NONE:
	case I915_FORMAT_MOD_X_TILED:
		break;
	default:
		DRM_DEBUG("Unsupported fb modifier 0x%llx!\n",
			  mode_cmd->modifier[0]);
		return -EINVAL;
	}

	/*
	 * gen2/3 display engine uses the fence if present,
	 * so the tiling mode must match the fb modifier exactly.
	 */
	if (INTEL_INFO(dev_priv)->gen < 4 &&
	    tiling != intel_fb_modifier_to_tiling(mode_cmd->modifier[0])) {
		DRM_DEBUG("tiling_mode must match fb modifier exactly on gen2/3\n");
		return -EINVAL;
	}

	stride_alignment = intel_fb_stride_alignment(dev_priv,
						     mode_cmd->modifier[0],
						     mode_cmd->pixel_format);
	if (mode_cmd->pitches[0] & (stride_alignment - 1)) {
		DRM_DEBUG("pitch (%d) must be at least %u byte aligned\n",
			  mode_cmd->pitches[0], stride_alignment);
		return -EINVAL;
	}

	pitch_limit = intel_fb_pitch_limit(dev, mode_cmd->modifier[0],
					   mode_cmd->pixel_format);
	if (mode_cmd->pitches[0] > pitch_limit) {
		DRM_DEBUG("%s pitch (%u) must be at less than %d\n",
			  mode_cmd->modifier[0] != DRM_FORMAT_MOD_NONE ?
			  "tiled" : "linear",
			  mode_cmd->pitches[0], pitch_limit);
		return -EINVAL;
	}

	/*
	 * If there's a fence, enforce that
	 * the fb pitch and fence stride match.
	 */
	if (tiling != I915_TILING_NONE &&
	    mode_cmd->pitches[0] != i915_gem_object_get_stride(obj)) {
		DRM_DEBUG("pitch (%d) must match tiling stride (%d)\n",
			  mode_cmd->pitches[0],
			  i915_gem_object_get_stride(obj));
		return -EINVAL;
	}

	/* Reject formats not supported by any plane early. */
	switch (mode_cmd->pixel_format) {
	case DRM_FORMAT_C8:
	case DRM_FORMAT_RGB565:
	case DRM_FORMAT_XRGB8888:
	case DRM_FORMAT_ARGB8888:
		break;
	case DRM_FORMAT_XRGB1555:
		if (INTEL_INFO(dev)->gen > 3) {
			DRM_DEBUG("unsupported pixel format: %s\n",
				  drm_get_format_name(mode_cmd->pixel_format));
			return -EINVAL;
		}
		break;
	case DRM_FORMAT_ABGR8888:
		if (!IS_VALLEYVIEW(dev) && !IS_CHERRYVIEW(dev) &&
		    INTEL_INFO(dev)->gen < 9) {
			DRM_DEBUG("unsupported pixel format: %s\n",
				  drm_get_format_name(mode_cmd->pixel_format));
			return -EINVAL;
		}
		break;
	case DRM_FORMAT_XBGR8888:
	case DRM_FORMAT_XRGB2101010:
	case DRM_FORMAT_XBGR2101010:
		if (INTEL_INFO(dev)->gen < 4) {
			DRM_DEBUG("unsupported pixel format: %s\n",
				  drm_get_format_name(mode_cmd->pixel_format));
			return -EINVAL;
		}
		break;
	case DRM_FORMAT_ABGR2101010:
		if (!IS_VALLEYVIEW(dev) && !IS_CHERRYVIEW(dev)) {
			DRM_DEBUG("unsupported pixel format: %s\n",
				  drm_get_format_name(mode_cmd->pixel_format));
			return -EINVAL;
		}
		break;
	case DRM_FORMAT_YUYV:
	case DRM_FORMAT_UYVY:
	case DRM_FORMAT_YVYU:
	case DRM_FORMAT_VYUY:
		if (INTEL_INFO(dev)->gen < 5) {
			DRM_DEBUG("unsupported pixel format: %s\n",
				  drm_get_format_name(mode_cmd->pixel_format));
			return -EINVAL;
		}
		break;
	default:
		DRM_DEBUG("unsupported pixel format: %s\n",
			  drm_get_format_name(mode_cmd->pixel_format));
		return -EINVAL;
	}

	/* FIXME need to adjust LINOFF/TILEOFF accordingly. */
	if (mode_cmd->offsets[0] != 0)
		return -EINVAL;

	drm_helper_mode_fill_fb_struct(&intel_fb->base, mode_cmd);
	intel_fb->obj = obj;

	ret = intel_fill_fb_info(dev_priv, &intel_fb->base);
	if (ret)
		return ret;

	ret = drm_framebuffer_init(dev, &intel_fb->base, &intel_fb_funcs);
	if (ret) {
		DRM_ERROR("framebuffer init failed %d\n", ret);
		return ret;
	}

	intel_fb->obj->framebuffer_references++;

	return 0;
}

static struct drm_framebuffer *
intel_user_framebuffer_create(struct drm_device *dev,
			      struct drm_file *filp,
			      const struct drm_mode_fb_cmd2 *user_mode_cmd)
{
	struct drm_framebuffer *fb;
	struct drm_i915_gem_object *obj;
	struct drm_mode_fb_cmd2 mode_cmd = *user_mode_cmd;

	obj = i915_gem_object_lookup(filp, mode_cmd.handles[0]);
	if (!obj)
		return ERR_PTR(-ENOENT);

	fb = intel_framebuffer_create(dev, &mode_cmd, obj);
	if (IS_ERR(fb))
		i915_gem_object_put_unlocked(obj);

	return fb;
}

#ifndef CONFIG_DRM_FBDEV_EMULATION
static inline void intel_fbdev_output_poll_changed(struct drm_device *dev)
{
}
#endif

static const struct drm_mode_config_funcs intel_mode_funcs = {
	.fb_create = intel_user_framebuffer_create,
	.output_poll_changed = intel_fbdev_output_poll_changed,
	.atomic_check = intel_atomic_check,
	.atomic_commit = intel_atomic_commit,
	.atomic_state_alloc = intel_atomic_state_alloc,
	.atomic_state_clear = intel_atomic_state_clear,
};

/**
 * intel_init_display_hooks - initialize the display modesetting hooks
 * @dev_priv: device private
 */
void intel_init_display_hooks(struct drm_i915_private *dev_priv)
{
	if (INTEL_INFO(dev_priv)->gen >= 9) {
		dev_priv->display.get_pipe_config = haswell_get_pipe_config;
		dev_priv->display.get_initial_plane_config =
			skylake_get_initial_plane_config;
		dev_priv->display.crtc_compute_clock =
			haswell_crtc_compute_clock;
		dev_priv->display.crtc_enable = haswell_crtc_enable;
		dev_priv->display.crtc_disable = haswell_crtc_disable;
	} else if (HAS_DDI(dev_priv)) {
		dev_priv->display.get_pipe_config = haswell_get_pipe_config;
		dev_priv->display.get_initial_plane_config =
			ironlake_get_initial_plane_config;
		dev_priv->display.crtc_compute_clock =
			haswell_crtc_compute_clock;
		dev_priv->display.crtc_enable = haswell_crtc_enable;
		dev_priv->display.crtc_disable = haswell_crtc_disable;
	} else if (HAS_PCH_SPLIT(dev_priv)) {
		dev_priv->display.get_pipe_config = ironlake_get_pipe_config;
		dev_priv->display.get_initial_plane_config =
			ironlake_get_initial_plane_config;
		dev_priv->display.crtc_compute_clock =
			ironlake_crtc_compute_clock;
		dev_priv->display.crtc_enable = ironlake_crtc_enable;
		dev_priv->display.crtc_disable = ironlake_crtc_disable;
	} else if (IS_CHERRYVIEW(dev_priv)) {
		dev_priv->display.get_pipe_config = i9xx_get_pipe_config;
		dev_priv->display.get_initial_plane_config =
			i9xx_get_initial_plane_config;
		dev_priv->display.crtc_compute_clock = chv_crtc_compute_clock;
		dev_priv->display.crtc_enable = valleyview_crtc_enable;
		dev_priv->display.crtc_disable = i9xx_crtc_disable;
	} else if (IS_VALLEYVIEW(dev_priv)) {
		dev_priv->display.get_pipe_config = i9xx_get_pipe_config;
		dev_priv->display.get_initial_plane_config =
			i9xx_get_initial_plane_config;
		dev_priv->display.crtc_compute_clock = vlv_crtc_compute_clock;
		dev_priv->display.crtc_enable = valleyview_crtc_enable;
		dev_priv->display.crtc_disable = i9xx_crtc_disable;
	} else if (IS_G4X(dev_priv)) {
		dev_priv->display.get_pipe_config = i9xx_get_pipe_config;
		dev_priv->display.get_initial_plane_config =
			i9xx_get_initial_plane_config;
		dev_priv->display.crtc_compute_clock = g4x_crtc_compute_clock;
		dev_priv->display.crtc_enable = i9xx_crtc_enable;
		dev_priv->display.crtc_disable = i9xx_crtc_disable;
	} else if (IS_PINEVIEW(dev_priv)) {
		dev_priv->display.get_pipe_config = i9xx_get_pipe_config;
		dev_priv->display.get_initial_plane_config =
			i9xx_get_initial_plane_config;
		dev_priv->display.crtc_compute_clock = pnv_crtc_compute_clock;
		dev_priv->display.crtc_enable = i9xx_crtc_enable;
		dev_priv->display.crtc_disable = i9xx_crtc_disable;
	} else if (!IS_GEN2(dev_priv)) {
		dev_priv->display.get_pipe_config = i9xx_get_pipe_config;
		dev_priv->display.get_initial_plane_config =
			i9xx_get_initial_plane_config;
		dev_priv->display.crtc_compute_clock = i9xx_crtc_compute_clock;
		dev_priv->display.crtc_enable = i9xx_crtc_enable;
		dev_priv->display.crtc_disable = i9xx_crtc_disable;
	} else {
		dev_priv->display.get_pipe_config = i9xx_get_pipe_config;
		dev_priv->display.get_initial_plane_config =
			i9xx_get_initial_plane_config;
		dev_priv->display.crtc_compute_clock = i8xx_crtc_compute_clock;
		dev_priv->display.crtc_enable = i9xx_crtc_enable;
		dev_priv->display.crtc_disable = i9xx_crtc_disable;
	}

	/* Returns the core display clock speed */
	if (IS_SKYLAKE(dev_priv) || IS_KABYLAKE(dev_priv))
		dev_priv->display.get_display_clock_speed =
			skylake_get_display_clock_speed;
	else if (IS_BROXTON(dev_priv))
		dev_priv->display.get_display_clock_speed =
			broxton_get_display_clock_speed;
	else if (IS_BROADWELL(dev_priv))
		dev_priv->display.get_display_clock_speed =
			broadwell_get_display_clock_speed;
	else if (IS_HASWELL(dev_priv))
		dev_priv->display.get_display_clock_speed =
			haswell_get_display_clock_speed;
	else if (IS_VALLEYVIEW(dev_priv) || IS_CHERRYVIEW(dev_priv))
		dev_priv->display.get_display_clock_speed =
			valleyview_get_display_clock_speed;
	else if (IS_GEN5(dev_priv))
		dev_priv->display.get_display_clock_speed =
			ilk_get_display_clock_speed;
	else if (IS_I945G(dev_priv) || IS_BROADWATER(dev_priv) ||
		 IS_GEN6(dev_priv) || IS_IVYBRIDGE(dev_priv))
		dev_priv->display.get_display_clock_speed =
			i945_get_display_clock_speed;
	else if (IS_GM45(dev_priv))
		dev_priv->display.get_display_clock_speed =
			gm45_get_display_clock_speed;
	else if (IS_CRESTLINE(dev_priv))
		dev_priv->display.get_display_clock_speed =
			i965gm_get_display_clock_speed;
	else if (IS_PINEVIEW(dev_priv))
		dev_priv->display.get_display_clock_speed =
			pnv_get_display_clock_speed;
	else if (IS_G33(dev_priv) || IS_G4X(dev_priv))
		dev_priv->display.get_display_clock_speed =
			g33_get_display_clock_speed;
	else if (IS_I915G(dev_priv))
		dev_priv->display.get_display_clock_speed =
			i915_get_display_clock_speed;
	else if (IS_I945GM(dev_priv) || IS_845G(dev_priv))
		dev_priv->display.get_display_clock_speed =
			i9xx_misc_get_display_clock_speed;
	else if (IS_I915GM(dev_priv))
		dev_priv->display.get_display_clock_speed =
			i915gm_get_display_clock_speed;
	else if (IS_I865G(dev_priv))
		dev_priv->display.get_display_clock_speed =
			i865_get_display_clock_speed;
	else if (IS_I85X(dev_priv))
		dev_priv->display.get_display_clock_speed =
			i85x_get_display_clock_speed;
	else { /* 830 */
		WARN(!IS_I830(dev_priv), "Unknown platform. Assuming 133 MHz CDCLK\n");
		dev_priv->display.get_display_clock_speed =
			i830_get_display_clock_speed;
	}

	if (IS_GEN5(dev_priv)) {
		dev_priv->display.fdi_link_train = ironlake_fdi_link_train;
	} else if (IS_GEN6(dev_priv)) {
		dev_priv->display.fdi_link_train = gen6_fdi_link_train;
	} else if (IS_IVYBRIDGE(dev_priv)) {
		/* FIXME: detect B0+ stepping and use auto training */
		dev_priv->display.fdi_link_train = ivb_manual_fdi_link_train;
	} else if (IS_HASWELL(dev_priv) || IS_BROADWELL(dev_priv)) {
		dev_priv->display.fdi_link_train = hsw_fdi_link_train;
	}

	if (IS_BROADWELL(dev_priv)) {
		dev_priv->display.modeset_commit_cdclk =
			broadwell_modeset_commit_cdclk;
		dev_priv->display.modeset_calc_cdclk =
			broadwell_modeset_calc_cdclk;
	} else if (IS_VALLEYVIEW(dev_priv) || IS_CHERRYVIEW(dev_priv)) {
		dev_priv->display.modeset_commit_cdclk =
			valleyview_modeset_commit_cdclk;
		dev_priv->display.modeset_calc_cdclk =
			valleyview_modeset_calc_cdclk;
	} else if (IS_BROXTON(dev_priv)) {
		dev_priv->display.modeset_commit_cdclk =
			bxt_modeset_commit_cdclk;
		dev_priv->display.modeset_calc_cdclk =
			bxt_modeset_calc_cdclk;
	} else if (IS_SKYLAKE(dev_priv) || IS_KABYLAKE(dev_priv)) {
		dev_priv->display.modeset_commit_cdclk =
			skl_modeset_commit_cdclk;
		dev_priv->display.modeset_calc_cdclk =
			skl_modeset_calc_cdclk;
	}

	switch (INTEL_INFO(dev_priv)->gen) {
	case 2:
		dev_priv->display.queue_flip = intel_gen2_queue_flip;
		break;

	case 3:
		dev_priv->display.queue_flip = intel_gen3_queue_flip;
		break;

	case 4:
	case 5:
		dev_priv->display.queue_flip = intel_gen4_queue_flip;
		break;

	case 6:
		dev_priv->display.queue_flip = intel_gen6_queue_flip;
		break;
	case 7:
	case 8: /* FIXME(BDW): Check that the gen8 RCS flip works. */
		dev_priv->display.queue_flip = intel_gen7_queue_flip;
		break;
	case 9:
		/* Drop through - unsupported since execlist only. */
	default:
		/* Default just returns -ENODEV to indicate unsupported */
		dev_priv->display.queue_flip = intel_default_queue_flip;
	}
}

/*
 * Some BIOSes insist on assuming the GPU's pipe A is enabled at suspend,
 * resume, or other times.  This quirk makes sure that's the case for
 * affected systems.
 */
static void quirk_pipea_force(struct drm_device *dev)
{
	struct drm_i915_private *dev_priv = to_i915(dev);

	dev_priv->quirks |= QUIRK_PIPEA_FORCE;
	DRM_INFO("applying pipe a force quirk\n");
}

static void quirk_pipeb_force(struct drm_device *dev)
{
	struct drm_i915_private *dev_priv = to_i915(dev);

	dev_priv->quirks |= QUIRK_PIPEB_FORCE;
	DRM_INFO("applying pipe b force quirk\n");
}

/*
 * Some machines (Lenovo U160) do not work with SSC on LVDS for some reason
 */
static void quirk_ssc_force_disable(struct drm_device *dev)
{
	struct drm_i915_private *dev_priv = to_i915(dev);
	dev_priv->quirks |= QUIRK_LVDS_SSC_DISABLE;
	DRM_INFO("applying lvds SSC disable quirk\n");
}

/*
 * A machine (e.g. Acer Aspire 5734Z) may need to invert the panel backlight
 * brightness value
 */
static void quirk_invert_brightness(struct drm_device *dev)
{
	struct drm_i915_private *dev_priv = to_i915(dev);
	dev_priv->quirks |= QUIRK_INVERT_BRIGHTNESS;
	DRM_INFO("applying inverted panel brightness quirk\n");
}

/* Some VBT's incorrectly indicate no backlight is present */
static void quirk_backlight_present(struct drm_device *dev)
{
	struct drm_i915_private *dev_priv = to_i915(dev);
	dev_priv->quirks |= QUIRK_BACKLIGHT_PRESENT;
	DRM_INFO("applying backlight present quirk\n");
}

struct intel_quirk {
	int device;
	int subsystem_vendor;
	int subsystem_device;
	void (*hook)(struct drm_device *dev);
};

/* For systems that don't have a meaningful PCI subdevice/subvendor ID */
struct intel_dmi_quirk {
	void (*hook)(struct drm_device *dev);
	const struct dmi_system_id (*dmi_id_list)[];
};

static int intel_dmi_reverse_brightness(const struct dmi_system_id *id)
{
	DRM_INFO("Backlight polarity reversed on %s\n", id->ident);
	return 1;
}

static const struct intel_dmi_quirk intel_dmi_quirks[] = {
	{
		.dmi_id_list = &(const struct dmi_system_id[]) {
			{
				.callback = intel_dmi_reverse_brightness,
				.ident = "NCR Corporation",
				.matches = {DMI_MATCH(DMI_SYS_VENDOR, "NCR Corporation"),
					    DMI_MATCH(DMI_PRODUCT_NAME, ""),
				},
			},
			{ }  /* terminating entry */
		},
		.hook = quirk_invert_brightness,
	},
};

static struct intel_quirk intel_quirks[] = {
	/* Toshiba Protege R-205, S-209 needs pipe A force quirk */
	{ 0x2592, 0x1179, 0x0001, quirk_pipea_force },

	/* ThinkPad T60 needs pipe A force quirk (bug #16494) */
	{ 0x2782, 0x17aa, 0x201a, quirk_pipea_force },

	/* 830 needs to leave pipe A & dpll A up */
	{ 0x3577, PCI_ANY_ID, PCI_ANY_ID, quirk_pipea_force },

	/* 830 needs to leave pipe B & dpll B up */
	{ 0x3577, PCI_ANY_ID, PCI_ANY_ID, quirk_pipeb_force },

	/* Lenovo U160 cannot use SSC on LVDS */
	{ 0x0046, 0x17aa, 0x3920, quirk_ssc_force_disable },

	/* Sony Vaio Y cannot use SSC on LVDS */
	{ 0x0046, 0x104d, 0x9076, quirk_ssc_force_disable },

	/* Acer Aspire 5734Z must invert backlight brightness */
	{ 0x2a42, 0x1025, 0x0459, quirk_invert_brightness },

	/* Acer/eMachines G725 */
	{ 0x2a42, 0x1025, 0x0210, quirk_invert_brightness },

	/* Acer/eMachines e725 */
	{ 0x2a42, 0x1025, 0x0212, quirk_invert_brightness },

	/* Acer/Packard Bell NCL20 */
	{ 0x2a42, 0x1025, 0x034b, quirk_invert_brightness },

	/* Acer Aspire 4736Z */
	{ 0x2a42, 0x1025, 0x0260, quirk_invert_brightness },

	/* Acer Aspire 5336 */
	{ 0x2a42, 0x1025, 0x048a, quirk_invert_brightness },

	/* Acer C720 and C720P Chromebooks (Celeron 2955U) have backlights */
	{ 0x0a06, 0x1025, 0x0a11, quirk_backlight_present },

	/* Acer C720 Chromebook (Core i3 4005U) */
	{ 0x0a16, 0x1025, 0x0a11, quirk_backlight_present },

	/* Apple Macbook 2,1 (Core 2 T7400) */
	{ 0x27a2, 0x8086, 0x7270, quirk_backlight_present },

	/* Apple Macbook 4,1 */
	{ 0x2a02, 0x106b, 0x00a1, quirk_backlight_present },

	/* Toshiba CB35 Chromebook (Celeron 2955U) */
	{ 0x0a06, 0x1179, 0x0a88, quirk_backlight_present },

	/* HP Chromebook 14 (Celeron 2955U) */
	{ 0x0a06, 0x103c, 0x21ed, quirk_backlight_present },

	/* Dell Chromebook 11 */
	{ 0x0a06, 0x1028, 0x0a35, quirk_backlight_present },

	/* Dell Chromebook 11 (2015 version) */
	{ 0x0a16, 0x1028, 0x0a35, quirk_backlight_present },
};

static void intel_init_quirks(struct drm_device *dev)
{
	struct pci_dev *d = dev->pdev;
	int i;

	for (i = 0; i < ARRAY_SIZE(intel_quirks); i++) {
		struct intel_quirk *q = &intel_quirks[i];

		if (d->device == q->device &&
		    (d->subsystem_vendor == q->subsystem_vendor ||
		     q->subsystem_vendor == PCI_ANY_ID) &&
		    (d->subsystem_device == q->subsystem_device ||
		     q->subsystem_device == PCI_ANY_ID))
			q->hook(dev);
	}
	for (i = 0; i < ARRAY_SIZE(intel_dmi_quirks); i++) {
		if (dmi_check_system(*intel_dmi_quirks[i].dmi_id_list) != 0)
			intel_dmi_quirks[i].hook(dev);
	}
}

/* Disable the VGA plane that we never use */
static void i915_disable_vga(struct drm_device *dev)
{
	struct drm_i915_private *dev_priv = to_i915(dev);
	u8 sr1;
	i915_reg_t vga_reg = i915_vgacntrl_reg(dev);

	/* WaEnableVGAAccessThroughIOPort:ctg,elk,ilk,snb,ivb,vlv,hsw */
	vga_get_uninterruptible(dev->pdev, VGA_RSRC_LEGACY_IO);
	outb(SR01, VGA_SR_INDEX);
	sr1 = inb(VGA_SR_DATA);
	outb(sr1 | 1<<5, VGA_SR_DATA);
	vga_put(dev->pdev, VGA_RSRC_LEGACY_IO);
	udelay(300);

	I915_WRITE(vga_reg, VGA_DISP_DISABLE);
	POSTING_READ(vga_reg);
}

void intel_modeset_init_hw(struct drm_device *dev)
{
	struct drm_i915_private *dev_priv = to_i915(dev);

	intel_update_cdclk(dev);

	dev_priv->atomic_cdclk_freq = dev_priv->cdclk_freq;

	intel_init_clock_gating(dev);
}

/*
 * Calculate what we think the watermarks should be for the state we've read
 * out of the hardware and then immediately program those watermarks so that
 * we ensure the hardware settings match our internal state.
 *
 * We can calculate what we think WM's should be by creating a duplicate of the
 * current state (which was constructed during hardware readout) and running it
 * through the atomic check code to calculate new watermark values in the
 * state object.
 */
static void sanitize_watermarks(struct drm_device *dev)
{
	struct drm_i915_private *dev_priv = to_i915(dev);
	struct drm_atomic_state *state;
	struct drm_crtc *crtc;
	struct drm_crtc_state *cstate;
	struct drm_modeset_acquire_ctx ctx;
	int ret;
	int i;

	/* Only supported on platforms that use atomic watermark design */
	if (!dev_priv->display.optimize_watermarks)
		return;

	/*
	 * We need to hold connection_mutex before calling duplicate_state so
	 * that the connector loop is protected.
	 */
	drm_modeset_acquire_init(&ctx, 0);
retry:
	ret = drm_modeset_lock_all_ctx(dev, &ctx);
	if (ret == -EDEADLK) {
		drm_modeset_backoff(&ctx);
		goto retry;
	} else if (WARN_ON(ret)) {
		goto fail;
	}

	state = drm_atomic_helper_duplicate_state(dev, &ctx);
	if (WARN_ON(IS_ERR(state)))
		goto fail;

	/*
	 * Hardware readout is the only time we don't want to calculate
	 * intermediate watermarks (since we don't trust the current
	 * watermarks).
	 */
	to_intel_atomic_state(state)->skip_intermediate_wm = true;

	ret = intel_atomic_check(dev, state);
	if (ret) {
		/*
		 * If we fail here, it means that the hardware appears to be
		 * programmed in a way that shouldn't be possible, given our
		 * understanding of watermark requirements.  This might mean a
		 * mistake in the hardware readout code or a mistake in the
		 * watermark calculations for a given platform.  Raise a WARN
		 * so that this is noticeable.
		 *
		 * If this actually happens, we'll have to just leave the
		 * BIOS-programmed watermarks untouched and hope for the best.
		 */
		WARN(true, "Could not determine valid watermarks for inherited state\n");
		goto fail;
	}

	/* Write calculated watermark values back */
	for_each_crtc_in_state(state, crtc, cstate, i) {
		struct intel_crtc_state *cs = to_intel_crtc_state(cstate);

		cs->wm.need_postvbl_update = true;
		dev_priv->display.optimize_watermarks(cs);
	}

	drm_atomic_state_free(state);
fail:
	drm_modeset_drop_locks(&ctx);
	drm_modeset_acquire_fini(&ctx);
}

void intel_modeset_init(struct drm_device *dev)
{
	struct drm_i915_private *dev_priv = to_i915(dev);
	struct i915_ggtt *ggtt = &dev_priv->ggtt;
	int sprite, ret;
	enum pipe pipe;
	struct intel_crtc *crtc;

	drm_mode_config_init(dev);

	dev->mode_config.min_width = 0;
	dev->mode_config.min_height = 0;

	dev->mode_config.preferred_depth = 24;
	dev->mode_config.prefer_shadow = 1;

	dev->mode_config.allow_fb_modifiers = true;

	dev->mode_config.funcs = &intel_mode_funcs;

	intel_init_quirks(dev);

	intel_init_pm(dev);

	if (INTEL_INFO(dev)->num_pipes == 0)
		return;

	/*
	 * There may be no VBT; and if the BIOS enabled SSC we can
	 * just keep using it to avoid unnecessary flicker.  Whereas if the
	 * BIOS isn't using it, don't assume it will work even if the VBT
	 * indicates as much.
	 */
	if (HAS_PCH_IBX(dev) || HAS_PCH_CPT(dev)) {
		bool bios_lvds_use_ssc = !!(I915_READ(PCH_DREF_CONTROL) &
					    DREF_SSC1_ENABLE);

		if (dev_priv->vbt.lvds_use_ssc != bios_lvds_use_ssc) {
			DRM_DEBUG_KMS("SSC %sabled by BIOS, overriding VBT which says %sabled\n",
				     bios_lvds_use_ssc ? "en" : "dis",
				     dev_priv->vbt.lvds_use_ssc ? "en" : "dis");
			dev_priv->vbt.lvds_use_ssc = bios_lvds_use_ssc;
		}
	}

	if (IS_GEN2(dev)) {
		dev->mode_config.max_width = 2048;
		dev->mode_config.max_height = 2048;
	} else if (IS_GEN3(dev)) {
		dev->mode_config.max_width = 4096;
		dev->mode_config.max_height = 4096;
	} else {
		dev->mode_config.max_width = 8192;
		dev->mode_config.max_height = 8192;
	}

	if (IS_845G(dev) || IS_I865G(dev)) {
		dev->mode_config.cursor_width = IS_845G(dev) ? 64 : 512;
		dev->mode_config.cursor_height = 1023;
	} else if (IS_GEN2(dev)) {
		dev->mode_config.cursor_width = GEN2_CURSOR_WIDTH;
		dev->mode_config.cursor_height = GEN2_CURSOR_HEIGHT;
	} else {
		dev->mode_config.cursor_width = MAX_CURSOR_WIDTH;
		dev->mode_config.cursor_height = MAX_CURSOR_HEIGHT;
	}

	dev->mode_config.fb_base = ggtt->mappable_base;

	DRM_DEBUG_KMS("%d display pipe%s available.\n",
		      INTEL_INFO(dev)->num_pipes,
		      INTEL_INFO(dev)->num_pipes > 1 ? "s" : "");

	for_each_pipe(dev_priv, pipe) {
		intel_crtc_init(dev, pipe);
		for_each_sprite(dev_priv, pipe, sprite) {
			ret = intel_plane_init(dev, pipe, sprite);
			if (ret)
				DRM_DEBUG_KMS("pipe %c sprite %c init failed: %d\n",
					      pipe_name(pipe), sprite_name(pipe, sprite), ret);
		}
	}

	intel_update_czclk(dev_priv);
	intel_update_cdclk(dev);

	intel_shared_dpll_init(dev);

	if (dev_priv->max_cdclk_freq == 0)
		intel_update_max_cdclk(dev);

	/* Just disable it once at startup */
	i915_disable_vga(dev);
	intel_setup_outputs(dev);

	drm_modeset_lock_all(dev);
	intel_modeset_setup_hw_state(dev);
	drm_modeset_unlock_all(dev);

	for_each_intel_crtc(dev, crtc) {
		struct intel_initial_plane_config plane_config = {};

		if (!crtc->active)
			continue;

		/*
		 * Note that reserving the BIOS fb up front prevents us
		 * from stuffing other stolen allocations like the ring
		 * on top.  This prevents some ugliness at boot time, and
		 * can even allow for smooth boot transitions if the BIOS
		 * fb is large enough for the active pipe configuration.
		 */
		dev_priv->display.get_initial_plane_config(crtc,
							   &plane_config);

		/*
		 * If the fb is shared between multiple heads, we'll
		 * just get the first one.
		 */
		intel_find_initial_plane_obj(crtc, &plane_config);
	}

	/*
	 * Make sure hardware watermarks really match the state we read out.
	 * Note that we need to do this after reconstructing the BIOS fb's
	 * since the watermark calculation done here will use pstate->fb.
	 */
	sanitize_watermarks(dev);
}

static void intel_enable_pipe_a(struct drm_device *dev)
{
	struct intel_connector *connector;
	struct drm_connector *crt = NULL;
	struct intel_load_detect_pipe load_detect_temp;
	struct drm_modeset_acquire_ctx *ctx = dev->mode_config.acquire_ctx;

	/* We can't just switch on the pipe A, we need to set things up with a
	 * proper mode and output configuration. As a gross hack, enable pipe A
	 * by enabling the load detect pipe once. */
	for_each_intel_connector(dev, connector) {
		if (connector->encoder->type == INTEL_OUTPUT_ANALOG) {
			crt = &connector->base;
			break;
		}
	}

	if (!crt)
		return;

	if (intel_get_load_detect_pipe(crt, NULL, &load_detect_temp, ctx))
		intel_release_load_detect_pipe(crt, &load_detect_temp, ctx);
}

static bool
intel_check_plane_mapping(struct intel_crtc *crtc)
{
	struct drm_device *dev = crtc->base.dev;
	struct drm_i915_private *dev_priv = to_i915(dev);
	u32 val;

	if (INTEL_INFO(dev)->num_pipes == 1)
		return true;

	val = I915_READ(DSPCNTR(!crtc->plane));

	if ((val & DISPLAY_PLANE_ENABLE) &&
	    (!!(val & DISPPLANE_SEL_PIPE_MASK) == crtc->pipe))
		return false;

	return true;
}

static bool intel_crtc_has_encoders(struct intel_crtc *crtc)
{
	struct drm_device *dev = crtc->base.dev;
	struct intel_encoder *encoder;

	for_each_encoder_on_crtc(dev, &crtc->base, encoder)
		return true;

	return false;
}

static bool intel_encoder_has_connectors(struct intel_encoder *encoder)
{
	struct drm_device *dev = encoder->base.dev;
	struct intel_connector *connector;

	for_each_connector_on_encoder(dev, &encoder->base, connector)
		return true;

	return false;
}

static bool has_pch_trancoder(struct drm_i915_private *dev_priv,
			      enum transcoder pch_transcoder)
{
	return HAS_PCH_IBX(dev_priv) || HAS_PCH_CPT(dev_priv) ||
		(HAS_PCH_LPT_H(dev_priv) && pch_transcoder == TRANSCODER_A);
}

static void intel_sanitize_crtc(struct intel_crtc *crtc)
{
	struct drm_device *dev = crtc->base.dev;
	struct drm_i915_private *dev_priv = to_i915(dev);
	enum transcoder cpu_transcoder = crtc->config->cpu_transcoder;

	/* Clear any frame start delays used for debugging left by the BIOS */
	if (!transcoder_is_dsi(cpu_transcoder)) {
		i915_reg_t reg = PIPECONF(cpu_transcoder);

		I915_WRITE(reg,
			   I915_READ(reg) & ~PIPECONF_FRAME_START_DELAY_MASK);
	}

	/* restore vblank interrupts to correct state */
	drm_crtc_vblank_reset(&crtc->base);
	if (crtc->active) {
		struct intel_plane *plane;

		drm_crtc_vblank_on(&crtc->base);

		/* Disable everything but the primary plane */
		for_each_intel_plane_on_crtc(dev, crtc, plane) {
			if (plane->base.type == DRM_PLANE_TYPE_PRIMARY)
				continue;

			plane->disable_plane(&plane->base, &crtc->base);
		}
	}

	/* We need to sanitize the plane -> pipe mapping first because this will
	 * disable the crtc (and hence change the state) if it is wrong. Note
	 * that gen4+ has a fixed plane -> pipe mapping.  */
	if (INTEL_INFO(dev)->gen < 4 && !intel_check_plane_mapping(crtc)) {
		bool plane;

		DRM_DEBUG_KMS("[CRTC:%d:%s] wrong plane connection detected!\n",
			      crtc->base.base.id, crtc->base.name);

		/* Pipe has the wrong plane attached and the plane is active.
		 * Temporarily change the plane mapping and disable everything
		 * ...  */
		plane = crtc->plane;
		to_intel_plane_state(crtc->base.primary->state)->base.visible = true;
		crtc->plane = !plane;
		intel_crtc_disable_noatomic(&crtc->base);
		crtc->plane = plane;
	}

	if (dev_priv->quirks & QUIRK_PIPEA_FORCE &&
	    crtc->pipe == PIPE_A && !crtc->active) {
		/* BIOS forgot to enable pipe A, this mostly happens after
		 * resume. Force-enable the pipe to fix this, the update_dpms
		 * call below we restore the pipe to the right state, but leave
		 * the required bits on. */
		intel_enable_pipe_a(dev);
	}

	/* Adjust the state of the output pipe according to whether we
	 * have active connectors/encoders. */
	if (crtc->active && !intel_crtc_has_encoders(crtc))
		intel_crtc_disable_noatomic(&crtc->base);

	if (crtc->active || HAS_GMCH_DISPLAY(dev)) {
		/*
		 * We start out with underrun reporting disabled to avoid races.
		 * For correct bookkeeping mark this on active crtcs.
		 *
		 * Also on gmch platforms we dont have any hardware bits to
		 * disable the underrun reporting. Which means we need to start
		 * out with underrun reporting disabled also on inactive pipes,
		 * since otherwise we'll complain about the garbage we read when
		 * e.g. coming up after runtime pm.
		 *
		 * No protection against concurrent access is required - at
		 * worst a fifo underrun happens which also sets this to false.
		 */
		crtc->cpu_fifo_underrun_disabled = true;
		/*
		 * We track the PCH trancoder underrun reporting state
		 * within the crtc. With crtc for pipe A housing the underrun
		 * reporting state for PCH transcoder A, crtc for pipe B housing
		 * it for PCH transcoder B, etc. LPT-H has only PCH transcoder A,
		 * and marking underrun reporting as disabled for the non-existing
		 * PCH transcoders B and C would prevent enabling the south
		 * error interrupt (see cpt_can_enable_serr_int()).
		 */
		if (has_pch_trancoder(dev_priv, (enum transcoder)crtc->pipe))
			crtc->pch_fifo_underrun_disabled = true;
	}
}

static void intel_sanitize_encoder(struct intel_encoder *encoder)
{
	struct intel_connector *connector;
	struct drm_device *dev = encoder->base.dev;

	/* We need to check both for a crtc link (meaning that the
	 * encoder is active and trying to read from a pipe) and the
	 * pipe itself being active. */
	bool has_active_crtc = encoder->base.crtc &&
		to_intel_crtc(encoder->base.crtc)->active;

	if (intel_encoder_has_connectors(encoder) && !has_active_crtc) {
		DRM_DEBUG_KMS("[ENCODER:%d:%s] has active connectors but no active pipe!\n",
			      encoder->base.base.id,
			      encoder->base.name);

		/* Connector is active, but has no active pipe. This is
		 * fallout from our resume register restoring. Disable
		 * the encoder manually again. */
		if (encoder->base.crtc) {
			DRM_DEBUG_KMS("[ENCODER:%d:%s] manually disabled\n",
				      encoder->base.base.id,
				      encoder->base.name);
			encoder->disable(encoder);
			if (encoder->post_disable)
				encoder->post_disable(encoder);
		}
		encoder->base.crtc = NULL;

		/* Inconsistent output/port/pipe state happens presumably due to
		 * a bug in one of the get_hw_state functions. Or someplace else
		 * in our code, like the register restore mess on resume. Clamp
		 * things to off as a safer default. */
		for_each_intel_connector(dev, connector) {
			if (connector->encoder != encoder)
				continue;
			connector->base.dpms = DRM_MODE_DPMS_OFF;
			connector->base.encoder = NULL;
		}
	}
	/* Enabled encoders without active connectors will be fixed in
	 * the crtc fixup. */
}

void i915_redisable_vga_power_on(struct drm_device *dev)
{
	struct drm_i915_private *dev_priv = to_i915(dev);
	i915_reg_t vga_reg = i915_vgacntrl_reg(dev);

	if (!(I915_READ(vga_reg) & VGA_DISP_DISABLE)) {
		DRM_DEBUG_KMS("Something enabled VGA plane, disabling it\n");
		i915_disable_vga(dev);
	}
}

void i915_redisable_vga(struct drm_device *dev)
{
	struct drm_i915_private *dev_priv = to_i915(dev);

	/* This function can be called both from intel_modeset_setup_hw_state or
	 * at a very early point in our resume sequence, where the power well
	 * structures are not yet restored. Since this function is at a very
	 * paranoid "someone might have enabled VGA while we were not looking"
	 * level, just check if the power well is enabled instead of trying to
	 * follow the "don't touch the power well if we don't need it" policy
	 * the rest of the driver uses. */
	if (!intel_display_power_get_if_enabled(dev_priv, POWER_DOMAIN_VGA))
		return;

	i915_redisable_vga_power_on(dev);

	intel_display_power_put(dev_priv, POWER_DOMAIN_VGA);
}

static bool primary_get_hw_state(struct intel_plane *plane)
{
	struct drm_i915_private *dev_priv = to_i915(plane->base.dev);

	return I915_READ(DSPCNTR(plane->plane)) & DISPLAY_PLANE_ENABLE;
}

/* FIXME read out full plane state for all planes */
static void readout_plane_state(struct intel_crtc *crtc)
{
	struct drm_plane *primary = crtc->base.primary;
	struct intel_plane_state *plane_state =
		to_intel_plane_state(primary->state);

	plane_state->base.visible = crtc->active &&
		primary_get_hw_state(to_intel_plane(primary));

	if (plane_state->base.visible)
		crtc->base.state->plane_mask |= 1 << drm_plane_index(primary);
}

static void intel_modeset_readout_hw_state(struct drm_device *dev)
{
	struct drm_i915_private *dev_priv = to_i915(dev);
	enum pipe pipe;
	struct intel_crtc *crtc;
	struct intel_encoder *encoder;
	struct intel_connector *connector;
	int i;

	dev_priv->active_crtcs = 0;

	for_each_intel_crtc(dev, crtc) {
		struct intel_crtc_state *crtc_state = crtc->config;
		int pixclk = 0;

		__drm_atomic_helper_crtc_destroy_state(&crtc_state->base);
		memset(crtc_state, 0, sizeof(*crtc_state));
		crtc_state->base.crtc = &crtc->base;

		crtc_state->base.active = crtc_state->base.enable =
			dev_priv->display.get_pipe_config(crtc, crtc_state);

		crtc->base.enabled = crtc_state->base.enable;
		crtc->active = crtc_state->base.active;

		if (crtc_state->base.active) {
			dev_priv->active_crtcs |= 1 << crtc->pipe;

			if (INTEL_GEN(dev_priv) >= 9 || IS_BROADWELL(dev_priv))
				pixclk = ilk_pipe_pixel_rate(crtc_state);
			else if (IS_VALLEYVIEW(dev_priv) || IS_CHERRYVIEW(dev_priv))
				pixclk = crtc_state->base.adjusted_mode.crtc_clock;
			else
				WARN_ON(dev_priv->display.modeset_calc_cdclk);

			/* pixel rate mustn't exceed 95% of cdclk with IPS on BDW */
			if (IS_BROADWELL(dev_priv) && crtc_state->ips_enabled)
				pixclk = DIV_ROUND_UP(pixclk * 100, 95);
		}

		dev_priv->min_pixclk[crtc->pipe] = pixclk;

		readout_plane_state(crtc);

		DRM_DEBUG_KMS("[CRTC:%d:%s] hw state readout: %s\n",
			      crtc->base.base.id, crtc->base.name,
			      crtc->active ? "enabled" : "disabled");
	}

	for (i = 0; i < dev_priv->num_shared_dpll; i++) {
		struct intel_shared_dpll *pll = &dev_priv->shared_dplls[i];

		pll->on = pll->funcs.get_hw_state(dev_priv, pll,
						  &pll->config.hw_state);
		pll->config.crtc_mask = 0;
		for_each_intel_crtc(dev, crtc) {
			if (crtc->active && crtc->config->shared_dpll == pll)
				pll->config.crtc_mask |= 1 << crtc->pipe;
		}
		pll->active_mask = pll->config.crtc_mask;

		DRM_DEBUG_KMS("%s hw state readout: crtc_mask 0x%08x, on %i\n",
			      pll->name, pll->config.crtc_mask, pll->on);
	}

	for_each_intel_encoder(dev, encoder) {
		pipe = 0;

		if (encoder->get_hw_state(encoder, &pipe)) {
			crtc = to_intel_crtc(dev_priv->pipe_to_crtc_mapping[pipe]);
			encoder->base.crtc = &crtc->base;
			crtc->config->output_types |= 1 << encoder->type;
			encoder->get_config(encoder, crtc->config);
		} else {
			encoder->base.crtc = NULL;
		}

		DRM_DEBUG_KMS("[ENCODER:%d:%s] hw state readout: %s, pipe %c\n",
			      encoder->base.base.id,
			      encoder->base.name,
			      encoder->base.crtc ? "enabled" : "disabled",
			      pipe_name(pipe));
	}

	for_each_intel_connector(dev, connector) {
		if (connector->get_hw_state(connector)) {
			connector->base.dpms = DRM_MODE_DPMS_ON;

			encoder = connector->encoder;
			connector->base.encoder = &encoder->base;

			if (encoder->base.crtc &&
			    encoder->base.crtc->state->active) {
				/*
				 * This has to be done during hardware readout
				 * because anything calling .crtc_disable may
				 * rely on the connector_mask being accurate.
				 */
				encoder->base.crtc->state->connector_mask |=
					1 << drm_connector_index(&connector->base);
				encoder->base.crtc->state->encoder_mask |=
					1 << drm_encoder_index(&encoder->base);
			}

		} else {
			connector->base.dpms = DRM_MODE_DPMS_OFF;
			connector->base.encoder = NULL;
		}
		DRM_DEBUG_KMS("[CONNECTOR:%d:%s] hw state readout: %s\n",
			      connector->base.base.id,
			      connector->base.name,
			      connector->base.encoder ? "enabled" : "disabled");
	}

	for_each_intel_crtc(dev, crtc) {
		crtc->base.hwmode = crtc->config->base.adjusted_mode;

		memset(&crtc->base.mode, 0, sizeof(crtc->base.mode));
		if (crtc->base.state->active) {
			intel_mode_from_pipe_config(&crtc->base.mode, crtc->config);
			intel_mode_from_pipe_config(&crtc->base.state->adjusted_mode, crtc->config);
			WARN_ON(drm_atomic_set_mode_for_crtc(crtc->base.state, &crtc->base.mode));

			/*
			 * The initial mode needs to be set in order to keep
			 * the atomic core happy. It wants a valid mode if the
			 * crtc's enabled, so we do the above call.
			 *
			 * At this point some state updated by the connectors
			 * in their ->detect() callback has not run yet, so
			 * no recalculation can be done yet.
			 *
			 * Even if we could do a recalculation and modeset
			 * right now it would cause a double modeset if
			 * fbdev or userspace chooses a different initial mode.
			 *
			 * If that happens, someone indicated they wanted a
			 * mode change, which means it's safe to do a full
			 * recalculation.
			 */
			crtc->base.state->mode.private_flags = I915_MODE_FLAG_INHERITED;

			drm_calc_timestamping_constants(&crtc->base, &crtc->base.hwmode);
			update_scanline_offset(crtc);
		}

		intel_pipe_config_sanity_check(dev_priv, crtc->config);
	}
}

/* Scan out the current hw modeset state,
 * and sanitizes it to the current state
 */
static void
intel_modeset_setup_hw_state(struct drm_device *dev)
{
	struct drm_i915_private *dev_priv = to_i915(dev);
	enum pipe pipe;
	struct intel_crtc *crtc;
	struct intel_encoder *encoder;
	int i;

	intel_modeset_readout_hw_state(dev);

	/* HW state is read out, now we need to sanitize this mess. */
	for_each_intel_encoder(dev, encoder) {
		intel_sanitize_encoder(encoder);
	}

	for_each_pipe(dev_priv, pipe) {
		crtc = to_intel_crtc(dev_priv->pipe_to_crtc_mapping[pipe]);
		intel_sanitize_crtc(crtc);
		intel_dump_pipe_config(crtc, crtc->config,
				       "[setup_hw_state]");
	}

	intel_modeset_update_connector_atomic_state(dev);

	for (i = 0; i < dev_priv->num_shared_dpll; i++) {
		struct intel_shared_dpll *pll = &dev_priv->shared_dplls[i];

		if (!pll->on || pll->active_mask)
			continue;

		DRM_DEBUG_KMS("%s enabled but not in use, disabling\n", pll->name);

		pll->funcs.disable(dev_priv, pll);
		pll->on = false;
	}

	if (IS_VALLEYVIEW(dev) || IS_CHERRYVIEW(dev))
		vlv_wm_get_hw_state(dev);
	else if (IS_GEN9(dev))
		skl_wm_get_hw_state(dev);
	else if (HAS_PCH_SPLIT(dev))
		ilk_wm_get_hw_state(dev);

	for_each_intel_crtc(dev, crtc) {
		unsigned long put_domains;

		put_domains = modeset_get_crtc_power_domains(&crtc->base, crtc->config);
		if (WARN_ON(put_domains))
			modeset_put_power_domains(dev_priv, put_domains);
	}
	intel_display_set_init_power(dev_priv, false);

	intel_fbc_init_pipe_state(dev_priv);
}

void intel_display_resume(struct drm_device *dev)
{
	struct drm_i915_private *dev_priv = to_i915(dev);
	struct drm_atomic_state *state = dev_priv->modeset_restore_state;
	struct drm_modeset_acquire_ctx ctx;
	int ret;

	dev_priv->modeset_restore_state = NULL;
	if (state)
		state->acquire_ctx = &ctx;

	/*
	 * This is a cludge because with real atomic modeset mode_config.mutex
	 * won't be taken. Unfortunately some probed state like
	 * audio_codec_enable is still protected by mode_config.mutex, so lock
	 * it here for now.
	 */
	mutex_lock(&dev->mode_config.mutex);
	drm_modeset_acquire_init(&ctx, 0);

	while (1) {
		ret = drm_modeset_lock_all_ctx(dev, &ctx);
		if (ret != -EDEADLK)
			break;

		drm_modeset_backoff(&ctx);
	}

	if (!ret)
		ret = __intel_display_resume(dev, state);

	drm_modeset_drop_locks(&ctx);
	drm_modeset_acquire_fini(&ctx);
	mutex_unlock(&dev->mode_config.mutex);

	if (ret) {
		DRM_ERROR("Restoring old state failed with %i\n", ret);
		drm_atomic_state_free(state);
	}
}

void intel_modeset_gem_init(struct drm_device *dev)
{
	struct drm_i915_private *dev_priv = to_i915(dev);
	struct drm_crtc *c;
	struct drm_i915_gem_object *obj;

	intel_init_gt_powersave(dev_priv);

	intel_modeset_init_hw(dev);

	intel_setup_overlay(dev_priv);

	/*
	 * Make sure any fbs we allocated at startup are properly
	 * pinned & fenced.  When we do the allocation it's too early
	 * for this.
	 */
	for_each_crtc(dev, c) {
		struct i915_vma *vma;

		obj = intel_fb_obj(c->primary->fb);
		if (obj == NULL)
			continue;

		mutex_lock(&dev->struct_mutex);
		vma = intel_pin_and_fence_fb_obj(c->primary->fb,
						 c->primary->state->rotation);
		mutex_unlock(&dev->struct_mutex);
		if (IS_ERR(vma)) {
			DRM_ERROR("failed to pin boot fb on pipe %d\n",
				  to_intel_crtc(c)->pipe);
			drm_framebuffer_unreference(c->primary->fb);
			c->primary->fb = NULL;
			c->primary->crtc = c->primary->state->crtc = NULL;
			update_state_fb(c->primary);
			c->state->plane_mask &= ~(1 << drm_plane_index(c->primary));
		}
	}
}

int intel_connector_register(struct drm_connector *connector)
{
	struct intel_connector *intel_connector = to_intel_connector(connector);
	int ret;

	ret = intel_backlight_device_register(intel_connector);
	if (ret)
		goto err;

	return 0;

err:
	return ret;
}

void intel_connector_unregister(struct drm_connector *connector)
{
	struct intel_connector *intel_connector = to_intel_connector(connector);

	intel_backlight_device_unregister(intel_connector);
	intel_panel_destroy_backlight(connector);
}

void intel_modeset_cleanup(struct drm_device *dev)
{
	struct drm_i915_private *dev_priv = to_i915(dev);

	intel_disable_gt_powersave(dev_priv);

	/*
	 * Interrupts and polling as the first thing to avoid creating havoc.
	 * Too much stuff here (turning of connectors, ...) would
	 * experience fancy races otherwise.
	 */
	intel_irq_uninstall(dev_priv);

	/*
	 * Due to the hpd irq storm handling the hotplug work can re-arm the
	 * poll handlers. Hence disable polling after hpd handling is shut down.
	 */
	drm_kms_helper_poll_fini(dev);

	intel_unregister_dsm_handler();

	intel_fbc_global_disable(dev_priv);

	/* flush any delayed tasks or pending work */
	flush_scheduled_work();

	drm_mode_config_cleanup(dev);

	intel_cleanup_overlay(dev_priv);

	intel_cleanup_gt_powersave(dev_priv);

	intel_teardown_gmbus(dev);
}

void intel_connector_attach_encoder(struct intel_connector *connector,
				    struct intel_encoder *encoder)
{
	connector->encoder = encoder;
	drm_mode_connector_attach_encoder(&connector->base,
					  &encoder->base);
}

/*
 * set vga decode state - true == enable VGA decode
 */
int intel_modeset_vga_set_state(struct drm_device *dev, bool state)
{
	struct drm_i915_private *dev_priv = to_i915(dev);
	unsigned reg = INTEL_INFO(dev)->gen >= 6 ? SNB_GMCH_CTRL : INTEL_GMCH_CTRL;
	u16 gmch_ctrl;

	if (pci_read_config_word(dev_priv->bridge_dev, reg, &gmch_ctrl)) {
		DRM_ERROR("failed to read control word\n");
		return -EIO;
	}

	if (!!(gmch_ctrl & INTEL_GMCH_VGA_DISABLE) == !state)
		return 0;

	if (state)
		gmch_ctrl &= ~INTEL_GMCH_VGA_DISABLE;
	else
		gmch_ctrl |= INTEL_GMCH_VGA_DISABLE;

	if (pci_write_config_word(dev_priv->bridge_dev, reg, gmch_ctrl)) {
		DRM_ERROR("failed to write control word\n");
		return -EIO;
	}

	return 0;
}

struct intel_display_error_state {

	u32 power_well_driver;

	int num_transcoders;

	struct intel_cursor_error_state {
		u32 control;
		u32 position;
		u32 base;
		u32 size;
	} cursor[I915_MAX_PIPES];

	struct intel_pipe_error_state {
		bool power_domain_on;
		u32 source;
		u32 stat;
	} pipe[I915_MAX_PIPES];

	struct intel_plane_error_state {
		u32 control;
		u32 stride;
		u32 size;
		u32 pos;
		u32 addr;
		u32 surface;
		u32 tile_offset;
	} plane[I915_MAX_PIPES];

	struct intel_transcoder_error_state {
		bool power_domain_on;
		enum transcoder cpu_transcoder;

		u32 conf;

		u32 htotal;
		u32 hblank;
		u32 hsync;
		u32 vtotal;
		u32 vblank;
		u32 vsync;
	} transcoder[4];
};

struct intel_display_error_state *
intel_display_capture_error_state(struct drm_i915_private *dev_priv)
{
	struct intel_display_error_state *error;
	int transcoders[] = {
		TRANSCODER_A,
		TRANSCODER_B,
		TRANSCODER_C,
		TRANSCODER_EDP,
	};
	int i;

	if (INTEL_INFO(dev_priv)->num_pipes == 0)
		return NULL;

	error = kzalloc(sizeof(*error), GFP_ATOMIC);
	if (error == NULL)
		return NULL;

	if (IS_HASWELL(dev_priv) || IS_BROADWELL(dev_priv))
		error->power_well_driver = I915_READ(HSW_PWR_WELL_DRIVER);

	for_each_pipe(dev_priv, i) {
		error->pipe[i].power_domain_on =
			__intel_display_power_is_enabled(dev_priv,
							 POWER_DOMAIN_PIPE(i));
		if (!error->pipe[i].power_domain_on)
			continue;

		error->cursor[i].control = I915_READ(CURCNTR(i));
		error->cursor[i].position = I915_READ(CURPOS(i));
		error->cursor[i].base = I915_READ(CURBASE(i));

		error->plane[i].control = I915_READ(DSPCNTR(i));
		error->plane[i].stride = I915_READ(DSPSTRIDE(i));
		if (INTEL_GEN(dev_priv) <= 3) {
			error->plane[i].size = I915_READ(DSPSIZE(i));
			error->plane[i].pos = I915_READ(DSPPOS(i));
		}
		if (INTEL_GEN(dev_priv) <= 7 && !IS_HASWELL(dev_priv))
			error->plane[i].addr = I915_READ(DSPADDR(i));
		if (INTEL_GEN(dev_priv) >= 4) {
			error->plane[i].surface = I915_READ(DSPSURF(i));
			error->plane[i].tile_offset = I915_READ(DSPTILEOFF(i));
		}

		error->pipe[i].source = I915_READ(PIPESRC(i));

		if (HAS_GMCH_DISPLAY(dev_priv))
			error->pipe[i].stat = I915_READ(PIPESTAT(i));
	}

	/* Note: this does not include DSI transcoders. */
	error->num_transcoders = INTEL_INFO(dev_priv)->num_pipes;
	if (HAS_DDI(dev_priv))
		error->num_transcoders++; /* Account for eDP. */

	for (i = 0; i < error->num_transcoders; i++) {
		enum transcoder cpu_transcoder = transcoders[i];

		error->transcoder[i].power_domain_on =
			__intel_display_power_is_enabled(dev_priv,
				POWER_DOMAIN_TRANSCODER(cpu_transcoder));
		if (!error->transcoder[i].power_domain_on)
			continue;

		error->transcoder[i].cpu_transcoder = cpu_transcoder;

		error->transcoder[i].conf = I915_READ(PIPECONF(cpu_transcoder));
		error->transcoder[i].htotal = I915_READ(HTOTAL(cpu_transcoder));
		error->transcoder[i].hblank = I915_READ(HBLANK(cpu_transcoder));
		error->transcoder[i].hsync = I915_READ(HSYNC(cpu_transcoder));
		error->transcoder[i].vtotal = I915_READ(VTOTAL(cpu_transcoder));
		error->transcoder[i].vblank = I915_READ(VBLANK(cpu_transcoder));
		error->transcoder[i].vsync = I915_READ(VSYNC(cpu_transcoder));
	}

	return error;
}

#define err_printf(e, ...) i915_error_printf(e, __VA_ARGS__)

void
intel_display_print_error_state(struct drm_i915_error_state_buf *m,
				struct drm_device *dev,
				struct intel_display_error_state *error)
{
	struct drm_i915_private *dev_priv = to_i915(dev);
	int i;

	if (!error)
		return;

	err_printf(m, "Num Pipes: %d\n", INTEL_INFO(dev)->num_pipes);
	if (IS_HASWELL(dev) || IS_BROADWELL(dev))
		err_printf(m, "PWR_WELL_CTL2: %08x\n",
			   error->power_well_driver);
	for_each_pipe(dev_priv, i) {
		err_printf(m, "Pipe [%d]:\n", i);
		err_printf(m, "  Power: %s\n",
			   onoff(error->pipe[i].power_domain_on));
		err_printf(m, "  SRC: %08x\n", error->pipe[i].source);
		err_printf(m, "  STAT: %08x\n", error->pipe[i].stat);

		err_printf(m, "Plane [%d]:\n", i);
		err_printf(m, "  CNTR: %08x\n", error->plane[i].control);
		err_printf(m, "  STRIDE: %08x\n", error->plane[i].stride);
		if (INTEL_INFO(dev)->gen <= 3) {
			err_printf(m, "  SIZE: %08x\n", error->plane[i].size);
			err_printf(m, "  POS: %08x\n", error->plane[i].pos);
		}
		if (INTEL_INFO(dev)->gen <= 7 && !IS_HASWELL(dev))
			err_printf(m, "  ADDR: %08x\n", error->plane[i].addr);
		if (INTEL_INFO(dev)->gen >= 4) {
			err_printf(m, "  SURF: %08x\n", error->plane[i].surface);
			err_printf(m, "  TILEOFF: %08x\n", error->plane[i].tile_offset);
		}

		err_printf(m, "Cursor [%d]:\n", i);
		err_printf(m, "  CNTR: %08x\n", error->cursor[i].control);
		err_printf(m, "  POS: %08x\n", error->cursor[i].position);
		err_printf(m, "  BASE: %08x\n", error->cursor[i].base);
	}

	for (i = 0; i < error->num_transcoders; i++) {
		err_printf(m, "CPU transcoder: %s\n",
			   transcoder_name(error->transcoder[i].cpu_transcoder));
		err_printf(m, "  Power: %s\n",
			   onoff(error->transcoder[i].power_domain_on));
		err_printf(m, "  CONF: %08x\n", error->transcoder[i].conf);
		err_printf(m, "  HTOTAL: %08x\n", error->transcoder[i].htotal);
		err_printf(m, "  HBLANK: %08x\n", error->transcoder[i].hblank);
		err_printf(m, "  HSYNC: %08x\n", error->transcoder[i].hsync);
		err_printf(m, "  VTOTAL: %08x\n", error->transcoder[i].vtotal);
		err_printf(m, "  VBLANK: %08x\n", error->transcoder[i].vblank);
		err_printf(m, "  VSYNC: %08x\n", error->transcoder[i].vsync);
	}
}<|MERGE_RESOLUTION|>--- conflicted
+++ resolved
@@ -3482,7 +3482,6 @@
 					    plane_state);
 	}
 }
-<<<<<<< HEAD
 
 static int
 __intel_display_resume(struct drm_device *dev,
@@ -3495,20 +3494,6 @@
 	intel_modeset_setup_hw_state(dev);
 	i915_redisable_vga(dev);
 
-=======
-
-static int
-__intel_display_resume(struct drm_device *dev,
-		       struct drm_atomic_state *state)
-{
-	struct drm_crtc_state *crtc_state;
-	struct drm_crtc *crtc;
-	int i, ret;
-
-	intel_modeset_setup_hw_state(dev);
-	i915_redisable_vga(dev);
-
->>>>>>> c58305af
 	if (!state)
 		return 0;
 
@@ -3528,15 +3513,12 @@
 
 	WARN_ON(ret == -EDEADLK);
 	return ret;
-<<<<<<< HEAD
-=======
 }
 
 static bool gpu_reset_clobbers_display(struct drm_i915_private *dev_priv)
 {
 	return intel_has_gpu_reset(dev_priv) &&
 		INTEL_GEN(dev_priv) < 5 && !IS_G4X(dev_priv);
->>>>>>> c58305af
 }
 
 void intel_prepare_reset(struct drm_i915_private *dev_priv)
@@ -3545,13 +3527,6 @@
 	struct drm_modeset_acquire_ctx *ctx = &dev_priv->reset_ctx;
 	struct drm_atomic_state *state;
 	int ret;
-<<<<<<< HEAD
-
-	/* no reset support for gen2 */
-	if (IS_GEN2(dev_priv))
-		return;
-=======
->>>>>>> c58305af
 
 	/*
 	 * Need mode_config.mutex so that we don't
@@ -3568,12 +3543,8 @@
 	}
 
 	/* reset doesn't touch the display, but flips might get nuked anyway, */
-<<<<<<< HEAD
-	if (INTEL_GEN(dev_priv) >= 5 || IS_G4X(dev_priv))
-=======
 	if (!i915.force_reset_modeset_test &&
 	    !gpu_reset_clobbers_display(dev_priv))
->>>>>>> c58305af
 		return;
 
 	/*
@@ -3615,8 +3586,6 @@
 	 * will get its events and not get stuck.
 	 */
 	intel_complete_page_flips(dev_priv);
-
-	dev_priv->modeset_restore_state = NULL;
 
 	dev_priv->modeset_restore_state = NULL;
 
@@ -3643,13 +3612,6 @@
 		 * The display has been reset as well,
 		 * so need a full re-initialization.
 		 */
-<<<<<<< HEAD
-		intel_update_primary_planes(dev);
-	} else {
-		/*
-		 * The display has been reset as well,
-		 * so need a full re-initialization.
-		 */
 		intel_runtime_pm_disable_interrupts(dev_priv);
 		intel_runtime_pm_enable_interrupts(dev_priv);
 
@@ -3660,18 +3622,6 @@
 			dev_priv->display.hpd_irq_setup(dev_priv);
 		spin_unlock_irq(&dev_priv->irq_lock);
 
-=======
-		intel_runtime_pm_disable_interrupts(dev_priv);
-		intel_runtime_pm_enable_interrupts(dev_priv);
-
-		intel_modeset_init_hw(dev);
-
-		spin_lock_irq(&dev_priv->irq_lock);
-		if (dev_priv->display.hpd_irq_setup)
-			dev_priv->display.hpd_irq_setup(dev_priv);
-		spin_unlock_irq(&dev_priv->irq_lock);
-
->>>>>>> c58305af
 		ret = __intel_display_resume(dev, state);
 		if (ret)
 			DRM_ERROR("Restoring old state failed with %i\n", ret);
