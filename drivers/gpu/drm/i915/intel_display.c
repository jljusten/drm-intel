/*
 * Copyright © 2006-2007 Intel Corporation
 *
 * Permission is hereby granted, free of charge, to any person obtaining a
 * copy of this software and associated documentation files (the "Software"),
 * to deal in the Software without restriction, including without limitation
 * the rights to use, copy, modify, merge, publish, distribute, sublicense,
 * and/or sell copies of the Software, and to permit persons to whom the
 * Software is furnished to do so, subject to the following conditions:
 *
 * The above copyright notice and this permission notice (including the next
 * paragraph) shall be included in all copies or substantial portions of the
 * Software.
 *
 * THE SOFTWARE IS PROVIDED "AS IS", WITHOUT WARRANTY OF ANY KIND, EXPRESS OR
 * IMPLIED, INCLUDING BUT NOT LIMITED TO THE WARRANTIES OF MERCHANTABILITY,
 * FITNESS FOR A PARTICULAR PURPOSE AND NONINFRINGEMENT.  IN NO EVENT SHALL
 * THE AUTHORS OR COPYRIGHT HOLDERS BE LIABLE FOR ANY CLAIM, DAMAGES OR OTHER
 * LIABILITY, WHETHER IN AN ACTION OF CONTRACT, TORT OR OTHERWISE, ARISING
 * FROM, OUT OF OR IN CONNECTION WITH THE SOFTWARE OR THE USE OR OTHER
 * DEALINGS IN THE SOFTWARE.
 *
 * Authors:
 *	Eric Anholt <eric@anholt.net>
 */

#include <linux/dmi.h>
#include <linux/module.h>
#include <linux/input.h>
#include <linux/i2c.h>
#include <linux/kernel.h>
#include <linux/slab.h>
#include <linux/vgaarb.h>
#include <drm/drm_edid.h>
#include <drm/drmP.h>
#include "intel_drv.h"
#include <drm/i915_drm.h>
#include "i915_drv.h"
#include "i915_trace.h"
#include <drm/drm_atomic.h>
#include <drm/drm_atomic_helper.h>
#include <drm/drm_dp_helper.h>
#include <drm/drm_crtc_helper.h>
#include <drm/drm_plane_helper.h>
#include <drm/drm_rect.h>
#include <linux/dma_remapping.h>
#include <linux/reservation.h>
#include <linux/dma-buf.h>

/* Primary plane formats for gen <= 3 */
static const uint32_t i8xx_primary_formats[] = {
	DRM_FORMAT_C8,
	DRM_FORMAT_RGB565,
	DRM_FORMAT_XRGB1555,
	DRM_FORMAT_XRGB8888,
};

/* Primary plane formats for gen >= 4 */
static const uint32_t i965_primary_formats[] = {
	DRM_FORMAT_C8,
	DRM_FORMAT_RGB565,
	DRM_FORMAT_XRGB8888,
	DRM_FORMAT_XBGR8888,
	DRM_FORMAT_XRGB2101010,
	DRM_FORMAT_XBGR2101010,
};

static const uint32_t skl_primary_formats[] = {
	DRM_FORMAT_C8,
	DRM_FORMAT_RGB565,
	DRM_FORMAT_XRGB8888,
	DRM_FORMAT_XBGR8888,
	DRM_FORMAT_ARGB8888,
	DRM_FORMAT_ABGR8888,
	DRM_FORMAT_XRGB2101010,
	DRM_FORMAT_XBGR2101010,
	DRM_FORMAT_YUYV,
	DRM_FORMAT_YVYU,
	DRM_FORMAT_UYVY,
	DRM_FORMAT_VYUY,
};

/* Cursor formats */
static const uint32_t intel_cursor_formats[] = {
	DRM_FORMAT_ARGB8888,
};

static void i9xx_crtc_clock_get(struct intel_crtc *crtc,
				struct intel_crtc_state *pipe_config);
static void ironlake_pch_clock_get(struct intel_crtc *crtc,
				   struct intel_crtc_state *pipe_config);

static int intel_framebuffer_init(struct drm_device *dev,
				  struct intel_framebuffer *ifb,
				  struct drm_mode_fb_cmd2 *mode_cmd,
				  struct drm_i915_gem_object *obj);
static void i9xx_set_pipeconf(struct intel_crtc *intel_crtc);
static void intel_set_pipe_timings(struct intel_crtc *intel_crtc);
static void intel_cpu_transcoder_set_m_n(struct intel_crtc *crtc,
					 struct intel_link_m_n *m_n,
					 struct intel_link_m_n *m2_n2);
static void ironlake_set_pipeconf(struct drm_crtc *crtc);
static void haswell_set_pipeconf(struct drm_crtc *crtc);
static void intel_set_pipe_csc(struct drm_crtc *crtc);
static void vlv_prepare_pll(struct intel_crtc *crtc,
			    const struct intel_crtc_state *pipe_config);
static void chv_prepare_pll(struct intel_crtc *crtc,
			    const struct intel_crtc_state *pipe_config);
static void intel_begin_crtc_commit(struct drm_crtc *, struct drm_crtc_state *);
static void intel_finish_crtc_commit(struct drm_crtc *, struct drm_crtc_state *);
static void skl_init_scalers(struct drm_device *dev, struct intel_crtc *intel_crtc,
	struct intel_crtc_state *crtc_state);
static int i9xx_get_refclk(const struct intel_crtc_state *crtc_state,
			   int num_connectors);
static void skylake_pfit_enable(struct intel_crtc *crtc);
static void ironlake_pfit_disable(struct intel_crtc *crtc, bool force);
static void ironlake_pfit_enable(struct intel_crtc *crtc);
static void intel_modeset_setup_hw_state(struct drm_device *dev);
static void intel_pre_disable_primary_noatomic(struct drm_crtc *crtc);

typedef struct {
	int	min, max;
} intel_range_t;

typedef struct {
	int	dot_limit;
	int	p2_slow, p2_fast;
} intel_p2_t;

typedef struct intel_limit intel_limit_t;
struct intel_limit {
	intel_range_t   dot, vco, n, m, m1, m2, p, p1;
	intel_p2_t	    p2;
};

/* returns HPLL frequency in kHz */
static int valleyview_get_vco(struct drm_i915_private *dev_priv)
{
	int hpll_freq, vco_freq[] = { 800, 1600, 2000, 2400 };

	/* Obtain SKU information */
	mutex_lock(&dev_priv->sb_lock);
	hpll_freq = vlv_cck_read(dev_priv, CCK_FUSE_REG) &
		CCK_FUSE_HPLL_FREQ_MASK;
	mutex_unlock(&dev_priv->sb_lock);

	return vco_freq[hpll_freq] * 1000;
}

static int vlv_get_cck_clock_hpll(struct drm_i915_private *dev_priv,
				  const char *name, u32 reg)
{
	u32 val;
	int divider;

	if (dev_priv->hpll_freq == 0)
		dev_priv->hpll_freq = valleyview_get_vco(dev_priv);

	mutex_lock(&dev_priv->sb_lock);
	val = vlv_cck_read(dev_priv, reg);
	mutex_unlock(&dev_priv->sb_lock);

	divider = val & CCK_FREQUENCY_VALUES;

	WARN((val & CCK_FREQUENCY_STATUS) !=
	     (divider << CCK_FREQUENCY_STATUS_SHIFT),
	     "%s change in progress\n", name);

	return DIV_ROUND_CLOSEST(dev_priv->hpll_freq << 1, divider + 1);
}

static int
intel_pch_rawclk(struct drm_i915_private *dev_priv)
{
	return (I915_READ(PCH_RAWCLK_FREQ) & RAWCLK_FREQ_MASK) * 1000;
}

static int
intel_vlv_hrawclk(struct drm_i915_private *dev_priv)
{
	return vlv_get_cck_clock_hpll(dev_priv, "hrawclk",
				      CCK_DISPLAY_REF_CLOCK_CONTROL);
}

static int
intel_g4x_hrawclk(struct drm_i915_private *dev_priv)
{
	uint32_t clkcfg;

	/* hrawclock is 1/4 the FSB frequency */
	clkcfg = I915_READ(CLKCFG);
	switch (clkcfg & CLKCFG_FSB_MASK) {
	case CLKCFG_FSB_400:
		return 100000;
	case CLKCFG_FSB_533:
		return 133333;
	case CLKCFG_FSB_667:
		return 166667;
	case CLKCFG_FSB_800:
		return 200000;
	case CLKCFG_FSB_1067:
		return 266667;
	case CLKCFG_FSB_1333:
		return 333333;
	/* these two are just a guess; one of them might be right */
	case CLKCFG_FSB_1600:
	case CLKCFG_FSB_1600_ALT:
		return 400000;
	default:
		return 133333;
	}
}

static void intel_update_rawclk(struct drm_i915_private *dev_priv)
{
	if (HAS_PCH_SPLIT(dev_priv))
		dev_priv->rawclk_freq = intel_pch_rawclk(dev_priv);
	else if (IS_VALLEYVIEW(dev_priv) || IS_CHERRYVIEW(dev_priv))
		dev_priv->rawclk_freq = intel_vlv_hrawclk(dev_priv);
	else if (IS_G4X(dev_priv) || IS_PINEVIEW(dev_priv))
		dev_priv->rawclk_freq = intel_g4x_hrawclk(dev_priv);
	else
		return; /* no rawclk on other platforms, or no need to know it */

	DRM_DEBUG_DRIVER("rawclk rate: %d kHz\n", dev_priv->rawclk_freq);
}

static void intel_update_czclk(struct drm_i915_private *dev_priv)
{
	if (!(IS_VALLEYVIEW(dev_priv) || IS_CHERRYVIEW(dev_priv)))
		return;

	dev_priv->czclk_freq = vlv_get_cck_clock_hpll(dev_priv, "czclk",
						      CCK_CZ_CLOCK_CONTROL);

	DRM_DEBUG_DRIVER("CZ clock rate: %d kHz\n", dev_priv->czclk_freq);
}

static inline u32 /* units of 100MHz */
intel_fdi_link_freq(struct drm_i915_private *dev_priv,
		    const struct intel_crtc_state *pipe_config)
{
	if (HAS_DDI(dev_priv))
		return pipe_config->port_clock; /* SPLL */
	else if (IS_GEN5(dev_priv))
		return ((I915_READ(FDI_PLL_BIOS_0) & FDI_PLL_FB_CLOCK_MASK) + 2) * 10000;
	else
		return 270000;
}

static const intel_limit_t intel_limits_i8xx_dac = {
	.dot = { .min = 25000, .max = 350000 },
	.vco = { .min = 908000, .max = 1512000 },
	.n = { .min = 2, .max = 16 },
	.m = { .min = 96, .max = 140 },
	.m1 = { .min = 18, .max = 26 },
	.m2 = { .min = 6, .max = 16 },
	.p = { .min = 4, .max = 128 },
	.p1 = { .min = 2, .max = 33 },
	.p2 = { .dot_limit = 165000,
		.p2_slow = 4, .p2_fast = 2 },
};

static const intel_limit_t intel_limits_i8xx_dvo = {
	.dot = { .min = 25000, .max = 350000 },
	.vco = { .min = 908000, .max = 1512000 },
	.n = { .min = 2, .max = 16 },
	.m = { .min = 96, .max = 140 },
	.m1 = { .min = 18, .max = 26 },
	.m2 = { .min = 6, .max = 16 },
	.p = { .min = 4, .max = 128 },
	.p1 = { .min = 2, .max = 33 },
	.p2 = { .dot_limit = 165000,
		.p2_slow = 4, .p2_fast = 4 },
};

static const intel_limit_t intel_limits_i8xx_lvds = {
	.dot = { .min = 25000, .max = 350000 },
	.vco = { .min = 908000, .max = 1512000 },
	.n = { .min = 2, .max = 16 },
	.m = { .min = 96, .max = 140 },
	.m1 = { .min = 18, .max = 26 },
	.m2 = { .min = 6, .max = 16 },
	.p = { .min = 4, .max = 128 },
	.p1 = { .min = 1, .max = 6 },
	.p2 = { .dot_limit = 165000,
		.p2_slow = 14, .p2_fast = 7 },
};

static const intel_limit_t intel_limits_i9xx_sdvo = {
	.dot = { .min = 20000, .max = 400000 },
	.vco = { .min = 1400000, .max = 2800000 },
	.n = { .min = 1, .max = 6 },
	.m = { .min = 70, .max = 120 },
	.m1 = { .min = 8, .max = 18 },
	.m2 = { .min = 3, .max = 7 },
	.p = { .min = 5, .max = 80 },
	.p1 = { .min = 1, .max = 8 },
	.p2 = { .dot_limit = 200000,
		.p2_slow = 10, .p2_fast = 5 },
};

static const intel_limit_t intel_limits_i9xx_lvds = {
	.dot = { .min = 20000, .max = 400000 },
	.vco = { .min = 1400000, .max = 2800000 },
	.n = { .min = 1, .max = 6 },
	.m = { .min = 70, .max = 120 },
	.m1 = { .min = 8, .max = 18 },
	.m2 = { .min = 3, .max = 7 },
	.p = { .min = 7, .max = 98 },
	.p1 = { .min = 1, .max = 8 },
	.p2 = { .dot_limit = 112000,
		.p2_slow = 14, .p2_fast = 7 },
};


static const intel_limit_t intel_limits_g4x_sdvo = {
	.dot = { .min = 25000, .max = 270000 },
	.vco = { .min = 1750000, .max = 3500000},
	.n = { .min = 1, .max = 4 },
	.m = { .min = 104, .max = 138 },
	.m1 = { .min = 17, .max = 23 },
	.m2 = { .min = 5, .max = 11 },
	.p = { .min = 10, .max = 30 },
	.p1 = { .min = 1, .max = 3},
	.p2 = { .dot_limit = 270000,
		.p2_slow = 10,
		.p2_fast = 10
	},
};

static const intel_limit_t intel_limits_g4x_hdmi = {
	.dot = { .min = 22000, .max = 400000 },
	.vco = { .min = 1750000, .max = 3500000},
	.n = { .min = 1, .max = 4 },
	.m = { .min = 104, .max = 138 },
	.m1 = { .min = 16, .max = 23 },
	.m2 = { .min = 5, .max = 11 },
	.p = { .min = 5, .max = 80 },
	.p1 = { .min = 1, .max = 8},
	.p2 = { .dot_limit = 165000,
		.p2_slow = 10, .p2_fast = 5 },
};

static const intel_limit_t intel_limits_g4x_single_channel_lvds = {
	.dot = { .min = 20000, .max = 115000 },
	.vco = { .min = 1750000, .max = 3500000 },
	.n = { .min = 1, .max = 3 },
	.m = { .min = 104, .max = 138 },
	.m1 = { .min = 17, .max = 23 },
	.m2 = { .min = 5, .max = 11 },
	.p = { .min = 28, .max = 112 },
	.p1 = { .min = 2, .max = 8 },
	.p2 = { .dot_limit = 0,
		.p2_slow = 14, .p2_fast = 14
	},
};

static const intel_limit_t intel_limits_g4x_dual_channel_lvds = {
	.dot = { .min = 80000, .max = 224000 },
	.vco = { .min = 1750000, .max = 3500000 },
	.n = { .min = 1, .max = 3 },
	.m = { .min = 104, .max = 138 },
	.m1 = { .min = 17, .max = 23 },
	.m2 = { .min = 5, .max = 11 },
	.p = { .min = 14, .max = 42 },
	.p1 = { .min = 2, .max = 6 },
	.p2 = { .dot_limit = 0,
		.p2_slow = 7, .p2_fast = 7
	},
};

static const intel_limit_t intel_limits_pineview_sdvo = {
	.dot = { .min = 20000, .max = 400000},
	.vco = { .min = 1700000, .max = 3500000 },
	/* Pineview's Ncounter is a ring counter */
	.n = { .min = 3, .max = 6 },
	.m = { .min = 2, .max = 256 },
	/* Pineview only has one combined m divider, which we treat as m2. */
	.m1 = { .min = 0, .max = 0 },
	.m2 = { .min = 0, .max = 254 },
	.p = { .min = 5, .max = 80 },
	.p1 = { .min = 1, .max = 8 },
	.p2 = { .dot_limit = 200000,
		.p2_slow = 10, .p2_fast = 5 },
};

static const intel_limit_t intel_limits_pineview_lvds = {
	.dot = { .min = 20000, .max = 400000 },
	.vco = { .min = 1700000, .max = 3500000 },
	.n = { .min = 3, .max = 6 },
	.m = { .min = 2, .max = 256 },
	.m1 = { .min = 0, .max = 0 },
	.m2 = { .min = 0, .max = 254 },
	.p = { .min = 7, .max = 112 },
	.p1 = { .min = 1, .max = 8 },
	.p2 = { .dot_limit = 112000,
		.p2_slow = 14, .p2_fast = 14 },
};

/* Ironlake / Sandybridge
 *
 * We calculate clock using (register_value + 2) for N/M1/M2, so here
 * the range value for them is (actual_value - 2).
 */
static const intel_limit_t intel_limits_ironlake_dac = {
	.dot = { .min = 25000, .max = 350000 },
	.vco = { .min = 1760000, .max = 3510000 },
	.n = { .min = 1, .max = 5 },
	.m = { .min = 79, .max = 127 },
	.m1 = { .min = 12, .max = 22 },
	.m2 = { .min = 5, .max = 9 },
	.p = { .min = 5, .max = 80 },
	.p1 = { .min = 1, .max = 8 },
	.p2 = { .dot_limit = 225000,
		.p2_slow = 10, .p2_fast = 5 },
};

static const intel_limit_t intel_limits_ironlake_single_lvds = {
	.dot = { .min = 25000, .max = 350000 },
	.vco = { .min = 1760000, .max = 3510000 },
	.n = { .min = 1, .max = 3 },
	.m = { .min = 79, .max = 118 },
	.m1 = { .min = 12, .max = 22 },
	.m2 = { .min = 5, .max = 9 },
	.p = { .min = 28, .max = 112 },
	.p1 = { .min = 2, .max = 8 },
	.p2 = { .dot_limit = 225000,
		.p2_slow = 14, .p2_fast = 14 },
};

static const intel_limit_t intel_limits_ironlake_dual_lvds = {
	.dot = { .min = 25000, .max = 350000 },
	.vco = { .min = 1760000, .max = 3510000 },
	.n = { .min = 1, .max = 3 },
	.m = { .min = 79, .max = 127 },
	.m1 = { .min = 12, .max = 22 },
	.m2 = { .min = 5, .max = 9 },
	.p = { .min = 14, .max = 56 },
	.p1 = { .min = 2, .max = 8 },
	.p2 = { .dot_limit = 225000,
		.p2_slow = 7, .p2_fast = 7 },
};

/* LVDS 100mhz refclk limits. */
static const intel_limit_t intel_limits_ironlake_single_lvds_100m = {
	.dot = { .min = 25000, .max = 350000 },
	.vco = { .min = 1760000, .max = 3510000 },
	.n = { .min = 1, .max = 2 },
	.m = { .min = 79, .max = 126 },
	.m1 = { .min = 12, .max = 22 },
	.m2 = { .min = 5, .max = 9 },
	.p = { .min = 28, .max = 112 },
	.p1 = { .min = 2, .max = 8 },
	.p2 = { .dot_limit = 225000,
		.p2_slow = 14, .p2_fast = 14 },
};

static const intel_limit_t intel_limits_ironlake_dual_lvds_100m = {
	.dot = { .min = 25000, .max = 350000 },
	.vco = { .min = 1760000, .max = 3510000 },
	.n = { .min = 1, .max = 3 },
	.m = { .min = 79, .max = 126 },
	.m1 = { .min = 12, .max = 22 },
	.m2 = { .min = 5, .max = 9 },
	.p = { .min = 14, .max = 42 },
	.p1 = { .min = 2, .max = 6 },
	.p2 = { .dot_limit = 225000,
		.p2_slow = 7, .p2_fast = 7 },
};

static const intel_limit_t intel_limits_vlv = {
	 /*
	  * These are the data rate limits (measured in fast clocks)
	  * since those are the strictest limits we have. The fast
	  * clock and actual rate limits are more relaxed, so checking
	  * them would make no difference.
	  */
	.dot = { .min = 25000 * 5, .max = 270000 * 5 },
	.vco = { .min = 4000000, .max = 6000000 },
	.n = { .min = 1, .max = 7 },
	.m1 = { .min = 2, .max = 3 },
	.m2 = { .min = 11, .max = 156 },
	.p1 = { .min = 2, .max = 3 },
	.p2 = { .p2_slow = 2, .p2_fast = 20 }, /* slow=min, fast=max */
};

static const intel_limit_t intel_limits_chv = {
	/*
	 * These are the data rate limits (measured in fast clocks)
	 * since those are the strictest limits we have.  The fast
	 * clock and actual rate limits are more relaxed, so checking
	 * them would make no difference.
	 */
	.dot = { .min = 25000 * 5, .max = 540000 * 5},
	.vco = { .min = 4800000, .max = 6480000 },
	.n = { .min = 1, .max = 1 },
	.m1 = { .min = 2, .max = 2 },
	.m2 = { .min = 24 << 22, .max = 175 << 22 },
	.p1 = { .min = 2, .max = 4 },
	.p2 = {	.p2_slow = 1, .p2_fast = 14 },
};

static const intel_limit_t intel_limits_bxt = {
	/* FIXME: find real dot limits */
	.dot = { .min = 0, .max = INT_MAX },
	.vco = { .min = 4800000, .max = 6700000 },
	.n = { .min = 1, .max = 1 },
	.m1 = { .min = 2, .max = 2 },
	/* FIXME: find real m2 limits */
	.m2 = { .min = 2 << 22, .max = 255 << 22 },
	.p1 = { .min = 2, .max = 4 },
	.p2 = { .p2_slow = 1, .p2_fast = 20 },
};

static bool
needs_modeset(struct drm_crtc_state *state)
{
	return drm_atomic_crtc_needs_modeset(state);
}

/**
 * Returns whether any output on the specified pipe is of the specified type
 */
bool intel_pipe_has_type(struct intel_crtc *crtc, enum intel_output_type type)
{
	struct drm_device *dev = crtc->base.dev;
	struct intel_encoder *encoder;

	for_each_encoder_on_crtc(dev, &crtc->base, encoder)
		if (encoder->type == type)
			return true;

	return false;
}

/**
 * Returns whether any output on the specified pipe will have the specified
 * type after a staged modeset is complete, i.e., the same as
 * intel_pipe_has_type() but looking at encoder->new_crtc instead of
 * encoder->crtc.
 */
static bool intel_pipe_will_have_type(const struct intel_crtc_state *crtc_state,
				      int type)
{
	struct drm_atomic_state *state = crtc_state->base.state;
	struct drm_connector *connector;
	struct drm_connector_state *connector_state;
	struct intel_encoder *encoder;
	int i, num_connectors = 0;

	for_each_connector_in_state(state, connector, connector_state, i) {
		if (connector_state->crtc != crtc_state->base.crtc)
			continue;

		num_connectors++;

		encoder = to_intel_encoder(connector_state->best_encoder);
		if (encoder->type == type)
			return true;
	}

	WARN_ON(num_connectors == 0);

	return false;
}

static const intel_limit_t *
intel_ironlake_limit(struct intel_crtc_state *crtc_state, int refclk)
{
	struct drm_device *dev = crtc_state->base.crtc->dev;
	const intel_limit_t *limit;

	if (intel_pipe_will_have_type(crtc_state, INTEL_OUTPUT_LVDS)) {
		if (intel_is_dual_link_lvds(dev)) {
			if (refclk == 100000)
				limit = &intel_limits_ironlake_dual_lvds_100m;
			else
				limit = &intel_limits_ironlake_dual_lvds;
		} else {
			if (refclk == 100000)
				limit = &intel_limits_ironlake_single_lvds_100m;
			else
				limit = &intel_limits_ironlake_single_lvds;
		}
	} else
		limit = &intel_limits_ironlake_dac;

	return limit;
}

static const intel_limit_t *
intel_g4x_limit(struct intel_crtc_state *crtc_state)
{
	struct drm_device *dev = crtc_state->base.crtc->dev;
	const intel_limit_t *limit;

	if (intel_pipe_will_have_type(crtc_state, INTEL_OUTPUT_LVDS)) {
		if (intel_is_dual_link_lvds(dev))
			limit = &intel_limits_g4x_dual_channel_lvds;
		else
			limit = &intel_limits_g4x_single_channel_lvds;
	} else if (intel_pipe_will_have_type(crtc_state, INTEL_OUTPUT_HDMI) ||
		   intel_pipe_will_have_type(crtc_state, INTEL_OUTPUT_ANALOG)) {
		limit = &intel_limits_g4x_hdmi;
	} else if (intel_pipe_will_have_type(crtc_state, INTEL_OUTPUT_SDVO)) {
		limit = &intel_limits_g4x_sdvo;
	} else /* The option is for other outputs */
		limit = &intel_limits_i9xx_sdvo;

	return limit;
}

static const intel_limit_t *
intel_limit(struct intel_crtc_state *crtc_state, int refclk)
{
	struct drm_device *dev = crtc_state->base.crtc->dev;
	const intel_limit_t *limit;

	if (IS_BROXTON(dev))
		limit = &intel_limits_bxt;
	else if (HAS_PCH_SPLIT(dev))
		limit = intel_ironlake_limit(crtc_state, refclk);
	else if (IS_G4X(dev)) {
		limit = intel_g4x_limit(crtc_state);
	} else if (IS_PINEVIEW(dev)) {
		if (intel_pipe_will_have_type(crtc_state, INTEL_OUTPUT_LVDS))
			limit = &intel_limits_pineview_lvds;
		else
			limit = &intel_limits_pineview_sdvo;
	} else if (IS_CHERRYVIEW(dev)) {
		limit = &intel_limits_chv;
	} else if (IS_VALLEYVIEW(dev)) {
		limit = &intel_limits_vlv;
	} else if (!IS_GEN2(dev)) {
		if (intel_pipe_will_have_type(crtc_state, INTEL_OUTPUT_LVDS))
			limit = &intel_limits_i9xx_lvds;
		else
			limit = &intel_limits_i9xx_sdvo;
	} else {
		if (intel_pipe_will_have_type(crtc_state, INTEL_OUTPUT_LVDS))
			limit = &intel_limits_i8xx_lvds;
		else if (intel_pipe_will_have_type(crtc_state, INTEL_OUTPUT_DVO))
			limit = &intel_limits_i8xx_dvo;
		else
			limit = &intel_limits_i8xx_dac;
	}
	return limit;
}

/*
 * Platform specific helpers to calculate the port PLL loopback- (clock.m),
 * and post-divider (clock.p) values, pre- (clock.vco) and post-divided fast
 * (clock.dot) clock rates. This fast dot clock is fed to the port's IO logic.
 * The helpers' return value is the rate of the clock that is fed to the
 * display engine's pipe which can be the above fast dot clock rate or a
 * divided-down version of it.
 */
/* m1 is reserved as 0 in Pineview, n is a ring counter */
static int pnv_calc_dpll_params(int refclk, intel_clock_t *clock)
{
	clock->m = clock->m2 + 2;
	clock->p = clock->p1 * clock->p2;
	if (WARN_ON(clock->n == 0 || clock->p == 0))
		return 0;
	clock->vco = DIV_ROUND_CLOSEST(refclk * clock->m, clock->n);
	clock->dot = DIV_ROUND_CLOSEST(clock->vco, clock->p);

	return clock->dot;
}

static uint32_t i9xx_dpll_compute_m(struct dpll *dpll)
{
	return 5 * (dpll->m1 + 2) + (dpll->m2 + 2);
}

static int i9xx_calc_dpll_params(int refclk, intel_clock_t *clock)
{
	clock->m = i9xx_dpll_compute_m(clock);
	clock->p = clock->p1 * clock->p2;
	if (WARN_ON(clock->n + 2 == 0 || clock->p == 0))
		return 0;
	clock->vco = DIV_ROUND_CLOSEST(refclk * clock->m, clock->n + 2);
	clock->dot = DIV_ROUND_CLOSEST(clock->vco, clock->p);

	return clock->dot;
}

static int vlv_calc_dpll_params(int refclk, intel_clock_t *clock)
{
	clock->m = clock->m1 * clock->m2;
	clock->p = clock->p1 * clock->p2;
	if (WARN_ON(clock->n == 0 || clock->p == 0))
		return 0;
	clock->vco = DIV_ROUND_CLOSEST(refclk * clock->m, clock->n);
	clock->dot = DIV_ROUND_CLOSEST(clock->vco, clock->p);

	return clock->dot / 5;
}

int chv_calc_dpll_params(int refclk, intel_clock_t *clock)
{
	clock->m = clock->m1 * clock->m2;
	clock->p = clock->p1 * clock->p2;
	if (WARN_ON(clock->n == 0 || clock->p == 0))
		return 0;
	clock->vco = DIV_ROUND_CLOSEST_ULL((uint64_t)refclk * clock->m,
			clock->n << 22);
	clock->dot = DIV_ROUND_CLOSEST(clock->vco, clock->p);

	return clock->dot / 5;
}

#define INTELPllInvalid(s)   do { /* DRM_DEBUG(s); */ return false; } while (0)
/**
 * Returns whether the given set of divisors are valid for a given refclk with
 * the given connectors.
 */

static bool intel_PLL_is_valid(struct drm_device *dev,
			       const intel_limit_t *limit,
			       const intel_clock_t *clock)
{
	if (clock->n   < limit->n.min   || limit->n.max   < clock->n)
		INTELPllInvalid("n out of range\n");
	if (clock->p1  < limit->p1.min  || limit->p1.max  < clock->p1)
		INTELPllInvalid("p1 out of range\n");
	if (clock->m2  < limit->m2.min  || limit->m2.max  < clock->m2)
		INTELPllInvalid("m2 out of range\n");
	if (clock->m1  < limit->m1.min  || limit->m1.max  < clock->m1)
		INTELPllInvalid("m1 out of range\n");

	if (!IS_PINEVIEW(dev) && !IS_VALLEYVIEW(dev) &&
	    !IS_CHERRYVIEW(dev) && !IS_BROXTON(dev))
		if (clock->m1 <= clock->m2)
			INTELPllInvalid("m1 <= m2\n");

	if (!IS_VALLEYVIEW(dev) && !IS_CHERRYVIEW(dev) && !IS_BROXTON(dev)) {
		if (clock->p < limit->p.min || limit->p.max < clock->p)
			INTELPllInvalid("p out of range\n");
		if (clock->m < limit->m.min || limit->m.max < clock->m)
			INTELPllInvalid("m out of range\n");
	}

	if (clock->vco < limit->vco.min || limit->vco.max < clock->vco)
		INTELPllInvalid("vco out of range\n");
	/* XXX: We may need to be checking "Dot clock" depending on the multiplier,
	 * connector, etc., rather than just a single range.
	 */
	if (clock->dot < limit->dot.min || limit->dot.max < clock->dot)
		INTELPllInvalid("dot out of range\n");

	return true;
}

static int
i9xx_select_p2_div(const intel_limit_t *limit,
		   const struct intel_crtc_state *crtc_state,
		   int target)
{
	struct drm_device *dev = crtc_state->base.crtc->dev;

	if (intel_pipe_will_have_type(crtc_state, INTEL_OUTPUT_LVDS)) {
		/*
		 * For LVDS just rely on its current settings for dual-channel.
		 * We haven't figured out how to reliably set up different
		 * single/dual channel state, if we even can.
		 */
		if (intel_is_dual_link_lvds(dev))
			return limit->p2.p2_fast;
		else
			return limit->p2.p2_slow;
	} else {
		if (target < limit->p2.dot_limit)
			return limit->p2.p2_slow;
		else
			return limit->p2.p2_fast;
	}
}

static bool
i9xx_find_best_dpll(const intel_limit_t *limit,
		    struct intel_crtc_state *crtc_state,
		    int target, int refclk, intel_clock_t *match_clock,
		    intel_clock_t *best_clock)
{
	struct drm_device *dev = crtc_state->base.crtc->dev;
	intel_clock_t clock;
	int err = target;

	memset(best_clock, 0, sizeof(*best_clock));

	clock.p2 = i9xx_select_p2_div(limit, crtc_state, target);

	for (clock.m1 = limit->m1.min; clock.m1 <= limit->m1.max;
	     clock.m1++) {
		for (clock.m2 = limit->m2.min;
		     clock.m2 <= limit->m2.max; clock.m2++) {
			if (clock.m2 >= clock.m1)
				break;
			for (clock.n = limit->n.min;
			     clock.n <= limit->n.max; clock.n++) {
				for (clock.p1 = limit->p1.min;
					clock.p1 <= limit->p1.max; clock.p1++) {
					int this_err;

					i9xx_calc_dpll_params(refclk, &clock);
					if (!intel_PLL_is_valid(dev, limit,
								&clock))
						continue;
					if (match_clock &&
					    clock.p != match_clock->p)
						continue;

					this_err = abs(clock.dot - target);
					if (this_err < err) {
						*best_clock = clock;
						err = this_err;
					}
				}
			}
		}
	}

	return (err != target);
}

static bool
pnv_find_best_dpll(const intel_limit_t *limit,
		   struct intel_crtc_state *crtc_state,
		   int target, int refclk, intel_clock_t *match_clock,
		   intel_clock_t *best_clock)
{
	struct drm_device *dev = crtc_state->base.crtc->dev;
	intel_clock_t clock;
	int err = target;

	memset(best_clock, 0, sizeof(*best_clock));

	clock.p2 = i9xx_select_p2_div(limit, crtc_state, target);

	for (clock.m1 = limit->m1.min; clock.m1 <= limit->m1.max;
	     clock.m1++) {
		for (clock.m2 = limit->m2.min;
		     clock.m2 <= limit->m2.max; clock.m2++) {
			for (clock.n = limit->n.min;
			     clock.n <= limit->n.max; clock.n++) {
				for (clock.p1 = limit->p1.min;
					clock.p1 <= limit->p1.max; clock.p1++) {
					int this_err;

					pnv_calc_dpll_params(refclk, &clock);
					if (!intel_PLL_is_valid(dev, limit,
								&clock))
						continue;
					if (match_clock &&
					    clock.p != match_clock->p)
						continue;

					this_err = abs(clock.dot - target);
					if (this_err < err) {
						*best_clock = clock;
						err = this_err;
					}
				}
			}
		}
	}

	return (err != target);
}

static bool
g4x_find_best_dpll(const intel_limit_t *limit,
		   struct intel_crtc_state *crtc_state,
		   int target, int refclk, intel_clock_t *match_clock,
		   intel_clock_t *best_clock)
{
	struct drm_device *dev = crtc_state->base.crtc->dev;
	intel_clock_t clock;
	int max_n;
	bool found = false;
	/* approximately equals target * 0.00585 */
	int err_most = (target >> 8) + (target >> 9);

	memset(best_clock, 0, sizeof(*best_clock));

	clock.p2 = i9xx_select_p2_div(limit, crtc_state, target);

	max_n = limit->n.max;
	/* based on hardware requirement, prefer smaller n to precision */
	for (clock.n = limit->n.min; clock.n <= max_n; clock.n++) {
		/* based on hardware requirement, prefere larger m1,m2 */
		for (clock.m1 = limit->m1.max;
		     clock.m1 >= limit->m1.min; clock.m1--) {
			for (clock.m2 = limit->m2.max;
			     clock.m2 >= limit->m2.min; clock.m2--) {
				for (clock.p1 = limit->p1.max;
				     clock.p1 >= limit->p1.min; clock.p1--) {
					int this_err;

					i9xx_calc_dpll_params(refclk, &clock);
					if (!intel_PLL_is_valid(dev, limit,
								&clock))
						continue;

					this_err = abs(clock.dot - target);
					if (this_err < err_most) {
						*best_clock = clock;
						err_most = this_err;
						max_n = clock.n;
						found = true;
					}
				}
			}
		}
	}
	return found;
}

/*
 * Check if the calculated PLL configuration is more optimal compared to the
 * best configuration and error found so far. Return the calculated error.
 */
static bool vlv_PLL_is_optimal(struct drm_device *dev, int target_freq,
			       const intel_clock_t *calculated_clock,
			       const intel_clock_t *best_clock,
			       unsigned int best_error_ppm,
			       unsigned int *error_ppm)
{
	/*
	 * For CHV ignore the error and consider only the P value.
	 * Prefer a bigger P value based on HW requirements.
	 */
	if (IS_CHERRYVIEW(dev)) {
		*error_ppm = 0;

		return calculated_clock->p > best_clock->p;
	}

	if (WARN_ON_ONCE(!target_freq))
		return false;

	*error_ppm = div_u64(1000000ULL *
				abs(target_freq - calculated_clock->dot),
			     target_freq);
	/*
	 * Prefer a better P value over a better (smaller) error if the error
	 * is small. Ensure this preference for future configurations too by
	 * setting the error to 0.
	 */
	if (*error_ppm < 100 && calculated_clock->p > best_clock->p) {
		*error_ppm = 0;

		return true;
	}

	return *error_ppm + 10 < best_error_ppm;
}

static bool
vlv_find_best_dpll(const intel_limit_t *limit,
		   struct intel_crtc_state *crtc_state,
		   int target, int refclk, intel_clock_t *match_clock,
		   intel_clock_t *best_clock)
{
	struct intel_crtc *crtc = to_intel_crtc(crtc_state->base.crtc);
	struct drm_device *dev = crtc->base.dev;
	intel_clock_t clock;
	unsigned int bestppm = 1000000;
	/* min update 19.2 MHz */
	int max_n = min(limit->n.max, refclk / 19200);
	bool found = false;

	target *= 5; /* fast clock */

	memset(best_clock, 0, sizeof(*best_clock));

	/* based on hardware requirement, prefer smaller n to precision */
	for (clock.n = limit->n.min; clock.n <= max_n; clock.n++) {
		for (clock.p1 = limit->p1.max; clock.p1 >= limit->p1.min; clock.p1--) {
			for (clock.p2 = limit->p2.p2_fast; clock.p2 >= limit->p2.p2_slow;
			     clock.p2 -= clock.p2 > 10 ? 2 : 1) {
				clock.p = clock.p1 * clock.p2;
				/* based on hardware requirement, prefer bigger m1,m2 values */
				for (clock.m1 = limit->m1.min; clock.m1 <= limit->m1.max; clock.m1++) {
					unsigned int ppm;

					clock.m2 = DIV_ROUND_CLOSEST(target * clock.p * clock.n,
								     refclk * clock.m1);

					vlv_calc_dpll_params(refclk, &clock);

					if (!intel_PLL_is_valid(dev, limit,
								&clock))
						continue;

					if (!vlv_PLL_is_optimal(dev, target,
								&clock,
								best_clock,
								bestppm, &ppm))
						continue;

					*best_clock = clock;
					bestppm = ppm;
					found = true;
				}
			}
		}
	}

	return found;
}

static bool
chv_find_best_dpll(const intel_limit_t *limit,
		   struct intel_crtc_state *crtc_state,
		   int target, int refclk, intel_clock_t *match_clock,
		   intel_clock_t *best_clock)
{
	struct intel_crtc *crtc = to_intel_crtc(crtc_state->base.crtc);
	struct drm_device *dev = crtc->base.dev;
	unsigned int best_error_ppm;
	intel_clock_t clock;
	uint64_t m2;
	int found = false;

	memset(best_clock, 0, sizeof(*best_clock));
	best_error_ppm = 1000000;

	/*
	 * Based on hardware doc, the n always set to 1, and m1 always
	 * set to 2.  If requires to support 200Mhz refclk, we need to
	 * revisit this because n may not 1 anymore.
	 */
	clock.n = 1, clock.m1 = 2;
	target *= 5;	/* fast clock */

	for (clock.p1 = limit->p1.max; clock.p1 >= limit->p1.min; clock.p1--) {
		for (clock.p2 = limit->p2.p2_fast;
				clock.p2 >= limit->p2.p2_slow;
				clock.p2 -= clock.p2 > 10 ? 2 : 1) {
			unsigned int error_ppm;

			clock.p = clock.p1 * clock.p2;

			m2 = DIV_ROUND_CLOSEST_ULL(((uint64_t)target * clock.p *
					clock.n) << 22, refclk * clock.m1);

			if (m2 > INT_MAX/clock.m1)
				continue;

			clock.m2 = m2;

			chv_calc_dpll_params(refclk, &clock);

			if (!intel_PLL_is_valid(dev, limit, &clock))
				continue;

			if (!vlv_PLL_is_optimal(dev, target, &clock, best_clock,
						best_error_ppm, &error_ppm))
				continue;

			*best_clock = clock;
			best_error_ppm = error_ppm;
			found = true;
		}
	}

	return found;
}

bool bxt_find_best_dpll(struct intel_crtc_state *crtc_state, int target_clock,
			intel_clock_t *best_clock)
{
	int refclk = i9xx_get_refclk(crtc_state, 0);

	return chv_find_best_dpll(intel_limit(crtc_state, refclk), crtc_state,
				  target_clock, refclk, NULL, best_clock);
}

bool intel_crtc_active(struct drm_crtc *crtc)
{
	struct intel_crtc *intel_crtc = to_intel_crtc(crtc);

	/* Be paranoid as we can arrive here with only partial
	 * state retrieved from the hardware during setup.
	 *
	 * We can ditch the adjusted_mode.crtc_clock check as soon
	 * as Haswell has gained clock readout/fastboot support.
	 *
	 * We can ditch the crtc->primary->fb check as soon as we can
	 * properly reconstruct framebuffers.
	 *
	 * FIXME: The intel_crtc->active here should be switched to
	 * crtc->state->active once we have proper CRTC states wired up
	 * for atomic.
	 */
	return intel_crtc->active && crtc->primary->state->fb &&
		intel_crtc->config->base.adjusted_mode.crtc_clock;
}

enum transcoder intel_pipe_to_cpu_transcoder(struct drm_i915_private *dev_priv,
					     enum pipe pipe)
{
	struct drm_crtc *crtc = dev_priv->pipe_to_crtc_mapping[pipe];
	struct intel_crtc *intel_crtc = to_intel_crtc(crtc);

	return intel_crtc->config->cpu_transcoder;
}

static bool pipe_dsl_stopped(struct drm_device *dev, enum pipe pipe)
{
	struct drm_i915_private *dev_priv = dev->dev_private;
	i915_reg_t reg = PIPEDSL(pipe);
	u32 line1, line2;
	u32 line_mask;

	if (IS_GEN2(dev))
		line_mask = DSL_LINEMASK_GEN2;
	else
		line_mask = DSL_LINEMASK_GEN3;

	line1 = I915_READ(reg) & line_mask;
	msleep(5);
	line2 = I915_READ(reg) & line_mask;

	return line1 == line2;
}

/*
 * intel_wait_for_pipe_off - wait for pipe to turn off
 * @crtc: crtc whose pipe to wait for
 *
 * After disabling a pipe, we can't wait for vblank in the usual way,
 * spinning on the vblank interrupt status bit, since we won't actually
 * see an interrupt when the pipe is disabled.
 *
 * On Gen4 and above:
 *   wait for the pipe register state bit to turn off
 *
 * Otherwise:
 *   wait for the display line value to settle (it usually
 *   ends up stopping at the start of the next frame).
 *
 */
static void intel_wait_for_pipe_off(struct intel_crtc *crtc)
{
	struct drm_device *dev = crtc->base.dev;
	struct drm_i915_private *dev_priv = dev->dev_private;
	enum transcoder cpu_transcoder = crtc->config->cpu_transcoder;
	enum pipe pipe = crtc->pipe;

	if (INTEL_INFO(dev)->gen >= 4) {
		i915_reg_t reg = PIPECONF(cpu_transcoder);

		/* Wait for the Pipe State to go off */
		if (wait_for((I915_READ(reg) & I965_PIPECONF_ACTIVE) == 0,
			     100))
			WARN(1, "pipe_off wait timed out\n");
	} else {
		/* Wait for the display line to settle */
		if (wait_for(pipe_dsl_stopped(dev, pipe), 100))
			WARN(1, "pipe_off wait timed out\n");
	}
}

/* Only for pre-ILK configs */
void assert_pll(struct drm_i915_private *dev_priv,
		enum pipe pipe, bool state)
{
	u32 val;
	bool cur_state;

	val = I915_READ(DPLL(pipe));
	cur_state = !!(val & DPLL_VCO_ENABLE);
	I915_STATE_WARN(cur_state != state,
	     "PLL state assertion failure (expected %s, current %s)\n",
			onoff(state), onoff(cur_state));
}

/* XXX: the dsi pll is shared between MIPI DSI ports */
static void assert_dsi_pll(struct drm_i915_private *dev_priv, bool state)
{
	u32 val;
	bool cur_state;

	mutex_lock(&dev_priv->sb_lock);
	val = vlv_cck_read(dev_priv, CCK_REG_DSI_PLL_CONTROL);
	mutex_unlock(&dev_priv->sb_lock);

	cur_state = val & DSI_PLL_VCO_EN;
	I915_STATE_WARN(cur_state != state,
	     "DSI PLL state assertion failure (expected %s, current %s)\n",
			onoff(state), onoff(cur_state));
}
#define assert_dsi_pll_enabled(d) assert_dsi_pll(d, true)
#define assert_dsi_pll_disabled(d) assert_dsi_pll(d, false)

static void assert_fdi_tx(struct drm_i915_private *dev_priv,
			  enum pipe pipe, bool state)
{
	bool cur_state;
	enum transcoder cpu_transcoder = intel_pipe_to_cpu_transcoder(dev_priv,
								      pipe);

	if (HAS_DDI(dev_priv->dev)) {
		/* DDI does not have a specific FDI_TX register */
		u32 val = I915_READ(TRANS_DDI_FUNC_CTL(cpu_transcoder));
		cur_state = !!(val & TRANS_DDI_FUNC_ENABLE);
	} else {
		u32 val = I915_READ(FDI_TX_CTL(pipe));
		cur_state = !!(val & FDI_TX_ENABLE);
	}
	I915_STATE_WARN(cur_state != state,
	     "FDI TX state assertion failure (expected %s, current %s)\n",
			onoff(state), onoff(cur_state));
}
#define assert_fdi_tx_enabled(d, p) assert_fdi_tx(d, p, true)
#define assert_fdi_tx_disabled(d, p) assert_fdi_tx(d, p, false)

static void assert_fdi_rx(struct drm_i915_private *dev_priv,
			  enum pipe pipe, bool state)
{
	u32 val;
	bool cur_state;

	val = I915_READ(FDI_RX_CTL(pipe));
	cur_state = !!(val & FDI_RX_ENABLE);
	I915_STATE_WARN(cur_state != state,
	     "FDI RX state assertion failure (expected %s, current %s)\n",
			onoff(state), onoff(cur_state));
}
#define assert_fdi_rx_enabled(d, p) assert_fdi_rx(d, p, true)
#define assert_fdi_rx_disabled(d, p) assert_fdi_rx(d, p, false)

static void assert_fdi_tx_pll_enabled(struct drm_i915_private *dev_priv,
				      enum pipe pipe)
{
	u32 val;

	/* ILK FDI PLL is always enabled */
	if (INTEL_INFO(dev_priv->dev)->gen == 5)
		return;

	/* On Haswell, DDI ports are responsible for the FDI PLL setup */
	if (HAS_DDI(dev_priv->dev))
		return;

	val = I915_READ(FDI_TX_CTL(pipe));
	I915_STATE_WARN(!(val & FDI_TX_PLL_ENABLE), "FDI TX PLL assertion failure, should be active but is disabled\n");
}

void assert_fdi_rx_pll(struct drm_i915_private *dev_priv,
		       enum pipe pipe, bool state)
{
	u32 val;
	bool cur_state;

	val = I915_READ(FDI_RX_CTL(pipe));
	cur_state = !!(val & FDI_RX_PLL_ENABLE);
	I915_STATE_WARN(cur_state != state,
	     "FDI RX PLL assertion failure (expected %s, current %s)\n",
			onoff(state), onoff(cur_state));
}

void assert_panel_unlocked(struct drm_i915_private *dev_priv,
			   enum pipe pipe)
{
	struct drm_device *dev = dev_priv->dev;
	i915_reg_t pp_reg;
	u32 val;
	enum pipe panel_pipe = PIPE_A;
	bool locked = true;

	if (WARN_ON(HAS_DDI(dev)))
		return;

	if (HAS_PCH_SPLIT(dev)) {
		u32 port_sel;

		pp_reg = PCH_PP_CONTROL;
		port_sel = I915_READ(PCH_PP_ON_DELAYS) & PANEL_PORT_SELECT_MASK;

		if (port_sel == PANEL_PORT_SELECT_LVDS &&
		    I915_READ(PCH_LVDS) & LVDS_PIPEB_SELECT)
			panel_pipe = PIPE_B;
		/* XXX: else fix for eDP */
	} else if (IS_VALLEYVIEW(dev) || IS_CHERRYVIEW(dev)) {
		/* presumably write lock depends on pipe, not port select */
		pp_reg = VLV_PIPE_PP_CONTROL(pipe);
		panel_pipe = pipe;
	} else {
		pp_reg = PP_CONTROL;
		if (I915_READ(LVDS) & LVDS_PIPEB_SELECT)
			panel_pipe = PIPE_B;
	}

	val = I915_READ(pp_reg);
	if (!(val & PANEL_POWER_ON) ||
	    ((val & PANEL_UNLOCK_MASK) == PANEL_UNLOCK_REGS))
		locked = false;

	I915_STATE_WARN(panel_pipe == pipe && locked,
	     "panel assertion failure, pipe %c regs locked\n",
	     pipe_name(pipe));
}

static void assert_cursor(struct drm_i915_private *dev_priv,
			  enum pipe pipe, bool state)
{
	struct drm_device *dev = dev_priv->dev;
	bool cur_state;

	if (IS_845G(dev) || IS_I865G(dev))
		cur_state = I915_READ(CURCNTR(PIPE_A)) & CURSOR_ENABLE;
	else
		cur_state = I915_READ(CURCNTR(pipe)) & CURSOR_MODE;

	I915_STATE_WARN(cur_state != state,
	     "cursor on pipe %c assertion failure (expected %s, current %s)\n",
			pipe_name(pipe), onoff(state), onoff(cur_state));
}
#define assert_cursor_enabled(d, p) assert_cursor(d, p, true)
#define assert_cursor_disabled(d, p) assert_cursor(d, p, false)

void assert_pipe(struct drm_i915_private *dev_priv,
		 enum pipe pipe, bool state)
{
	bool cur_state;
	enum transcoder cpu_transcoder = intel_pipe_to_cpu_transcoder(dev_priv,
								      pipe);
	enum intel_display_power_domain power_domain;

	/* if we need the pipe quirk it must be always on */
	if ((pipe == PIPE_A && dev_priv->quirks & QUIRK_PIPEA_FORCE) ||
	    (pipe == PIPE_B && dev_priv->quirks & QUIRK_PIPEB_FORCE))
		state = true;

	power_domain = POWER_DOMAIN_TRANSCODER(cpu_transcoder);
	if (intel_display_power_get_if_enabled(dev_priv, power_domain)) {
		u32 val = I915_READ(PIPECONF(cpu_transcoder));
		cur_state = !!(val & PIPECONF_ENABLE);

		intel_display_power_put(dev_priv, power_domain);
	} else {
		cur_state = false;
	}

	I915_STATE_WARN(cur_state != state,
	     "pipe %c assertion failure (expected %s, current %s)\n",
			pipe_name(pipe), onoff(state), onoff(cur_state));
}

static void assert_plane(struct drm_i915_private *dev_priv,
			 enum plane plane, bool state)
{
	u32 val;
	bool cur_state;

	val = I915_READ(DSPCNTR(plane));
	cur_state = !!(val & DISPLAY_PLANE_ENABLE);
	I915_STATE_WARN(cur_state != state,
	     "plane %c assertion failure (expected %s, current %s)\n",
			plane_name(plane), onoff(state), onoff(cur_state));
}

#define assert_plane_enabled(d, p) assert_plane(d, p, true)
#define assert_plane_disabled(d, p) assert_plane(d, p, false)

static void assert_planes_disabled(struct drm_i915_private *dev_priv,
				   enum pipe pipe)
{
	struct drm_device *dev = dev_priv->dev;
	int i;

	/* Primary planes are fixed to pipes on gen4+ */
	if (INTEL_INFO(dev)->gen >= 4) {
		u32 val = I915_READ(DSPCNTR(pipe));
		I915_STATE_WARN(val & DISPLAY_PLANE_ENABLE,
		     "plane %c assertion failure, should be disabled but not\n",
		     plane_name(pipe));
		return;
	}

	/* Need to check both planes against the pipe */
	for_each_pipe(dev_priv, i) {
		u32 val = I915_READ(DSPCNTR(i));
		enum pipe cur_pipe = (val & DISPPLANE_SEL_PIPE_MASK) >>
			DISPPLANE_SEL_PIPE_SHIFT;
		I915_STATE_WARN((val & DISPLAY_PLANE_ENABLE) && pipe == cur_pipe,
		     "plane %c assertion failure, should be off on pipe %c but is still active\n",
		     plane_name(i), pipe_name(pipe));
	}
}

static void assert_sprites_disabled(struct drm_i915_private *dev_priv,
				    enum pipe pipe)
{
	struct drm_device *dev = dev_priv->dev;
	int sprite;

	if (INTEL_INFO(dev)->gen >= 9) {
		for_each_sprite(dev_priv, pipe, sprite) {
			u32 val = I915_READ(PLANE_CTL(pipe, sprite));
			I915_STATE_WARN(val & PLANE_CTL_ENABLE,
			     "plane %d assertion failure, should be off on pipe %c but is still active\n",
			     sprite, pipe_name(pipe));
		}
	} else if (IS_VALLEYVIEW(dev) || IS_CHERRYVIEW(dev)) {
		for_each_sprite(dev_priv, pipe, sprite) {
			u32 val = I915_READ(SPCNTR(pipe, sprite));
			I915_STATE_WARN(val & SP_ENABLE,
			     "sprite %c assertion failure, should be off on pipe %c but is still active\n",
			     sprite_name(pipe, sprite), pipe_name(pipe));
		}
	} else if (INTEL_INFO(dev)->gen >= 7) {
		u32 val = I915_READ(SPRCTL(pipe));
		I915_STATE_WARN(val & SPRITE_ENABLE,
		     "sprite %c assertion failure, should be off on pipe %c but is still active\n",
		     plane_name(pipe), pipe_name(pipe));
	} else if (INTEL_INFO(dev)->gen >= 5) {
		u32 val = I915_READ(DVSCNTR(pipe));
		I915_STATE_WARN(val & DVS_ENABLE,
		     "sprite %c assertion failure, should be off on pipe %c but is still active\n",
		     plane_name(pipe), pipe_name(pipe));
	}
}

static void assert_vblank_disabled(struct drm_crtc *crtc)
{
	if (I915_STATE_WARN_ON(drm_crtc_vblank_get(crtc) == 0))
		drm_crtc_vblank_put(crtc);
}

void assert_pch_transcoder_disabled(struct drm_i915_private *dev_priv,
				    enum pipe pipe)
{
	u32 val;
	bool enabled;

	val = I915_READ(PCH_TRANSCONF(pipe));
	enabled = !!(val & TRANS_ENABLE);
	I915_STATE_WARN(enabled,
	     "transcoder assertion failed, should be off on pipe %c but is still active\n",
	     pipe_name(pipe));
}

static bool dp_pipe_enabled(struct drm_i915_private *dev_priv,
			    enum pipe pipe, u32 port_sel, u32 val)
{
	if ((val & DP_PORT_EN) == 0)
		return false;

	if (HAS_PCH_CPT(dev_priv->dev)) {
		u32 trans_dp_ctl = I915_READ(TRANS_DP_CTL(pipe));
		if ((trans_dp_ctl & TRANS_DP_PORT_SEL_MASK) != port_sel)
			return false;
	} else if (IS_CHERRYVIEW(dev_priv->dev)) {
		if ((val & DP_PIPE_MASK_CHV) != DP_PIPE_SELECT_CHV(pipe))
			return false;
	} else {
		if ((val & DP_PIPE_MASK) != (pipe << 30))
			return false;
	}
	return true;
}

static bool hdmi_pipe_enabled(struct drm_i915_private *dev_priv,
			      enum pipe pipe, u32 val)
{
	if ((val & SDVO_ENABLE) == 0)
		return false;

	if (HAS_PCH_CPT(dev_priv->dev)) {
		if ((val & SDVO_PIPE_SEL_MASK_CPT) != SDVO_PIPE_SEL_CPT(pipe))
			return false;
	} else if (IS_CHERRYVIEW(dev_priv->dev)) {
		if ((val & SDVO_PIPE_SEL_MASK_CHV) != SDVO_PIPE_SEL_CHV(pipe))
			return false;
	} else {
		if ((val & SDVO_PIPE_SEL_MASK) != SDVO_PIPE_SEL(pipe))
			return false;
	}
	return true;
}

static bool lvds_pipe_enabled(struct drm_i915_private *dev_priv,
			      enum pipe pipe, u32 val)
{
	if ((val & LVDS_PORT_EN) == 0)
		return false;

	if (HAS_PCH_CPT(dev_priv->dev)) {
		if ((val & PORT_TRANS_SEL_MASK) != PORT_TRANS_SEL_CPT(pipe))
			return false;
	} else {
		if ((val & LVDS_PIPE_MASK) != LVDS_PIPE(pipe))
			return false;
	}
	return true;
}

static bool adpa_pipe_enabled(struct drm_i915_private *dev_priv,
			      enum pipe pipe, u32 val)
{
	if ((val & ADPA_DAC_ENABLE) == 0)
		return false;
	if (HAS_PCH_CPT(dev_priv->dev)) {
		if ((val & PORT_TRANS_SEL_MASK) != PORT_TRANS_SEL_CPT(pipe))
			return false;
	} else {
		if ((val & ADPA_PIPE_SELECT_MASK) != ADPA_PIPE_SELECT(pipe))
			return false;
	}
	return true;
}

static void assert_pch_dp_disabled(struct drm_i915_private *dev_priv,
				   enum pipe pipe, i915_reg_t reg,
				   u32 port_sel)
{
	u32 val = I915_READ(reg);
	I915_STATE_WARN(dp_pipe_enabled(dev_priv, pipe, port_sel, val),
	     "PCH DP (0x%08x) enabled on transcoder %c, should be disabled\n",
	     i915_mmio_reg_offset(reg), pipe_name(pipe));

	I915_STATE_WARN(HAS_PCH_IBX(dev_priv->dev) && (val & DP_PORT_EN) == 0
	     && (val & DP_PIPEB_SELECT),
	     "IBX PCH dp port still using transcoder B\n");
}

static void assert_pch_hdmi_disabled(struct drm_i915_private *dev_priv,
				     enum pipe pipe, i915_reg_t reg)
{
	u32 val = I915_READ(reg);
	I915_STATE_WARN(hdmi_pipe_enabled(dev_priv, pipe, val),
	     "PCH HDMI (0x%08x) enabled on transcoder %c, should be disabled\n",
	     i915_mmio_reg_offset(reg), pipe_name(pipe));

	I915_STATE_WARN(HAS_PCH_IBX(dev_priv->dev) && (val & SDVO_ENABLE) == 0
	     && (val & SDVO_PIPE_B_SELECT),
	     "IBX PCH hdmi port still using transcoder B\n");
}

static void assert_pch_ports_disabled(struct drm_i915_private *dev_priv,
				      enum pipe pipe)
{
	u32 val;

	assert_pch_dp_disabled(dev_priv, pipe, PCH_DP_B, TRANS_DP_PORT_SEL_B);
	assert_pch_dp_disabled(dev_priv, pipe, PCH_DP_C, TRANS_DP_PORT_SEL_C);
	assert_pch_dp_disabled(dev_priv, pipe, PCH_DP_D, TRANS_DP_PORT_SEL_D);

	val = I915_READ(PCH_ADPA);
	I915_STATE_WARN(adpa_pipe_enabled(dev_priv, pipe, val),
	     "PCH VGA enabled on transcoder %c, should be disabled\n",
	     pipe_name(pipe));

	val = I915_READ(PCH_LVDS);
	I915_STATE_WARN(lvds_pipe_enabled(dev_priv, pipe, val),
	     "PCH LVDS enabled on transcoder %c, should be disabled\n",
	     pipe_name(pipe));

	assert_pch_hdmi_disabled(dev_priv, pipe, PCH_HDMIB);
	assert_pch_hdmi_disabled(dev_priv, pipe, PCH_HDMIC);
	assert_pch_hdmi_disabled(dev_priv, pipe, PCH_HDMID);
}

static void vlv_enable_pll(struct intel_crtc *crtc,
			   const struct intel_crtc_state *pipe_config)
{
	struct drm_device *dev = crtc->base.dev;
	struct drm_i915_private *dev_priv = dev->dev_private;
	i915_reg_t reg = DPLL(crtc->pipe);
	u32 dpll = pipe_config->dpll_hw_state.dpll;

	assert_pipe_disabled(dev_priv, crtc->pipe);

	/* PLL is protected by panel, make sure we can write it */
	if (IS_MOBILE(dev_priv->dev))
		assert_panel_unlocked(dev_priv, crtc->pipe);

	I915_WRITE(reg, dpll);
	POSTING_READ(reg);
	udelay(150);

	if (wait_for(((I915_READ(reg) & DPLL_LOCK_VLV) == DPLL_LOCK_VLV), 1))
		DRM_ERROR("DPLL %d failed to lock\n", crtc->pipe);

	I915_WRITE(DPLL_MD(crtc->pipe), pipe_config->dpll_hw_state.dpll_md);
	POSTING_READ(DPLL_MD(crtc->pipe));

	/* We do this three times for luck */
	I915_WRITE(reg, dpll);
	POSTING_READ(reg);
	udelay(150); /* wait for warmup */
	I915_WRITE(reg, dpll);
	POSTING_READ(reg);
	udelay(150); /* wait for warmup */
	I915_WRITE(reg, dpll);
	POSTING_READ(reg);
	udelay(150); /* wait for warmup */
}

static void chv_enable_pll(struct intel_crtc *crtc,
			   const struct intel_crtc_state *pipe_config)
{
	struct drm_device *dev = crtc->base.dev;
	struct drm_i915_private *dev_priv = dev->dev_private;
	int pipe = crtc->pipe;
	enum dpio_channel port = vlv_pipe_to_channel(pipe);
	u32 tmp;

	assert_pipe_disabled(dev_priv, crtc->pipe);

	mutex_lock(&dev_priv->sb_lock);

	/* Enable back the 10bit clock to display controller */
	tmp = vlv_dpio_read(dev_priv, pipe, CHV_CMN_DW14(port));
	tmp |= DPIO_DCLKP_EN;
	vlv_dpio_write(dev_priv, pipe, CHV_CMN_DW14(port), tmp);

	mutex_unlock(&dev_priv->sb_lock);

	/*
	 * Need to wait > 100ns between dclkp clock enable bit and PLL enable.
	 */
	udelay(1);

	/* Enable PLL */
	I915_WRITE(DPLL(pipe), pipe_config->dpll_hw_state.dpll);

	/* Check PLL is locked */
	if (wait_for(((I915_READ(DPLL(pipe)) & DPLL_LOCK_VLV) == DPLL_LOCK_VLV), 1))
		DRM_ERROR("PLL %d failed to lock\n", pipe);

	/* not sure when this should be written */
	I915_WRITE(DPLL_MD(pipe), pipe_config->dpll_hw_state.dpll_md);
	POSTING_READ(DPLL_MD(pipe));
}

static int intel_num_dvo_pipes(struct drm_device *dev)
{
	struct intel_crtc *crtc;
	int count = 0;

	for_each_intel_crtc(dev, crtc)
		count += crtc->base.state->active &&
			intel_pipe_has_type(crtc, INTEL_OUTPUT_DVO);

	return count;
}

static void i9xx_enable_pll(struct intel_crtc *crtc)
{
	struct drm_device *dev = crtc->base.dev;
	struct drm_i915_private *dev_priv = dev->dev_private;
	i915_reg_t reg = DPLL(crtc->pipe);
	u32 dpll = crtc->config->dpll_hw_state.dpll;

	assert_pipe_disabled(dev_priv, crtc->pipe);

	/* No really, not for ILK+ */
	BUG_ON(INTEL_INFO(dev)->gen >= 5);

	/* PLL is protected by panel, make sure we can write it */
	if (IS_MOBILE(dev) && !IS_I830(dev))
		assert_panel_unlocked(dev_priv, crtc->pipe);

	/* Enable DVO 2x clock on both PLLs if necessary */
	if (IS_I830(dev) && intel_num_dvo_pipes(dev) > 0) {
		/*
		 * It appears to be important that we don't enable this
		 * for the current pipe before otherwise configuring the
		 * PLL. No idea how this should be handled if multiple
		 * DVO outputs are enabled simultaneosly.
		 */
		dpll |= DPLL_DVO_2X_MODE;
		I915_WRITE(DPLL(!crtc->pipe),
			   I915_READ(DPLL(!crtc->pipe)) | DPLL_DVO_2X_MODE);
	}

	/*
	 * Apparently we need to have VGA mode enabled prior to changing
	 * the P1/P2 dividers. Otherwise the DPLL will keep using the old
	 * dividers, even though the register value does change.
	 */
	I915_WRITE(reg, 0);

	I915_WRITE(reg, dpll);

	/* Wait for the clocks to stabilize. */
	POSTING_READ(reg);
	udelay(150);

	if (INTEL_INFO(dev)->gen >= 4) {
		I915_WRITE(DPLL_MD(crtc->pipe),
			   crtc->config->dpll_hw_state.dpll_md);
	} else {
		/* The pixel multiplier can only be updated once the
		 * DPLL is enabled and the clocks are stable.
		 *
		 * So write it again.
		 */
		I915_WRITE(reg, dpll);
	}

	/* We do this three times for luck */
	I915_WRITE(reg, dpll);
	POSTING_READ(reg);
	udelay(150); /* wait for warmup */
	I915_WRITE(reg, dpll);
	POSTING_READ(reg);
	udelay(150); /* wait for warmup */
	I915_WRITE(reg, dpll);
	POSTING_READ(reg);
	udelay(150); /* wait for warmup */
}

/**
 * i9xx_disable_pll - disable a PLL
 * @dev_priv: i915 private structure
 * @pipe: pipe PLL to disable
 *
 * Disable the PLL for @pipe, making sure the pipe is off first.
 *
 * Note!  This is for pre-ILK only.
 */
static void i9xx_disable_pll(struct intel_crtc *crtc)
{
	struct drm_device *dev = crtc->base.dev;
	struct drm_i915_private *dev_priv = dev->dev_private;
	enum pipe pipe = crtc->pipe;

	/* Disable DVO 2x clock on both PLLs if necessary */
	if (IS_I830(dev) &&
	    intel_pipe_has_type(crtc, INTEL_OUTPUT_DVO) &&
	    !intel_num_dvo_pipes(dev)) {
		I915_WRITE(DPLL(PIPE_B),
			   I915_READ(DPLL(PIPE_B)) & ~DPLL_DVO_2X_MODE);
		I915_WRITE(DPLL(PIPE_A),
			   I915_READ(DPLL(PIPE_A)) & ~DPLL_DVO_2X_MODE);
	}

	/* Don't disable pipe or pipe PLLs if needed */
	if ((pipe == PIPE_A && dev_priv->quirks & QUIRK_PIPEA_FORCE) ||
	    (pipe == PIPE_B && dev_priv->quirks & QUIRK_PIPEB_FORCE))
		return;

	/* Make sure the pipe isn't still relying on us */
	assert_pipe_disabled(dev_priv, pipe);

	I915_WRITE(DPLL(pipe), DPLL_VGA_MODE_DIS);
	POSTING_READ(DPLL(pipe));
}

static void vlv_disable_pll(struct drm_i915_private *dev_priv, enum pipe pipe)
{
	u32 val;

	/* Make sure the pipe isn't still relying on us */
	assert_pipe_disabled(dev_priv, pipe);

	/*
	 * Leave integrated clock source and reference clock enabled for pipe B.
	 * The latter is needed for VGA hotplug / manual detection.
	 */
	val = DPLL_VGA_MODE_DIS;
	if (pipe == PIPE_B)
		val = DPLL_INTEGRATED_CRI_CLK_VLV | DPLL_REF_CLK_ENABLE_VLV;
	I915_WRITE(DPLL(pipe), val);
	POSTING_READ(DPLL(pipe));

}

static void chv_disable_pll(struct drm_i915_private *dev_priv, enum pipe pipe)
{
	enum dpio_channel port = vlv_pipe_to_channel(pipe);
	u32 val;

	/* Make sure the pipe isn't still relying on us */
	assert_pipe_disabled(dev_priv, pipe);

	/* Set PLL en = 0 */
	val = DPLL_SSC_REF_CLK_CHV |
		DPLL_REF_CLK_ENABLE_VLV | DPLL_VGA_MODE_DIS;
	if (pipe != PIPE_A)
		val |= DPLL_INTEGRATED_CRI_CLK_VLV;
	I915_WRITE(DPLL(pipe), val);
	POSTING_READ(DPLL(pipe));

	mutex_lock(&dev_priv->sb_lock);

	/* Disable 10bit clock to display controller */
	val = vlv_dpio_read(dev_priv, pipe, CHV_CMN_DW14(port));
	val &= ~DPIO_DCLKP_EN;
	vlv_dpio_write(dev_priv, pipe, CHV_CMN_DW14(port), val);

	mutex_unlock(&dev_priv->sb_lock);
}

void vlv_wait_port_ready(struct drm_i915_private *dev_priv,
			 struct intel_digital_port *dport,
			 unsigned int expected_mask)
{
	u32 port_mask;
	i915_reg_t dpll_reg;

	switch (dport->port) {
	case PORT_B:
		port_mask = DPLL_PORTB_READY_MASK;
		dpll_reg = DPLL(0);
		break;
	case PORT_C:
		port_mask = DPLL_PORTC_READY_MASK;
		dpll_reg = DPLL(0);
		expected_mask <<= 4;
		break;
	case PORT_D:
		port_mask = DPLL_PORTD_READY_MASK;
		dpll_reg = DPIO_PHY_STATUS;
		break;
	default:
		BUG();
	}

	if (wait_for((I915_READ(dpll_reg) & port_mask) == expected_mask, 1000))
		WARN(1, "timed out waiting for port %c ready: got 0x%x, expected 0x%x\n",
		     port_name(dport->port), I915_READ(dpll_reg) & port_mask, expected_mask);
}

static void ironlake_enable_pch_transcoder(struct drm_i915_private *dev_priv,
					   enum pipe pipe)
{
	struct drm_device *dev = dev_priv->dev;
	struct drm_crtc *crtc = dev_priv->pipe_to_crtc_mapping[pipe];
	struct intel_crtc *intel_crtc = to_intel_crtc(crtc);
	i915_reg_t reg;
	uint32_t val, pipeconf_val;

	/* PCH only available on ILK+ */
	BUG_ON(!HAS_PCH_SPLIT(dev));

	/* Make sure PCH DPLL is enabled */
	assert_shared_dpll_enabled(dev_priv, intel_crtc->config->shared_dpll);

	/* FDI must be feeding us bits for PCH ports */
	assert_fdi_tx_enabled(dev_priv, pipe);
	assert_fdi_rx_enabled(dev_priv, pipe);

	if (HAS_PCH_CPT(dev)) {
		/* Workaround: Set the timing override bit before enabling the
		 * pch transcoder. */
		reg = TRANS_CHICKEN2(pipe);
		val = I915_READ(reg);
		val |= TRANS_CHICKEN2_TIMING_OVERRIDE;
		I915_WRITE(reg, val);
	}

	reg = PCH_TRANSCONF(pipe);
	val = I915_READ(reg);
	pipeconf_val = I915_READ(PIPECONF(pipe));

	if (HAS_PCH_IBX(dev_priv->dev)) {
		/*
		 * Make the BPC in transcoder be consistent with
		 * that in pipeconf reg. For HDMI we must use 8bpc
		 * here for both 8bpc and 12bpc.
		 */
		val &= ~PIPECONF_BPC_MASK;
		if (intel_pipe_has_type(intel_crtc, INTEL_OUTPUT_HDMI))
			val |= PIPECONF_8BPC;
		else
			val |= pipeconf_val & PIPECONF_BPC_MASK;
	}

	val &= ~TRANS_INTERLACE_MASK;
	if ((pipeconf_val & PIPECONF_INTERLACE_MASK) == PIPECONF_INTERLACED_ILK)
		if (HAS_PCH_IBX(dev_priv->dev) &&
		    intel_pipe_has_type(intel_crtc, INTEL_OUTPUT_SDVO))
			val |= TRANS_LEGACY_INTERLACED_ILK;
		else
			val |= TRANS_INTERLACED;
	else
		val |= TRANS_PROGRESSIVE;

	I915_WRITE(reg, val | TRANS_ENABLE);
	if (wait_for(I915_READ(reg) & TRANS_STATE_ENABLE, 100))
		DRM_ERROR("failed to enable transcoder %c\n", pipe_name(pipe));
}

static void lpt_enable_pch_transcoder(struct drm_i915_private *dev_priv,
				      enum transcoder cpu_transcoder)
{
	u32 val, pipeconf_val;

	/* PCH only available on ILK+ */
	BUG_ON(!HAS_PCH_SPLIT(dev_priv->dev));

	/* FDI must be feeding us bits for PCH ports */
	assert_fdi_tx_enabled(dev_priv, (enum pipe) cpu_transcoder);
	assert_fdi_rx_enabled(dev_priv, TRANSCODER_A);

	/* Workaround: set timing override bit. */
	val = I915_READ(TRANS_CHICKEN2(PIPE_A));
	val |= TRANS_CHICKEN2_TIMING_OVERRIDE;
	I915_WRITE(TRANS_CHICKEN2(PIPE_A), val);

	val = TRANS_ENABLE;
	pipeconf_val = I915_READ(PIPECONF(cpu_transcoder));

	if ((pipeconf_val & PIPECONF_INTERLACE_MASK_HSW) ==
	    PIPECONF_INTERLACED_ILK)
		val |= TRANS_INTERLACED;
	else
		val |= TRANS_PROGRESSIVE;

	I915_WRITE(LPT_TRANSCONF, val);
	if (wait_for(I915_READ(LPT_TRANSCONF) & TRANS_STATE_ENABLE, 100))
		DRM_ERROR("Failed to enable PCH transcoder\n");
}

static void ironlake_disable_pch_transcoder(struct drm_i915_private *dev_priv,
					    enum pipe pipe)
{
	struct drm_device *dev = dev_priv->dev;
	i915_reg_t reg;
	uint32_t val;

	/* FDI relies on the transcoder */
	assert_fdi_tx_disabled(dev_priv, pipe);
	assert_fdi_rx_disabled(dev_priv, pipe);

	/* Ports must be off as well */
	assert_pch_ports_disabled(dev_priv, pipe);

	reg = PCH_TRANSCONF(pipe);
	val = I915_READ(reg);
	val &= ~TRANS_ENABLE;
	I915_WRITE(reg, val);
	/* wait for PCH transcoder off, transcoder state */
	if (wait_for((I915_READ(reg) & TRANS_STATE_ENABLE) == 0, 50))
		DRM_ERROR("failed to disable transcoder %c\n", pipe_name(pipe));

	if (HAS_PCH_CPT(dev)) {
		/* Workaround: Clear the timing override chicken bit again. */
		reg = TRANS_CHICKEN2(pipe);
		val = I915_READ(reg);
		val &= ~TRANS_CHICKEN2_TIMING_OVERRIDE;
		I915_WRITE(reg, val);
	}
}

static void lpt_disable_pch_transcoder(struct drm_i915_private *dev_priv)
{
	u32 val;

	val = I915_READ(LPT_TRANSCONF);
	val &= ~TRANS_ENABLE;
	I915_WRITE(LPT_TRANSCONF, val);
	/* wait for PCH transcoder off, transcoder state */
	if (wait_for((I915_READ(LPT_TRANSCONF) & TRANS_STATE_ENABLE) == 0, 50))
		DRM_ERROR("Failed to disable PCH transcoder\n");

	/* Workaround: clear timing override bit. */
	val = I915_READ(TRANS_CHICKEN2(PIPE_A));
	val &= ~TRANS_CHICKEN2_TIMING_OVERRIDE;
	I915_WRITE(TRANS_CHICKEN2(PIPE_A), val);
}

/**
 * intel_enable_pipe - enable a pipe, asserting requirements
 * @crtc: crtc responsible for the pipe
 *
 * Enable @crtc's pipe, making sure that various hardware specific requirements
 * are met, if applicable, e.g. PLL enabled, LVDS pairs enabled, etc.
 */
static void intel_enable_pipe(struct intel_crtc *crtc)
{
	struct drm_device *dev = crtc->base.dev;
	struct drm_i915_private *dev_priv = dev->dev_private;
	enum pipe pipe = crtc->pipe;
	enum transcoder cpu_transcoder = crtc->config->cpu_transcoder;
	enum pipe pch_transcoder;
	i915_reg_t reg;
	u32 val;

	DRM_DEBUG_KMS("enabling pipe %c\n", pipe_name(pipe));

	assert_planes_disabled(dev_priv, pipe);
	assert_cursor_disabled(dev_priv, pipe);
	assert_sprites_disabled(dev_priv, pipe);

	if (HAS_PCH_LPT(dev_priv->dev))
		pch_transcoder = TRANSCODER_A;
	else
		pch_transcoder = pipe;

	/*
	 * A pipe without a PLL won't actually be able to drive bits from
	 * a plane.  On ILK+ the pipe PLLs are integrated, so we don't
	 * need the check.
	 */
	if (HAS_GMCH_DISPLAY(dev_priv->dev))
		if (crtc->config->has_dsi_encoder)
			assert_dsi_pll_enabled(dev_priv);
		else
			assert_pll_enabled(dev_priv, pipe);
	else {
		if (crtc->config->has_pch_encoder) {
			/* if driving the PCH, we need FDI enabled */
			assert_fdi_rx_pll_enabled(dev_priv, pch_transcoder);
			assert_fdi_tx_pll_enabled(dev_priv,
						  (enum pipe) cpu_transcoder);
		}
		/* FIXME: assert CPU port conditions for SNB+ */
	}

	reg = PIPECONF(cpu_transcoder);
	val = I915_READ(reg);
	if (val & PIPECONF_ENABLE) {
		WARN_ON(!((pipe == PIPE_A && dev_priv->quirks & QUIRK_PIPEA_FORCE) ||
			  (pipe == PIPE_B && dev_priv->quirks & QUIRK_PIPEB_FORCE)));
		return;
	}

	I915_WRITE(reg, val | PIPECONF_ENABLE);
	POSTING_READ(reg);

	/*
	 * Until the pipe starts DSL will read as 0, which would cause
	 * an apparent vblank timestamp jump, which messes up also the
	 * frame count when it's derived from the timestamps. So let's
	 * wait for the pipe to start properly before we call
	 * drm_crtc_vblank_on()
	 */
	if (dev->max_vblank_count == 0 &&
	    wait_for(intel_get_crtc_scanline(crtc) != crtc->scanline_offset, 50))
		DRM_ERROR("pipe %c didn't start\n", pipe_name(pipe));
}

/**
 * intel_disable_pipe - disable a pipe, asserting requirements
 * @crtc: crtc whose pipes is to be disabled
 *
 * Disable the pipe of @crtc, making sure that various hardware
 * specific requirements are met, if applicable, e.g. plane
 * disabled, panel fitter off, etc.
 *
 * Will wait until the pipe has shut down before returning.
 */
static void intel_disable_pipe(struct intel_crtc *crtc)
{
	struct drm_i915_private *dev_priv = crtc->base.dev->dev_private;
	enum transcoder cpu_transcoder = crtc->config->cpu_transcoder;
	enum pipe pipe = crtc->pipe;
	i915_reg_t reg;
	u32 val;

	DRM_DEBUG_KMS("disabling pipe %c\n", pipe_name(pipe));

	/*
	 * Make sure planes won't keep trying to pump pixels to us,
	 * or we might hang the display.
	 */
	assert_planes_disabled(dev_priv, pipe);
	assert_cursor_disabled(dev_priv, pipe);
	assert_sprites_disabled(dev_priv, pipe);

	reg = PIPECONF(cpu_transcoder);
	val = I915_READ(reg);
	if ((val & PIPECONF_ENABLE) == 0)
		return;

	/*
	 * Double wide has implications for planes
	 * so best keep it disabled when not needed.
	 */
	if (crtc->config->double_wide)
		val &= ~PIPECONF_DOUBLE_WIDE;

	/* Don't disable pipe or pipe PLLs if needed */
	if (!(pipe == PIPE_A && dev_priv->quirks & QUIRK_PIPEA_FORCE) &&
	    !(pipe == PIPE_B && dev_priv->quirks & QUIRK_PIPEB_FORCE))
		val &= ~PIPECONF_ENABLE;

	I915_WRITE(reg, val);
	if ((val & PIPECONF_ENABLE) == 0)
		intel_wait_for_pipe_off(crtc);
}

static bool need_vtd_wa(struct drm_device *dev)
{
#ifdef CONFIG_INTEL_IOMMU
	if (INTEL_INFO(dev)->gen >= 6 && intel_iommu_gfx_mapped)
		return true;
#endif
	return false;
}

static unsigned int intel_tile_size(const struct drm_i915_private *dev_priv)
{
	return IS_GEN2(dev_priv) ? 2048 : 4096;
}

static unsigned int intel_tile_width_bytes(const struct drm_i915_private *dev_priv,
					   uint64_t fb_modifier, unsigned int cpp)
{
	switch (fb_modifier) {
	case DRM_FORMAT_MOD_NONE:
		return cpp;
	case I915_FORMAT_MOD_X_TILED:
		if (IS_GEN2(dev_priv))
			return 128;
		else
			return 512;
	case I915_FORMAT_MOD_Y_TILED:
		if (IS_GEN2(dev_priv) || HAS_128_BYTE_Y_TILING(dev_priv))
			return 128;
		else
			return 512;
	case I915_FORMAT_MOD_Yf_TILED:
		switch (cpp) {
		case 1:
			return 64;
		case 2:
		case 4:
			return 128;
		case 8:
		case 16:
			return 256;
		default:
			MISSING_CASE(cpp);
			return cpp;
		}
		break;
	default:
		MISSING_CASE(fb_modifier);
		return cpp;
	}
}

unsigned int intel_tile_height(const struct drm_i915_private *dev_priv,
			       uint64_t fb_modifier, unsigned int cpp)
{
	if (fb_modifier == DRM_FORMAT_MOD_NONE)
		return 1;
	else
		return intel_tile_size(dev_priv) /
			intel_tile_width_bytes(dev_priv, fb_modifier, cpp);
}

/* Return the tile dimensions in pixel units */
static void intel_tile_dims(const struct drm_i915_private *dev_priv,
			    unsigned int *tile_width,
			    unsigned int *tile_height,
			    uint64_t fb_modifier,
			    unsigned int cpp)
{
	unsigned int tile_width_bytes =
		intel_tile_width_bytes(dev_priv, fb_modifier, cpp);

	*tile_width = tile_width_bytes / cpp;
	*tile_height = intel_tile_size(dev_priv) / tile_width_bytes;
}

unsigned int
intel_fb_align_height(struct drm_device *dev, unsigned int height,
		      uint32_t pixel_format, uint64_t fb_modifier)
{
	unsigned int cpp = drm_format_plane_cpp(pixel_format, 0);
	unsigned int tile_height = intel_tile_height(to_i915(dev), fb_modifier, cpp);

	return ALIGN(height, tile_height);
}

unsigned int intel_rotation_info_size(const struct intel_rotation_info *rot_info)
{
	unsigned int size = 0;
	int i;

	for (i = 0 ; i < ARRAY_SIZE(rot_info->plane); i++)
		size += rot_info->plane[i].width * rot_info->plane[i].height;

	return size;
}

static void
intel_fill_fb_ggtt_view(struct i915_ggtt_view *view,
			const struct drm_framebuffer *fb,
			unsigned int rotation)
{
	if (intel_rotation_90_or_270(rotation)) {
		*view = i915_ggtt_view_rotated;
		view->params.rotated = to_intel_framebuffer(fb)->rot_info;
	} else {
		*view = i915_ggtt_view_normal;
	}
}

static void
intel_fill_fb_info(struct drm_i915_private *dev_priv,
		   struct drm_framebuffer *fb)
{
	struct intel_rotation_info *info = &to_intel_framebuffer(fb)->rot_info;
	unsigned int tile_size, tile_width, tile_height, cpp;

	tile_size = intel_tile_size(dev_priv);

	cpp = drm_format_plane_cpp(fb->pixel_format, 0);
	intel_tile_dims(dev_priv, &tile_width, &tile_height,
			fb->modifier[0], cpp);

	info->plane[0].width = DIV_ROUND_UP(fb->pitches[0], tile_width * cpp);
	info->plane[0].height = DIV_ROUND_UP(fb->height, tile_height);

	if (info->pixel_format == DRM_FORMAT_NV12) {
		cpp = drm_format_plane_cpp(fb->pixel_format, 1);
		intel_tile_dims(dev_priv, &tile_width, &tile_height,
				fb->modifier[1], cpp);

		info->uv_offset = fb->offsets[1];
		info->plane[1].width = DIV_ROUND_UP(fb->pitches[1], tile_width * cpp);
		info->plane[1].height = DIV_ROUND_UP(fb->height / 2, tile_height);
	}
}

static unsigned int intel_linear_alignment(const struct drm_i915_private *dev_priv)
{
	if (INTEL_INFO(dev_priv)->gen >= 9)
		return 256 * 1024;
	else if (IS_BROADWATER(dev_priv) || IS_CRESTLINE(dev_priv) ||
		 IS_VALLEYVIEW(dev_priv) || IS_CHERRYVIEW(dev_priv))
		return 128 * 1024;
	else if (INTEL_INFO(dev_priv)->gen >= 4)
		return 4 * 1024;
	else
		return 0;
}

static unsigned int intel_surf_alignment(const struct drm_i915_private *dev_priv,
					 uint64_t fb_modifier)
{
	switch (fb_modifier) {
	case DRM_FORMAT_MOD_NONE:
		return intel_linear_alignment(dev_priv);
	case I915_FORMAT_MOD_X_TILED:
		if (INTEL_INFO(dev_priv)->gen >= 9)
			return 256 * 1024;
		return 0;
	case I915_FORMAT_MOD_Y_TILED:
	case I915_FORMAT_MOD_Yf_TILED:
		return 1 * 1024 * 1024;
	default:
		MISSING_CASE(fb_modifier);
		return 0;
	}
}

int
intel_pin_and_fence_fb_obj(struct drm_framebuffer *fb,
			   unsigned int rotation)
{
	struct drm_device *dev = fb->dev;
	struct drm_i915_private *dev_priv = dev->dev_private;
	struct drm_i915_gem_object *obj = intel_fb_obj(fb);
	struct i915_ggtt_view view;
	u32 alignment;
	int ret;

	WARN_ON(!mutex_is_locked(&dev->struct_mutex));

	alignment = intel_surf_alignment(dev_priv, fb->modifier[0]);

	intel_fill_fb_ggtt_view(&view, fb, rotation);

	/* Note that the w/a also requires 64 PTE of padding following the
	 * bo. We currently fill all unused PTE with the shadow page and so
	 * we should always have valid PTE following the scanout preventing
	 * the VT-d warning.
	 */
	if (need_vtd_wa(dev) && alignment < 256 * 1024)
		alignment = 256 * 1024;

	/*
	 * Global gtt pte registers are special registers which actually forward
	 * writes to a chunk of system memory. Which means that there is no risk
	 * that the register values disappear as soon as we call
	 * intel_runtime_pm_put(), so it is correct to wrap only the
	 * pin/unpin/fence and not more.
	 */
	intel_runtime_pm_get(dev_priv);

	ret = i915_gem_object_pin_to_display_plane(obj, alignment,
						   &view);
	if (ret)
		goto err_pm;

	/* Install a fence for tiled scan-out. Pre-i965 always needs a
	 * fence, whereas 965+ only requires a fence if using
	 * framebuffer compression.  For simplicity, we always install
	 * a fence as the cost is not that onerous.
	 */
	if (view.type == I915_GGTT_VIEW_NORMAL) {
		ret = i915_gem_object_get_fence(obj);
		if (ret == -EDEADLK) {
			/*
			 * -EDEADLK means there are no free fences
			 * no pending flips.
			 *
			 * This is propagated to atomic, but it uses
			 * -EDEADLK to force a locking recovery, so
			 * change the returned error to -EBUSY.
			 */
			ret = -EBUSY;
			goto err_unpin;
		} else if (ret)
			goto err_unpin;

		i915_gem_object_pin_fence(obj);
	}

	intel_runtime_pm_put(dev_priv);
	return 0;

err_unpin:
	i915_gem_object_unpin_from_display_plane(obj, &view);
err_pm:
	intel_runtime_pm_put(dev_priv);
	return ret;
}

static void intel_unpin_fb_obj(struct drm_framebuffer *fb, unsigned int rotation)
{
	struct drm_i915_gem_object *obj = intel_fb_obj(fb);
	struct i915_ggtt_view view;

	WARN_ON(!mutex_is_locked(&obj->base.dev->struct_mutex));

	intel_fill_fb_ggtt_view(&view, fb, rotation);

	if (view.type == I915_GGTT_VIEW_NORMAL)
		i915_gem_object_unpin_fence(obj);

	i915_gem_object_unpin_from_display_plane(obj, &view);
}

/*
 * Adjust the tile offset by moving the difference into
 * the x/y offsets.
 *
 * Input tile dimensions and pitch must already be
 * rotated to match x and y, and in pixel units.
 */
static u32 intel_adjust_tile_offset(int *x, int *y,
				    unsigned int tile_width,
				    unsigned int tile_height,
				    unsigned int tile_size,
				    unsigned int pitch_tiles,
				    u32 old_offset,
				    u32 new_offset)
{
	unsigned int tiles;

	WARN_ON(old_offset & (tile_size - 1));
	WARN_ON(new_offset & (tile_size - 1));
	WARN_ON(new_offset > old_offset);

	tiles = (old_offset - new_offset) / tile_size;

	*y += tiles / pitch_tiles * tile_height;
	*x += tiles % pitch_tiles * tile_width;

	return new_offset;
}

/*
 * Computes the linear offset to the base tile and adjusts
 * x, y. bytes per pixel is assumed to be a power-of-two.
 *
 * In the 90/270 rotated case, x and y are assumed
 * to be already rotated to match the rotated GTT view, and
 * pitch is the tile_height aligned framebuffer height.
 */
u32 intel_compute_tile_offset(int *x, int *y,
			      const struct drm_framebuffer *fb, int plane,
			      unsigned int pitch,
			      unsigned int rotation)
{
	const struct drm_i915_private *dev_priv = to_i915(fb->dev);
	uint64_t fb_modifier = fb->modifier[plane];
	unsigned int cpp = drm_format_plane_cpp(fb->pixel_format, plane);
	u32 offset, offset_aligned, alignment;

	alignment = intel_surf_alignment(dev_priv, fb_modifier);
	if (alignment)
		alignment--;

	if (fb_modifier != DRM_FORMAT_MOD_NONE) {
		unsigned int tile_size, tile_width, tile_height;
		unsigned int tile_rows, tiles, pitch_tiles;

		tile_size = intel_tile_size(dev_priv);
		intel_tile_dims(dev_priv, &tile_width, &tile_height,
				fb_modifier, cpp);

		if (intel_rotation_90_or_270(rotation)) {
			pitch_tiles = pitch / tile_height;
			swap(tile_width, tile_height);
		} else {
			pitch_tiles = pitch / (tile_width * cpp);
		}

		tile_rows = *y / tile_height;
		*y %= tile_height;

		tiles = *x / tile_width;
		*x %= tile_width;

		offset = (tile_rows * pitch_tiles + tiles) * tile_size;
		offset_aligned = offset & ~alignment;

		intel_adjust_tile_offset(x, y, tile_width, tile_height,
					 tile_size, pitch_tiles,
					 offset, offset_aligned);
	} else {
		offset = *y * pitch + *x * cpp;
		offset_aligned = offset & ~alignment;

		*y = (offset & alignment) / pitch;
		*x = ((offset & alignment) - *y * pitch) / cpp;
	}

	return offset_aligned;
}

static int i9xx_format_to_fourcc(int format)
{
	switch (format) {
	case DISPPLANE_8BPP:
		return DRM_FORMAT_C8;
	case DISPPLANE_BGRX555:
		return DRM_FORMAT_XRGB1555;
	case DISPPLANE_BGRX565:
		return DRM_FORMAT_RGB565;
	default:
	case DISPPLANE_BGRX888:
		return DRM_FORMAT_XRGB8888;
	case DISPPLANE_RGBX888:
		return DRM_FORMAT_XBGR8888;
	case DISPPLANE_BGRX101010:
		return DRM_FORMAT_XRGB2101010;
	case DISPPLANE_RGBX101010:
		return DRM_FORMAT_XBGR2101010;
	}
}

static int skl_format_to_fourcc(int format, bool rgb_order, bool alpha)
{
	switch (format) {
	case PLANE_CTL_FORMAT_RGB_565:
		return DRM_FORMAT_RGB565;
	default:
	case PLANE_CTL_FORMAT_XRGB_8888:
		if (rgb_order) {
			if (alpha)
				return DRM_FORMAT_ABGR8888;
			else
				return DRM_FORMAT_XBGR8888;
		} else {
			if (alpha)
				return DRM_FORMAT_ARGB8888;
			else
				return DRM_FORMAT_XRGB8888;
		}
	case PLANE_CTL_FORMAT_XRGB_2101010:
		if (rgb_order)
			return DRM_FORMAT_XBGR2101010;
		else
			return DRM_FORMAT_XRGB2101010;
	}
}

static bool
intel_alloc_initial_plane_obj(struct intel_crtc *crtc,
			      struct intel_initial_plane_config *plane_config)
{
	struct drm_device *dev = crtc->base.dev;
	struct drm_i915_private *dev_priv = to_i915(dev);
	struct drm_i915_gem_object *obj = NULL;
	struct drm_mode_fb_cmd2 mode_cmd = { 0 };
	struct drm_framebuffer *fb = &plane_config->fb->base;
	u32 base_aligned = round_down(plane_config->base, PAGE_SIZE);
	u32 size_aligned = round_up(plane_config->base + plane_config->size,
				    PAGE_SIZE);

	size_aligned -= base_aligned;

	if (plane_config->size == 0)
		return false;

	/* If the FB is too big, just don't use it since fbdev is not very
	 * important and we should probably use that space with FBC or other
	 * features. */
	if (size_aligned * 2 > dev_priv->gtt.stolen_usable_size)
		return false;

	mutex_lock(&dev->struct_mutex);

	obj = i915_gem_object_create_stolen_for_preallocated(dev,
							     base_aligned,
							     base_aligned,
							     size_aligned);
	if (!obj) {
		mutex_unlock(&dev->struct_mutex);
		return false;
	}

	obj->tiling_mode = plane_config->tiling;
	if (obj->tiling_mode == I915_TILING_X)
		obj->stride = fb->pitches[0];

	mode_cmd.pixel_format = fb->pixel_format;
	mode_cmd.width = fb->width;
	mode_cmd.height = fb->height;
	mode_cmd.pitches[0] = fb->pitches[0];
	mode_cmd.modifier[0] = fb->modifier[0];
	mode_cmd.flags = DRM_MODE_FB_MODIFIERS;

	if (intel_framebuffer_init(dev, to_intel_framebuffer(fb),
				   &mode_cmd, obj)) {
		DRM_DEBUG_KMS("intel fb init failed\n");
		goto out_unref_obj;
	}

	mutex_unlock(&dev->struct_mutex);

	DRM_DEBUG_KMS("initial plane fb obj %p\n", obj);
	return true;

out_unref_obj:
	drm_gem_object_unreference(&obj->base);
	mutex_unlock(&dev->struct_mutex);
	return false;
}

/* Update plane->state->fb to match plane->fb after driver-internal updates */
static void
update_state_fb(struct drm_plane *plane)
{
	if (plane->fb == plane->state->fb)
		return;

	if (plane->state->fb)
		drm_framebuffer_unreference(plane->state->fb);
	plane->state->fb = plane->fb;
	if (plane->state->fb)
		drm_framebuffer_reference(plane->state->fb);
}

static void
intel_find_initial_plane_obj(struct intel_crtc *intel_crtc,
			     struct intel_initial_plane_config *plane_config)
{
	struct drm_device *dev = intel_crtc->base.dev;
	struct drm_i915_private *dev_priv = dev->dev_private;
	struct drm_crtc *c;
	struct intel_crtc *i;
	struct drm_i915_gem_object *obj;
	struct drm_plane *primary = intel_crtc->base.primary;
	struct drm_plane_state *plane_state = primary->state;
	struct drm_crtc_state *crtc_state = intel_crtc->base.state;
	struct intel_plane *intel_plane = to_intel_plane(primary);
	struct intel_plane_state *intel_state =
		to_intel_plane_state(plane_state);
	struct drm_framebuffer *fb;

	if (!plane_config->fb)
		return;

	if (intel_alloc_initial_plane_obj(intel_crtc, plane_config)) {
		fb = &plane_config->fb->base;
		goto valid_fb;
	}

	kfree(plane_config->fb);

	/*
	 * Failed to alloc the obj, check to see if we should share
	 * an fb with another CRTC instead
	 */
	for_each_crtc(dev, c) {
		i = to_intel_crtc(c);

		if (c == &intel_crtc->base)
			continue;

		if (!i->active)
			continue;

		fb = c->primary->fb;
		if (!fb)
			continue;

		obj = intel_fb_obj(fb);
		if (i915_gem_obj_ggtt_offset(obj) == plane_config->base) {
			drm_framebuffer_reference(fb);
			goto valid_fb;
		}
	}

	/*
	 * We've failed to reconstruct the BIOS FB.  Current display state
	 * indicates that the primary plane is visible, but has a NULL FB,
	 * which will lead to problems later if we don't fix it up.  The
	 * simplest solution is to just disable the primary plane now and
	 * pretend the BIOS never had it enabled.
	 */
	to_intel_plane_state(plane_state)->visible = false;
	crtc_state->plane_mask &= ~(1 << drm_plane_index(primary));
	intel_pre_disable_primary_noatomic(&intel_crtc->base);
	intel_plane->disable_plane(primary, &intel_crtc->base);

	return;

valid_fb:
	plane_state->src_x = 0;
	plane_state->src_y = 0;
	plane_state->src_w = fb->width << 16;
	plane_state->src_h = fb->height << 16;

	plane_state->crtc_x = 0;
	plane_state->crtc_y = 0;
	plane_state->crtc_w = fb->width;
	plane_state->crtc_h = fb->height;

	intel_state->src.x1 = plane_state->src_x;
	intel_state->src.y1 = plane_state->src_y;
	intel_state->src.x2 = plane_state->src_x + plane_state->src_w;
	intel_state->src.y2 = plane_state->src_y + plane_state->src_h;
	intel_state->dst.x1 = plane_state->crtc_x;
	intel_state->dst.y1 = plane_state->crtc_y;
	intel_state->dst.x2 = plane_state->crtc_x + plane_state->crtc_w;
	intel_state->dst.y2 = plane_state->crtc_y + plane_state->crtc_h;

	obj = intel_fb_obj(fb);
	if (obj->tiling_mode != I915_TILING_NONE)
		dev_priv->preserve_bios_swizzle = true;

	drm_framebuffer_reference(fb);
	primary->fb = primary->state->fb = fb;
	primary->crtc = primary->state->crtc = &intel_crtc->base;
	intel_crtc->base.state->plane_mask |= (1 << drm_plane_index(primary));
	obj->frontbuffer_bits |= to_intel_plane(primary)->frontbuffer_bit;
}

static void i9xx_update_primary_plane(struct drm_plane *primary,
				      const struct intel_crtc_state *crtc_state,
				      const struct intel_plane_state *plane_state)
{
	struct drm_device *dev = primary->dev;
	struct drm_i915_private *dev_priv = dev->dev_private;
	struct intel_crtc *intel_crtc = to_intel_crtc(crtc_state->base.crtc);
	struct drm_framebuffer *fb = plane_state->base.fb;
	struct drm_i915_gem_object *obj = intel_fb_obj(fb);
	int plane = intel_crtc->plane;
	u32 linear_offset;
	u32 dspcntr;
	i915_reg_t reg = DSPCNTR(plane);
	unsigned int rotation = plane_state->base.rotation;
	int cpp = drm_format_plane_cpp(fb->pixel_format, 0);
	int x = plane_state->src.x1 >> 16;
	int y = plane_state->src.y1 >> 16;

	dspcntr = DISPPLANE_GAMMA_ENABLE;

	dspcntr |= DISPLAY_PLANE_ENABLE;

	if (INTEL_INFO(dev)->gen < 4) {
		if (intel_crtc->pipe == PIPE_B)
			dspcntr |= DISPPLANE_SEL_PIPE_B;

		/* pipesrc and dspsize control the size that is scaled from,
		 * which should always be the user's requested size.
		 */
		I915_WRITE(DSPSIZE(plane),
			   ((crtc_state->pipe_src_h - 1) << 16) |
			   (crtc_state->pipe_src_w - 1));
		I915_WRITE(DSPPOS(plane), 0);
	} else if (IS_CHERRYVIEW(dev) && plane == PLANE_B) {
		I915_WRITE(PRIMSIZE(plane),
			   ((crtc_state->pipe_src_h - 1) << 16) |
			   (crtc_state->pipe_src_w - 1));
		I915_WRITE(PRIMPOS(plane), 0);
		I915_WRITE(PRIMCNSTALPHA(plane), 0);
	}

	switch (fb->pixel_format) {
	case DRM_FORMAT_C8:
		dspcntr |= DISPPLANE_8BPP;
		break;
	case DRM_FORMAT_XRGB1555:
		dspcntr |= DISPPLANE_BGRX555;
		break;
	case DRM_FORMAT_RGB565:
		dspcntr |= DISPPLANE_BGRX565;
		break;
	case DRM_FORMAT_XRGB8888:
		dspcntr |= DISPPLANE_BGRX888;
		break;
	case DRM_FORMAT_XBGR8888:
		dspcntr |= DISPPLANE_RGBX888;
		break;
	case DRM_FORMAT_XRGB2101010:
		dspcntr |= DISPPLANE_BGRX101010;
		break;
	case DRM_FORMAT_XBGR2101010:
		dspcntr |= DISPPLANE_RGBX101010;
		break;
	default:
		BUG();
	}

	if (INTEL_INFO(dev)->gen >= 4 &&
	    obj->tiling_mode != I915_TILING_NONE)
		dspcntr |= DISPPLANE_TILED;

	if (IS_G4X(dev))
		dspcntr |= DISPPLANE_TRICKLE_FEED_DISABLE;

	linear_offset = y * fb->pitches[0] + x * cpp;

	if (INTEL_INFO(dev)->gen >= 4) {
		intel_crtc->dspaddr_offset =
			intel_compute_tile_offset(&x, &y, fb, 0,
						  fb->pitches[0], rotation);
		linear_offset -= intel_crtc->dspaddr_offset;
	} else {
		intel_crtc->dspaddr_offset = linear_offset;
	}

	if (rotation == BIT(DRM_ROTATE_180)) {
		dspcntr |= DISPPLANE_ROTATE_180;

		x += (crtc_state->pipe_src_w - 1);
		y += (crtc_state->pipe_src_h - 1);

		/* Finding the last pixel of the last line of the display
		data and adding to linear_offset*/
		linear_offset +=
			(crtc_state->pipe_src_h - 1) * fb->pitches[0] +
			(crtc_state->pipe_src_w - 1) * cpp;
	}

	intel_crtc->adjusted_x = x;
	intel_crtc->adjusted_y = y;

	I915_WRITE(reg, dspcntr);

	I915_WRITE(DSPSTRIDE(plane), fb->pitches[0]);
	if (INTEL_INFO(dev)->gen >= 4) {
		I915_WRITE(DSPSURF(plane),
			   i915_gem_obj_ggtt_offset(obj) + intel_crtc->dspaddr_offset);
		I915_WRITE(DSPTILEOFF(plane), (y << 16) | x);
		I915_WRITE(DSPLINOFF(plane), linear_offset);
	} else
		I915_WRITE(DSPADDR(plane), i915_gem_obj_ggtt_offset(obj) + linear_offset);
	POSTING_READ(reg);
}

static void i9xx_disable_primary_plane(struct drm_plane *primary,
				       struct drm_crtc *crtc)
{
	struct drm_device *dev = crtc->dev;
	struct drm_i915_private *dev_priv = dev->dev_private;
	struct intel_crtc *intel_crtc = to_intel_crtc(crtc);
	int plane = intel_crtc->plane;

	I915_WRITE(DSPCNTR(plane), 0);
	if (INTEL_INFO(dev_priv)->gen >= 4)
		I915_WRITE(DSPSURF(plane), 0);
	else
		I915_WRITE(DSPADDR(plane), 0);
	POSTING_READ(DSPCNTR(plane));
}

static void ironlake_update_primary_plane(struct drm_plane *primary,
					  const struct intel_crtc_state *crtc_state,
					  const struct intel_plane_state *plane_state)
{
	struct drm_device *dev = primary->dev;
	struct drm_i915_private *dev_priv = dev->dev_private;
	struct intel_crtc *intel_crtc = to_intel_crtc(crtc_state->base.crtc);
	struct drm_framebuffer *fb = plane_state->base.fb;
	struct drm_i915_gem_object *obj = intel_fb_obj(fb);
	int plane = intel_crtc->plane;
	u32 linear_offset;
	u32 dspcntr;
	i915_reg_t reg = DSPCNTR(plane);
	unsigned int rotation = plane_state->base.rotation;
	int cpp = drm_format_plane_cpp(fb->pixel_format, 0);
	int x = plane_state->src.x1 >> 16;
	int y = plane_state->src.y1 >> 16;

	dspcntr = DISPPLANE_GAMMA_ENABLE;
	dspcntr |= DISPLAY_PLANE_ENABLE;

	if (IS_HASWELL(dev) || IS_BROADWELL(dev))
		dspcntr |= DISPPLANE_PIPE_CSC_ENABLE;

	switch (fb->pixel_format) {
	case DRM_FORMAT_C8:
		dspcntr |= DISPPLANE_8BPP;
		break;
	case DRM_FORMAT_RGB565:
		dspcntr |= DISPPLANE_BGRX565;
		break;
	case DRM_FORMAT_XRGB8888:
		dspcntr |= DISPPLANE_BGRX888;
		break;
	case DRM_FORMAT_XBGR8888:
		dspcntr |= DISPPLANE_RGBX888;
		break;
	case DRM_FORMAT_XRGB2101010:
		dspcntr |= DISPPLANE_BGRX101010;
		break;
	case DRM_FORMAT_XBGR2101010:
		dspcntr |= DISPPLANE_RGBX101010;
		break;
	default:
		BUG();
	}

	if (obj->tiling_mode != I915_TILING_NONE)
		dspcntr |= DISPPLANE_TILED;

	if (!IS_HASWELL(dev) && !IS_BROADWELL(dev))
		dspcntr |= DISPPLANE_TRICKLE_FEED_DISABLE;

	linear_offset = y * fb->pitches[0] + x * cpp;
	intel_crtc->dspaddr_offset =
		intel_compute_tile_offset(&x, &y, fb, 0,
					  fb->pitches[0], rotation);
	linear_offset -= intel_crtc->dspaddr_offset;
	if (rotation == BIT(DRM_ROTATE_180)) {
		dspcntr |= DISPPLANE_ROTATE_180;

		if (!IS_HASWELL(dev) && !IS_BROADWELL(dev)) {
			x += (crtc_state->pipe_src_w - 1);
			y += (crtc_state->pipe_src_h - 1);

			/* Finding the last pixel of the last line of the display
			data and adding to linear_offset*/
			linear_offset +=
				(crtc_state->pipe_src_h - 1) * fb->pitches[0] +
				(crtc_state->pipe_src_w - 1) * cpp;
		}
	}

	intel_crtc->adjusted_x = x;
	intel_crtc->adjusted_y = y;

	I915_WRITE(reg, dspcntr);

	I915_WRITE(DSPSTRIDE(plane), fb->pitches[0]);
	I915_WRITE(DSPSURF(plane),
		   i915_gem_obj_ggtt_offset(obj) + intel_crtc->dspaddr_offset);
	if (IS_HASWELL(dev) || IS_BROADWELL(dev)) {
		I915_WRITE(DSPOFFSET(plane), (y << 16) | x);
	} else {
		I915_WRITE(DSPTILEOFF(plane), (y << 16) | x);
		I915_WRITE(DSPLINOFF(plane), linear_offset);
	}
	POSTING_READ(reg);
}

u32 intel_fb_stride_alignment(const struct drm_i915_private *dev_priv,
			      uint64_t fb_modifier, uint32_t pixel_format)
{
	if (fb_modifier == DRM_FORMAT_MOD_NONE) {
		return 64;
	} else {
		int cpp = drm_format_plane_cpp(pixel_format, 0);

		return intel_tile_width_bytes(dev_priv, fb_modifier, cpp);
	}
}

u32 intel_plane_obj_offset(struct intel_plane *intel_plane,
			   struct drm_i915_gem_object *obj,
			   unsigned int plane)
{
	struct i915_ggtt_view view;
	struct i915_vma *vma;
	u64 offset;

	intel_fill_fb_ggtt_view(&view, intel_plane->base.state->fb,
				intel_plane->base.state->rotation);

	vma = i915_gem_obj_to_ggtt_view(obj, &view);
	if (WARN(!vma, "ggtt vma for display object not found! (view=%u)\n",
		view.type))
		return -1;

	offset = vma->node.start;

	if (plane == 1) {
		offset += vma->ggtt_view.params.rotated.uv_start_page *
			  PAGE_SIZE;
	}

	WARN_ON(upper_32_bits(offset));

	return lower_32_bits(offset);
}

static void skl_detach_scaler(struct intel_crtc *intel_crtc, int id)
{
	struct drm_device *dev = intel_crtc->base.dev;
	struct drm_i915_private *dev_priv = dev->dev_private;

	I915_WRITE(SKL_PS_CTRL(intel_crtc->pipe, id), 0);
	I915_WRITE(SKL_PS_WIN_POS(intel_crtc->pipe, id), 0);
	I915_WRITE(SKL_PS_WIN_SZ(intel_crtc->pipe, id), 0);
}

/*
 * This function detaches (aka. unbinds) unused scalers in hardware
 */
static void skl_detach_scalers(struct intel_crtc *intel_crtc)
{
	struct intel_crtc_scaler_state *scaler_state;
	int i;

	scaler_state = &intel_crtc->config->scaler_state;

	/* loop through and disable scalers that aren't in use */
	for (i = 0; i < intel_crtc->num_scalers; i++) {
		if (!scaler_state->scalers[i].in_use)
			skl_detach_scaler(intel_crtc, i);
	}
}

u32 skl_plane_ctl_format(uint32_t pixel_format)
{
	switch (pixel_format) {
	case DRM_FORMAT_C8:
		return PLANE_CTL_FORMAT_INDEXED;
	case DRM_FORMAT_RGB565:
		return PLANE_CTL_FORMAT_RGB_565;
	case DRM_FORMAT_XBGR8888:
		return PLANE_CTL_FORMAT_XRGB_8888 | PLANE_CTL_ORDER_RGBX;
	case DRM_FORMAT_XRGB8888:
		return PLANE_CTL_FORMAT_XRGB_8888;
	/*
	 * XXX: For ARBG/ABGR formats we default to expecting scanout buffers
	 * to be already pre-multiplied. We need to add a knob (or a different
	 * DRM_FORMAT) for user-space to configure that.
	 */
	case DRM_FORMAT_ABGR8888:
		return PLANE_CTL_FORMAT_XRGB_8888 | PLANE_CTL_ORDER_RGBX |
			PLANE_CTL_ALPHA_SW_PREMULTIPLY;
	case DRM_FORMAT_ARGB8888:
		return PLANE_CTL_FORMAT_XRGB_8888 |
			PLANE_CTL_ALPHA_SW_PREMULTIPLY;
	case DRM_FORMAT_XRGB2101010:
		return PLANE_CTL_FORMAT_XRGB_2101010;
	case DRM_FORMAT_XBGR2101010:
		return PLANE_CTL_ORDER_RGBX | PLANE_CTL_FORMAT_XRGB_2101010;
	case DRM_FORMAT_YUYV:
		return PLANE_CTL_FORMAT_YUV422 | PLANE_CTL_YUV422_YUYV;
	case DRM_FORMAT_YVYU:
		return PLANE_CTL_FORMAT_YUV422 | PLANE_CTL_YUV422_YVYU;
	case DRM_FORMAT_UYVY:
		return PLANE_CTL_FORMAT_YUV422 | PLANE_CTL_YUV422_UYVY;
	case DRM_FORMAT_VYUY:
		return PLANE_CTL_FORMAT_YUV422 | PLANE_CTL_YUV422_VYUY;
	default:
		MISSING_CASE(pixel_format);
	}

	return 0;
}

u32 skl_plane_ctl_tiling(uint64_t fb_modifier)
{
	switch (fb_modifier) {
	case DRM_FORMAT_MOD_NONE:
		break;
	case I915_FORMAT_MOD_X_TILED:
		return PLANE_CTL_TILED_X;
	case I915_FORMAT_MOD_Y_TILED:
		return PLANE_CTL_TILED_Y;
	case I915_FORMAT_MOD_Yf_TILED:
		return PLANE_CTL_TILED_YF;
	default:
		MISSING_CASE(fb_modifier);
	}

	return 0;
}

u32 skl_plane_ctl_rotation(unsigned int rotation)
{
	switch (rotation) {
	case BIT(DRM_ROTATE_0):
		break;
	/*
	 * DRM_ROTATE_ is counter clockwise to stay compatible with Xrandr
	 * while i915 HW rotation is clockwise, thats why this swapping.
	 */
	case BIT(DRM_ROTATE_90):
		return PLANE_CTL_ROTATE_270;
	case BIT(DRM_ROTATE_180):
		return PLANE_CTL_ROTATE_180;
	case BIT(DRM_ROTATE_270):
		return PLANE_CTL_ROTATE_90;
	default:
		MISSING_CASE(rotation);
	}

	return 0;
}

static void skylake_update_primary_plane(struct drm_plane *plane,
					 const struct intel_crtc_state *crtc_state,
					 const struct intel_plane_state *plane_state)
{
	struct drm_device *dev = plane->dev;
	struct drm_i915_private *dev_priv = dev->dev_private;
	struct intel_crtc *intel_crtc = to_intel_crtc(crtc_state->base.crtc);
	struct drm_framebuffer *fb = plane_state->base.fb;
	struct drm_i915_gem_object *obj = intel_fb_obj(fb);
	int pipe = intel_crtc->pipe;
	u32 plane_ctl, stride_div, stride;
	u32 tile_height, plane_offset, plane_size;
	unsigned int rotation = plane_state->base.rotation;
	int x_offset, y_offset;
	u32 surf_addr;
	int scaler_id = plane_state->scaler_id;
	int src_x = plane_state->src.x1 >> 16;
	int src_y = plane_state->src.y1 >> 16;
	int src_w = drm_rect_width(&plane_state->src) >> 16;
	int src_h = drm_rect_height(&plane_state->src) >> 16;
	int dst_x = plane_state->dst.x1;
	int dst_y = plane_state->dst.y1;
	int dst_w = drm_rect_width(&plane_state->dst);
	int dst_h = drm_rect_height(&plane_state->dst);

	plane_ctl = PLANE_CTL_ENABLE |
		    PLANE_CTL_PIPE_GAMMA_ENABLE |
		    PLANE_CTL_PIPE_CSC_ENABLE;

	plane_ctl |= skl_plane_ctl_format(fb->pixel_format);
	plane_ctl |= skl_plane_ctl_tiling(fb->modifier[0]);
	plane_ctl |= PLANE_CTL_PLANE_GAMMA_DISABLE;
	plane_ctl |= skl_plane_ctl_rotation(rotation);

	stride_div = intel_fb_stride_alignment(dev_priv, fb->modifier[0],
					       fb->pixel_format);
	surf_addr = intel_plane_obj_offset(to_intel_plane(plane), obj, 0);

	WARN_ON(drm_rect_width(&plane_state->src) == 0);

	if (intel_rotation_90_or_270(rotation)) {
		int cpp = drm_format_plane_cpp(fb->pixel_format, 0);

		/* stride = Surface height in tiles */
		tile_height = intel_tile_height(dev_priv, fb->modifier[0], cpp);
		stride = DIV_ROUND_UP(fb->height, tile_height);
		x_offset = stride * tile_height - src_y - src_h;
		y_offset = src_x;
		plane_size = (src_w - 1) << 16 | (src_h - 1);
	} else {
		stride = fb->pitches[0] / stride_div;
		x_offset = src_x;
		y_offset = src_y;
		plane_size = (src_h - 1) << 16 | (src_w - 1);
	}
	plane_offset = y_offset << 16 | x_offset;

	intel_crtc->adjusted_x = x_offset;
	intel_crtc->adjusted_y = y_offset;

	I915_WRITE(PLANE_CTL(pipe, 0), plane_ctl);
	I915_WRITE(PLANE_OFFSET(pipe, 0), plane_offset);
	I915_WRITE(PLANE_SIZE(pipe, 0), plane_size);
	I915_WRITE(PLANE_STRIDE(pipe, 0), stride);

	if (scaler_id >= 0) {
		uint32_t ps_ctrl = 0;

		WARN_ON(!dst_w || !dst_h);
		ps_ctrl = PS_SCALER_EN | PS_PLANE_SEL(0) |
			crtc_state->scaler_state.scalers[scaler_id].mode;
		I915_WRITE(SKL_PS_CTRL(pipe, scaler_id), ps_ctrl);
		I915_WRITE(SKL_PS_PWR_GATE(pipe, scaler_id), 0);
		I915_WRITE(SKL_PS_WIN_POS(pipe, scaler_id), (dst_x << 16) | dst_y);
		I915_WRITE(SKL_PS_WIN_SZ(pipe, scaler_id), (dst_w << 16) | dst_h);
		I915_WRITE(PLANE_POS(pipe, 0), 0);
	} else {
		I915_WRITE(PLANE_POS(pipe, 0), (dst_y << 16) | dst_x);
	}

	I915_WRITE(PLANE_SURF(pipe, 0), surf_addr);

	POSTING_READ(PLANE_SURF(pipe, 0));
}

static void skylake_disable_primary_plane(struct drm_plane *primary,
					  struct drm_crtc *crtc)
{
	struct drm_device *dev = crtc->dev;
	struct drm_i915_private *dev_priv = dev->dev_private;
	int pipe = to_intel_crtc(crtc)->pipe;

	I915_WRITE(PLANE_CTL(pipe, 0), 0);
	I915_WRITE(PLANE_SURF(pipe, 0), 0);
	POSTING_READ(PLANE_SURF(pipe, 0));
}

/* Assume fb object is pinned & idle & fenced and just update base pointers */
static int
intel_pipe_set_base_atomic(struct drm_crtc *crtc, struct drm_framebuffer *fb,
			   int x, int y, enum mode_set_atomic state)
{
	/* Support for kgdboc is disabled, this needs a major rework. */
	DRM_ERROR("legacy panic handler not supported any more.\n");

	return -ENODEV;
}

static void intel_complete_page_flips(struct drm_device *dev)
{
	struct drm_crtc *crtc;

	for_each_crtc(dev, crtc) {
		struct intel_crtc *intel_crtc = to_intel_crtc(crtc);
		enum plane plane = intel_crtc->plane;

		intel_prepare_page_flip(dev, plane);
		intel_finish_page_flip_plane(dev, plane);
	}
}

static void intel_update_primary_planes(struct drm_device *dev)
{
	struct drm_crtc *crtc;

	for_each_crtc(dev, crtc) {
		struct intel_plane *plane = to_intel_plane(crtc->primary);
		struct intel_plane_state *plane_state;

		drm_modeset_lock_crtc(crtc, &plane->base);
		plane_state = to_intel_plane_state(plane->base.state);

		if (plane_state->visible)
			plane->update_plane(&plane->base,
					    to_intel_crtc_state(crtc->state),
					    plane_state);

		drm_modeset_unlock_crtc(crtc);
	}
}

void intel_prepare_reset(struct drm_device *dev)
{
	/* no reset support for gen2 */
	if (IS_GEN2(dev))
		return;

	/* reset doesn't touch the display */
	if (INTEL_INFO(dev)->gen >= 5 || IS_G4X(dev))
		return;

	drm_modeset_lock_all(dev);
	/*
	 * Disabling the crtcs gracefully seems nicer. Also the
	 * g33 docs say we should at least disable all the planes.
	 */
	intel_display_suspend(dev);
}

void intel_finish_reset(struct drm_device *dev)
{
	struct drm_i915_private *dev_priv = to_i915(dev);

	/*
	 * Flips in the rings will be nuked by the reset,
	 * so complete all pending flips so that user space
	 * will get its events and not get stuck.
	 */
	intel_complete_page_flips(dev);

	/* no reset support for gen2 */
	if (IS_GEN2(dev))
		return;

	/* reset doesn't touch the display */
	if (INTEL_INFO(dev)->gen >= 5 || IS_G4X(dev)) {
		/*
		 * Flips in the rings have been nuked by the reset,
		 * so update the base address of all primary
		 * planes to the the last fb to make sure we're
		 * showing the correct fb after a reset.
		 *
		 * FIXME: Atomic will make this obsolete since we won't schedule
		 * CS-based flips (which might get lost in gpu resets) any more.
		 */
		intel_update_primary_planes(dev);
		return;
	}

	/*
	 * The display has been reset as well,
	 * so need a full re-initialization.
	 */
	intel_runtime_pm_disable_interrupts(dev_priv);
	intel_runtime_pm_enable_interrupts(dev_priv);

	intel_modeset_init_hw(dev);

	spin_lock_irq(&dev_priv->irq_lock);
	if (dev_priv->display.hpd_irq_setup)
		dev_priv->display.hpd_irq_setup(dev);
	spin_unlock_irq(&dev_priv->irq_lock);

	intel_display_resume(dev);

	intel_hpd_init(dev_priv);

	drm_modeset_unlock_all(dev);
}

static bool intel_crtc_has_pending_flip(struct drm_crtc *crtc)
{
	struct drm_device *dev = crtc->dev;
	struct drm_i915_private *dev_priv = dev->dev_private;
	struct intel_crtc *intel_crtc = to_intel_crtc(crtc);
	bool pending;

	if (i915_reset_in_progress(&dev_priv->gpu_error) ||
	    intel_crtc->reset_counter != atomic_read(&dev_priv->gpu_error.reset_counter))
		return false;

	spin_lock_irq(&dev->event_lock);
	pending = to_intel_crtc(crtc)->unpin_work != NULL;
	spin_unlock_irq(&dev->event_lock);

	return pending;
}

static void intel_update_pipe_config(struct intel_crtc *crtc,
				     struct intel_crtc_state *old_crtc_state)
{
	struct drm_device *dev = crtc->base.dev;
	struct drm_i915_private *dev_priv = dev->dev_private;
	struct intel_crtc_state *pipe_config =
		to_intel_crtc_state(crtc->base.state);

	/* drm_atomic_helper_update_legacy_modeset_state might not be called. */
	crtc->base.mode = crtc->base.state->mode;

	DRM_DEBUG_KMS("Updating pipe size %ix%i -> %ix%i\n",
		      old_crtc_state->pipe_src_w, old_crtc_state->pipe_src_h,
		      pipe_config->pipe_src_w, pipe_config->pipe_src_h);

	if (HAS_DDI(dev))
		intel_set_pipe_csc(&crtc->base);

	/*
	 * Update pipe size and adjust fitter if needed: the reason for this is
	 * that in compute_mode_changes we check the native mode (not the pfit
	 * mode) to see if we can flip rather than do a full mode set. In the
	 * fastboot case, we'll flip, but if we don't update the pipesrc and
	 * pfit state, we'll end up with a big fb scanned out into the wrong
	 * sized surface.
	 */

	I915_WRITE(PIPESRC(crtc->pipe),
		   ((pipe_config->pipe_src_w - 1) << 16) |
		   (pipe_config->pipe_src_h - 1));

	/* on skylake this is done by detaching scalers */
	if (INTEL_INFO(dev)->gen >= 9) {
		skl_detach_scalers(crtc);

		if (pipe_config->pch_pfit.enabled)
			skylake_pfit_enable(crtc);
	} else if (HAS_PCH_SPLIT(dev)) {
		if (pipe_config->pch_pfit.enabled)
			ironlake_pfit_enable(crtc);
		else if (old_crtc_state->pch_pfit.enabled)
			ironlake_pfit_disable(crtc, true);
	}
}

static void intel_fdi_normal_train(struct drm_crtc *crtc)
{
	struct drm_device *dev = crtc->dev;
	struct drm_i915_private *dev_priv = dev->dev_private;
	struct intel_crtc *intel_crtc = to_intel_crtc(crtc);
	int pipe = intel_crtc->pipe;
	i915_reg_t reg;
	u32 temp;

	/* enable normal train */
	reg = FDI_TX_CTL(pipe);
	temp = I915_READ(reg);
	if (IS_IVYBRIDGE(dev)) {
		temp &= ~FDI_LINK_TRAIN_NONE_IVB;
		temp |= FDI_LINK_TRAIN_NONE_IVB | FDI_TX_ENHANCE_FRAME_ENABLE;
	} else {
		temp &= ~FDI_LINK_TRAIN_NONE;
		temp |= FDI_LINK_TRAIN_NONE | FDI_TX_ENHANCE_FRAME_ENABLE;
	}
	I915_WRITE(reg, temp);

	reg = FDI_RX_CTL(pipe);
	temp = I915_READ(reg);
	if (HAS_PCH_CPT(dev)) {
		temp &= ~FDI_LINK_TRAIN_PATTERN_MASK_CPT;
		temp |= FDI_LINK_TRAIN_NORMAL_CPT;
	} else {
		temp &= ~FDI_LINK_TRAIN_NONE;
		temp |= FDI_LINK_TRAIN_NONE;
	}
	I915_WRITE(reg, temp | FDI_RX_ENHANCE_FRAME_ENABLE);

	/* wait one idle pattern time */
	POSTING_READ(reg);
	udelay(1000);

	/* IVB wants error correction enabled */
	if (IS_IVYBRIDGE(dev))
		I915_WRITE(reg, I915_READ(reg) | FDI_FS_ERRC_ENABLE |
			   FDI_FE_ERRC_ENABLE);
}

/* The FDI link training functions for ILK/Ibexpeak. */
static void ironlake_fdi_link_train(struct drm_crtc *crtc)
{
	struct drm_device *dev = crtc->dev;
	struct drm_i915_private *dev_priv = dev->dev_private;
	struct intel_crtc *intel_crtc = to_intel_crtc(crtc);
	int pipe = intel_crtc->pipe;
	i915_reg_t reg;
	u32 temp, tries;

	/* FDI needs bits from pipe first */
	assert_pipe_enabled(dev_priv, pipe);

	/* Train 1: umask FDI RX Interrupt symbol_lock and bit_lock bit
	   for train result */
	reg = FDI_RX_IMR(pipe);
	temp = I915_READ(reg);
	temp &= ~FDI_RX_SYMBOL_LOCK;
	temp &= ~FDI_RX_BIT_LOCK;
	I915_WRITE(reg, temp);
	I915_READ(reg);
	udelay(150);

	/* enable CPU FDI TX and PCH FDI RX */
	reg = FDI_TX_CTL(pipe);
	temp = I915_READ(reg);
	temp &= ~FDI_DP_PORT_WIDTH_MASK;
	temp |= FDI_DP_PORT_WIDTH(intel_crtc->config->fdi_lanes);
	temp &= ~FDI_LINK_TRAIN_NONE;
	temp |= FDI_LINK_TRAIN_PATTERN_1;
	I915_WRITE(reg, temp | FDI_TX_ENABLE);

	reg = FDI_RX_CTL(pipe);
	temp = I915_READ(reg);
	temp &= ~FDI_LINK_TRAIN_NONE;
	temp |= FDI_LINK_TRAIN_PATTERN_1;
	I915_WRITE(reg, temp | FDI_RX_ENABLE);

	POSTING_READ(reg);
	udelay(150);

	/* Ironlake workaround, enable clock pointer after FDI enable*/
	I915_WRITE(FDI_RX_CHICKEN(pipe), FDI_RX_PHASE_SYNC_POINTER_OVR);
	I915_WRITE(FDI_RX_CHICKEN(pipe), FDI_RX_PHASE_SYNC_POINTER_OVR |
		   FDI_RX_PHASE_SYNC_POINTER_EN);

	reg = FDI_RX_IIR(pipe);
	for (tries = 0; tries < 5; tries++) {
		temp = I915_READ(reg);
		DRM_DEBUG_KMS("FDI_RX_IIR 0x%x\n", temp);

		if ((temp & FDI_RX_BIT_LOCK)) {
			DRM_DEBUG_KMS("FDI train 1 done.\n");
			I915_WRITE(reg, temp | FDI_RX_BIT_LOCK);
			break;
		}
	}
	if (tries == 5)
		DRM_ERROR("FDI train 1 fail!\n");

	/* Train 2 */
	reg = FDI_TX_CTL(pipe);
	temp = I915_READ(reg);
	temp &= ~FDI_LINK_TRAIN_NONE;
	temp |= FDI_LINK_TRAIN_PATTERN_2;
	I915_WRITE(reg, temp);

	reg = FDI_RX_CTL(pipe);
	temp = I915_READ(reg);
	temp &= ~FDI_LINK_TRAIN_NONE;
	temp |= FDI_LINK_TRAIN_PATTERN_2;
	I915_WRITE(reg, temp);

	POSTING_READ(reg);
	udelay(150);

	reg = FDI_RX_IIR(pipe);
	for (tries = 0; tries < 5; tries++) {
		temp = I915_READ(reg);
		DRM_DEBUG_KMS("FDI_RX_IIR 0x%x\n", temp);

		if (temp & FDI_RX_SYMBOL_LOCK) {
			I915_WRITE(reg, temp | FDI_RX_SYMBOL_LOCK);
			DRM_DEBUG_KMS("FDI train 2 done.\n");
			break;
		}
	}
	if (tries == 5)
		DRM_ERROR("FDI train 2 fail!\n");

	DRM_DEBUG_KMS("FDI train done\n");

}

static const int snb_b_fdi_train_param[] = {
	FDI_LINK_TRAIN_400MV_0DB_SNB_B,
	FDI_LINK_TRAIN_400MV_6DB_SNB_B,
	FDI_LINK_TRAIN_600MV_3_5DB_SNB_B,
	FDI_LINK_TRAIN_800MV_0DB_SNB_B,
};

/* The FDI link training functions for SNB/Cougarpoint. */
static void gen6_fdi_link_train(struct drm_crtc *crtc)
{
	struct drm_device *dev = crtc->dev;
	struct drm_i915_private *dev_priv = dev->dev_private;
	struct intel_crtc *intel_crtc = to_intel_crtc(crtc);
	int pipe = intel_crtc->pipe;
	i915_reg_t reg;
	u32 temp, i, retry;

	/* Train 1: umask FDI RX Interrupt symbol_lock and bit_lock bit
	   for train result */
	reg = FDI_RX_IMR(pipe);
	temp = I915_READ(reg);
	temp &= ~FDI_RX_SYMBOL_LOCK;
	temp &= ~FDI_RX_BIT_LOCK;
	I915_WRITE(reg, temp);

	POSTING_READ(reg);
	udelay(150);

	/* enable CPU FDI TX and PCH FDI RX */
	reg = FDI_TX_CTL(pipe);
	temp = I915_READ(reg);
	temp &= ~FDI_DP_PORT_WIDTH_MASK;
	temp |= FDI_DP_PORT_WIDTH(intel_crtc->config->fdi_lanes);
	temp &= ~FDI_LINK_TRAIN_NONE;
	temp |= FDI_LINK_TRAIN_PATTERN_1;
	temp &= ~FDI_LINK_TRAIN_VOL_EMP_MASK;
	/* SNB-B */
	temp |= FDI_LINK_TRAIN_400MV_0DB_SNB_B;
	I915_WRITE(reg, temp | FDI_TX_ENABLE);

	I915_WRITE(FDI_RX_MISC(pipe),
		   FDI_RX_TP1_TO_TP2_48 | FDI_RX_FDI_DELAY_90);

	reg = FDI_RX_CTL(pipe);
	temp = I915_READ(reg);
	if (HAS_PCH_CPT(dev)) {
		temp &= ~FDI_LINK_TRAIN_PATTERN_MASK_CPT;
		temp |= FDI_LINK_TRAIN_PATTERN_1_CPT;
	} else {
		temp &= ~FDI_LINK_TRAIN_NONE;
		temp |= FDI_LINK_TRAIN_PATTERN_1;
	}
	I915_WRITE(reg, temp | FDI_RX_ENABLE);

	POSTING_READ(reg);
	udelay(150);

	for (i = 0; i < 4; i++) {
		reg = FDI_TX_CTL(pipe);
		temp = I915_READ(reg);
		temp &= ~FDI_LINK_TRAIN_VOL_EMP_MASK;
		temp |= snb_b_fdi_train_param[i];
		I915_WRITE(reg, temp);

		POSTING_READ(reg);
		udelay(500);

		for (retry = 0; retry < 5; retry++) {
			reg = FDI_RX_IIR(pipe);
			temp = I915_READ(reg);
			DRM_DEBUG_KMS("FDI_RX_IIR 0x%x\n", temp);
			if (temp & FDI_RX_BIT_LOCK) {
				I915_WRITE(reg, temp | FDI_RX_BIT_LOCK);
				DRM_DEBUG_KMS("FDI train 1 done.\n");
				break;
			}
			udelay(50);
		}
		if (retry < 5)
			break;
	}
	if (i == 4)
		DRM_ERROR("FDI train 1 fail!\n");

	/* Train 2 */
	reg = FDI_TX_CTL(pipe);
	temp = I915_READ(reg);
	temp &= ~FDI_LINK_TRAIN_NONE;
	temp |= FDI_LINK_TRAIN_PATTERN_2;
	if (IS_GEN6(dev)) {
		temp &= ~FDI_LINK_TRAIN_VOL_EMP_MASK;
		/* SNB-B */
		temp |= FDI_LINK_TRAIN_400MV_0DB_SNB_B;
	}
	I915_WRITE(reg, temp);

	reg = FDI_RX_CTL(pipe);
	temp = I915_READ(reg);
	if (HAS_PCH_CPT(dev)) {
		temp &= ~FDI_LINK_TRAIN_PATTERN_MASK_CPT;
		temp |= FDI_LINK_TRAIN_PATTERN_2_CPT;
	} else {
		temp &= ~FDI_LINK_TRAIN_NONE;
		temp |= FDI_LINK_TRAIN_PATTERN_2;
	}
	I915_WRITE(reg, temp);

	POSTING_READ(reg);
	udelay(150);

	for (i = 0; i < 4; i++) {
		reg = FDI_TX_CTL(pipe);
		temp = I915_READ(reg);
		temp &= ~FDI_LINK_TRAIN_VOL_EMP_MASK;
		temp |= snb_b_fdi_train_param[i];
		I915_WRITE(reg, temp);

		POSTING_READ(reg);
		udelay(500);

		for (retry = 0; retry < 5; retry++) {
			reg = FDI_RX_IIR(pipe);
			temp = I915_READ(reg);
			DRM_DEBUG_KMS("FDI_RX_IIR 0x%x\n", temp);
			if (temp & FDI_RX_SYMBOL_LOCK) {
				I915_WRITE(reg, temp | FDI_RX_SYMBOL_LOCK);
				DRM_DEBUG_KMS("FDI train 2 done.\n");
				break;
			}
			udelay(50);
		}
		if (retry < 5)
			break;
	}
	if (i == 4)
		DRM_ERROR("FDI train 2 fail!\n");

	DRM_DEBUG_KMS("FDI train done.\n");
}

/* Manual link training for Ivy Bridge A0 parts */
static void ivb_manual_fdi_link_train(struct drm_crtc *crtc)
{
	struct drm_device *dev = crtc->dev;
	struct drm_i915_private *dev_priv = dev->dev_private;
	struct intel_crtc *intel_crtc = to_intel_crtc(crtc);
	int pipe = intel_crtc->pipe;
	i915_reg_t reg;
	u32 temp, i, j;

	/* Train 1: umask FDI RX Interrupt symbol_lock and bit_lock bit
	   for train result */
	reg = FDI_RX_IMR(pipe);
	temp = I915_READ(reg);
	temp &= ~FDI_RX_SYMBOL_LOCK;
	temp &= ~FDI_RX_BIT_LOCK;
	I915_WRITE(reg, temp);

	POSTING_READ(reg);
	udelay(150);

	DRM_DEBUG_KMS("FDI_RX_IIR before link train 0x%x\n",
		      I915_READ(FDI_RX_IIR(pipe)));

	/* Try each vswing and preemphasis setting twice before moving on */
	for (j = 0; j < ARRAY_SIZE(snb_b_fdi_train_param) * 2; j++) {
		/* disable first in case we need to retry */
		reg = FDI_TX_CTL(pipe);
		temp = I915_READ(reg);
		temp &= ~(FDI_LINK_TRAIN_AUTO | FDI_LINK_TRAIN_NONE_IVB);
		temp &= ~FDI_TX_ENABLE;
		I915_WRITE(reg, temp);

		reg = FDI_RX_CTL(pipe);
		temp = I915_READ(reg);
		temp &= ~FDI_LINK_TRAIN_AUTO;
		temp &= ~FDI_LINK_TRAIN_PATTERN_MASK_CPT;
		temp &= ~FDI_RX_ENABLE;
		I915_WRITE(reg, temp);

		/* enable CPU FDI TX and PCH FDI RX */
		reg = FDI_TX_CTL(pipe);
		temp = I915_READ(reg);
		temp &= ~FDI_DP_PORT_WIDTH_MASK;
		temp |= FDI_DP_PORT_WIDTH(intel_crtc->config->fdi_lanes);
		temp |= FDI_LINK_TRAIN_PATTERN_1_IVB;
		temp &= ~FDI_LINK_TRAIN_VOL_EMP_MASK;
		temp |= snb_b_fdi_train_param[j/2];
		temp |= FDI_COMPOSITE_SYNC;
		I915_WRITE(reg, temp | FDI_TX_ENABLE);

		I915_WRITE(FDI_RX_MISC(pipe),
			   FDI_RX_TP1_TO_TP2_48 | FDI_RX_FDI_DELAY_90);

		reg = FDI_RX_CTL(pipe);
		temp = I915_READ(reg);
		temp |= FDI_LINK_TRAIN_PATTERN_1_CPT;
		temp |= FDI_COMPOSITE_SYNC;
		I915_WRITE(reg, temp | FDI_RX_ENABLE);

		POSTING_READ(reg);
		udelay(1); /* should be 0.5us */

		for (i = 0; i < 4; i++) {
			reg = FDI_RX_IIR(pipe);
			temp = I915_READ(reg);
			DRM_DEBUG_KMS("FDI_RX_IIR 0x%x\n", temp);

			if (temp & FDI_RX_BIT_LOCK ||
			    (I915_READ(reg) & FDI_RX_BIT_LOCK)) {
				I915_WRITE(reg, temp | FDI_RX_BIT_LOCK);
				DRM_DEBUG_KMS("FDI train 1 done, level %i.\n",
					      i);
				break;
			}
			udelay(1); /* should be 0.5us */
		}
		if (i == 4) {
			DRM_DEBUG_KMS("FDI train 1 fail on vswing %d\n", j / 2);
			continue;
		}

		/* Train 2 */
		reg = FDI_TX_CTL(pipe);
		temp = I915_READ(reg);
		temp &= ~FDI_LINK_TRAIN_NONE_IVB;
		temp |= FDI_LINK_TRAIN_PATTERN_2_IVB;
		I915_WRITE(reg, temp);

		reg = FDI_RX_CTL(pipe);
		temp = I915_READ(reg);
		temp &= ~FDI_LINK_TRAIN_PATTERN_MASK_CPT;
		temp |= FDI_LINK_TRAIN_PATTERN_2_CPT;
		I915_WRITE(reg, temp);

		POSTING_READ(reg);
		udelay(2); /* should be 1.5us */

		for (i = 0; i < 4; i++) {
			reg = FDI_RX_IIR(pipe);
			temp = I915_READ(reg);
			DRM_DEBUG_KMS("FDI_RX_IIR 0x%x\n", temp);

			if (temp & FDI_RX_SYMBOL_LOCK ||
			    (I915_READ(reg) & FDI_RX_SYMBOL_LOCK)) {
				I915_WRITE(reg, temp | FDI_RX_SYMBOL_LOCK);
				DRM_DEBUG_KMS("FDI train 2 done, level %i.\n",
					      i);
				goto train_done;
			}
			udelay(2); /* should be 1.5us */
		}
		if (i == 4)
			DRM_DEBUG_KMS("FDI train 2 fail on vswing %d\n", j / 2);
	}

train_done:
	DRM_DEBUG_KMS("FDI train done.\n");
}

static void ironlake_fdi_pll_enable(struct intel_crtc *intel_crtc)
{
	struct drm_device *dev = intel_crtc->base.dev;
	struct drm_i915_private *dev_priv = dev->dev_private;
	int pipe = intel_crtc->pipe;
	i915_reg_t reg;
	u32 temp;

	/* enable PCH FDI RX PLL, wait warmup plus DMI latency */
	reg = FDI_RX_CTL(pipe);
	temp = I915_READ(reg);
	temp &= ~(FDI_DP_PORT_WIDTH_MASK | (0x7 << 16));
	temp |= FDI_DP_PORT_WIDTH(intel_crtc->config->fdi_lanes);
	temp |= (I915_READ(PIPECONF(pipe)) & PIPECONF_BPC_MASK) << 11;
	I915_WRITE(reg, temp | FDI_RX_PLL_ENABLE);

	POSTING_READ(reg);
	udelay(200);

	/* Switch from Rawclk to PCDclk */
	temp = I915_READ(reg);
	I915_WRITE(reg, temp | FDI_PCDCLK);

	POSTING_READ(reg);
	udelay(200);

	/* Enable CPU FDI TX PLL, always on for Ironlake */
	reg = FDI_TX_CTL(pipe);
	temp = I915_READ(reg);
	if ((temp & FDI_TX_PLL_ENABLE) == 0) {
		I915_WRITE(reg, temp | FDI_TX_PLL_ENABLE);

		POSTING_READ(reg);
		udelay(100);
	}
}

static void ironlake_fdi_pll_disable(struct intel_crtc *intel_crtc)
{
	struct drm_device *dev = intel_crtc->base.dev;
	struct drm_i915_private *dev_priv = dev->dev_private;
	int pipe = intel_crtc->pipe;
	i915_reg_t reg;
	u32 temp;

	/* Switch from PCDclk to Rawclk */
	reg = FDI_RX_CTL(pipe);
	temp = I915_READ(reg);
	I915_WRITE(reg, temp & ~FDI_PCDCLK);

	/* Disable CPU FDI TX PLL */
	reg = FDI_TX_CTL(pipe);
	temp = I915_READ(reg);
	I915_WRITE(reg, temp & ~FDI_TX_PLL_ENABLE);

	POSTING_READ(reg);
	udelay(100);

	reg = FDI_RX_CTL(pipe);
	temp = I915_READ(reg);
	I915_WRITE(reg, temp & ~FDI_RX_PLL_ENABLE);

	/* Wait for the clocks to turn off. */
	POSTING_READ(reg);
	udelay(100);
}

static void ironlake_fdi_disable(struct drm_crtc *crtc)
{
	struct drm_device *dev = crtc->dev;
	struct drm_i915_private *dev_priv = dev->dev_private;
	struct intel_crtc *intel_crtc = to_intel_crtc(crtc);
	int pipe = intel_crtc->pipe;
	i915_reg_t reg;
	u32 temp;

	/* disable CPU FDI tx and PCH FDI rx */
	reg = FDI_TX_CTL(pipe);
	temp = I915_READ(reg);
	I915_WRITE(reg, temp & ~FDI_TX_ENABLE);
	POSTING_READ(reg);

	reg = FDI_RX_CTL(pipe);
	temp = I915_READ(reg);
	temp &= ~(0x7 << 16);
	temp |= (I915_READ(PIPECONF(pipe)) & PIPECONF_BPC_MASK) << 11;
	I915_WRITE(reg, temp & ~FDI_RX_ENABLE);

	POSTING_READ(reg);
	udelay(100);

	/* Ironlake workaround, disable clock pointer after downing FDI */
	if (HAS_PCH_IBX(dev))
		I915_WRITE(FDI_RX_CHICKEN(pipe), FDI_RX_PHASE_SYNC_POINTER_OVR);

	/* still set train pattern 1 */
	reg = FDI_TX_CTL(pipe);
	temp = I915_READ(reg);
	temp &= ~FDI_LINK_TRAIN_NONE;
	temp |= FDI_LINK_TRAIN_PATTERN_1;
	I915_WRITE(reg, temp);

	reg = FDI_RX_CTL(pipe);
	temp = I915_READ(reg);
	if (HAS_PCH_CPT(dev)) {
		temp &= ~FDI_LINK_TRAIN_PATTERN_MASK_CPT;
		temp |= FDI_LINK_TRAIN_PATTERN_1_CPT;
	} else {
		temp &= ~FDI_LINK_TRAIN_NONE;
		temp |= FDI_LINK_TRAIN_PATTERN_1;
	}
	/* BPC in FDI rx is consistent with that in PIPECONF */
	temp &= ~(0x07 << 16);
	temp |= (I915_READ(PIPECONF(pipe)) & PIPECONF_BPC_MASK) << 11;
	I915_WRITE(reg, temp);

	POSTING_READ(reg);
	udelay(100);
}

bool intel_has_pending_fb_unpin(struct drm_device *dev)
{
	struct intel_crtc *crtc;

	/* Note that we don't need to be called with mode_config.lock here
	 * as our list of CRTC objects is static for the lifetime of the
	 * device and so cannot disappear as we iterate. Similarly, we can
	 * happily treat the predicates as racy, atomic checks as userspace
	 * cannot claim and pin a new fb without at least acquring the
	 * struct_mutex and so serialising with us.
	 */
	for_each_intel_crtc(dev, crtc) {
		if (atomic_read(&crtc->unpin_work_count) == 0)
			continue;

		if (crtc->unpin_work)
			intel_wait_for_vblank(dev, crtc->pipe);

		return true;
	}

	return false;
}

static void page_flip_completed(struct intel_crtc *intel_crtc)
{
	struct drm_i915_private *dev_priv = to_i915(intel_crtc->base.dev);
	struct intel_unpin_work *work = intel_crtc->unpin_work;

	/* ensure that the unpin work is consistent wrt ->pending. */
	smp_rmb();
	intel_crtc->unpin_work = NULL;

	if (work->event)
		drm_send_vblank_event(intel_crtc->base.dev,
				      intel_crtc->pipe,
				      work->event);

	drm_crtc_vblank_put(&intel_crtc->base);

	wake_up_all(&dev_priv->pending_flip_queue);
	queue_work(dev_priv->wq, &work->work);

	trace_i915_flip_complete(intel_crtc->plane,
				 work->pending_flip_obj);
}

static int intel_crtc_wait_for_pending_flips(struct drm_crtc *crtc)
{
	struct drm_device *dev = crtc->dev;
	struct drm_i915_private *dev_priv = dev->dev_private;
	long ret;

	WARN_ON(waitqueue_active(&dev_priv->pending_flip_queue));

	ret = wait_event_interruptible_timeout(
					dev_priv->pending_flip_queue,
					!intel_crtc_has_pending_flip(crtc),
					60*HZ);

	if (ret < 0)
		return ret;

	if (ret == 0) {
		struct intel_crtc *intel_crtc = to_intel_crtc(crtc);

		spin_lock_irq(&dev->event_lock);
		if (intel_crtc->unpin_work) {
			WARN_ONCE(1, "Removing stuck page flip\n");
			page_flip_completed(intel_crtc);
		}
		spin_unlock_irq(&dev->event_lock);
	}

	return 0;
}

static void lpt_disable_iclkip(struct drm_i915_private *dev_priv)
{
	u32 temp;

	I915_WRITE(PIXCLK_GATE, PIXCLK_GATE_GATE);

	mutex_lock(&dev_priv->sb_lock);

	temp = intel_sbi_read(dev_priv, SBI_SSCCTL6, SBI_ICLK);
	temp |= SBI_SSCCTL_DISABLE;
	intel_sbi_write(dev_priv, SBI_SSCCTL6, temp, SBI_ICLK);

	mutex_unlock(&dev_priv->sb_lock);
}

/* Program iCLKIP clock to the desired frequency */
static void lpt_program_iclkip(struct drm_crtc *crtc)
{
	struct drm_i915_private *dev_priv = to_i915(crtc->dev);
	int clock = to_intel_crtc(crtc)->config->base.adjusted_mode.crtc_clock;
	u32 divsel, phaseinc, auxdiv, phasedir = 0;
	u32 temp;

	lpt_disable_iclkip(dev_priv);

	/* The iCLK virtual clock root frequency is in MHz,
	 * but the adjusted_mode->crtc_clock in in KHz. To get the
	 * divisors, it is necessary to divide one by another, so we
	 * convert the virtual clock precision to KHz here for higher
	 * precision.
	 */
	for (auxdiv = 0; auxdiv < 2; auxdiv++) {
		u32 iclk_virtual_root_freq = 172800 * 1000;
		u32 iclk_pi_range = 64;
		u32 desired_divisor;

		desired_divisor = DIV_ROUND_CLOSEST(iclk_virtual_root_freq,
						    clock << auxdiv);
		divsel = (desired_divisor / iclk_pi_range) - 2;
		phaseinc = desired_divisor % iclk_pi_range;

		/*
		 * Near 20MHz is a corner case which is
		 * out of range for the 7-bit divisor
		 */
		if (divsel <= 0x7f)
			break;
	}

	/* This should not happen with any sane values */
	WARN_ON(SBI_SSCDIVINTPHASE_DIVSEL(divsel) &
		~SBI_SSCDIVINTPHASE_DIVSEL_MASK);
	WARN_ON(SBI_SSCDIVINTPHASE_DIR(phasedir) &
		~SBI_SSCDIVINTPHASE_INCVAL_MASK);

	DRM_DEBUG_KMS("iCLKIP clock: found settings for %dKHz refresh rate: auxdiv=%x, divsel=%x, phasedir=%x, phaseinc=%x\n",
			clock,
			auxdiv,
			divsel,
			phasedir,
			phaseinc);

	mutex_lock(&dev_priv->sb_lock);

	/* Program SSCDIVINTPHASE6 */
	temp = intel_sbi_read(dev_priv, SBI_SSCDIVINTPHASE6, SBI_ICLK);
	temp &= ~SBI_SSCDIVINTPHASE_DIVSEL_MASK;
	temp |= SBI_SSCDIVINTPHASE_DIVSEL(divsel);
	temp &= ~SBI_SSCDIVINTPHASE_INCVAL_MASK;
	temp |= SBI_SSCDIVINTPHASE_INCVAL(phaseinc);
	temp |= SBI_SSCDIVINTPHASE_DIR(phasedir);
	temp |= SBI_SSCDIVINTPHASE_PROPAGATE;
	intel_sbi_write(dev_priv, SBI_SSCDIVINTPHASE6, temp, SBI_ICLK);

	/* Program SSCAUXDIV */
	temp = intel_sbi_read(dev_priv, SBI_SSCAUXDIV6, SBI_ICLK);
	temp &= ~SBI_SSCAUXDIV_FINALDIV2SEL(1);
	temp |= SBI_SSCAUXDIV_FINALDIV2SEL(auxdiv);
	intel_sbi_write(dev_priv, SBI_SSCAUXDIV6, temp, SBI_ICLK);

	/* Enable modulator and associated divider */
	temp = intel_sbi_read(dev_priv, SBI_SSCCTL6, SBI_ICLK);
	temp &= ~SBI_SSCCTL_DISABLE;
	intel_sbi_write(dev_priv, SBI_SSCCTL6, temp, SBI_ICLK);

	mutex_unlock(&dev_priv->sb_lock);

	/* Wait for initialization time */
	udelay(24);

	I915_WRITE(PIXCLK_GATE, PIXCLK_GATE_UNGATE);
}

int lpt_get_iclkip(struct drm_i915_private *dev_priv)
{
	u32 divsel, phaseinc, auxdiv;
	u32 iclk_virtual_root_freq = 172800 * 1000;
	u32 iclk_pi_range = 64;
	u32 desired_divisor;
	u32 temp;

	if ((I915_READ(PIXCLK_GATE) & PIXCLK_GATE_UNGATE) == 0)
		return 0;

	mutex_lock(&dev_priv->sb_lock);

	temp = intel_sbi_read(dev_priv, SBI_SSCCTL6, SBI_ICLK);
	if (temp & SBI_SSCCTL_DISABLE) {
		mutex_unlock(&dev_priv->sb_lock);
		return 0;
	}

	temp = intel_sbi_read(dev_priv, SBI_SSCDIVINTPHASE6, SBI_ICLK);
	divsel = (temp & SBI_SSCDIVINTPHASE_DIVSEL_MASK) >>
		SBI_SSCDIVINTPHASE_DIVSEL_SHIFT;
	phaseinc = (temp & SBI_SSCDIVINTPHASE_INCVAL_MASK) >>
		SBI_SSCDIVINTPHASE_INCVAL_SHIFT;

	temp = intel_sbi_read(dev_priv, SBI_SSCAUXDIV6, SBI_ICLK);
	auxdiv = (temp & SBI_SSCAUXDIV_FINALDIV2SEL_MASK) >>
		SBI_SSCAUXDIV_FINALDIV2SEL_SHIFT;

	mutex_unlock(&dev_priv->sb_lock);

	desired_divisor = (divsel + 2) * iclk_pi_range + phaseinc;

	return DIV_ROUND_CLOSEST(iclk_virtual_root_freq,
				 desired_divisor << auxdiv);
}

static void ironlake_pch_transcoder_set_timings(struct intel_crtc *crtc,
						enum pipe pch_transcoder)
{
	struct drm_device *dev = crtc->base.dev;
	struct drm_i915_private *dev_priv = dev->dev_private;
	enum transcoder cpu_transcoder = crtc->config->cpu_transcoder;

	I915_WRITE(PCH_TRANS_HTOTAL(pch_transcoder),
		   I915_READ(HTOTAL(cpu_transcoder)));
	I915_WRITE(PCH_TRANS_HBLANK(pch_transcoder),
		   I915_READ(HBLANK(cpu_transcoder)));
	I915_WRITE(PCH_TRANS_HSYNC(pch_transcoder),
		   I915_READ(HSYNC(cpu_transcoder)));

	I915_WRITE(PCH_TRANS_VTOTAL(pch_transcoder),
		   I915_READ(VTOTAL(cpu_transcoder)));
	I915_WRITE(PCH_TRANS_VBLANK(pch_transcoder),
		   I915_READ(VBLANK(cpu_transcoder)));
	I915_WRITE(PCH_TRANS_VSYNC(pch_transcoder),
		   I915_READ(VSYNC(cpu_transcoder)));
	I915_WRITE(PCH_TRANS_VSYNCSHIFT(pch_transcoder),
		   I915_READ(VSYNCSHIFT(cpu_transcoder)));
}

static void cpt_set_fdi_bc_bifurcation(struct drm_device *dev, bool enable)
{
	struct drm_i915_private *dev_priv = dev->dev_private;
	uint32_t temp;

	temp = I915_READ(SOUTH_CHICKEN1);
	if (!!(temp & FDI_BC_BIFURCATION_SELECT) == enable)
		return;

	WARN_ON(I915_READ(FDI_RX_CTL(PIPE_B)) & FDI_RX_ENABLE);
	WARN_ON(I915_READ(FDI_RX_CTL(PIPE_C)) & FDI_RX_ENABLE);

	temp &= ~FDI_BC_BIFURCATION_SELECT;
	if (enable)
		temp |= FDI_BC_BIFURCATION_SELECT;

	DRM_DEBUG_KMS("%sabling fdi C rx\n", enable ? "en" : "dis");
	I915_WRITE(SOUTH_CHICKEN1, temp);
	POSTING_READ(SOUTH_CHICKEN1);
}

static void ivybridge_update_fdi_bc_bifurcation(struct intel_crtc *intel_crtc)
{
	struct drm_device *dev = intel_crtc->base.dev;

	switch (intel_crtc->pipe) {
	case PIPE_A:
		break;
	case PIPE_B:
		if (intel_crtc->config->fdi_lanes > 2)
			cpt_set_fdi_bc_bifurcation(dev, false);
		else
			cpt_set_fdi_bc_bifurcation(dev, true);

		break;
	case PIPE_C:
		cpt_set_fdi_bc_bifurcation(dev, true);

		break;
	default:
		BUG();
	}
}

/* Return which DP Port should be selected for Transcoder DP control */
static enum port
intel_trans_dp_port_sel(struct drm_crtc *crtc)
{
	struct drm_device *dev = crtc->dev;
	struct intel_encoder *encoder;

	for_each_encoder_on_crtc(dev, crtc, encoder) {
		if (encoder->type == INTEL_OUTPUT_DISPLAYPORT ||
		    encoder->type == INTEL_OUTPUT_EDP)
			return enc_to_dig_port(&encoder->base)->port;
	}

	return -1;
}

/*
 * Enable PCH resources required for PCH ports:
 *   - PCH PLLs
 *   - FDI training & RX/TX
 *   - update transcoder timings
 *   - DP transcoding bits
 *   - transcoder
 */
static void ironlake_pch_enable(struct drm_crtc *crtc)
{
	struct drm_device *dev = crtc->dev;
	struct drm_i915_private *dev_priv = dev->dev_private;
	struct intel_crtc *intel_crtc = to_intel_crtc(crtc);
	int pipe = intel_crtc->pipe;
	u32 temp;

	assert_pch_transcoder_disabled(dev_priv, pipe);

	if (IS_IVYBRIDGE(dev))
		ivybridge_update_fdi_bc_bifurcation(intel_crtc);

	/* Write the TU size bits before fdi link training, so that error
	 * detection works. */
	I915_WRITE(FDI_RX_TUSIZE1(pipe),
		   I915_READ(PIPE_DATA_M1(pipe)) & TU_SIZE_MASK);

	/*
	 * Sometimes spurious CPU pipe underruns happen during FDI
	 * training, at least with VGA+HDMI cloning. Suppress them.
	 */
	intel_set_cpu_fifo_underrun_reporting(dev_priv, pipe, false);

	/* For PCH output, training FDI link */
	dev_priv->display.fdi_link_train(crtc);

	/* We need to program the right clock selection before writing the pixel
	 * mutliplier into the DPLL. */
	if (HAS_PCH_CPT(dev)) {
		u32 sel;

		temp = I915_READ(PCH_DPLL_SEL);
		temp |= TRANS_DPLL_ENABLE(pipe);
		sel = TRANS_DPLLB_SEL(pipe);
		if (intel_crtc->config->shared_dpll ==
		    intel_get_shared_dpll_by_id(dev_priv, DPLL_ID_PCH_PLL_B))
			temp |= sel;
		else
			temp &= ~sel;
		I915_WRITE(PCH_DPLL_SEL, temp);
	}

	/* XXX: pch pll's can be enabled any time before we enable the PCH
	 * transcoder, and we actually should do this to not upset any PCH
	 * transcoder that already use the clock when we share it.
	 *
	 * Note that enable_shared_dpll tries to do the right thing, but
	 * get_shared_dpll unconditionally resets the pll - we need that to have
	 * the right LVDS enable sequence. */
	intel_enable_shared_dpll(intel_crtc);

	/* set transcoder timing, panel must allow it */
	assert_panel_unlocked(dev_priv, pipe);
	ironlake_pch_transcoder_set_timings(intel_crtc, pipe);

	intel_fdi_normal_train(crtc);

	intel_set_cpu_fifo_underrun_reporting(dev_priv, pipe, true);

	/* For PCH DP, enable TRANS_DP_CTL */
	if (HAS_PCH_CPT(dev) && intel_crtc->config->has_dp_encoder) {
		const struct drm_display_mode *adjusted_mode =
			&intel_crtc->config->base.adjusted_mode;
		u32 bpc = (I915_READ(PIPECONF(pipe)) & PIPECONF_BPC_MASK) >> 5;
		i915_reg_t reg = TRANS_DP_CTL(pipe);
		temp = I915_READ(reg);
		temp &= ~(TRANS_DP_PORT_SEL_MASK |
			  TRANS_DP_SYNC_MASK |
			  TRANS_DP_BPC_MASK);
		temp |= TRANS_DP_OUTPUT_ENABLE;
		temp |= bpc << 9; /* same format but at 11:9 */

		if (adjusted_mode->flags & DRM_MODE_FLAG_PHSYNC)
			temp |= TRANS_DP_HSYNC_ACTIVE_HIGH;
		if (adjusted_mode->flags & DRM_MODE_FLAG_PVSYNC)
			temp |= TRANS_DP_VSYNC_ACTIVE_HIGH;

		switch (intel_trans_dp_port_sel(crtc)) {
		case PORT_B:
			temp |= TRANS_DP_PORT_SEL_B;
			break;
		case PORT_C:
			temp |= TRANS_DP_PORT_SEL_C;
			break;
		case PORT_D:
			temp |= TRANS_DP_PORT_SEL_D;
			break;
		default:
			BUG();
		}

		I915_WRITE(reg, temp);
	}

	ironlake_enable_pch_transcoder(dev_priv, pipe);
}

static void lpt_pch_enable(struct drm_crtc *crtc)
{
	struct drm_device *dev = crtc->dev;
	struct drm_i915_private *dev_priv = dev->dev_private;
	struct intel_crtc *intel_crtc = to_intel_crtc(crtc);
	enum transcoder cpu_transcoder = intel_crtc->config->cpu_transcoder;

	assert_pch_transcoder_disabled(dev_priv, TRANSCODER_A);

	lpt_program_iclkip(crtc);

	/* Set transcoder timing. */
	ironlake_pch_transcoder_set_timings(intel_crtc, PIPE_A);

	lpt_enable_pch_transcoder(dev_priv, cpu_transcoder);
}

static void cpt_verify_modeset(struct drm_device *dev, int pipe)
{
	struct drm_i915_private *dev_priv = dev->dev_private;
	i915_reg_t dslreg = PIPEDSL(pipe);
	u32 temp;

	temp = I915_READ(dslreg);
	udelay(500);
	if (wait_for(I915_READ(dslreg) != temp, 5)) {
		if (wait_for(I915_READ(dslreg) != temp, 5))
			DRM_ERROR("mode set failed: pipe %c stuck\n", pipe_name(pipe));
	}
}

static int
skl_update_scaler(struct intel_crtc_state *crtc_state, bool force_detach,
		  unsigned scaler_user, int *scaler_id, unsigned int rotation,
		  int src_w, int src_h, int dst_w, int dst_h)
{
	struct intel_crtc_scaler_state *scaler_state =
		&crtc_state->scaler_state;
	struct intel_crtc *intel_crtc =
		to_intel_crtc(crtc_state->base.crtc);
	int need_scaling;

	need_scaling = intel_rotation_90_or_270(rotation) ?
		(src_h != dst_w || src_w != dst_h):
		(src_w != dst_w || src_h != dst_h);

	/*
	 * if plane is being disabled or scaler is no more required or force detach
	 *  - free scaler binded to this plane/crtc
	 *  - in order to do this, update crtc->scaler_usage
	 *
	 * Here scaler state in crtc_state is set free so that
	 * scaler can be assigned to other user. Actual register
	 * update to free the scaler is done in plane/panel-fit programming.
	 * For this purpose crtc/plane_state->scaler_id isn't reset here.
	 */
	if (force_detach || !need_scaling) {
		if (*scaler_id >= 0) {
			scaler_state->scaler_users &= ~(1 << scaler_user);
			scaler_state->scalers[*scaler_id].in_use = 0;

			DRM_DEBUG_KMS("scaler_user index %u.%u: "
				"Staged freeing scaler id %d scaler_users = 0x%x\n",
				intel_crtc->pipe, scaler_user, *scaler_id,
				scaler_state->scaler_users);
			*scaler_id = -1;
		}
		return 0;
	}

	/* range checks */
	if (src_w < SKL_MIN_SRC_W || src_h < SKL_MIN_SRC_H ||
		dst_w < SKL_MIN_DST_W || dst_h < SKL_MIN_DST_H ||

		src_w > SKL_MAX_SRC_W || src_h > SKL_MAX_SRC_H ||
		dst_w > SKL_MAX_DST_W || dst_h > SKL_MAX_DST_H) {
		DRM_DEBUG_KMS("scaler_user index %u.%u: src %ux%u dst %ux%u "
			"size is out of scaler range\n",
			intel_crtc->pipe, scaler_user, src_w, src_h, dst_w, dst_h);
		return -EINVAL;
	}

	/* mark this plane as a scaler user in crtc_state */
	scaler_state->scaler_users |= (1 << scaler_user);
	DRM_DEBUG_KMS("scaler_user index %u.%u: "
		"staged scaling request for %ux%u->%ux%u scaler_users = 0x%x\n",
		intel_crtc->pipe, scaler_user, src_w, src_h, dst_w, dst_h,
		scaler_state->scaler_users);

	return 0;
}

/**
 * skl_update_scaler_crtc - Stages update to scaler state for a given crtc.
 *
 * @state: crtc's scaler state
 *
 * Return
 *     0 - scaler_usage updated successfully
 *    error - requested scaling cannot be supported or other error condition
 */
int skl_update_scaler_crtc(struct intel_crtc_state *state)
{
	struct intel_crtc *intel_crtc = to_intel_crtc(state->base.crtc);
	const struct drm_display_mode *adjusted_mode = &state->base.adjusted_mode;

	DRM_DEBUG_KMS("Updating scaler for [CRTC:%i] scaler_user index %u.%u\n",
		      intel_crtc->base.base.id, intel_crtc->pipe, SKL_CRTC_INDEX);

	return skl_update_scaler(state, !state->base.active, SKL_CRTC_INDEX,
		&state->scaler_state.scaler_id, BIT(DRM_ROTATE_0),
		state->pipe_src_w, state->pipe_src_h,
		adjusted_mode->crtc_hdisplay, adjusted_mode->crtc_vdisplay);
}

/**
 * skl_update_scaler_plane - Stages update to scaler state for a given plane.
 *
 * @state: crtc's scaler state
 * @plane_state: atomic plane state to update
 *
 * Return
 *     0 - scaler_usage updated successfully
 *    error - requested scaling cannot be supported or other error condition
 */
static int skl_update_scaler_plane(struct intel_crtc_state *crtc_state,
				   struct intel_plane_state *plane_state)
{

	struct intel_crtc *intel_crtc = to_intel_crtc(crtc_state->base.crtc);
	struct intel_plane *intel_plane =
		to_intel_plane(plane_state->base.plane);
	struct drm_framebuffer *fb = plane_state->base.fb;
	int ret;

	bool force_detach = !fb || !plane_state->visible;

	DRM_DEBUG_KMS("Updating scaler for [PLANE:%d] scaler_user index %u.%u\n",
		      intel_plane->base.base.id, intel_crtc->pipe,
		      drm_plane_index(&intel_plane->base));

	ret = skl_update_scaler(crtc_state, force_detach,
				drm_plane_index(&intel_plane->base),
				&plane_state->scaler_id,
				plane_state->base.rotation,
				drm_rect_width(&plane_state->src) >> 16,
				drm_rect_height(&plane_state->src) >> 16,
				drm_rect_width(&plane_state->dst),
				drm_rect_height(&plane_state->dst));

	if (ret || plane_state->scaler_id < 0)
		return ret;

	/* check colorkey */
	if (plane_state->ckey.flags != I915_SET_COLORKEY_NONE) {
		DRM_DEBUG_KMS("[PLANE:%d] scaling with color key not allowed",
			      intel_plane->base.base.id);
		return -EINVAL;
	}

	/* Check src format */
	switch (fb->pixel_format) {
	case DRM_FORMAT_RGB565:
	case DRM_FORMAT_XBGR8888:
	case DRM_FORMAT_XRGB8888:
	case DRM_FORMAT_ABGR8888:
	case DRM_FORMAT_ARGB8888:
	case DRM_FORMAT_XRGB2101010:
	case DRM_FORMAT_XBGR2101010:
	case DRM_FORMAT_YUYV:
	case DRM_FORMAT_YVYU:
	case DRM_FORMAT_UYVY:
	case DRM_FORMAT_VYUY:
		break;
	default:
		DRM_DEBUG_KMS("[PLANE:%d] FB:%d unsupported scaling format 0x%x\n",
			intel_plane->base.base.id, fb->base.id, fb->pixel_format);
		return -EINVAL;
	}

	return 0;
}

static void skylake_scaler_disable(struct intel_crtc *crtc)
{
	int i;

	for (i = 0; i < crtc->num_scalers; i++)
		skl_detach_scaler(crtc, i);
}

static void skylake_pfit_enable(struct intel_crtc *crtc)
{
	struct drm_device *dev = crtc->base.dev;
	struct drm_i915_private *dev_priv = dev->dev_private;
	int pipe = crtc->pipe;
	struct intel_crtc_scaler_state *scaler_state =
		&crtc->config->scaler_state;

	DRM_DEBUG_KMS("for crtc_state = %p\n", crtc->config);

	if (crtc->config->pch_pfit.enabled) {
		int id;

		if (WARN_ON(crtc->config->scaler_state.scaler_id < 0)) {
			DRM_ERROR("Requesting pfit without getting a scaler first\n");
			return;
		}

		id = scaler_state->scaler_id;
		I915_WRITE(SKL_PS_CTRL(pipe, id), PS_SCALER_EN |
			PS_FILTER_MEDIUM | scaler_state->scalers[id].mode);
		I915_WRITE(SKL_PS_WIN_POS(pipe, id), crtc->config->pch_pfit.pos);
		I915_WRITE(SKL_PS_WIN_SZ(pipe, id), crtc->config->pch_pfit.size);

		DRM_DEBUG_KMS("for crtc_state = %p scaler_id = %d\n", crtc->config, id);
	}
}

static void ironlake_pfit_enable(struct intel_crtc *crtc)
{
	struct drm_device *dev = crtc->base.dev;
	struct drm_i915_private *dev_priv = dev->dev_private;
	int pipe = crtc->pipe;

	if (crtc->config->pch_pfit.enabled) {
		/* Force use of hard-coded filter coefficients
		 * as some pre-programmed values are broken,
		 * e.g. x201.
		 */
		if (IS_IVYBRIDGE(dev) || IS_HASWELL(dev))
			I915_WRITE(PF_CTL(pipe), PF_ENABLE | PF_FILTER_MED_3x3 |
						 PF_PIPE_SEL_IVB(pipe));
		else
			I915_WRITE(PF_CTL(pipe), PF_ENABLE | PF_FILTER_MED_3x3);
		I915_WRITE(PF_WIN_POS(pipe), crtc->config->pch_pfit.pos);
		I915_WRITE(PF_WIN_SZ(pipe), crtc->config->pch_pfit.size);
	}
}

void hsw_enable_ips(struct intel_crtc *crtc)
{
	struct drm_device *dev = crtc->base.dev;
	struct drm_i915_private *dev_priv = dev->dev_private;

	if (!crtc->config->ips_enabled)
		return;

	/* We can only enable IPS after we enable a plane and wait for a vblank */
	intel_wait_for_vblank(dev, crtc->pipe);

	assert_plane_enabled(dev_priv, crtc->plane);
	if (IS_BROADWELL(dev)) {
		mutex_lock(&dev_priv->rps.hw_lock);
		WARN_ON(sandybridge_pcode_write(dev_priv, DISPLAY_IPS_CONTROL, 0xc0000000));
		mutex_unlock(&dev_priv->rps.hw_lock);
		/* Quoting Art Runyan: "its not safe to expect any particular
		 * value in IPS_CTL bit 31 after enabling IPS through the
		 * mailbox." Moreover, the mailbox may return a bogus state,
		 * so we need to just enable it and continue on.
		 */
	} else {
		I915_WRITE(IPS_CTL, IPS_ENABLE);
		/* The bit only becomes 1 in the next vblank, so this wait here
		 * is essentially intel_wait_for_vblank. If we don't have this
		 * and don't wait for vblanks until the end of crtc_enable, then
		 * the HW state readout code will complain that the expected
		 * IPS_CTL value is not the one we read. */
		if (wait_for(I915_READ_NOTRACE(IPS_CTL) & IPS_ENABLE, 50))
			DRM_ERROR("Timed out waiting for IPS enable\n");
	}
}

void hsw_disable_ips(struct intel_crtc *crtc)
{
	struct drm_device *dev = crtc->base.dev;
	struct drm_i915_private *dev_priv = dev->dev_private;

	if (!crtc->config->ips_enabled)
		return;

	assert_plane_enabled(dev_priv, crtc->plane);
	if (IS_BROADWELL(dev)) {
		mutex_lock(&dev_priv->rps.hw_lock);
		WARN_ON(sandybridge_pcode_write(dev_priv, DISPLAY_IPS_CONTROL, 0));
		mutex_unlock(&dev_priv->rps.hw_lock);
		/* wait for pcode to finish disabling IPS, which may take up to 42ms */
		if (wait_for((I915_READ(IPS_CTL) & IPS_ENABLE) == 0, 42))
			DRM_ERROR("Timed out waiting for IPS disable\n");
	} else {
		I915_WRITE(IPS_CTL, 0);
		POSTING_READ(IPS_CTL);
	}

	/* We need to wait for a vblank before we can disable the plane. */
	intel_wait_for_vblank(dev, crtc->pipe);
}

/** Loads the palette/gamma unit for the CRTC with the prepared values */
static void intel_crtc_load_lut(struct drm_crtc *crtc)
{
	struct drm_device *dev = crtc->dev;
	struct drm_i915_private *dev_priv = dev->dev_private;
	struct intel_crtc *intel_crtc = to_intel_crtc(crtc);
	enum pipe pipe = intel_crtc->pipe;
	int i;
	bool reenable_ips = false;

	/* The clocks have to be on to load the palette. */
	if (!crtc->state->active)
		return;

	if (HAS_GMCH_DISPLAY(dev_priv->dev)) {
		if (intel_crtc->config->has_dsi_encoder)
			assert_dsi_pll_enabled(dev_priv);
		else
			assert_pll_enabled(dev_priv, pipe);
	}

	/* Workaround : Do not read or write the pipe palette/gamma data while
	 * GAMMA_MODE is configured for split gamma and IPS_CTL has IPS enabled.
	 */
	if (IS_HASWELL(dev) && intel_crtc->config->ips_enabled &&
	    ((I915_READ(GAMMA_MODE(pipe)) & GAMMA_MODE_MODE_MASK) ==
	     GAMMA_MODE_MODE_SPLIT)) {
		hsw_disable_ips(intel_crtc);
		reenable_ips = true;
	}

	for (i = 0; i < 256; i++) {
		i915_reg_t palreg;

		if (HAS_GMCH_DISPLAY(dev))
			palreg = PALETTE(pipe, i);
		else
			palreg = LGC_PALETTE(pipe, i);

		I915_WRITE(palreg,
			   (intel_crtc->lut_r[i] << 16) |
			   (intel_crtc->lut_g[i] << 8) |
			   intel_crtc->lut_b[i]);
	}

	if (reenable_ips)
		hsw_enable_ips(intel_crtc);
}

static void intel_crtc_dpms_overlay_disable(struct intel_crtc *intel_crtc)
{
	if (intel_crtc->overlay) {
		struct drm_device *dev = intel_crtc->base.dev;
		struct drm_i915_private *dev_priv = dev->dev_private;

		mutex_lock(&dev->struct_mutex);
		dev_priv->mm.interruptible = false;
		(void) intel_overlay_switch_off(intel_crtc->overlay);
		dev_priv->mm.interruptible = true;
		mutex_unlock(&dev->struct_mutex);
	}

	/* Let userspace switch the overlay on again. In most cases userspace
	 * has to recompute where to put it anyway.
	 */
}

/**
 * intel_post_enable_primary - Perform operations after enabling primary plane
 * @crtc: the CRTC whose primary plane was just enabled
 *
 * Performs potentially sleeping operations that must be done after the primary
 * plane is enabled, such as updating FBC and IPS.  Note that this may be
 * called due to an explicit primary plane update, or due to an implicit
 * re-enable that is caused when a sprite plane is updated to no longer
 * completely hide the primary plane.
 */
static void
intel_post_enable_primary(struct drm_crtc *crtc)
{
	struct drm_device *dev = crtc->dev;
	struct drm_i915_private *dev_priv = dev->dev_private;
	struct intel_crtc *intel_crtc = to_intel_crtc(crtc);
	int pipe = intel_crtc->pipe;

	/*
	 * FIXME IPS should be fine as long as one plane is
	 * enabled, but in practice it seems to have problems
	 * when going from primary only to sprite only and vice
	 * versa.
	 */
	hsw_enable_ips(intel_crtc);

	/*
	 * Gen2 reports pipe underruns whenever all planes are disabled.
	 * So don't enable underrun reporting before at least some planes
	 * are enabled.
	 * FIXME: Need to fix the logic to work when we turn off all planes
	 * but leave the pipe running.
	 */
	if (IS_GEN2(dev))
		intel_set_cpu_fifo_underrun_reporting(dev_priv, pipe, true);

	/* Underruns don't always raise interrupts, so check manually. */
	intel_check_cpu_fifo_underruns(dev_priv);
	intel_check_pch_fifo_underruns(dev_priv);
}

/* FIXME move all this to pre_plane_update() with proper state tracking */
static void
intel_pre_disable_primary(struct drm_crtc *crtc)
{
	struct drm_device *dev = crtc->dev;
	struct drm_i915_private *dev_priv = dev->dev_private;
	struct intel_crtc *intel_crtc = to_intel_crtc(crtc);
	int pipe = intel_crtc->pipe;

	/*
	 * Gen2 reports pipe underruns whenever all planes are disabled.
	 * So diasble underrun reporting before all the planes get disabled.
	 * FIXME: Need to fix the logic to work when we turn off all planes
	 * but leave the pipe running.
	 */
	if (IS_GEN2(dev))
		intel_set_cpu_fifo_underrun_reporting(dev_priv, pipe, false);

	/*
	 * FIXME IPS should be fine as long as one plane is
	 * enabled, but in practice it seems to have problems
	 * when going from primary only to sprite only and vice
	 * versa.
	 */
	hsw_disable_ips(intel_crtc);
}

/* FIXME get rid of this and use pre_plane_update */
static void
intel_pre_disable_primary_noatomic(struct drm_crtc *crtc)
{
	struct drm_device *dev = crtc->dev;
	struct drm_i915_private *dev_priv = dev->dev_private;
	struct intel_crtc *intel_crtc = to_intel_crtc(crtc);
	int pipe = intel_crtc->pipe;

	intel_pre_disable_primary(crtc);

	/*
	 * Vblank time updates from the shadow to live plane control register
	 * are blocked if the memory self-refresh mode is active at that
	 * moment. So to make sure the plane gets truly disabled, disable
	 * first the self-refresh mode. The self-refresh enable bit in turn
	 * will be checked/applied by the HW only at the next frame start
	 * event which is after the vblank start event, so we need to have a
	 * wait-for-vblank between disabling the plane and the pipe.
	 */
	if (HAS_GMCH_DISPLAY(dev)) {
		intel_set_memory_cxsr(dev_priv, false);
		dev_priv->wm.vlv.cxsr = false;
		intel_wait_for_vblank(dev, pipe);
	}
}

static void intel_post_plane_update(struct intel_crtc *crtc)
{
	struct intel_crtc_atomic_commit *atomic = &crtc->atomic;
	struct intel_crtc_state *pipe_config =
		to_intel_crtc_state(crtc->base.state);
	struct drm_device *dev = crtc->base.dev;

	intel_frontbuffer_flip(dev, atomic->fb_bits);

	crtc->wm.cxsr_allowed = true;

	if (pipe_config->update_wm_post && pipe_config->base.active)
		intel_update_watermarks(&crtc->base);

	if (atomic->update_fbc)
		intel_fbc_post_update(crtc);

	if (atomic->post_enable_primary)
		intel_post_enable_primary(&crtc->base);

	memset(atomic, 0, sizeof(*atomic));
}

static void intel_pre_plane_update(struct intel_crtc_state *old_crtc_state)
{
	struct intel_crtc *crtc = to_intel_crtc(old_crtc_state->base.crtc);
	struct drm_device *dev = crtc->base.dev;
	struct drm_i915_private *dev_priv = dev->dev_private;
	struct intel_crtc_atomic_commit *atomic = &crtc->atomic;
	struct intel_crtc_state *pipe_config =
		to_intel_crtc_state(crtc->base.state);
	struct drm_atomic_state *old_state = old_crtc_state->base.state;
	struct drm_plane *primary = crtc->base.primary;
	struct drm_plane_state *old_pri_state =
		drm_atomic_get_existing_plane_state(old_state, primary);
	bool modeset = needs_modeset(&pipe_config->base);

	if (atomic->update_fbc)
		intel_fbc_pre_update(crtc);

	if (old_pri_state) {
		struct intel_plane_state *primary_state =
			to_intel_plane_state(primary->state);
		struct intel_plane_state *old_primary_state =
			to_intel_plane_state(old_pri_state);

		if (old_primary_state->visible &&
		    (modeset || !primary_state->visible))
			intel_pre_disable_primary(&crtc->base);
	}

	if (pipe_config->disable_cxsr) {
		crtc->wm.cxsr_allowed = false;

		/*
		 * Vblank time updates from the shadow to live plane control register
		 * are blocked if the memory self-refresh mode is active at that
		 * moment. So to make sure the plane gets truly disabled, disable
		 * first the self-refresh mode. The self-refresh enable bit in turn
		 * will be checked/applied by the HW only at the next frame start
		 * event which is after the vblank start event, so we need to have a
		 * wait-for-vblank between disabling the plane and the pipe.
		 */
		if (old_crtc_state->base.active) {
			intel_set_memory_cxsr(dev_priv, false);
			dev_priv->wm.vlv.cxsr = false;
			intel_wait_for_vblank(dev, crtc->pipe);
		}
	}

	/*
	 * IVB workaround: must disable low power watermarks for at least
	 * one frame before enabling scaling.  LP watermarks can be re-enabled
	 * when scaling is disabled.
	 *
	 * WaCxSRDisabledForSpriteScaling:ivb
	 */
	if (pipe_config->disable_lp_wm) {
		ilk_disable_lp_wm(dev);
		intel_wait_for_vblank(dev, crtc->pipe);
	}

	/*
	 * If we're doing a modeset, we're done.  No need to do any pre-vblank
	 * watermark programming here.
	 */
	if (needs_modeset(&pipe_config->base))
		return;

	/*
	 * For platforms that support atomic watermarks, program the
	 * 'intermediate' watermarks immediately.  On pre-gen9 platforms, these
	 * will be the intermediate values that are safe for both pre- and
	 * post- vblank; when vblank happens, the 'active' values will be set
	 * to the final 'target' values and we'll do this again to get the
	 * optimal watermarks.  For gen9+ platforms, the values we program here
	 * will be the final target values which will get automatically latched
	 * at vblank time; no further programming will be necessary.
	 *
	 * If a platform hasn't been transitioned to atomic watermarks yet,
	 * we'll continue to update watermarks the old way, if flags tell
	 * us to.
	 */
	if (dev_priv->display.initial_watermarks != NULL)
		dev_priv->display.initial_watermarks(pipe_config);
	else if (pipe_config->update_wm_pre)
		intel_update_watermarks(&crtc->base);
}

static void intel_crtc_disable_planes(struct drm_crtc *crtc, unsigned plane_mask)
{
	struct drm_device *dev = crtc->dev;
	struct intel_crtc *intel_crtc = to_intel_crtc(crtc);
	struct drm_plane *p;
	int pipe = intel_crtc->pipe;

	intel_crtc_dpms_overlay_disable(intel_crtc);

	drm_for_each_plane_mask(p, dev, plane_mask)
		to_intel_plane(p)->disable_plane(p, crtc);

	/*
	 * FIXME: Once we grow proper nuclear flip support out of this we need
	 * to compute the mask of flip planes precisely. For the time being
	 * consider this a flip to a NULL plane.
	 */
	intel_frontbuffer_flip(dev, INTEL_FRONTBUFFER_ALL_MASK(pipe));
}

static void ironlake_crtc_enable(struct drm_crtc *crtc)
{
	struct drm_device *dev = crtc->dev;
	struct drm_i915_private *dev_priv = dev->dev_private;
	struct intel_crtc *intel_crtc = to_intel_crtc(crtc);
	struct intel_encoder *encoder;
	int pipe = intel_crtc->pipe;

	if (WARN_ON(intel_crtc->active))
		return;

	if (intel_crtc->config->has_pch_encoder)
		intel_set_pch_fifo_underrun_reporting(dev_priv, pipe, false);

	if (intel_crtc->config->has_pch_encoder)
		intel_prepare_shared_dpll(intel_crtc);

	if (intel_crtc->config->has_dp_encoder)
		intel_dp_set_m_n(intel_crtc, M1_N1);

	intel_set_pipe_timings(intel_crtc);

	if (intel_crtc->config->has_pch_encoder) {
		intel_cpu_transcoder_set_m_n(intel_crtc,
				     &intel_crtc->config->fdi_m_n, NULL);
	}

	ironlake_set_pipeconf(crtc);

	intel_crtc->active = true;

	intel_set_cpu_fifo_underrun_reporting(dev_priv, pipe, true);

	for_each_encoder_on_crtc(dev, crtc, encoder)
		if (encoder->pre_enable)
			encoder->pre_enable(encoder);

	if (intel_crtc->config->has_pch_encoder) {
		/* Note: FDI PLL enabling _must_ be done before we enable the
		 * cpu pipes, hence this is separate from all the other fdi/pch
		 * enabling. */
		ironlake_fdi_pll_enable(intel_crtc);
	} else {
		assert_fdi_tx_disabled(dev_priv, pipe);
		assert_fdi_rx_disabled(dev_priv, pipe);
	}

	ironlake_pfit_enable(intel_crtc);

	/*
	 * On ILK+ LUT must be loaded before the pipe is running but with
	 * clocks enabled
	 */
	intel_crtc_load_lut(crtc);

	if (dev_priv->display.initial_watermarks != NULL)
		dev_priv->display.initial_watermarks(intel_crtc->config);
	intel_enable_pipe(intel_crtc);

	if (intel_crtc->config->has_pch_encoder)
		ironlake_pch_enable(crtc);

	assert_vblank_disabled(crtc);
	drm_crtc_vblank_on(crtc);

	for_each_encoder_on_crtc(dev, crtc, encoder)
		encoder->enable(encoder);

	if (HAS_PCH_CPT(dev))
		cpt_verify_modeset(dev, intel_crtc->pipe);

	/* Must wait for vblank to avoid spurious PCH FIFO underruns */
	if (intel_crtc->config->has_pch_encoder)
		intel_wait_for_vblank(dev, pipe);
	intel_set_pch_fifo_underrun_reporting(dev_priv, pipe, true);
}

/* IPS only exists on ULT machines and is tied to pipe A. */
static bool hsw_crtc_supports_ips(struct intel_crtc *crtc)
{
	return HAS_IPS(crtc->base.dev) && crtc->pipe == PIPE_A;
}

static void haswell_crtc_enable(struct drm_crtc *crtc)
{
	struct drm_device *dev = crtc->dev;
	struct drm_i915_private *dev_priv = dev->dev_private;
	struct intel_crtc *intel_crtc = to_intel_crtc(crtc);
	struct intel_encoder *encoder;
	int pipe = intel_crtc->pipe, hsw_workaround_pipe;
	struct intel_crtc_state *pipe_config =
		to_intel_crtc_state(crtc->state);

	if (WARN_ON(intel_crtc->active))
		return;

	if (intel_crtc->config->has_pch_encoder)
		intel_set_pch_fifo_underrun_reporting(dev_priv, TRANSCODER_A,
						      false);

	if (intel_crtc->config->shared_dpll)
		intel_enable_shared_dpll(intel_crtc);

	if (intel_crtc->config->has_dp_encoder)
		intel_dp_set_m_n(intel_crtc, M1_N1);

	intel_set_pipe_timings(intel_crtc);

	if (intel_crtc->config->cpu_transcoder != TRANSCODER_EDP) {
		I915_WRITE(PIPE_MULT(intel_crtc->config->cpu_transcoder),
			   intel_crtc->config->pixel_multiplier - 1);
	}

	if (intel_crtc->config->has_pch_encoder) {
		intel_cpu_transcoder_set_m_n(intel_crtc,
				     &intel_crtc->config->fdi_m_n, NULL);
	}

	haswell_set_pipeconf(crtc);

	intel_set_pipe_csc(crtc);

	intel_crtc->active = true;

	if (intel_crtc->config->has_pch_encoder)
		intel_set_cpu_fifo_underrun_reporting(dev_priv, pipe, false);
	else
		intel_set_cpu_fifo_underrun_reporting(dev_priv, pipe, true);

	for_each_encoder_on_crtc(dev, crtc, encoder) {
		if (encoder->pre_enable)
			encoder->pre_enable(encoder);
	}

	if (intel_crtc->config->has_pch_encoder)
		dev_priv->display.fdi_link_train(crtc);

	if (!intel_crtc->config->has_dsi_encoder)
		intel_ddi_enable_pipe_clock(intel_crtc);

	if (INTEL_INFO(dev)->gen >= 9)
		skylake_pfit_enable(intel_crtc);
	else
		ironlake_pfit_enable(intel_crtc);

	/*
	 * On ILK+ LUT must be loaded before the pipe is running but with
	 * clocks enabled
	 */
	intel_crtc_load_lut(crtc);

	intel_ddi_set_pipe_settings(crtc);
	if (!intel_crtc->config->has_dsi_encoder)
		intel_ddi_enable_transcoder_func(crtc);

	if (dev_priv->display.initial_watermarks != NULL)
		dev_priv->display.initial_watermarks(pipe_config);
	else
		intel_update_watermarks(crtc);
	intel_enable_pipe(intel_crtc);

	if (intel_crtc->config->has_pch_encoder)
		lpt_pch_enable(crtc);

	if (intel_crtc->config->dp_encoder_is_mst)
		intel_ddi_set_vc_payload_alloc(crtc, true);

	assert_vblank_disabled(crtc);
	drm_crtc_vblank_on(crtc);

	for_each_encoder_on_crtc(dev, crtc, encoder) {
		encoder->enable(encoder);
		intel_opregion_notify_encoder(encoder, true);
	}

	if (intel_crtc->config->has_pch_encoder) {
		intel_wait_for_vblank(dev, pipe);
		intel_wait_for_vblank(dev, pipe);
		intel_set_cpu_fifo_underrun_reporting(dev_priv, pipe, true);
		intel_set_pch_fifo_underrun_reporting(dev_priv, TRANSCODER_A,
						      true);
	}

	/* If we change the relative order between pipe/planes enabling, we need
	 * to change the workaround. */
	hsw_workaround_pipe = pipe_config->hsw_workaround_pipe;
	if (IS_HASWELL(dev) && hsw_workaround_pipe != INVALID_PIPE) {
		intel_wait_for_vblank(dev, hsw_workaround_pipe);
		intel_wait_for_vblank(dev, hsw_workaround_pipe);
	}
}

static void ironlake_pfit_disable(struct intel_crtc *crtc, bool force)
{
	struct drm_device *dev = crtc->base.dev;
	struct drm_i915_private *dev_priv = dev->dev_private;
	int pipe = crtc->pipe;

	/* To avoid upsetting the power well on haswell only disable the pfit if
	 * it's in use. The hw state code will make sure we get this right. */
	if (force || crtc->config->pch_pfit.enabled) {
		I915_WRITE(PF_CTL(pipe), 0);
		I915_WRITE(PF_WIN_POS(pipe), 0);
		I915_WRITE(PF_WIN_SZ(pipe), 0);
	}
}

static void ironlake_crtc_disable(struct drm_crtc *crtc)
{
	struct drm_device *dev = crtc->dev;
	struct drm_i915_private *dev_priv = dev->dev_private;
	struct intel_crtc *intel_crtc = to_intel_crtc(crtc);
	struct intel_encoder *encoder;
	int pipe = intel_crtc->pipe;

	if (intel_crtc->config->has_pch_encoder)
		intel_set_pch_fifo_underrun_reporting(dev_priv, pipe, false);

	for_each_encoder_on_crtc(dev, crtc, encoder)
		encoder->disable(encoder);

	drm_crtc_vblank_off(crtc);
	assert_vblank_disabled(crtc);

	/*
	 * Sometimes spurious CPU pipe underruns happen when the
	 * pipe is already disabled, but FDI RX/TX is still enabled.
	 * Happens at least with VGA+HDMI cloning. Suppress them.
	 */
	if (intel_crtc->config->has_pch_encoder)
		intel_set_cpu_fifo_underrun_reporting(dev_priv, pipe, false);

	intel_disable_pipe(intel_crtc);

	ironlake_pfit_disable(intel_crtc, false);

	if (intel_crtc->config->has_pch_encoder) {
		ironlake_fdi_disable(crtc);
		intel_set_cpu_fifo_underrun_reporting(dev_priv, pipe, true);
	}

	for_each_encoder_on_crtc(dev, crtc, encoder)
		if (encoder->post_disable)
			encoder->post_disable(encoder);

	if (intel_crtc->config->has_pch_encoder) {
		ironlake_disable_pch_transcoder(dev_priv, pipe);

		if (HAS_PCH_CPT(dev)) {
			i915_reg_t reg;
			u32 temp;

			/* disable TRANS_DP_CTL */
			reg = TRANS_DP_CTL(pipe);
			temp = I915_READ(reg);
			temp &= ~(TRANS_DP_OUTPUT_ENABLE |
				  TRANS_DP_PORT_SEL_MASK);
			temp |= TRANS_DP_PORT_SEL_NONE;
			I915_WRITE(reg, temp);

			/* disable DPLL_SEL */
			temp = I915_READ(PCH_DPLL_SEL);
			temp &= ~(TRANS_DPLL_ENABLE(pipe) | TRANS_DPLLB_SEL(pipe));
			I915_WRITE(PCH_DPLL_SEL, temp);
		}

		ironlake_fdi_pll_disable(intel_crtc);
	}

	intel_set_pch_fifo_underrun_reporting(dev_priv, pipe, true);
}

static void haswell_crtc_disable(struct drm_crtc *crtc)
{
	struct drm_device *dev = crtc->dev;
	struct drm_i915_private *dev_priv = dev->dev_private;
	struct intel_crtc *intel_crtc = to_intel_crtc(crtc);
	struct intel_encoder *encoder;
	enum transcoder cpu_transcoder = intel_crtc->config->cpu_transcoder;

	if (intel_crtc->config->has_pch_encoder)
		intel_set_pch_fifo_underrun_reporting(dev_priv, TRANSCODER_A,
						      false);

	for_each_encoder_on_crtc(dev, crtc, encoder) {
		intel_opregion_notify_encoder(encoder, false);
		encoder->disable(encoder);
	}

	drm_crtc_vblank_off(crtc);
	assert_vblank_disabled(crtc);

	intel_disable_pipe(intel_crtc);

	if (intel_crtc->config->dp_encoder_is_mst)
		intel_ddi_set_vc_payload_alloc(crtc, false);

	if (!intel_crtc->config->has_dsi_encoder)
		intel_ddi_disable_transcoder_func(dev_priv, cpu_transcoder);

	if (INTEL_INFO(dev)->gen >= 9)
		skylake_scaler_disable(intel_crtc);
	else
		ironlake_pfit_disable(intel_crtc, false);

	if (!intel_crtc->config->has_dsi_encoder)
		intel_ddi_disable_pipe_clock(intel_crtc);

	for_each_encoder_on_crtc(dev, crtc, encoder)
		if (encoder->post_disable)
			encoder->post_disable(encoder);

	if (intel_crtc->config->has_pch_encoder) {
		lpt_disable_pch_transcoder(dev_priv);
		lpt_disable_iclkip(dev_priv);
		intel_ddi_fdi_disable(crtc);

		intel_set_pch_fifo_underrun_reporting(dev_priv, TRANSCODER_A,
						      true);
	}
}

static void i9xx_pfit_enable(struct intel_crtc *crtc)
{
	struct drm_device *dev = crtc->base.dev;
	struct drm_i915_private *dev_priv = dev->dev_private;
	struct intel_crtc_state *pipe_config = crtc->config;

	if (!pipe_config->gmch_pfit.control)
		return;

	/*
	 * The panel fitter should only be adjusted whilst the pipe is disabled,
	 * according to register description and PRM.
	 */
	WARN_ON(I915_READ(PFIT_CONTROL) & PFIT_ENABLE);
	assert_pipe_disabled(dev_priv, crtc->pipe);

	I915_WRITE(PFIT_PGM_RATIOS, pipe_config->gmch_pfit.pgm_ratios);
	I915_WRITE(PFIT_CONTROL, pipe_config->gmch_pfit.control);

	/* Border color in case we don't scale up to the full screen. Black by
	 * default, change to something else for debugging. */
	I915_WRITE(BCLRPAT(crtc->pipe), 0);
}

static enum intel_display_power_domain port_to_power_domain(enum port port)
{
	switch (port) {
	case PORT_A:
		return POWER_DOMAIN_PORT_DDI_A_LANES;
	case PORT_B:
		return POWER_DOMAIN_PORT_DDI_B_LANES;
	case PORT_C:
		return POWER_DOMAIN_PORT_DDI_C_LANES;
	case PORT_D:
		return POWER_DOMAIN_PORT_DDI_D_LANES;
	case PORT_E:
		return POWER_DOMAIN_PORT_DDI_E_LANES;
	default:
		MISSING_CASE(port);
		return POWER_DOMAIN_PORT_OTHER;
	}
}

static enum intel_display_power_domain port_to_aux_power_domain(enum port port)
{
	switch (port) {
	case PORT_A:
		return POWER_DOMAIN_AUX_A;
	case PORT_B:
		return POWER_DOMAIN_AUX_B;
	case PORT_C:
		return POWER_DOMAIN_AUX_C;
	case PORT_D:
		return POWER_DOMAIN_AUX_D;
	case PORT_E:
		/* FIXME: Check VBT for actual wiring of PORT E */
		return POWER_DOMAIN_AUX_D;
	default:
		MISSING_CASE(port);
		return POWER_DOMAIN_AUX_A;
	}
}

enum intel_display_power_domain
intel_display_port_power_domain(struct intel_encoder *intel_encoder)
{
	struct drm_device *dev = intel_encoder->base.dev;
	struct intel_digital_port *intel_dig_port;

	switch (intel_encoder->type) {
	case INTEL_OUTPUT_UNKNOWN:
		/* Only DDI platforms should ever use this output type */
		WARN_ON_ONCE(!HAS_DDI(dev));
	case INTEL_OUTPUT_DISPLAYPORT:
	case INTEL_OUTPUT_HDMI:
	case INTEL_OUTPUT_EDP:
		intel_dig_port = enc_to_dig_port(&intel_encoder->base);
		return port_to_power_domain(intel_dig_port->port);
	case INTEL_OUTPUT_DP_MST:
		intel_dig_port = enc_to_mst(&intel_encoder->base)->primary;
		return port_to_power_domain(intel_dig_port->port);
	case INTEL_OUTPUT_ANALOG:
		return POWER_DOMAIN_PORT_CRT;
	case INTEL_OUTPUT_DSI:
		return POWER_DOMAIN_PORT_DSI;
	default:
		return POWER_DOMAIN_PORT_OTHER;
	}
}

enum intel_display_power_domain
intel_display_port_aux_power_domain(struct intel_encoder *intel_encoder)
{
	struct drm_device *dev = intel_encoder->base.dev;
	struct intel_digital_port *intel_dig_port;

	switch (intel_encoder->type) {
	case INTEL_OUTPUT_UNKNOWN:
	case INTEL_OUTPUT_HDMI:
		/*
		 * Only DDI platforms should ever use these output types.
		 * We can get here after the HDMI detect code has already set
		 * the type of the shared encoder. Since we can't be sure
		 * what's the status of the given connectors, play safe and
		 * run the DP detection too.
		 */
		WARN_ON_ONCE(!HAS_DDI(dev));
	case INTEL_OUTPUT_DISPLAYPORT:
	case INTEL_OUTPUT_EDP:
		intel_dig_port = enc_to_dig_port(&intel_encoder->base);
		return port_to_aux_power_domain(intel_dig_port->port);
	case INTEL_OUTPUT_DP_MST:
		intel_dig_port = enc_to_mst(&intel_encoder->base)->primary;
		return port_to_aux_power_domain(intel_dig_port->port);
	default:
		MISSING_CASE(intel_encoder->type);
		return POWER_DOMAIN_AUX_A;
	}
}

static unsigned long get_crtc_power_domains(struct drm_crtc *crtc,
					    struct intel_crtc_state *crtc_state)
{
	struct drm_device *dev = crtc->dev;
	struct drm_encoder *encoder;
	struct intel_crtc *intel_crtc = to_intel_crtc(crtc);
	enum pipe pipe = intel_crtc->pipe;
	unsigned long mask;
	enum transcoder transcoder = crtc_state->cpu_transcoder;

	if (!crtc_state->base.active)
		return 0;

	mask = BIT(POWER_DOMAIN_PIPE(pipe));
	mask |= BIT(POWER_DOMAIN_TRANSCODER(transcoder));
	if (crtc_state->pch_pfit.enabled ||
	    crtc_state->pch_pfit.force_thru)
		mask |= BIT(POWER_DOMAIN_PIPE_PANEL_FITTER(pipe));

	drm_for_each_encoder_mask(encoder, dev, crtc_state->base.encoder_mask) {
		struct intel_encoder *intel_encoder = to_intel_encoder(encoder);

		mask |= BIT(intel_display_port_power_domain(intel_encoder));
	}

	return mask;
}

static unsigned long
modeset_get_crtc_power_domains(struct drm_crtc *crtc,
			       struct intel_crtc_state *crtc_state)
{
	struct drm_i915_private *dev_priv = crtc->dev->dev_private;
	struct intel_crtc *intel_crtc = to_intel_crtc(crtc);
	enum intel_display_power_domain domain;
	unsigned long domains, new_domains, old_domains;

	old_domains = intel_crtc->enabled_power_domains;
	intel_crtc->enabled_power_domains = new_domains =
		get_crtc_power_domains(crtc, crtc_state);

	domains = new_domains & ~old_domains;

	for_each_power_domain(domain, domains)
		intel_display_power_get(dev_priv, domain);

	return old_domains & ~new_domains;
}

static void modeset_put_power_domains(struct drm_i915_private *dev_priv,
				      unsigned long domains)
{
	enum intel_display_power_domain domain;

	for_each_power_domain(domain, domains)
		intel_display_power_put(dev_priv, domain);
}

static int intel_compute_max_dotclk(struct drm_i915_private *dev_priv)
{
	int max_cdclk_freq = dev_priv->max_cdclk_freq;

	if (INTEL_INFO(dev_priv)->gen >= 9 ||
	    IS_HASWELL(dev_priv) || IS_BROADWELL(dev_priv))
		return max_cdclk_freq;
	else if (IS_CHERRYVIEW(dev_priv))
		return max_cdclk_freq*95/100;
	else if (INTEL_INFO(dev_priv)->gen < 4)
		return 2*max_cdclk_freq*90/100;
	else
		return max_cdclk_freq*90/100;
}

static void intel_update_max_cdclk(struct drm_device *dev)
{
	struct drm_i915_private *dev_priv = dev->dev_private;

	if (IS_SKYLAKE(dev) || IS_KABYLAKE(dev)) {
		u32 limit = I915_READ(SKL_DFSM) & SKL_DFSM_CDCLK_LIMIT_MASK;

		if (limit == SKL_DFSM_CDCLK_LIMIT_675)
			dev_priv->max_cdclk_freq = 675000;
		else if (limit == SKL_DFSM_CDCLK_LIMIT_540)
			dev_priv->max_cdclk_freq = 540000;
		else if (limit == SKL_DFSM_CDCLK_LIMIT_450)
			dev_priv->max_cdclk_freq = 450000;
		else
			dev_priv->max_cdclk_freq = 337500;
	} else if (IS_BROADWELL(dev))  {
		/*
		 * FIXME with extra cooling we can allow
		 * 540 MHz for ULX and 675 Mhz for ULT.
		 * How can we know if extra cooling is
		 * available? PCI ID, VTB, something else?
		 */
		if (I915_READ(FUSE_STRAP) & HSW_CDCLK_LIMIT)
			dev_priv->max_cdclk_freq = 450000;
		else if (IS_BDW_ULX(dev))
			dev_priv->max_cdclk_freq = 450000;
		else if (IS_BDW_ULT(dev))
			dev_priv->max_cdclk_freq = 540000;
		else
			dev_priv->max_cdclk_freq = 675000;
	} else if (IS_CHERRYVIEW(dev)) {
		dev_priv->max_cdclk_freq = 320000;
	} else if (IS_VALLEYVIEW(dev)) {
		dev_priv->max_cdclk_freq = 400000;
	} else {
		/* otherwise assume cdclk is fixed */
		dev_priv->max_cdclk_freq = dev_priv->cdclk_freq;
	}

	dev_priv->max_dotclk_freq = intel_compute_max_dotclk(dev_priv);

	DRM_DEBUG_DRIVER("Max CD clock rate: %d kHz\n",
			 dev_priv->max_cdclk_freq);

	DRM_DEBUG_DRIVER("Max dotclock rate: %d kHz\n",
			 dev_priv->max_dotclk_freq);
}

static void intel_update_cdclk(struct drm_device *dev)
{
	struct drm_i915_private *dev_priv = dev->dev_private;

	dev_priv->cdclk_freq = dev_priv->display.get_display_clock_speed(dev);
	DRM_DEBUG_DRIVER("Current CD clock rate: %d kHz\n",
			 dev_priv->cdclk_freq);

	/*
	 * Program the gmbus_freq based on the cdclk frequency.
	 * BSpec erroneously claims we should aim for 4MHz, but
	 * in fact 1MHz is the correct frequency.
	 */
	if (IS_VALLEYVIEW(dev) || IS_CHERRYVIEW(dev)) {
		/*
		 * Program the gmbus_freq based on the cdclk frequency.
		 * BSpec erroneously claims we should aim for 4MHz, but
		 * in fact 1MHz is the correct frequency.
		 */
		I915_WRITE(GMBUSFREQ_VLV, DIV_ROUND_UP(dev_priv->cdclk_freq, 1000));
	}

	if (dev_priv->max_cdclk_freq == 0)
		intel_update_max_cdclk(dev);
}

static void broxton_set_cdclk(struct drm_device *dev, int frequency)
{
	struct drm_i915_private *dev_priv = dev->dev_private;
	uint32_t divider;
	uint32_t ratio;
	uint32_t current_freq;
	int ret;

	/* frequency = 19.2MHz * ratio / 2 / div{1,1.5,2,4} */
	switch (frequency) {
	case 144000:
		divider = BXT_CDCLK_CD2X_DIV_SEL_4;
		ratio = BXT_DE_PLL_RATIO(60);
		break;
	case 288000:
		divider = BXT_CDCLK_CD2X_DIV_SEL_2;
		ratio = BXT_DE_PLL_RATIO(60);
		break;
	case 384000:
		divider = BXT_CDCLK_CD2X_DIV_SEL_1_5;
		ratio = BXT_DE_PLL_RATIO(60);
		break;
	case 576000:
		divider = BXT_CDCLK_CD2X_DIV_SEL_1;
		ratio = BXT_DE_PLL_RATIO(60);
		break;
	case 624000:
		divider = BXT_CDCLK_CD2X_DIV_SEL_1;
		ratio = BXT_DE_PLL_RATIO(65);
		break;
	case 19200:
		/*
		 * Bypass frequency with DE PLL disabled. Init ratio, divider
		 * to suppress GCC warning.
		 */
		ratio = 0;
		divider = 0;
		break;
	default:
		DRM_ERROR("unsupported CDCLK freq %d", frequency);

		return;
	}

	mutex_lock(&dev_priv->rps.hw_lock);
	/* Inform power controller of upcoming frequency change */
	ret = sandybridge_pcode_write(dev_priv, HSW_PCODE_DE_WRITE_FREQ_REQ,
				      0x80000000);
	mutex_unlock(&dev_priv->rps.hw_lock);

	if (ret) {
		DRM_ERROR("PCode CDCLK freq change notify failed (err %d, freq %d)\n",
			  ret, frequency);
		return;
	}

	current_freq = I915_READ(CDCLK_CTL) & CDCLK_FREQ_DECIMAL_MASK;
	/* convert from .1 fixpoint MHz with -1MHz offset to kHz */
	current_freq = current_freq * 500 + 1000;

	/*
	 * DE PLL has to be disabled when
	 * - setting to 19.2MHz (bypass, PLL isn't used)
	 * - before setting to 624MHz (PLL needs toggling)
	 * - before setting to any frequency from 624MHz (PLL needs toggling)
	 */
	if (frequency == 19200 || frequency == 624000 ||
	    current_freq == 624000) {
		I915_WRITE(BXT_DE_PLL_ENABLE, ~BXT_DE_PLL_PLL_ENABLE);
		/* Timeout 200us */
		if (wait_for(!(I915_READ(BXT_DE_PLL_ENABLE) & BXT_DE_PLL_LOCK),
			     1))
			DRM_ERROR("timout waiting for DE PLL unlock\n");
	}

	if (frequency != 19200) {
		uint32_t val;

		val = I915_READ(BXT_DE_PLL_CTL);
		val &= ~BXT_DE_PLL_RATIO_MASK;
		val |= ratio;
		I915_WRITE(BXT_DE_PLL_CTL, val);

		I915_WRITE(BXT_DE_PLL_ENABLE, BXT_DE_PLL_PLL_ENABLE);
		/* Timeout 200us */
		if (wait_for(I915_READ(BXT_DE_PLL_ENABLE) & BXT_DE_PLL_LOCK, 1))
			DRM_ERROR("timeout waiting for DE PLL lock\n");

		val = I915_READ(CDCLK_CTL);
		val &= ~BXT_CDCLK_CD2X_DIV_SEL_MASK;
		val |= divider;
		/*
		 * Disable SSA Precharge when CD clock frequency < 500 MHz,
		 * enable otherwise.
		 */
		val &= ~BXT_CDCLK_SSA_PRECHARGE_ENABLE;
		if (frequency >= 500000)
			val |= BXT_CDCLK_SSA_PRECHARGE_ENABLE;

		val &= ~CDCLK_FREQ_DECIMAL_MASK;
		/* convert from kHz to .1 fixpoint MHz with -1MHz offset */
		val |= (frequency - 1000) / 500;
		I915_WRITE(CDCLK_CTL, val);
	}

	mutex_lock(&dev_priv->rps.hw_lock);
	ret = sandybridge_pcode_write(dev_priv, HSW_PCODE_DE_WRITE_FREQ_REQ,
				      DIV_ROUND_UP(frequency, 25000));
	mutex_unlock(&dev_priv->rps.hw_lock);

	if (ret) {
		DRM_ERROR("PCode CDCLK freq set failed, (err %d, freq %d)\n",
			  ret, frequency);
		return;
	}

	intel_update_cdclk(dev);
}

void broxton_init_cdclk(struct drm_device *dev)
{
	struct drm_i915_private *dev_priv = dev->dev_private;
	uint32_t val;

	/*
	 * NDE_RSTWRN_OPT RST PCH Handshake En must always be 0b on BXT
	 * or else the reset will hang because there is no PCH to respond.
	 * Move the handshake programming to initialization sequence.
	 * Previously was left up to BIOS.
	 */
	val = I915_READ(HSW_NDE_RSTWRN_OPT);
	val &= ~RESET_PCH_HANDSHAKE_ENABLE;
	I915_WRITE(HSW_NDE_RSTWRN_OPT, val);

	/* Enable PG1 for cdclk */
	intel_display_power_get(dev_priv, POWER_DOMAIN_PLLS);

	/* check if cd clock is enabled */
	if (I915_READ(BXT_DE_PLL_ENABLE) & BXT_DE_PLL_PLL_ENABLE) {
		DRM_DEBUG_KMS("Display already initialized\n");
		return;
	}

	/*
	 * FIXME:
	 * - The initial CDCLK needs to be read from VBT.
	 *   Need to make this change after VBT has changes for BXT.
	 * - check if setting the max (or any) cdclk freq is really necessary
	 *   here, it belongs to modeset time
	 */
	broxton_set_cdclk(dev, 624000);

	I915_WRITE(DBUF_CTL, I915_READ(DBUF_CTL) | DBUF_POWER_REQUEST);
	POSTING_READ(DBUF_CTL);

	udelay(10);

	if (!(I915_READ(DBUF_CTL) & DBUF_POWER_STATE))
		DRM_ERROR("DBuf power enable timeout!\n");
}

void broxton_uninit_cdclk(struct drm_device *dev)
{
	struct drm_i915_private *dev_priv = dev->dev_private;

	I915_WRITE(DBUF_CTL, I915_READ(DBUF_CTL) & ~DBUF_POWER_REQUEST);
	POSTING_READ(DBUF_CTL);

	udelay(10);

	if (I915_READ(DBUF_CTL) & DBUF_POWER_STATE)
		DRM_ERROR("DBuf power disable timeout!\n");

	/* Set minimum (bypass) frequency, in effect turning off the DE PLL */
	broxton_set_cdclk(dev, 19200);

	intel_display_power_put(dev_priv, POWER_DOMAIN_PLLS);
}

static const struct skl_cdclk_entry {
	unsigned int freq;
	unsigned int vco;
} skl_cdclk_frequencies[] = {
	{ .freq = 308570, .vco = 8640 },
	{ .freq = 337500, .vco = 8100 },
	{ .freq = 432000, .vco = 8640 },
	{ .freq = 450000, .vco = 8100 },
	{ .freq = 540000, .vco = 8100 },
	{ .freq = 617140, .vco = 8640 },
	{ .freq = 675000, .vco = 8100 },
};

static unsigned int skl_cdclk_decimal(unsigned int freq)
{
	return (freq - 1000) / 500;
}

static unsigned int skl_cdclk_get_vco(unsigned int freq)
{
	unsigned int i;

	for (i = 0; i < ARRAY_SIZE(skl_cdclk_frequencies); i++) {
		const struct skl_cdclk_entry *e = &skl_cdclk_frequencies[i];

		if (e->freq == freq)
			return e->vco;
	}

	return 8100;
}

static void
skl_dpll0_enable(struct drm_i915_private *dev_priv, unsigned int required_vco)
{
	unsigned int min_freq;
	u32 val;

	/* select the minimum CDCLK before enabling DPLL 0 */
	val = I915_READ(CDCLK_CTL);
	val &= ~CDCLK_FREQ_SEL_MASK | ~CDCLK_FREQ_DECIMAL_MASK;
	val |= CDCLK_FREQ_337_308;

	if (required_vco == 8640)
		min_freq = 308570;
	else
		min_freq = 337500;

	val = CDCLK_FREQ_337_308 | skl_cdclk_decimal(min_freq);

	I915_WRITE(CDCLK_CTL, val);
	POSTING_READ(CDCLK_CTL);

	/*
	 * We always enable DPLL0 with the lowest link rate possible, but still
	 * taking into account the VCO required to operate the eDP panel at the
	 * desired frequency. The usual DP link rates operate with a VCO of
	 * 8100 while the eDP 1.4 alternate link rates need a VCO of 8640.
	 * The modeset code is responsible for the selection of the exact link
	 * rate later on, with the constraint of choosing a frequency that
	 * works with required_vco.
	 */
	val = I915_READ(DPLL_CTRL1);

	val &= ~(DPLL_CTRL1_HDMI_MODE(SKL_DPLL0) | DPLL_CTRL1_SSC(SKL_DPLL0) |
		 DPLL_CTRL1_LINK_RATE_MASK(SKL_DPLL0));
	val |= DPLL_CTRL1_OVERRIDE(SKL_DPLL0);
	if (required_vco == 8640)
		val |= DPLL_CTRL1_LINK_RATE(DPLL_CTRL1_LINK_RATE_1080,
					    SKL_DPLL0);
	else
		val |= DPLL_CTRL1_LINK_RATE(DPLL_CTRL1_LINK_RATE_810,
					    SKL_DPLL0);

	I915_WRITE(DPLL_CTRL1, val);
	POSTING_READ(DPLL_CTRL1);

	I915_WRITE(LCPLL1_CTL, I915_READ(LCPLL1_CTL) | LCPLL_PLL_ENABLE);

	if (wait_for(I915_READ(LCPLL1_CTL) & LCPLL_PLL_LOCK, 5))
		DRM_ERROR("DPLL0 not locked\n");
}

static bool skl_cdclk_pcu_ready(struct drm_i915_private *dev_priv)
{
	int ret;
	u32 val;

	/* inform PCU we want to change CDCLK */
	val = SKL_CDCLK_PREPARE_FOR_CHANGE;
	mutex_lock(&dev_priv->rps.hw_lock);
	ret = sandybridge_pcode_read(dev_priv, SKL_PCODE_CDCLK_CONTROL, &val);
	mutex_unlock(&dev_priv->rps.hw_lock);

	return ret == 0 && (val & SKL_CDCLK_READY_FOR_CHANGE);
}

static bool skl_cdclk_wait_for_pcu_ready(struct drm_i915_private *dev_priv)
{
	unsigned int i;

	for (i = 0; i < 15; i++) {
		if (skl_cdclk_pcu_ready(dev_priv))
			return true;
		udelay(10);
	}

	return false;
}

static void skl_set_cdclk(struct drm_i915_private *dev_priv, unsigned int freq)
{
	struct drm_device *dev = dev_priv->dev;
	u32 freq_select, pcu_ack;

	DRM_DEBUG_DRIVER("Changing CDCLK to %dKHz\n", freq);

	if (!skl_cdclk_wait_for_pcu_ready(dev_priv)) {
		DRM_ERROR("failed to inform PCU about cdclk change\n");
		return;
	}

	/* set CDCLK_CTL */
	switch(freq) {
	case 450000:
	case 432000:
		freq_select = CDCLK_FREQ_450_432;
		pcu_ack = 1;
		break;
	case 540000:
		freq_select = CDCLK_FREQ_540;
		pcu_ack = 2;
		break;
	case 308570:
	case 337500:
	default:
		freq_select = CDCLK_FREQ_337_308;
		pcu_ack = 0;
		break;
	case 617140:
	case 675000:
		freq_select = CDCLK_FREQ_675_617;
		pcu_ack = 3;
		break;
	}

	I915_WRITE(CDCLK_CTL, freq_select | skl_cdclk_decimal(freq));
	POSTING_READ(CDCLK_CTL);

	/* inform PCU of the change */
	mutex_lock(&dev_priv->rps.hw_lock);
	sandybridge_pcode_write(dev_priv, SKL_PCODE_CDCLK_CONTROL, pcu_ack);
	mutex_unlock(&dev_priv->rps.hw_lock);

	intel_update_cdclk(dev);
}

void skl_uninit_cdclk(struct drm_i915_private *dev_priv)
{
	/* disable DBUF power */
	I915_WRITE(DBUF_CTL, I915_READ(DBUF_CTL) & ~DBUF_POWER_REQUEST);
	POSTING_READ(DBUF_CTL);

	udelay(10);

	if (I915_READ(DBUF_CTL) & DBUF_POWER_STATE)
		DRM_ERROR("DBuf power disable timeout\n");

	/* disable DPLL0 */
	I915_WRITE(LCPLL1_CTL, I915_READ(LCPLL1_CTL) & ~LCPLL_PLL_ENABLE);
	if (wait_for(!(I915_READ(LCPLL1_CTL) & LCPLL_PLL_LOCK), 1))
		DRM_ERROR("Couldn't disable DPLL0\n");
}

void skl_init_cdclk(struct drm_i915_private *dev_priv)
{
	unsigned int required_vco;

	/* DPLL0 not enabled (happens on early BIOS versions) */
	if (!(I915_READ(LCPLL1_CTL) & LCPLL_PLL_ENABLE)) {
		/* enable DPLL0 */
		required_vco = skl_cdclk_get_vco(dev_priv->skl_boot_cdclk);
		skl_dpll0_enable(dev_priv, required_vco);
	}

	/* set CDCLK to the frequency the BIOS chose */
	skl_set_cdclk(dev_priv, dev_priv->skl_boot_cdclk);

	/* enable DBUF power */
	I915_WRITE(DBUF_CTL, I915_READ(DBUF_CTL) | DBUF_POWER_REQUEST);
	POSTING_READ(DBUF_CTL);

	udelay(10);

	if (!(I915_READ(DBUF_CTL) & DBUF_POWER_STATE))
		DRM_ERROR("DBuf power enable timeout\n");
}

int skl_sanitize_cdclk(struct drm_i915_private *dev_priv)
{
	uint32_t lcpll1 = I915_READ(LCPLL1_CTL);
	uint32_t cdctl = I915_READ(CDCLK_CTL);
	int freq = dev_priv->skl_boot_cdclk;

	/*
	 * check if the pre-os intialized the display
	 * There is SWF18 scratchpad register defined which is set by the
	 * pre-os which can be used by the OS drivers to check the status
	 */
	if ((I915_READ(SWF_ILK(0x18)) & 0x00FFFFFF) == 0)
		goto sanitize;

	/* Is PLL enabled and locked ? */
	if (!((lcpll1 & LCPLL_PLL_ENABLE) && (lcpll1 & LCPLL_PLL_LOCK)))
		goto sanitize;

	/* DPLL okay; verify the cdclock
	 *
	 * Noticed in some instances that the freq selection is correct but
	 * decimal part is programmed wrong from BIOS where pre-os does not
	 * enable display. Verify the same as well.
	 */
	if (cdctl == ((cdctl & CDCLK_FREQ_SEL_MASK) | skl_cdclk_decimal(freq)))
		/* All well; nothing to sanitize */
		return false;
sanitize:
	/*
	 * As of now initialize with max cdclk till
	 * we get dynamic cdclk support
	 * */
	dev_priv->skl_boot_cdclk = dev_priv->max_cdclk_freq;
	skl_init_cdclk(dev_priv);

	/* we did have to sanitize */
	return true;
}

/* Adjust CDclk dividers to allow high res or save power if possible */
static void valleyview_set_cdclk(struct drm_device *dev, int cdclk)
{
	struct drm_i915_private *dev_priv = dev->dev_private;
	u32 val, cmd;

	WARN_ON(dev_priv->display.get_display_clock_speed(dev)
					!= dev_priv->cdclk_freq);

	if (cdclk >= 320000) /* jump to highest voltage for 400MHz too */
		cmd = 2;
	else if (cdclk == 266667)
		cmd = 1;
	else
		cmd = 0;

	mutex_lock(&dev_priv->rps.hw_lock);
	val = vlv_punit_read(dev_priv, PUNIT_REG_DSPFREQ);
	val &= ~DSPFREQGUAR_MASK;
	val |= (cmd << DSPFREQGUAR_SHIFT);
	vlv_punit_write(dev_priv, PUNIT_REG_DSPFREQ, val);
	if (wait_for((vlv_punit_read(dev_priv, PUNIT_REG_DSPFREQ) &
		      DSPFREQSTAT_MASK) == (cmd << DSPFREQSTAT_SHIFT),
		     50)) {
		DRM_ERROR("timed out waiting for CDclk change\n");
	}
	mutex_unlock(&dev_priv->rps.hw_lock);

	mutex_lock(&dev_priv->sb_lock);

	if (cdclk == 400000) {
		u32 divider;

		divider = DIV_ROUND_CLOSEST(dev_priv->hpll_freq << 1, cdclk) - 1;

		/* adjust cdclk divider */
		val = vlv_cck_read(dev_priv, CCK_DISPLAY_CLOCK_CONTROL);
		val &= ~CCK_FREQUENCY_VALUES;
		val |= divider;
		vlv_cck_write(dev_priv, CCK_DISPLAY_CLOCK_CONTROL, val);

		if (wait_for((vlv_cck_read(dev_priv, CCK_DISPLAY_CLOCK_CONTROL) &
			      CCK_FREQUENCY_STATUS) == (divider << CCK_FREQUENCY_STATUS_SHIFT),
			     50))
			DRM_ERROR("timed out waiting for CDclk change\n");
	}

	/* adjust self-refresh exit latency value */
	val = vlv_bunit_read(dev_priv, BUNIT_REG_BISOC);
	val &= ~0x7f;

	/*
	 * For high bandwidth configs, we set a higher latency in the bunit
	 * so that the core display fetch happens in time to avoid underruns.
	 */
	if (cdclk == 400000)
		val |= 4500 / 250; /* 4.5 usec */
	else
		val |= 3000 / 250; /* 3.0 usec */
	vlv_bunit_write(dev_priv, BUNIT_REG_BISOC, val);

	mutex_unlock(&dev_priv->sb_lock);

	intel_update_cdclk(dev);
}

static void cherryview_set_cdclk(struct drm_device *dev, int cdclk)
{
	struct drm_i915_private *dev_priv = dev->dev_private;
	u32 val, cmd;

	WARN_ON(dev_priv->display.get_display_clock_speed(dev)
						!= dev_priv->cdclk_freq);

	switch (cdclk) {
	case 333333:
	case 320000:
	case 266667:
	case 200000:
		break;
	default:
		MISSING_CASE(cdclk);
		return;
	}

	/*
	 * Specs are full of misinformation, but testing on actual
	 * hardware has shown that we just need to write the desired
	 * CCK divider into the Punit register.
	 */
	cmd = DIV_ROUND_CLOSEST(dev_priv->hpll_freq << 1, cdclk) - 1;

	mutex_lock(&dev_priv->rps.hw_lock);
	val = vlv_punit_read(dev_priv, PUNIT_REG_DSPFREQ);
	val &= ~DSPFREQGUAR_MASK_CHV;
	val |= (cmd << DSPFREQGUAR_SHIFT_CHV);
	vlv_punit_write(dev_priv, PUNIT_REG_DSPFREQ, val);
	if (wait_for((vlv_punit_read(dev_priv, PUNIT_REG_DSPFREQ) &
		      DSPFREQSTAT_MASK_CHV) == (cmd << DSPFREQSTAT_SHIFT_CHV),
		     50)) {
		DRM_ERROR("timed out waiting for CDclk change\n");
	}
	mutex_unlock(&dev_priv->rps.hw_lock);

	intel_update_cdclk(dev);
}

static int valleyview_calc_cdclk(struct drm_i915_private *dev_priv,
				 int max_pixclk)
{
	int freq_320 = (dev_priv->hpll_freq <<  1) % 320000 != 0 ? 333333 : 320000;
	int limit = IS_CHERRYVIEW(dev_priv) ? 95 : 90;

	/*
	 * Really only a few cases to deal with, as only 4 CDclks are supported:
	 *   200MHz
	 *   267MHz
	 *   320/333MHz (depends on HPLL freq)
	 *   400MHz (VLV only)
	 * So we check to see whether we're above 90% (VLV) or 95% (CHV)
	 * of the lower bin and adjust if needed.
	 *
	 * We seem to get an unstable or solid color picture at 200MHz.
	 * Not sure what's wrong. For now use 200MHz only when all pipes
	 * are off.
	 */
	if (!IS_CHERRYVIEW(dev_priv) &&
	    max_pixclk > freq_320*limit/100)
		return 400000;
	else if (max_pixclk > 266667*limit/100)
		return freq_320;
	else if (max_pixclk > 0)
		return 266667;
	else
		return 200000;
}

static int broxton_calc_cdclk(struct drm_i915_private *dev_priv,
			      int max_pixclk)
{
	/*
	 * FIXME:
	 * - remove the guardband, it's not needed on BXT
	 * - set 19.2MHz bypass frequency if there are no active pipes
	 */
	if (max_pixclk > 576000*9/10)
		return 624000;
	else if (max_pixclk > 384000*9/10)
		return 576000;
	else if (max_pixclk > 288000*9/10)
		return 384000;
	else if (max_pixclk > 144000*9/10)
		return 288000;
	else
		return 144000;
}

/* Compute the max pixel clock for new configuration. */
static int intel_mode_max_pixclk(struct drm_device *dev,
				 struct drm_atomic_state *state)
{
	struct intel_atomic_state *intel_state = to_intel_atomic_state(state);
	struct drm_i915_private *dev_priv = dev->dev_private;
	struct drm_crtc *crtc;
	struct drm_crtc_state *crtc_state;
	unsigned max_pixclk = 0, i;
	enum pipe pipe;

	memcpy(intel_state->min_pixclk, dev_priv->min_pixclk,
	       sizeof(intel_state->min_pixclk));

	for_each_crtc_in_state(state, crtc, crtc_state, i) {
		int pixclk = 0;

		if (crtc_state->enable)
			pixclk = crtc_state->adjusted_mode.crtc_clock;

		intel_state->min_pixclk[i] = pixclk;
	}

	for_each_pipe(dev_priv, pipe)
		max_pixclk = max(intel_state->min_pixclk[pipe], max_pixclk);

	return max_pixclk;
}

static int valleyview_modeset_calc_cdclk(struct drm_atomic_state *state)
{
	struct drm_device *dev = state->dev;
	struct drm_i915_private *dev_priv = dev->dev_private;
	int max_pixclk = intel_mode_max_pixclk(dev, state);
	struct intel_atomic_state *intel_state =
		to_intel_atomic_state(state);

	if (max_pixclk < 0)
		return max_pixclk;

	intel_state->cdclk = intel_state->dev_cdclk =
		valleyview_calc_cdclk(dev_priv, max_pixclk);

	if (!intel_state->active_crtcs)
		intel_state->dev_cdclk = valleyview_calc_cdclk(dev_priv, 0);

	return 0;
}

static int broxton_modeset_calc_cdclk(struct drm_atomic_state *state)
{
	struct drm_device *dev = state->dev;
	struct drm_i915_private *dev_priv = dev->dev_private;
	int max_pixclk = intel_mode_max_pixclk(dev, state);
	struct intel_atomic_state *intel_state =
		to_intel_atomic_state(state);

	if (max_pixclk < 0)
		return max_pixclk;

	intel_state->cdclk = intel_state->dev_cdclk =
		broxton_calc_cdclk(dev_priv, max_pixclk);

	if (!intel_state->active_crtcs)
		intel_state->dev_cdclk = broxton_calc_cdclk(dev_priv, 0);

	return 0;
}

static void vlv_program_pfi_credits(struct drm_i915_private *dev_priv)
{
	unsigned int credits, default_credits;

	if (IS_CHERRYVIEW(dev_priv))
		default_credits = PFI_CREDIT(12);
	else
		default_credits = PFI_CREDIT(8);

	if (dev_priv->cdclk_freq >= dev_priv->czclk_freq) {
		/* CHV suggested value is 31 or 63 */
		if (IS_CHERRYVIEW(dev_priv))
			credits = PFI_CREDIT_63;
		else
			credits = PFI_CREDIT(15);
	} else {
		credits = default_credits;
	}

	/*
	 * WA - write default credits before re-programming
	 * FIXME: should we also set the resend bit here?
	 */
	I915_WRITE(GCI_CONTROL, VGA_FAST_MODE_DISABLE |
		   default_credits);

	I915_WRITE(GCI_CONTROL, VGA_FAST_MODE_DISABLE |
		   credits | PFI_CREDIT_RESEND);

	/*
	 * FIXME is this guaranteed to clear
	 * immediately or should we poll for it?
	 */
	WARN_ON(I915_READ(GCI_CONTROL) & PFI_CREDIT_RESEND);
}

static void valleyview_modeset_commit_cdclk(struct drm_atomic_state *old_state)
{
	struct drm_device *dev = old_state->dev;
	struct drm_i915_private *dev_priv = dev->dev_private;
	struct intel_atomic_state *old_intel_state =
		to_intel_atomic_state(old_state);
	unsigned req_cdclk = old_intel_state->dev_cdclk;

	/*
	 * FIXME: We can end up here with all power domains off, yet
	 * with a CDCLK frequency other than the minimum. To account
	 * for this take the PIPE-A power domain, which covers the HW
	 * blocks needed for the following programming. This can be
	 * removed once it's guaranteed that we get here either with
	 * the minimum CDCLK set, or the required power domains
	 * enabled.
	 */
	intel_display_power_get(dev_priv, POWER_DOMAIN_PIPE_A);

	if (IS_CHERRYVIEW(dev))
		cherryview_set_cdclk(dev, req_cdclk);
	else
		valleyview_set_cdclk(dev, req_cdclk);

	vlv_program_pfi_credits(dev_priv);

	intel_display_power_put(dev_priv, POWER_DOMAIN_PIPE_A);
}

static void valleyview_crtc_enable(struct drm_crtc *crtc)
{
	struct drm_device *dev = crtc->dev;
	struct drm_i915_private *dev_priv = to_i915(dev);
	struct intel_crtc *intel_crtc = to_intel_crtc(crtc);
	struct intel_encoder *encoder;
	int pipe = intel_crtc->pipe;

	if (WARN_ON(intel_crtc->active))
		return;

	if (intel_crtc->config->has_dp_encoder)
		intel_dp_set_m_n(intel_crtc, M1_N1);

	intel_set_pipe_timings(intel_crtc);

	if (IS_CHERRYVIEW(dev) && pipe == PIPE_B) {
		struct drm_i915_private *dev_priv = dev->dev_private;

		I915_WRITE(CHV_BLEND(pipe), CHV_BLEND_LEGACY);
		I915_WRITE(CHV_CANVAS(pipe), 0);
	}

	i9xx_set_pipeconf(intel_crtc);

	intel_crtc->active = true;

	intel_set_cpu_fifo_underrun_reporting(dev_priv, pipe, true);

	for_each_encoder_on_crtc(dev, crtc, encoder)
		if (encoder->pre_pll_enable)
			encoder->pre_pll_enable(encoder);

	if (!intel_crtc->config->has_dsi_encoder) {
		if (IS_CHERRYVIEW(dev)) {
			chv_prepare_pll(intel_crtc, intel_crtc->config);
			chv_enable_pll(intel_crtc, intel_crtc->config);
		} else {
			vlv_prepare_pll(intel_crtc, intel_crtc->config);
			vlv_enable_pll(intel_crtc, intel_crtc->config);
		}
	}

	for_each_encoder_on_crtc(dev, crtc, encoder)
		if (encoder->pre_enable)
			encoder->pre_enable(encoder);

	i9xx_pfit_enable(intel_crtc);

	intel_crtc_load_lut(crtc);

	intel_update_watermarks(crtc);
	intel_enable_pipe(intel_crtc);

	assert_vblank_disabled(crtc);
	drm_crtc_vblank_on(crtc);

	for_each_encoder_on_crtc(dev, crtc, encoder)
		encoder->enable(encoder);
}

static void i9xx_set_pll_dividers(struct intel_crtc *crtc)
{
	struct drm_device *dev = crtc->base.dev;
	struct drm_i915_private *dev_priv = dev->dev_private;

	I915_WRITE(FP0(crtc->pipe), crtc->config->dpll_hw_state.fp0);
	I915_WRITE(FP1(crtc->pipe), crtc->config->dpll_hw_state.fp1);
}

static void i9xx_crtc_enable(struct drm_crtc *crtc)
{
	struct drm_device *dev = crtc->dev;
	struct drm_i915_private *dev_priv = to_i915(dev);
	struct intel_crtc *intel_crtc = to_intel_crtc(crtc);
	struct intel_encoder *encoder;
	int pipe = intel_crtc->pipe;

	if (WARN_ON(intel_crtc->active))
		return;

	i9xx_set_pll_dividers(intel_crtc);

	if (intel_crtc->config->has_dp_encoder)
		intel_dp_set_m_n(intel_crtc, M1_N1);

	intel_set_pipe_timings(intel_crtc);

	i9xx_set_pipeconf(intel_crtc);

	intel_crtc->active = true;

	if (!IS_GEN2(dev))
		intel_set_cpu_fifo_underrun_reporting(dev_priv, pipe, true);

	for_each_encoder_on_crtc(dev, crtc, encoder)
		if (encoder->pre_enable)
			encoder->pre_enable(encoder);

	i9xx_enable_pll(intel_crtc);

	i9xx_pfit_enable(intel_crtc);

	intel_crtc_load_lut(crtc);

	intel_update_watermarks(crtc);
	intel_enable_pipe(intel_crtc);

	assert_vblank_disabled(crtc);
	drm_crtc_vblank_on(crtc);

	for_each_encoder_on_crtc(dev, crtc, encoder)
		encoder->enable(encoder);
}

static void i9xx_pfit_disable(struct intel_crtc *crtc)
{
	struct drm_device *dev = crtc->base.dev;
	struct drm_i915_private *dev_priv = dev->dev_private;

	if (!crtc->config->gmch_pfit.control)
		return;

	assert_pipe_disabled(dev_priv, crtc->pipe);

	DRM_DEBUG_DRIVER("disabling pfit, current: 0x%08x\n",
			 I915_READ(PFIT_CONTROL));
	I915_WRITE(PFIT_CONTROL, 0);
}

static void i9xx_crtc_disable(struct drm_crtc *crtc)
{
	struct drm_device *dev = crtc->dev;
	struct drm_i915_private *dev_priv = dev->dev_private;
	struct intel_crtc *intel_crtc = to_intel_crtc(crtc);
	struct intel_encoder *encoder;
	int pipe = intel_crtc->pipe;

	/*
	 * On gen2 planes are double buffered but the pipe isn't, so we must
	 * wait for planes to fully turn off before disabling the pipe.
	 * We also need to wait on all gmch platforms because of the
	 * self-refresh mode constraint explained above.
	 */
	intel_wait_for_vblank(dev, pipe);

	for_each_encoder_on_crtc(dev, crtc, encoder)
		encoder->disable(encoder);

	drm_crtc_vblank_off(crtc);
	assert_vblank_disabled(crtc);

	intel_disable_pipe(intel_crtc);

	i9xx_pfit_disable(intel_crtc);

	for_each_encoder_on_crtc(dev, crtc, encoder)
		if (encoder->post_disable)
			encoder->post_disable(encoder);

	if (!intel_crtc->config->has_dsi_encoder) {
		if (IS_CHERRYVIEW(dev))
			chv_disable_pll(dev_priv, pipe);
		else if (IS_VALLEYVIEW(dev))
			vlv_disable_pll(dev_priv, pipe);
		else
			i9xx_disable_pll(intel_crtc);
	}

	for_each_encoder_on_crtc(dev, crtc, encoder)
		if (encoder->post_pll_disable)
			encoder->post_pll_disable(encoder);

	if (!IS_GEN2(dev))
		intel_set_cpu_fifo_underrun_reporting(dev_priv, pipe, false);
}

static void intel_crtc_disable_noatomic(struct drm_crtc *crtc)
{
	struct intel_encoder *encoder;
	struct intel_crtc *intel_crtc = to_intel_crtc(crtc);
	struct drm_i915_private *dev_priv = to_i915(crtc->dev);
	enum intel_display_power_domain domain;
	unsigned long domains;

	if (!intel_crtc->active)
		return;

	if (to_intel_plane_state(crtc->primary->state)->visible) {
		WARN_ON(intel_crtc->unpin_work);

		intel_pre_disable_primary_noatomic(crtc);

		intel_crtc_disable_planes(crtc, 1 << drm_plane_index(crtc->primary));
		to_intel_plane_state(crtc->primary->state)->visible = false;
	}

	dev_priv->display.crtc_disable(crtc);

	DRM_DEBUG_KMS("[CRTC:%d] hw state adjusted, was enabled, now disabled\n",
		      crtc->base.id);

	WARN_ON(drm_atomic_set_mode_for_crtc(crtc->state, NULL) < 0);
	crtc->state->active = false;
	intel_crtc->active = false;
	crtc->enabled = false;
	crtc->state->connector_mask = 0;
	crtc->state->encoder_mask = 0;

	for_each_encoder_on_crtc(crtc->dev, crtc, encoder)
		encoder->base.crtc = NULL;

	intel_fbc_disable(intel_crtc);
	intel_update_watermarks(crtc);
	intel_disable_shared_dpll(intel_crtc);

	domains = intel_crtc->enabled_power_domains;
	for_each_power_domain(domain, domains)
		intel_display_power_put(dev_priv, domain);
	intel_crtc->enabled_power_domains = 0;

	dev_priv->active_crtcs &= ~(1 << intel_crtc->pipe);
	dev_priv->min_pixclk[intel_crtc->pipe] = 0;
}

/*
 * turn all crtc's off, but do not adjust state
 * This has to be paired with a call to intel_modeset_setup_hw_state.
 */
int intel_display_suspend(struct drm_device *dev)
{
	struct drm_i915_private *dev_priv = to_i915(dev);
	struct drm_atomic_state *state;
	int ret;

	state = drm_atomic_helper_suspend(dev);
	ret = PTR_ERR_OR_ZERO(state);
	if (ret)
		DRM_ERROR("Suspending crtc's failed with %i\n", ret);
	else
		dev_priv->modeset_restore_state = state;
	return ret;
}

void intel_encoder_destroy(struct drm_encoder *encoder)
{
	struct intel_encoder *intel_encoder = to_intel_encoder(encoder);

	drm_encoder_cleanup(encoder);
	kfree(intel_encoder);
}

/* Cross check the actual hw state with our own modeset state tracking (and it's
 * internal consistency). */
static void intel_connector_check_state(struct intel_connector *connector)
{
	struct drm_crtc *crtc = connector->base.state->crtc;

	DRM_DEBUG_KMS("[CONNECTOR:%d:%s]\n",
		      connector->base.base.id,
		      connector->base.name);

	if (connector->get_hw_state(connector)) {
		struct intel_encoder *encoder = connector->encoder;
		struct drm_connector_state *conn_state = connector->base.state;

		I915_STATE_WARN(!crtc,
			 "connector enabled without attached crtc\n");

		if (!crtc)
			return;

		I915_STATE_WARN(!crtc->state->active,
		      "connector is active, but attached crtc isn't\n");

		if (!encoder || encoder->type == INTEL_OUTPUT_DP_MST)
			return;

		I915_STATE_WARN(conn_state->best_encoder != &encoder->base,
			"atomic encoder doesn't match attached encoder\n");

		I915_STATE_WARN(conn_state->crtc != encoder->base.crtc,
			"attached encoder crtc differs from connector crtc\n");
	} else {
		I915_STATE_WARN(crtc && crtc->state->active,
			"attached crtc is active, but connector isn't\n");
		I915_STATE_WARN(!crtc && connector->base.state->best_encoder,
			"best encoder set without crtc!\n");
	}
}

int intel_connector_init(struct intel_connector *connector)
{
	drm_atomic_helper_connector_reset(&connector->base);

	if (!connector->base.state)
		return -ENOMEM;

	return 0;
}

struct intel_connector *intel_connector_alloc(void)
{
	struct intel_connector *connector;

	connector = kzalloc(sizeof *connector, GFP_KERNEL);
	if (!connector)
		return NULL;

	if (intel_connector_init(connector) < 0) {
		kfree(connector);
		return NULL;
	}

	return connector;
}

/* Simple connector->get_hw_state implementation for encoders that support only
 * one connector and no cloning and hence the encoder state determines the state
 * of the connector. */
bool intel_connector_get_hw_state(struct intel_connector *connector)
{
	enum pipe pipe = 0;
	struct intel_encoder *encoder = connector->encoder;

	return encoder->get_hw_state(encoder, &pipe);
}

static int pipe_required_fdi_lanes(struct intel_crtc_state *crtc_state)
{
	if (crtc_state->base.enable && crtc_state->has_pch_encoder)
		return crtc_state->fdi_lanes;

	return 0;
}

static int ironlake_check_fdi_lanes(struct drm_device *dev, enum pipe pipe,
				     struct intel_crtc_state *pipe_config)
{
	struct drm_atomic_state *state = pipe_config->base.state;
	struct intel_crtc *other_crtc;
	struct intel_crtc_state *other_crtc_state;

	DRM_DEBUG_KMS("checking fdi config on pipe %c, lanes %i\n",
		      pipe_name(pipe), pipe_config->fdi_lanes);
	if (pipe_config->fdi_lanes > 4) {
		DRM_DEBUG_KMS("invalid fdi lane config on pipe %c: %i lanes\n",
			      pipe_name(pipe), pipe_config->fdi_lanes);
		return -EINVAL;
	}

	if (IS_HASWELL(dev) || IS_BROADWELL(dev)) {
		if (pipe_config->fdi_lanes > 2) {
			DRM_DEBUG_KMS("only 2 lanes on haswell, required: %i lanes\n",
				      pipe_config->fdi_lanes);
			return -EINVAL;
		} else {
			return 0;
		}
	}

	if (INTEL_INFO(dev)->num_pipes == 2)
		return 0;

	/* Ivybridge 3 pipe is really complicated */
	switch (pipe) {
	case PIPE_A:
		return 0;
	case PIPE_B:
		if (pipe_config->fdi_lanes <= 2)
			return 0;

		other_crtc = to_intel_crtc(intel_get_crtc_for_pipe(dev, PIPE_C));
		other_crtc_state =
			intel_atomic_get_crtc_state(state, other_crtc);
		if (IS_ERR(other_crtc_state))
			return PTR_ERR(other_crtc_state);

		if (pipe_required_fdi_lanes(other_crtc_state) > 0) {
			DRM_DEBUG_KMS("invalid shared fdi lane config on pipe %c: %i lanes\n",
				      pipe_name(pipe), pipe_config->fdi_lanes);
			return -EINVAL;
		}
		return 0;
	case PIPE_C:
		if (pipe_config->fdi_lanes > 2) {
			DRM_DEBUG_KMS("only 2 lanes on pipe %c: required %i lanes\n",
				      pipe_name(pipe), pipe_config->fdi_lanes);
			return -EINVAL;
		}

		other_crtc = to_intel_crtc(intel_get_crtc_for_pipe(dev, PIPE_B));
		other_crtc_state =
			intel_atomic_get_crtc_state(state, other_crtc);
		if (IS_ERR(other_crtc_state))
			return PTR_ERR(other_crtc_state);

		if (pipe_required_fdi_lanes(other_crtc_state) > 2) {
			DRM_DEBUG_KMS("fdi link B uses too many lanes to enable link C\n");
			return -EINVAL;
		}
		return 0;
	default:
		BUG();
	}
}

#define RETRY 1
static int ironlake_fdi_compute_config(struct intel_crtc *intel_crtc,
				       struct intel_crtc_state *pipe_config)
{
	struct drm_device *dev = intel_crtc->base.dev;
	const struct drm_display_mode *adjusted_mode = &pipe_config->base.adjusted_mode;
	int lane, link_bw, fdi_dotclock, ret;
	bool needs_recompute = false;

retry:
	/* FDI is a binary signal running at ~2.7GHz, encoding
	 * each output octet as 10 bits. The actual frequency
	 * is stored as a divider into a 100MHz clock, and the
	 * mode pixel clock is stored in units of 1KHz.
	 * Hence the bw of each lane in terms of the mode signal
	 * is:
	 */
	link_bw = intel_fdi_link_freq(to_i915(dev), pipe_config);

	fdi_dotclock = adjusted_mode->crtc_clock;

	lane = ironlake_get_lanes_required(fdi_dotclock, link_bw,
					   pipe_config->pipe_bpp);

	pipe_config->fdi_lanes = lane;

	intel_link_compute_m_n(pipe_config->pipe_bpp, lane, fdi_dotclock,
			       link_bw, &pipe_config->fdi_m_n);

	ret = ironlake_check_fdi_lanes(dev, intel_crtc->pipe, pipe_config);
	if (ret == -EINVAL && pipe_config->pipe_bpp > 6*3) {
		pipe_config->pipe_bpp -= 2*3;
		DRM_DEBUG_KMS("fdi link bw constraint, reducing pipe bpp to %i\n",
			      pipe_config->pipe_bpp);
		needs_recompute = true;
		pipe_config->bw_constrained = true;

		goto retry;
	}

	if (needs_recompute)
		return RETRY;

	return ret;
}

static bool pipe_config_supports_ips(struct drm_i915_private *dev_priv,
				     struct intel_crtc_state *pipe_config)
{
	if (pipe_config->pipe_bpp > 24)
		return false;

	/* HSW can handle pixel rate up to cdclk? */
	if (IS_HASWELL(dev_priv->dev))
		return true;

	/*
	 * We compare against max which means we must take
	 * the increased cdclk requirement into account when
	 * calculating the new cdclk.
	 *
	 * Should measure whether using a lower cdclk w/o IPS
	 */
	return ilk_pipe_pixel_rate(pipe_config) <=
		dev_priv->max_cdclk_freq * 95 / 100;
}

static void hsw_compute_ips_config(struct intel_crtc *crtc,
				   struct intel_crtc_state *pipe_config)
{
	struct drm_device *dev = crtc->base.dev;
	struct drm_i915_private *dev_priv = dev->dev_private;

	pipe_config->ips_enabled = i915.enable_ips &&
		hsw_crtc_supports_ips(crtc) &&
		pipe_config_supports_ips(dev_priv, pipe_config);
}

static bool intel_crtc_supports_double_wide(const struct intel_crtc *crtc)
{
	const struct drm_i915_private *dev_priv = to_i915(crtc->base.dev);

	/* GDG double wide on either pipe, otherwise pipe A only */
	return INTEL_INFO(dev_priv)->gen < 4 &&
		(crtc->pipe == PIPE_A || IS_I915G(dev_priv));
}

static int intel_crtc_compute_config(struct intel_crtc *crtc,
				     struct intel_crtc_state *pipe_config)
{
	struct drm_device *dev = crtc->base.dev;
	struct drm_i915_private *dev_priv = dev->dev_private;
	const struct drm_display_mode *adjusted_mode = &pipe_config->base.adjusted_mode;

	/* FIXME should check pixel clock limits on all platforms */
	if (INTEL_INFO(dev)->gen < 4) {
		int clock_limit = dev_priv->max_cdclk_freq * 9 / 10;

		/*
		 * Enable double wide mode when the dot clock
		 * is > 90% of the (display) core speed.
		 */
		if (intel_crtc_supports_double_wide(crtc) &&
		    adjusted_mode->crtc_clock > clock_limit) {
			clock_limit *= 2;
			pipe_config->double_wide = true;
		}

		if (adjusted_mode->crtc_clock > clock_limit) {
			DRM_DEBUG_KMS("requested pixel clock (%d kHz) too high (max: %d kHz, double wide: %s)\n",
				      adjusted_mode->crtc_clock, clock_limit,
				      yesno(pipe_config->double_wide));
			return -EINVAL;
		}
	}

	/*
	 * Pipe horizontal size must be even in:
	 * - DVO ganged mode
	 * - LVDS dual channel mode
	 * - Double wide pipe
	 */
	if ((intel_pipe_will_have_type(pipe_config, INTEL_OUTPUT_LVDS) &&
	     intel_is_dual_link_lvds(dev)) || pipe_config->double_wide)
		pipe_config->pipe_src_w &= ~1;

	/* Cantiga+ cannot handle modes with a hsync front porch of 0.
	 * WaPruneModeWithIncorrectHsyncOffset:ctg,elk,ilk,snb,ivb,vlv,hsw.
	 */
	if ((INTEL_INFO(dev)->gen > 4 || IS_G4X(dev)) &&
		adjusted_mode->crtc_hsync_start == adjusted_mode->crtc_hdisplay)
		return -EINVAL;

	if (HAS_IPS(dev))
		hsw_compute_ips_config(crtc, pipe_config);

	if (pipe_config->has_pch_encoder)
		return ironlake_fdi_compute_config(crtc, pipe_config);

	return 0;
}

static int skylake_get_display_clock_speed(struct drm_device *dev)
{
	struct drm_i915_private *dev_priv = to_i915(dev);
	uint32_t lcpll1 = I915_READ(LCPLL1_CTL);
	uint32_t cdctl = I915_READ(CDCLK_CTL);
	uint32_t linkrate;

	if (!(lcpll1 & LCPLL_PLL_ENABLE))
		return 24000; /* 24MHz is the cd freq with NSSC ref */

	if ((cdctl & CDCLK_FREQ_SEL_MASK) == CDCLK_FREQ_540)
		return 540000;

	linkrate = (I915_READ(DPLL_CTRL1) &
		    DPLL_CTRL1_LINK_RATE_MASK(SKL_DPLL0)) >> 1;

	if (linkrate == DPLL_CTRL1_LINK_RATE_2160 ||
	    linkrate == DPLL_CTRL1_LINK_RATE_1080) {
		/* vco 8640 */
		switch (cdctl & CDCLK_FREQ_SEL_MASK) {
		case CDCLK_FREQ_450_432:
			return 432000;
		case CDCLK_FREQ_337_308:
			return 308570;
		case CDCLK_FREQ_675_617:
			return 617140;
		default:
			WARN(1, "Unknown cd freq selection\n");
		}
	} else {
		/* vco 8100 */
		switch (cdctl & CDCLK_FREQ_SEL_MASK) {
		case CDCLK_FREQ_450_432:
			return 450000;
		case CDCLK_FREQ_337_308:
			return 337500;
		case CDCLK_FREQ_675_617:
			return 675000;
		default:
			WARN(1, "Unknown cd freq selection\n");
		}
	}

	/* error case, do as if DPLL0 isn't enabled */
	return 24000;
}

static int broxton_get_display_clock_speed(struct drm_device *dev)
{
	struct drm_i915_private *dev_priv = to_i915(dev);
	uint32_t cdctl = I915_READ(CDCLK_CTL);
	uint32_t pll_ratio = I915_READ(BXT_DE_PLL_CTL) & BXT_DE_PLL_RATIO_MASK;
	uint32_t pll_enab = I915_READ(BXT_DE_PLL_ENABLE);
	int cdclk;

	if (!(pll_enab & BXT_DE_PLL_PLL_ENABLE))
		return 19200;

	cdclk = 19200 * pll_ratio / 2;

	switch (cdctl & BXT_CDCLK_CD2X_DIV_SEL_MASK) {
	case BXT_CDCLK_CD2X_DIV_SEL_1:
		return cdclk;  /* 576MHz or 624MHz */
	case BXT_CDCLK_CD2X_DIV_SEL_1_5:
		return cdclk * 2 / 3; /* 384MHz */
	case BXT_CDCLK_CD2X_DIV_SEL_2:
		return cdclk / 2; /* 288MHz */
	case BXT_CDCLK_CD2X_DIV_SEL_4:
		return cdclk / 4; /* 144MHz */
	}

	/* error case, do as if DE PLL isn't enabled */
	return 19200;
}

static int broadwell_get_display_clock_speed(struct drm_device *dev)
{
	struct drm_i915_private *dev_priv = dev->dev_private;
	uint32_t lcpll = I915_READ(LCPLL_CTL);
	uint32_t freq = lcpll & LCPLL_CLK_FREQ_MASK;

	if (lcpll & LCPLL_CD_SOURCE_FCLK)
		return 800000;
	else if (I915_READ(FUSE_STRAP) & HSW_CDCLK_LIMIT)
		return 450000;
	else if (freq == LCPLL_CLK_FREQ_450)
		return 450000;
	else if (freq == LCPLL_CLK_FREQ_54O_BDW)
		return 540000;
	else if (freq == LCPLL_CLK_FREQ_337_5_BDW)
		return 337500;
	else
		return 675000;
}

static int haswell_get_display_clock_speed(struct drm_device *dev)
{
	struct drm_i915_private *dev_priv = dev->dev_private;
	uint32_t lcpll = I915_READ(LCPLL_CTL);
	uint32_t freq = lcpll & LCPLL_CLK_FREQ_MASK;

	if (lcpll & LCPLL_CD_SOURCE_FCLK)
		return 800000;
	else if (I915_READ(FUSE_STRAP) & HSW_CDCLK_LIMIT)
		return 450000;
	else if (freq == LCPLL_CLK_FREQ_450)
		return 450000;
	else if (IS_HSW_ULT(dev))
		return 337500;
	else
		return 540000;
}

static int valleyview_get_display_clock_speed(struct drm_device *dev)
{
	return vlv_get_cck_clock_hpll(to_i915(dev), "cdclk",
				      CCK_DISPLAY_CLOCK_CONTROL);
}

static int ilk_get_display_clock_speed(struct drm_device *dev)
{
	return 450000;
}

static int i945_get_display_clock_speed(struct drm_device *dev)
{
	return 400000;
}

static int i915_get_display_clock_speed(struct drm_device *dev)
{
	return 333333;
}

static int i9xx_misc_get_display_clock_speed(struct drm_device *dev)
{
	return 200000;
}

static int pnv_get_display_clock_speed(struct drm_device *dev)
{
	u16 gcfgc = 0;

	pci_read_config_word(dev->pdev, GCFGC, &gcfgc);

	switch (gcfgc & GC_DISPLAY_CLOCK_MASK) {
	case GC_DISPLAY_CLOCK_267_MHZ_PNV:
		return 266667;
	case GC_DISPLAY_CLOCK_333_MHZ_PNV:
		return 333333;
	case GC_DISPLAY_CLOCK_444_MHZ_PNV:
		return 444444;
	case GC_DISPLAY_CLOCK_200_MHZ_PNV:
		return 200000;
	default:
		DRM_ERROR("Unknown pnv display core clock 0x%04x\n", gcfgc);
	case GC_DISPLAY_CLOCK_133_MHZ_PNV:
		return 133333;
	case GC_DISPLAY_CLOCK_167_MHZ_PNV:
		return 166667;
	}
}

static int i915gm_get_display_clock_speed(struct drm_device *dev)
{
	u16 gcfgc = 0;

	pci_read_config_word(dev->pdev, GCFGC, &gcfgc);

	if (gcfgc & GC_LOW_FREQUENCY_ENABLE)
		return 133333;
	else {
		switch (gcfgc & GC_DISPLAY_CLOCK_MASK) {
		case GC_DISPLAY_CLOCK_333_MHZ:
			return 333333;
		default:
		case GC_DISPLAY_CLOCK_190_200_MHZ:
			return 190000;
		}
	}
}

static int i865_get_display_clock_speed(struct drm_device *dev)
{
	return 266667;
}

static int i85x_get_display_clock_speed(struct drm_device *dev)
{
	u16 hpllcc = 0;

	/*
	 * 852GM/852GMV only supports 133 MHz and the HPLLCC
	 * encoding is different :(
	 * FIXME is this the right way to detect 852GM/852GMV?
	 */
	if (dev->pdev->revision == 0x1)
		return 133333;

	pci_bus_read_config_word(dev->pdev->bus,
				 PCI_DEVFN(0, 3), HPLLCC, &hpllcc);

	/* Assume that the hardware is in the high speed state.  This
	 * should be the default.
	 */
	switch (hpllcc & GC_CLOCK_CONTROL_MASK) {
	case GC_CLOCK_133_200:
	case GC_CLOCK_133_200_2:
	case GC_CLOCK_100_200:
		return 200000;
	case GC_CLOCK_166_250:
		return 250000;
	case GC_CLOCK_100_133:
		return 133333;
	case GC_CLOCK_133_266:
	case GC_CLOCK_133_266_2:
	case GC_CLOCK_166_266:
		return 266667;
	}

	/* Shouldn't happen */
	return 0;
}

static int i830_get_display_clock_speed(struct drm_device *dev)
{
	return 133333;
}

static unsigned int intel_hpll_vco(struct drm_device *dev)
{
	struct drm_i915_private *dev_priv = dev->dev_private;
	static const unsigned int blb_vco[8] = {
		[0] = 3200000,
		[1] = 4000000,
		[2] = 5333333,
		[3] = 4800000,
		[4] = 6400000,
	};
	static const unsigned int pnv_vco[8] = {
		[0] = 3200000,
		[1] = 4000000,
		[2] = 5333333,
		[3] = 4800000,
		[4] = 2666667,
	};
	static const unsigned int cl_vco[8] = {
		[0] = 3200000,
		[1] = 4000000,
		[2] = 5333333,
		[3] = 6400000,
		[4] = 3333333,
		[5] = 3566667,
		[6] = 4266667,
	};
	static const unsigned int elk_vco[8] = {
		[0] = 3200000,
		[1] = 4000000,
		[2] = 5333333,
		[3] = 4800000,
	};
	static const unsigned int ctg_vco[8] = {
		[0] = 3200000,
		[1] = 4000000,
		[2] = 5333333,
		[3] = 6400000,
		[4] = 2666667,
		[5] = 4266667,
	};
	const unsigned int *vco_table;
	unsigned int vco;
	uint8_t tmp = 0;

	/* FIXME other chipsets? */
	if (IS_GM45(dev))
		vco_table = ctg_vco;
	else if (IS_G4X(dev))
		vco_table = elk_vco;
	else if (IS_CRESTLINE(dev))
		vco_table = cl_vco;
	else if (IS_PINEVIEW(dev))
		vco_table = pnv_vco;
	else if (IS_G33(dev))
		vco_table = blb_vco;
	else
		return 0;

	tmp = I915_READ(IS_MOBILE(dev) ? HPLLVCO_MOBILE : HPLLVCO);

	vco = vco_table[tmp & 0x7];
	if (vco == 0)
		DRM_ERROR("Bad HPLL VCO (HPLLVCO=0x%02x)\n", tmp);
	else
		DRM_DEBUG_KMS("HPLL VCO %u kHz\n", vco);

	return vco;
}

static int gm45_get_display_clock_speed(struct drm_device *dev)
{
	unsigned int cdclk_sel, vco = intel_hpll_vco(dev);
	uint16_t tmp = 0;

	pci_read_config_word(dev->pdev, GCFGC, &tmp);

	cdclk_sel = (tmp >> 12) & 0x1;

	switch (vco) {
	case 2666667:
	case 4000000:
	case 5333333:
		return cdclk_sel ? 333333 : 222222;
	case 3200000:
		return cdclk_sel ? 320000 : 228571;
	default:
		DRM_ERROR("Unable to determine CDCLK. HPLL VCO=%u, CFGC=0x%04x\n", vco, tmp);
		return 222222;
	}
}

static int i965gm_get_display_clock_speed(struct drm_device *dev)
{
	static const uint8_t div_3200[] = { 16, 10,  8 };
	static const uint8_t div_4000[] = { 20, 12, 10 };
	static const uint8_t div_5333[] = { 24, 16, 14 };
	const uint8_t *div_table;
	unsigned int cdclk_sel, vco = intel_hpll_vco(dev);
	uint16_t tmp = 0;

	pci_read_config_word(dev->pdev, GCFGC, &tmp);

	cdclk_sel = ((tmp >> 8) & 0x1f) - 1;

	if (cdclk_sel >= ARRAY_SIZE(div_3200))
		goto fail;

	switch (vco) {
	case 3200000:
		div_table = div_3200;
		break;
	case 4000000:
		div_table = div_4000;
		break;
	case 5333333:
		div_table = div_5333;
		break;
	default:
		goto fail;
	}

	return DIV_ROUND_CLOSEST(vco, div_table[cdclk_sel]);

fail:
	DRM_ERROR("Unable to determine CDCLK. HPLL VCO=%u kHz, CFGC=0x%04x\n", vco, tmp);
	return 200000;
}

static int g33_get_display_clock_speed(struct drm_device *dev)
{
	static const uint8_t div_3200[] = { 12, 10,  8,  7, 5, 16 };
	static const uint8_t div_4000[] = { 14, 12, 10,  8, 6, 20 };
	static const uint8_t div_4800[] = { 20, 14, 12, 10, 8, 24 };
	static const uint8_t div_5333[] = { 20, 16, 12, 12, 8, 28 };
	const uint8_t *div_table;
	unsigned int cdclk_sel, vco = intel_hpll_vco(dev);
	uint16_t tmp = 0;

	pci_read_config_word(dev->pdev, GCFGC, &tmp);

	cdclk_sel = (tmp >> 4) & 0x7;

	if (cdclk_sel >= ARRAY_SIZE(div_3200))
		goto fail;

	switch (vco) {
	case 3200000:
		div_table = div_3200;
		break;
	case 4000000:
		div_table = div_4000;
		break;
	case 4800000:
		div_table = div_4800;
		break;
	case 5333333:
		div_table = div_5333;
		break;
	default:
		goto fail;
	}

	return DIV_ROUND_CLOSEST(vco, div_table[cdclk_sel]);

fail:
	DRM_ERROR("Unable to determine CDCLK. HPLL VCO=%u kHz, CFGC=0x%08x\n", vco, tmp);
	return 190476;
}

static void
intel_reduce_m_n_ratio(uint32_t *num, uint32_t *den)
{
	while (*num > DATA_LINK_M_N_MASK ||
	       *den > DATA_LINK_M_N_MASK) {
		*num >>= 1;
		*den >>= 1;
	}
}

static void compute_m_n(unsigned int m, unsigned int n,
			uint32_t *ret_m, uint32_t *ret_n)
{
	*ret_n = min_t(unsigned int, roundup_pow_of_two(n), DATA_LINK_N_MAX);
	*ret_m = div_u64((uint64_t) m * *ret_n, n);
	intel_reduce_m_n_ratio(ret_m, ret_n);
}

void
intel_link_compute_m_n(int bits_per_pixel, int nlanes,
		       int pixel_clock, int link_clock,
		       struct intel_link_m_n *m_n)
{
	m_n->tu = 64;

	compute_m_n(bits_per_pixel * pixel_clock,
		    link_clock * nlanes * 8,
		    &m_n->gmch_m, &m_n->gmch_n);

	compute_m_n(pixel_clock, link_clock,
		    &m_n->link_m, &m_n->link_n);
}

static inline bool intel_panel_use_ssc(struct drm_i915_private *dev_priv)
{
	if (i915.panel_use_ssc >= 0)
		return i915.panel_use_ssc != 0;
	return dev_priv->vbt.lvds_use_ssc
		&& !(dev_priv->quirks & QUIRK_LVDS_SSC_DISABLE);
}

static int i9xx_get_refclk(const struct intel_crtc_state *crtc_state,
			   int num_connectors)
{
	struct drm_device *dev = crtc_state->base.crtc->dev;
	struct drm_i915_private *dev_priv = dev->dev_private;
	int refclk;

	WARN_ON(!crtc_state->base.state);

	if (IS_VALLEYVIEW(dev) || IS_CHERRYVIEW(dev) || IS_BROXTON(dev)) {
		refclk = 100000;
	} else if (intel_pipe_will_have_type(crtc_state, INTEL_OUTPUT_LVDS) &&
	    intel_panel_use_ssc(dev_priv) && num_connectors < 2) {
		refclk = dev_priv->vbt.lvds_ssc_freq;
		DRM_DEBUG_KMS("using SSC reference clock of %d kHz\n", refclk);
	} else if (!IS_GEN2(dev)) {
		refclk = 96000;
	} else {
		refclk = 48000;
	}

	return refclk;
}

static uint32_t pnv_dpll_compute_fp(struct dpll *dpll)
{
	return (1 << dpll->n) << 16 | dpll->m2;
}

static uint32_t i9xx_dpll_compute_fp(struct dpll *dpll)
{
	return dpll->n << 16 | dpll->m1 << 8 | dpll->m2;
}

static void i9xx_update_pll_dividers(struct intel_crtc *crtc,
				     struct intel_crtc_state *crtc_state,
				     intel_clock_t *reduced_clock)
{
	struct drm_device *dev = crtc->base.dev;
	u32 fp, fp2 = 0;

	if (IS_PINEVIEW(dev)) {
		fp = pnv_dpll_compute_fp(&crtc_state->dpll);
		if (reduced_clock)
			fp2 = pnv_dpll_compute_fp(reduced_clock);
	} else {
		fp = i9xx_dpll_compute_fp(&crtc_state->dpll);
		if (reduced_clock)
			fp2 = i9xx_dpll_compute_fp(reduced_clock);
	}

	crtc_state->dpll_hw_state.fp0 = fp;

	crtc->lowfreq_avail = false;
	if (intel_pipe_will_have_type(crtc_state, INTEL_OUTPUT_LVDS) &&
	    reduced_clock) {
		crtc_state->dpll_hw_state.fp1 = fp2;
		crtc->lowfreq_avail = true;
	} else {
		crtc_state->dpll_hw_state.fp1 = fp;
	}
}

static void vlv_pllb_recal_opamp(struct drm_i915_private *dev_priv, enum pipe
		pipe)
{
	u32 reg_val;

	/*
	 * PLLB opamp always calibrates to max value of 0x3f, force enable it
	 * and set it to a reasonable value instead.
	 */
	reg_val = vlv_dpio_read(dev_priv, pipe, VLV_PLL_DW9(1));
	reg_val &= 0xffffff00;
	reg_val |= 0x00000030;
	vlv_dpio_write(dev_priv, pipe, VLV_PLL_DW9(1), reg_val);

	reg_val = vlv_dpio_read(dev_priv, pipe, VLV_REF_DW13);
	reg_val &= 0x8cffffff;
	reg_val = 0x8c000000;
	vlv_dpio_write(dev_priv, pipe, VLV_REF_DW13, reg_val);

	reg_val = vlv_dpio_read(dev_priv, pipe, VLV_PLL_DW9(1));
	reg_val &= 0xffffff00;
	vlv_dpio_write(dev_priv, pipe, VLV_PLL_DW9(1), reg_val);

	reg_val = vlv_dpio_read(dev_priv, pipe, VLV_REF_DW13);
	reg_val &= 0x00ffffff;
	reg_val |= 0xb0000000;
	vlv_dpio_write(dev_priv, pipe, VLV_REF_DW13, reg_val);
}

static void intel_pch_transcoder_set_m_n(struct intel_crtc *crtc,
					 struct intel_link_m_n *m_n)
{
	struct drm_device *dev = crtc->base.dev;
	struct drm_i915_private *dev_priv = dev->dev_private;
	int pipe = crtc->pipe;

	I915_WRITE(PCH_TRANS_DATA_M1(pipe), TU_SIZE(m_n->tu) | m_n->gmch_m);
	I915_WRITE(PCH_TRANS_DATA_N1(pipe), m_n->gmch_n);
	I915_WRITE(PCH_TRANS_LINK_M1(pipe), m_n->link_m);
	I915_WRITE(PCH_TRANS_LINK_N1(pipe), m_n->link_n);
}

static void intel_cpu_transcoder_set_m_n(struct intel_crtc *crtc,
					 struct intel_link_m_n *m_n,
					 struct intel_link_m_n *m2_n2)
{
	struct drm_device *dev = crtc->base.dev;
	struct drm_i915_private *dev_priv = dev->dev_private;
	int pipe = crtc->pipe;
	enum transcoder transcoder = crtc->config->cpu_transcoder;

	if (INTEL_INFO(dev)->gen >= 5) {
		I915_WRITE(PIPE_DATA_M1(transcoder), TU_SIZE(m_n->tu) | m_n->gmch_m);
		I915_WRITE(PIPE_DATA_N1(transcoder), m_n->gmch_n);
		I915_WRITE(PIPE_LINK_M1(transcoder), m_n->link_m);
		I915_WRITE(PIPE_LINK_N1(transcoder), m_n->link_n);
		/* M2_N2 registers to be set only for gen < 8 (M2_N2 available
		 * for gen < 8) and if DRRS is supported (to make sure the
		 * registers are not unnecessarily accessed).
		 */
		if (m2_n2 && (IS_CHERRYVIEW(dev) || INTEL_INFO(dev)->gen < 8) &&
			crtc->config->has_drrs) {
			I915_WRITE(PIPE_DATA_M2(transcoder),
					TU_SIZE(m2_n2->tu) | m2_n2->gmch_m);
			I915_WRITE(PIPE_DATA_N2(transcoder), m2_n2->gmch_n);
			I915_WRITE(PIPE_LINK_M2(transcoder), m2_n2->link_m);
			I915_WRITE(PIPE_LINK_N2(transcoder), m2_n2->link_n);
		}
	} else {
		I915_WRITE(PIPE_DATA_M_G4X(pipe), TU_SIZE(m_n->tu) | m_n->gmch_m);
		I915_WRITE(PIPE_DATA_N_G4X(pipe), m_n->gmch_n);
		I915_WRITE(PIPE_LINK_M_G4X(pipe), m_n->link_m);
		I915_WRITE(PIPE_LINK_N_G4X(pipe), m_n->link_n);
	}
}

void intel_dp_set_m_n(struct intel_crtc *crtc, enum link_m_n_set m_n)
{
	struct intel_link_m_n *dp_m_n, *dp_m2_n2 = NULL;

	if (m_n == M1_N1) {
		dp_m_n = &crtc->config->dp_m_n;
		dp_m2_n2 = &crtc->config->dp_m2_n2;
	} else if (m_n == M2_N2) {

		/*
		 * M2_N2 registers are not supported. Hence m2_n2 divider value
		 * needs to be programmed into M1_N1.
		 */
		dp_m_n = &crtc->config->dp_m2_n2;
	} else {
		DRM_ERROR("Unsupported divider value\n");
		return;
	}

	if (crtc->config->has_pch_encoder)
		intel_pch_transcoder_set_m_n(crtc, &crtc->config->dp_m_n);
	else
		intel_cpu_transcoder_set_m_n(crtc, dp_m_n, dp_m2_n2);
}

static void vlv_compute_dpll(struct intel_crtc *crtc,
			     struct intel_crtc_state *pipe_config)
{
	u32 dpll, dpll_md;

	/*
	 * Enable DPIO clock input. We should never disable the reference
	 * clock for pipe B, since VGA hotplug / manual detection depends
	 * on it.
	 */
	dpll = DPLL_EXT_BUFFER_ENABLE_VLV | DPLL_REF_CLK_ENABLE_VLV |
		DPLL_VGA_MODE_DIS | DPLL_INTEGRATED_REF_CLK_VLV;
	/* We should never disable this, set it here for state tracking */
	if (crtc->pipe == PIPE_B)
		dpll |= DPLL_INTEGRATED_CRI_CLK_VLV;
	dpll |= DPLL_VCO_ENABLE;
	pipe_config->dpll_hw_state.dpll = dpll;

	dpll_md = (pipe_config->pixel_multiplier - 1)
		<< DPLL_MD_UDI_MULTIPLIER_SHIFT;
	pipe_config->dpll_hw_state.dpll_md = dpll_md;
}

static void vlv_prepare_pll(struct intel_crtc *crtc,
			    const struct intel_crtc_state *pipe_config)
{
	struct drm_device *dev = crtc->base.dev;
	struct drm_i915_private *dev_priv = dev->dev_private;
	int pipe = crtc->pipe;
	u32 mdiv;
	u32 bestn, bestm1, bestm2, bestp1, bestp2;
	u32 coreclk, reg_val;

	mutex_lock(&dev_priv->sb_lock);

	bestn = pipe_config->dpll.n;
	bestm1 = pipe_config->dpll.m1;
	bestm2 = pipe_config->dpll.m2;
	bestp1 = pipe_config->dpll.p1;
	bestp2 = pipe_config->dpll.p2;

	/* See eDP HDMI DPIO driver vbios notes doc */

	/* PLL B needs special handling */
	if (pipe == PIPE_B)
		vlv_pllb_recal_opamp(dev_priv, pipe);

	/* Set up Tx target for periodic Rcomp update */
	vlv_dpio_write(dev_priv, pipe, VLV_PLL_DW9_BCAST, 0x0100000f);

	/* Disable target IRef on PLL */
	reg_val = vlv_dpio_read(dev_priv, pipe, VLV_PLL_DW8(pipe));
	reg_val &= 0x00ffffff;
	vlv_dpio_write(dev_priv, pipe, VLV_PLL_DW8(pipe), reg_val);

	/* Disable fast lock */
	vlv_dpio_write(dev_priv, pipe, VLV_CMN_DW0, 0x610);

	/* Set idtafcrecal before PLL is enabled */
	mdiv = ((bestm1 << DPIO_M1DIV_SHIFT) | (bestm2 & DPIO_M2DIV_MASK));
	mdiv |= ((bestp1 << DPIO_P1_SHIFT) | (bestp2 << DPIO_P2_SHIFT));
	mdiv |= ((bestn << DPIO_N_SHIFT));
	mdiv |= (1 << DPIO_K_SHIFT);

	/*
	 * Post divider depends on pixel clock rate, DAC vs digital (and LVDS,
	 * but we don't support that).
	 * Note: don't use the DAC post divider as it seems unstable.
	 */
	mdiv |= (DPIO_POST_DIV_HDMIDP << DPIO_POST_DIV_SHIFT);
	vlv_dpio_write(dev_priv, pipe, VLV_PLL_DW3(pipe), mdiv);

	mdiv |= DPIO_ENABLE_CALIBRATION;
	vlv_dpio_write(dev_priv, pipe, VLV_PLL_DW3(pipe), mdiv);

	/* Set HBR and RBR LPF coefficients */
	if (pipe_config->port_clock == 162000 ||
	    intel_pipe_has_type(crtc, INTEL_OUTPUT_ANALOG) ||
	    intel_pipe_has_type(crtc, INTEL_OUTPUT_HDMI))
		vlv_dpio_write(dev_priv, pipe, VLV_PLL_DW10(pipe),
				 0x009f0003);
	else
		vlv_dpio_write(dev_priv, pipe, VLV_PLL_DW10(pipe),
				 0x00d0000f);

	if (pipe_config->has_dp_encoder) {
		/* Use SSC source */
		if (pipe == PIPE_A)
			vlv_dpio_write(dev_priv, pipe, VLV_PLL_DW5(pipe),
					 0x0df40000);
		else
			vlv_dpio_write(dev_priv, pipe, VLV_PLL_DW5(pipe),
					 0x0df70000);
	} else { /* HDMI or VGA */
		/* Use bend source */
		if (pipe == PIPE_A)
			vlv_dpio_write(dev_priv, pipe, VLV_PLL_DW5(pipe),
					 0x0df70000);
		else
			vlv_dpio_write(dev_priv, pipe, VLV_PLL_DW5(pipe),
					 0x0df40000);
	}

	coreclk = vlv_dpio_read(dev_priv, pipe, VLV_PLL_DW7(pipe));
	coreclk = (coreclk & 0x0000ff00) | 0x01c00000;
	if (intel_pipe_has_type(crtc, INTEL_OUTPUT_DISPLAYPORT) ||
	    intel_pipe_has_type(crtc, INTEL_OUTPUT_EDP))
		coreclk |= 0x01000000;
	vlv_dpio_write(dev_priv, pipe, VLV_PLL_DW7(pipe), coreclk);

	vlv_dpio_write(dev_priv, pipe, VLV_PLL_DW11(pipe), 0x87871000);
	mutex_unlock(&dev_priv->sb_lock);
}

static void chv_compute_dpll(struct intel_crtc *crtc,
			     struct intel_crtc_state *pipe_config)
{
	pipe_config->dpll_hw_state.dpll = DPLL_SSC_REF_CLK_CHV |
		DPLL_REF_CLK_ENABLE_VLV | DPLL_VGA_MODE_DIS |
		DPLL_VCO_ENABLE;
	if (crtc->pipe != PIPE_A)
		pipe_config->dpll_hw_state.dpll |= DPLL_INTEGRATED_CRI_CLK_VLV;

	pipe_config->dpll_hw_state.dpll_md =
		(pipe_config->pixel_multiplier - 1) << DPLL_MD_UDI_MULTIPLIER_SHIFT;
}

static void chv_prepare_pll(struct intel_crtc *crtc,
			    const struct intel_crtc_state *pipe_config)
{
	struct drm_device *dev = crtc->base.dev;
	struct drm_i915_private *dev_priv = dev->dev_private;
	int pipe = crtc->pipe;
	i915_reg_t dpll_reg = DPLL(crtc->pipe);
	enum dpio_channel port = vlv_pipe_to_channel(pipe);
	u32 loopfilter, tribuf_calcntr;
	u32 bestn, bestm1, bestm2, bestp1, bestp2, bestm2_frac;
	u32 dpio_val;
	int vco;

	bestn = pipe_config->dpll.n;
	bestm2_frac = pipe_config->dpll.m2 & 0x3fffff;
	bestm1 = pipe_config->dpll.m1;
	bestm2 = pipe_config->dpll.m2 >> 22;
	bestp1 = pipe_config->dpll.p1;
	bestp2 = pipe_config->dpll.p2;
	vco = pipe_config->dpll.vco;
	dpio_val = 0;
	loopfilter = 0;

	/*
	 * Enable Refclk and SSC
	 */
	I915_WRITE(dpll_reg,
		   pipe_config->dpll_hw_state.dpll & ~DPLL_VCO_ENABLE);

	mutex_lock(&dev_priv->sb_lock);

	/* p1 and p2 divider */
	vlv_dpio_write(dev_priv, pipe, CHV_CMN_DW13(port),
			5 << DPIO_CHV_S1_DIV_SHIFT |
			bestp1 << DPIO_CHV_P1_DIV_SHIFT |
			bestp2 << DPIO_CHV_P2_DIV_SHIFT |
			1 << DPIO_CHV_K_DIV_SHIFT);

	/* Feedback post-divider - m2 */
	vlv_dpio_write(dev_priv, pipe, CHV_PLL_DW0(port), bestm2);

	/* Feedback refclk divider - n and m1 */
	vlv_dpio_write(dev_priv, pipe, CHV_PLL_DW1(port),
			DPIO_CHV_M1_DIV_BY_2 |
			1 << DPIO_CHV_N_DIV_SHIFT);

	/* M2 fraction division */
	vlv_dpio_write(dev_priv, pipe, CHV_PLL_DW2(port), bestm2_frac);

	/* M2 fraction division enable */
	dpio_val = vlv_dpio_read(dev_priv, pipe, CHV_PLL_DW3(port));
	dpio_val &= ~(DPIO_CHV_FEEDFWD_GAIN_MASK | DPIO_CHV_FRAC_DIV_EN);
	dpio_val |= (2 << DPIO_CHV_FEEDFWD_GAIN_SHIFT);
	if (bestm2_frac)
		dpio_val |= DPIO_CHV_FRAC_DIV_EN;
	vlv_dpio_write(dev_priv, pipe, CHV_PLL_DW3(port), dpio_val);

	/* Program digital lock detect threshold */
	dpio_val = vlv_dpio_read(dev_priv, pipe, CHV_PLL_DW9(port));
	dpio_val &= ~(DPIO_CHV_INT_LOCK_THRESHOLD_MASK |
					DPIO_CHV_INT_LOCK_THRESHOLD_SEL_COARSE);
	dpio_val |= (0x5 << DPIO_CHV_INT_LOCK_THRESHOLD_SHIFT);
	if (!bestm2_frac)
		dpio_val |= DPIO_CHV_INT_LOCK_THRESHOLD_SEL_COARSE;
	vlv_dpio_write(dev_priv, pipe, CHV_PLL_DW9(port), dpio_val);

	/* Loop filter */
	if (vco == 5400000) {
		loopfilter |= (0x3 << DPIO_CHV_PROP_COEFF_SHIFT);
		loopfilter |= (0x8 << DPIO_CHV_INT_COEFF_SHIFT);
		loopfilter |= (0x1 << DPIO_CHV_GAIN_CTRL_SHIFT);
		tribuf_calcntr = 0x9;
	} else if (vco <= 6200000) {
		loopfilter |= (0x5 << DPIO_CHV_PROP_COEFF_SHIFT);
		loopfilter |= (0xB << DPIO_CHV_INT_COEFF_SHIFT);
		loopfilter |= (0x3 << DPIO_CHV_GAIN_CTRL_SHIFT);
		tribuf_calcntr = 0x9;
	} else if (vco <= 6480000) {
		loopfilter |= (0x4 << DPIO_CHV_PROP_COEFF_SHIFT);
		loopfilter |= (0x9 << DPIO_CHV_INT_COEFF_SHIFT);
		loopfilter |= (0x3 << DPIO_CHV_GAIN_CTRL_SHIFT);
		tribuf_calcntr = 0x8;
	} else {
		/* Not supported. Apply the same limits as in the max case */
		loopfilter |= (0x4 << DPIO_CHV_PROP_COEFF_SHIFT);
		loopfilter |= (0x9 << DPIO_CHV_INT_COEFF_SHIFT);
		loopfilter |= (0x3 << DPIO_CHV_GAIN_CTRL_SHIFT);
		tribuf_calcntr = 0;
	}
	vlv_dpio_write(dev_priv, pipe, CHV_PLL_DW6(port), loopfilter);

	dpio_val = vlv_dpio_read(dev_priv, pipe, CHV_PLL_DW8(port));
	dpio_val &= ~DPIO_CHV_TDC_TARGET_CNT_MASK;
	dpio_val |= (tribuf_calcntr << DPIO_CHV_TDC_TARGET_CNT_SHIFT);
	vlv_dpio_write(dev_priv, pipe, CHV_PLL_DW8(port), dpio_val);

	/* AFC Recal */
	vlv_dpio_write(dev_priv, pipe, CHV_CMN_DW14(port),
			vlv_dpio_read(dev_priv, pipe, CHV_CMN_DW14(port)) |
			DPIO_AFC_RECAL);

	mutex_unlock(&dev_priv->sb_lock);
}

/**
 * vlv_force_pll_on - forcibly enable just the PLL
 * @dev_priv: i915 private structure
 * @pipe: pipe PLL to enable
 * @dpll: PLL configuration
 *
 * Enable the PLL for @pipe using the supplied @dpll config. To be used
 * in cases where we need the PLL enabled even when @pipe is not going to
 * be enabled.
 */
int vlv_force_pll_on(struct drm_device *dev, enum pipe pipe,
		     const struct dpll *dpll)
{
	struct intel_crtc *crtc =
		to_intel_crtc(intel_get_crtc_for_pipe(dev, pipe));
	struct intel_crtc_state *pipe_config;

	pipe_config = kzalloc(sizeof(*pipe_config), GFP_KERNEL);
	if (!pipe_config)
		return -ENOMEM;

	pipe_config->base.crtc = &crtc->base;
	pipe_config->pixel_multiplier = 1;
	pipe_config->dpll = *dpll;

	if (IS_CHERRYVIEW(dev)) {
		chv_compute_dpll(crtc, pipe_config);
		chv_prepare_pll(crtc, pipe_config);
		chv_enable_pll(crtc, pipe_config);
	} else {
		vlv_compute_dpll(crtc, pipe_config);
		vlv_prepare_pll(crtc, pipe_config);
		vlv_enable_pll(crtc, pipe_config);
	}

	kfree(pipe_config);

	return 0;
}

/**
 * vlv_force_pll_off - forcibly disable just the PLL
 * @dev_priv: i915 private structure
 * @pipe: pipe PLL to disable
 *
 * Disable the PLL for @pipe. To be used in cases where we need
 * the PLL enabled even when @pipe is not going to be enabled.
 */
void vlv_force_pll_off(struct drm_device *dev, enum pipe pipe)
{
	if (IS_CHERRYVIEW(dev))
		chv_disable_pll(to_i915(dev), pipe);
	else
		vlv_disable_pll(to_i915(dev), pipe);
}

static void i9xx_compute_dpll(struct intel_crtc *crtc,
			      struct intel_crtc_state *crtc_state,
			      intel_clock_t *reduced_clock,
			      int num_connectors)
{
	struct drm_device *dev = crtc->base.dev;
	struct drm_i915_private *dev_priv = dev->dev_private;
	u32 dpll;
	bool is_sdvo;
	struct dpll *clock = &crtc_state->dpll;

	i9xx_update_pll_dividers(crtc, crtc_state, reduced_clock);

	is_sdvo = intel_pipe_will_have_type(crtc_state, INTEL_OUTPUT_SDVO) ||
		intel_pipe_will_have_type(crtc_state, INTEL_OUTPUT_HDMI);

	dpll = DPLL_VGA_MODE_DIS;

	if (intel_pipe_will_have_type(crtc_state, INTEL_OUTPUT_LVDS))
		dpll |= DPLLB_MODE_LVDS;
	else
		dpll |= DPLLB_MODE_DAC_SERIAL;

	if (IS_I945G(dev) || IS_I945GM(dev) || IS_G33(dev)) {
		dpll |= (crtc_state->pixel_multiplier - 1)
			<< SDVO_MULTIPLIER_SHIFT_HIRES;
	}

	if (is_sdvo)
		dpll |= DPLL_SDVO_HIGH_SPEED;

	if (crtc_state->has_dp_encoder)
		dpll |= DPLL_SDVO_HIGH_SPEED;

	/* compute bitmask from p1 value */
	if (IS_PINEVIEW(dev))
		dpll |= (1 << (clock->p1 - 1)) << DPLL_FPA01_P1_POST_DIV_SHIFT_PINEVIEW;
	else {
		dpll |= (1 << (clock->p1 - 1)) << DPLL_FPA01_P1_POST_DIV_SHIFT;
		if (IS_G4X(dev) && reduced_clock)
			dpll |= (1 << (reduced_clock->p1 - 1)) << DPLL_FPA1_P1_POST_DIV_SHIFT;
	}
	switch (clock->p2) {
	case 5:
		dpll |= DPLL_DAC_SERIAL_P2_CLOCK_DIV_5;
		break;
	case 7:
		dpll |= DPLLB_LVDS_P2_CLOCK_DIV_7;
		break;
	case 10:
		dpll |= DPLL_DAC_SERIAL_P2_CLOCK_DIV_10;
		break;
	case 14:
		dpll |= DPLLB_LVDS_P2_CLOCK_DIV_14;
		break;
	}
	if (INTEL_INFO(dev)->gen >= 4)
		dpll |= (6 << PLL_LOAD_PULSE_PHASE_SHIFT);

	if (crtc_state->sdvo_tv_clock)
		dpll |= PLL_REF_INPUT_TVCLKINBC;
	else if (intel_pipe_will_have_type(crtc_state, INTEL_OUTPUT_LVDS) &&
		 intel_panel_use_ssc(dev_priv) && num_connectors < 2)
		dpll |= PLLB_REF_INPUT_SPREADSPECTRUMIN;
	else
		dpll |= PLL_REF_INPUT_DREFCLK;

	dpll |= DPLL_VCO_ENABLE;
	crtc_state->dpll_hw_state.dpll = dpll;

	if (INTEL_INFO(dev)->gen >= 4) {
		u32 dpll_md = (crtc_state->pixel_multiplier - 1)
			<< DPLL_MD_UDI_MULTIPLIER_SHIFT;
		crtc_state->dpll_hw_state.dpll_md = dpll_md;
	}
}

static void i8xx_compute_dpll(struct intel_crtc *crtc,
			      struct intel_crtc_state *crtc_state,
			      intel_clock_t *reduced_clock,
			      int num_connectors)
{
	struct drm_device *dev = crtc->base.dev;
	struct drm_i915_private *dev_priv = dev->dev_private;
	u32 dpll;
	struct dpll *clock = &crtc_state->dpll;

	i9xx_update_pll_dividers(crtc, crtc_state, reduced_clock);

	dpll = DPLL_VGA_MODE_DIS;

	if (intel_pipe_will_have_type(crtc_state, INTEL_OUTPUT_LVDS)) {
		dpll |= (1 << (clock->p1 - 1)) << DPLL_FPA01_P1_POST_DIV_SHIFT;
	} else {
		if (clock->p1 == 2)
			dpll |= PLL_P1_DIVIDE_BY_TWO;
		else
			dpll |= (clock->p1 - 2) << DPLL_FPA01_P1_POST_DIV_SHIFT;
		if (clock->p2 == 4)
			dpll |= PLL_P2_DIVIDE_BY_4;
	}

	if (!IS_I830(dev) && intel_pipe_will_have_type(crtc_state, INTEL_OUTPUT_DVO))
		dpll |= DPLL_DVO_2X_MODE;

	if (intel_pipe_will_have_type(crtc_state, INTEL_OUTPUT_LVDS) &&
		 intel_panel_use_ssc(dev_priv) && num_connectors < 2)
		dpll |= PLLB_REF_INPUT_SPREADSPECTRUMIN;
	else
		dpll |= PLL_REF_INPUT_DREFCLK;

	dpll |= DPLL_VCO_ENABLE;
	crtc_state->dpll_hw_state.dpll = dpll;
}

static void intel_set_pipe_timings(struct intel_crtc *intel_crtc)
{
	struct drm_device *dev = intel_crtc->base.dev;
	struct drm_i915_private *dev_priv = dev->dev_private;
	enum pipe pipe = intel_crtc->pipe;
	enum transcoder cpu_transcoder = intel_crtc->config->cpu_transcoder;
	const struct drm_display_mode *adjusted_mode = &intel_crtc->config->base.adjusted_mode;
	uint32_t crtc_vtotal, crtc_vblank_end;
	int vsyncshift = 0;

	/* We need to be careful not to changed the adjusted mode, for otherwise
	 * the hw state checker will get angry at the mismatch. */
	crtc_vtotal = adjusted_mode->crtc_vtotal;
	crtc_vblank_end = adjusted_mode->crtc_vblank_end;

	if (adjusted_mode->flags & DRM_MODE_FLAG_INTERLACE) {
		/* the chip adds 2 halflines automatically */
		crtc_vtotal -= 1;
		crtc_vblank_end -= 1;

		if (intel_pipe_has_type(intel_crtc, INTEL_OUTPUT_SDVO))
			vsyncshift = (adjusted_mode->crtc_htotal - 1) / 2;
		else
			vsyncshift = adjusted_mode->crtc_hsync_start -
				adjusted_mode->crtc_htotal / 2;
		if (vsyncshift < 0)
			vsyncshift += adjusted_mode->crtc_htotal;
	}

	if (INTEL_INFO(dev)->gen > 3)
		I915_WRITE(VSYNCSHIFT(cpu_transcoder), vsyncshift);

	I915_WRITE(HTOTAL(cpu_transcoder),
		   (adjusted_mode->crtc_hdisplay - 1) |
		   ((adjusted_mode->crtc_htotal - 1) << 16));
	I915_WRITE(HBLANK(cpu_transcoder),
		   (adjusted_mode->crtc_hblank_start - 1) |
		   ((adjusted_mode->crtc_hblank_end - 1) << 16));
	I915_WRITE(HSYNC(cpu_transcoder),
		   (adjusted_mode->crtc_hsync_start - 1) |
		   ((adjusted_mode->crtc_hsync_end - 1) << 16));

	I915_WRITE(VTOTAL(cpu_transcoder),
		   (adjusted_mode->crtc_vdisplay - 1) |
		   ((crtc_vtotal - 1) << 16));
	I915_WRITE(VBLANK(cpu_transcoder),
		   (adjusted_mode->crtc_vblank_start - 1) |
		   ((crtc_vblank_end - 1) << 16));
	I915_WRITE(VSYNC(cpu_transcoder),
		   (adjusted_mode->crtc_vsync_start - 1) |
		   ((adjusted_mode->crtc_vsync_end - 1) << 16));

	/* Workaround: when the EDP input selection is B, the VTOTAL_B must be
	 * programmed with the VTOTAL_EDP value. Same for VTOTAL_C. This is
	 * documented on the DDI_FUNC_CTL register description, EDP Input Select
	 * bits. */
	if (IS_HASWELL(dev) && cpu_transcoder == TRANSCODER_EDP &&
	    (pipe == PIPE_B || pipe == PIPE_C))
		I915_WRITE(VTOTAL(pipe), I915_READ(VTOTAL(cpu_transcoder)));

	/* pipesrc controls the size that is scaled from, which should
	 * always be the user's requested size.
	 */
	I915_WRITE(PIPESRC(pipe),
		   ((intel_crtc->config->pipe_src_w - 1) << 16) |
		   (intel_crtc->config->pipe_src_h - 1));
}

static void intel_get_pipe_timings(struct intel_crtc *crtc,
				   struct intel_crtc_state *pipe_config)
{
	struct drm_device *dev = crtc->base.dev;
	struct drm_i915_private *dev_priv = dev->dev_private;
	enum transcoder cpu_transcoder = pipe_config->cpu_transcoder;
	uint32_t tmp;

	tmp = I915_READ(HTOTAL(cpu_transcoder));
	pipe_config->base.adjusted_mode.crtc_hdisplay = (tmp & 0xffff) + 1;
	pipe_config->base.adjusted_mode.crtc_htotal = ((tmp >> 16) & 0xffff) + 1;
	tmp = I915_READ(HBLANK(cpu_transcoder));
	pipe_config->base.adjusted_mode.crtc_hblank_start = (tmp & 0xffff) + 1;
	pipe_config->base.adjusted_mode.crtc_hblank_end = ((tmp >> 16) & 0xffff) + 1;
	tmp = I915_READ(HSYNC(cpu_transcoder));
	pipe_config->base.adjusted_mode.crtc_hsync_start = (tmp & 0xffff) + 1;
	pipe_config->base.adjusted_mode.crtc_hsync_end = ((tmp >> 16) & 0xffff) + 1;

	tmp = I915_READ(VTOTAL(cpu_transcoder));
	pipe_config->base.adjusted_mode.crtc_vdisplay = (tmp & 0xffff) + 1;
	pipe_config->base.adjusted_mode.crtc_vtotal = ((tmp >> 16) & 0xffff) + 1;
	tmp = I915_READ(VBLANK(cpu_transcoder));
	pipe_config->base.adjusted_mode.crtc_vblank_start = (tmp & 0xffff) + 1;
	pipe_config->base.adjusted_mode.crtc_vblank_end = ((tmp >> 16) & 0xffff) + 1;
	tmp = I915_READ(VSYNC(cpu_transcoder));
	pipe_config->base.adjusted_mode.crtc_vsync_start = (tmp & 0xffff) + 1;
	pipe_config->base.adjusted_mode.crtc_vsync_end = ((tmp >> 16) & 0xffff) + 1;

	if (I915_READ(PIPECONF(cpu_transcoder)) & PIPECONF_INTERLACE_MASK) {
		pipe_config->base.adjusted_mode.flags |= DRM_MODE_FLAG_INTERLACE;
		pipe_config->base.adjusted_mode.crtc_vtotal += 1;
		pipe_config->base.adjusted_mode.crtc_vblank_end += 1;
	}

	tmp = I915_READ(PIPESRC(crtc->pipe));
	pipe_config->pipe_src_h = (tmp & 0xffff) + 1;
	pipe_config->pipe_src_w = ((tmp >> 16) & 0xffff) + 1;

	pipe_config->base.mode.vdisplay = pipe_config->pipe_src_h;
	pipe_config->base.mode.hdisplay = pipe_config->pipe_src_w;
}

void intel_mode_from_pipe_config(struct drm_display_mode *mode,
				 struct intel_crtc_state *pipe_config)
{
	mode->hdisplay = pipe_config->base.adjusted_mode.crtc_hdisplay;
	mode->htotal = pipe_config->base.adjusted_mode.crtc_htotal;
	mode->hsync_start = pipe_config->base.adjusted_mode.crtc_hsync_start;
	mode->hsync_end = pipe_config->base.adjusted_mode.crtc_hsync_end;

	mode->vdisplay = pipe_config->base.adjusted_mode.crtc_vdisplay;
	mode->vtotal = pipe_config->base.adjusted_mode.crtc_vtotal;
	mode->vsync_start = pipe_config->base.adjusted_mode.crtc_vsync_start;
	mode->vsync_end = pipe_config->base.adjusted_mode.crtc_vsync_end;

	mode->flags = pipe_config->base.adjusted_mode.flags;
	mode->type = DRM_MODE_TYPE_DRIVER;

	mode->clock = pipe_config->base.adjusted_mode.crtc_clock;
	mode->flags |= pipe_config->base.adjusted_mode.flags;

	mode->hsync = drm_mode_hsync(mode);
	mode->vrefresh = drm_mode_vrefresh(mode);
	drm_mode_set_name(mode);
}

static void i9xx_set_pipeconf(struct intel_crtc *intel_crtc)
{
	struct drm_device *dev = intel_crtc->base.dev;
	struct drm_i915_private *dev_priv = dev->dev_private;
	uint32_t pipeconf;

	pipeconf = 0;

	if ((intel_crtc->pipe == PIPE_A && dev_priv->quirks & QUIRK_PIPEA_FORCE) ||
	    (intel_crtc->pipe == PIPE_B && dev_priv->quirks & QUIRK_PIPEB_FORCE))
		pipeconf |= I915_READ(PIPECONF(intel_crtc->pipe)) & PIPECONF_ENABLE;

	if (intel_crtc->config->double_wide)
		pipeconf |= PIPECONF_DOUBLE_WIDE;

	/* only g4x and later have fancy bpc/dither controls */
	if (IS_G4X(dev) || IS_VALLEYVIEW(dev) || IS_CHERRYVIEW(dev)) {
		/* Bspec claims that we can't use dithering for 30bpp pipes. */
		if (intel_crtc->config->dither && intel_crtc->config->pipe_bpp != 30)
			pipeconf |= PIPECONF_DITHER_EN |
				    PIPECONF_DITHER_TYPE_SP;

		switch (intel_crtc->config->pipe_bpp) {
		case 18:
			pipeconf |= PIPECONF_6BPC;
			break;
		case 24:
			pipeconf |= PIPECONF_8BPC;
			break;
		case 30:
			pipeconf |= PIPECONF_10BPC;
			break;
		default:
			/* Case prevented by intel_choose_pipe_bpp_dither. */
			BUG();
		}
	}

	if (HAS_PIPE_CXSR(dev)) {
		if (intel_crtc->lowfreq_avail) {
			DRM_DEBUG_KMS("enabling CxSR downclocking\n");
			pipeconf |= PIPECONF_CXSR_DOWNCLOCK;
		} else {
			DRM_DEBUG_KMS("disabling CxSR downclocking\n");
		}
	}

	if (intel_crtc->config->base.adjusted_mode.flags & DRM_MODE_FLAG_INTERLACE) {
		if (INTEL_INFO(dev)->gen < 4 ||
		    intel_pipe_has_type(intel_crtc, INTEL_OUTPUT_SDVO))
			pipeconf |= PIPECONF_INTERLACE_W_FIELD_INDICATION;
		else
			pipeconf |= PIPECONF_INTERLACE_W_SYNC_SHIFT;
	} else
		pipeconf |= PIPECONF_PROGRESSIVE;

	if ((IS_VALLEYVIEW(dev) || IS_CHERRYVIEW(dev)) &&
	     intel_crtc->config->limited_color_range)
		pipeconf |= PIPECONF_COLOR_RANGE_SELECT;

	I915_WRITE(PIPECONF(intel_crtc->pipe), pipeconf);
	POSTING_READ(PIPECONF(intel_crtc->pipe));
}

static int i9xx_crtc_compute_clock(struct intel_crtc *crtc,
				   struct intel_crtc_state *crtc_state)
{
	struct drm_device *dev = crtc->base.dev;
	struct drm_i915_private *dev_priv = dev->dev_private;
	int refclk, num_connectors = 0;
	intel_clock_t clock;
	bool ok;
	const intel_limit_t *limit;
	struct drm_atomic_state *state = crtc_state->base.state;
	struct drm_connector *connector;
	struct drm_connector_state *connector_state;
	int i;

	memset(&crtc_state->dpll_hw_state, 0,
	       sizeof(crtc_state->dpll_hw_state));

	if (crtc_state->has_dsi_encoder)
		return 0;

	for_each_connector_in_state(state, connector, connector_state, i) {
		if (connector_state->crtc == &crtc->base)
			num_connectors++;
	}

	if (!crtc_state->clock_set) {
		refclk = i9xx_get_refclk(crtc_state, num_connectors);

		/*
		 * Returns a set of divisors for the desired target clock with
		 * the given refclk, or FALSE.  The returned values represent
		 * the clock equation: reflck * (5 * (m1 + 2) + (m2 + 2)) / (n +
		 * 2) / p1 / p2.
		 */
		limit = intel_limit(crtc_state, refclk);
		ok = dev_priv->display.find_dpll(limit, crtc_state,
						 crtc_state->port_clock,
						 refclk, NULL, &clock);
		if (!ok) {
			DRM_ERROR("Couldn't find PLL settings for mode!\n");
			return -EINVAL;
		}

		/* Compat-code for transition, will disappear. */
		crtc_state->dpll.n = clock.n;
		crtc_state->dpll.m1 = clock.m1;
		crtc_state->dpll.m2 = clock.m2;
		crtc_state->dpll.p1 = clock.p1;
		crtc_state->dpll.p2 = clock.p2;
	}

	if (IS_GEN2(dev)) {
		i8xx_compute_dpll(crtc, crtc_state, NULL,
				  num_connectors);
	} else if (IS_CHERRYVIEW(dev)) {
		chv_compute_dpll(crtc, crtc_state);
	} else if (IS_VALLEYVIEW(dev)) {
		vlv_compute_dpll(crtc, crtc_state);
	} else {
		i9xx_compute_dpll(crtc, crtc_state, NULL,
				  num_connectors);
	}

	return 0;
}

static void i9xx_get_pfit_config(struct intel_crtc *crtc,
				 struct intel_crtc_state *pipe_config)
{
	struct drm_device *dev = crtc->base.dev;
	struct drm_i915_private *dev_priv = dev->dev_private;
	uint32_t tmp;

	if (INTEL_INFO(dev)->gen <= 3 && (IS_I830(dev) || !IS_MOBILE(dev)))
		return;

	tmp = I915_READ(PFIT_CONTROL);
	if (!(tmp & PFIT_ENABLE))
		return;

	/* Check whether the pfit is attached to our pipe. */
	if (INTEL_INFO(dev)->gen < 4) {
		if (crtc->pipe != PIPE_B)
			return;
	} else {
		if ((tmp & PFIT_PIPE_MASK) != (crtc->pipe << PFIT_PIPE_SHIFT))
			return;
	}

	pipe_config->gmch_pfit.control = tmp;
	pipe_config->gmch_pfit.pgm_ratios = I915_READ(PFIT_PGM_RATIOS);
	if (INTEL_INFO(dev)->gen < 5)
		pipe_config->gmch_pfit.lvds_border_bits =
			I915_READ(LVDS) & LVDS_BORDER_ENABLE;
}

static void vlv_crtc_clock_get(struct intel_crtc *crtc,
			       struct intel_crtc_state *pipe_config)
{
	struct drm_device *dev = crtc->base.dev;
	struct drm_i915_private *dev_priv = dev->dev_private;
	int pipe = pipe_config->cpu_transcoder;
	intel_clock_t clock;
	u32 mdiv;
	int refclk = 100000;

	/* In case of MIPI DPLL will not even be used */
	if (!(pipe_config->dpll_hw_state.dpll & DPLL_VCO_ENABLE))
		return;

	mutex_lock(&dev_priv->sb_lock);
	mdiv = vlv_dpio_read(dev_priv, pipe, VLV_PLL_DW3(pipe));
	mutex_unlock(&dev_priv->sb_lock);

	clock.m1 = (mdiv >> DPIO_M1DIV_SHIFT) & 7;
	clock.m2 = mdiv & DPIO_M2DIV_MASK;
	clock.n = (mdiv >> DPIO_N_SHIFT) & 0xf;
	clock.p1 = (mdiv >> DPIO_P1_SHIFT) & 7;
	clock.p2 = (mdiv >> DPIO_P2_SHIFT) & 0x1f;

	pipe_config->port_clock = vlv_calc_dpll_params(refclk, &clock);
}

static void
i9xx_get_initial_plane_config(struct intel_crtc *crtc,
			      struct intel_initial_plane_config *plane_config)
{
	struct drm_device *dev = crtc->base.dev;
	struct drm_i915_private *dev_priv = dev->dev_private;
	u32 val, base, offset;
	int pipe = crtc->pipe, plane = crtc->plane;
	int fourcc, pixel_format;
	unsigned int aligned_height;
	struct drm_framebuffer *fb;
	struct intel_framebuffer *intel_fb;

	val = I915_READ(DSPCNTR(plane));
	if (!(val & DISPLAY_PLANE_ENABLE))
		return;

	intel_fb = kzalloc(sizeof(*intel_fb), GFP_KERNEL);
	if (!intel_fb) {
		DRM_DEBUG_KMS("failed to alloc fb\n");
		return;
	}

	fb = &intel_fb->base;

	if (INTEL_INFO(dev)->gen >= 4) {
		if (val & DISPPLANE_TILED) {
			plane_config->tiling = I915_TILING_X;
			fb->modifier[0] = I915_FORMAT_MOD_X_TILED;
		}
	}

	pixel_format = val & DISPPLANE_PIXFORMAT_MASK;
	fourcc = i9xx_format_to_fourcc(pixel_format);
	fb->pixel_format = fourcc;
	fb->bits_per_pixel = drm_format_plane_cpp(fourcc, 0) * 8;

	if (INTEL_INFO(dev)->gen >= 4) {
		if (plane_config->tiling)
			offset = I915_READ(DSPTILEOFF(plane));
		else
			offset = I915_READ(DSPLINOFF(plane));
		base = I915_READ(DSPSURF(plane)) & 0xfffff000;
	} else {
		base = I915_READ(DSPADDR(plane));
	}
	plane_config->base = base;

	val = I915_READ(PIPESRC(pipe));
	fb->width = ((val >> 16) & 0xfff) + 1;
	fb->height = ((val >> 0) & 0xfff) + 1;

	val = I915_READ(DSPSTRIDE(pipe));
	fb->pitches[0] = val & 0xffffffc0;

	aligned_height = intel_fb_align_height(dev, fb->height,
					       fb->pixel_format,
					       fb->modifier[0]);

	plane_config->size = fb->pitches[0] * aligned_height;

	DRM_DEBUG_KMS("pipe/plane %c/%d with fb: size=%dx%d@%d, offset=%x, pitch %d, size 0x%x\n",
		      pipe_name(pipe), plane, fb->width, fb->height,
		      fb->bits_per_pixel, base, fb->pitches[0],
		      plane_config->size);

	plane_config->fb = intel_fb;
}

static void chv_crtc_clock_get(struct intel_crtc *crtc,
			       struct intel_crtc_state *pipe_config)
{
	struct drm_device *dev = crtc->base.dev;
	struct drm_i915_private *dev_priv = dev->dev_private;
	int pipe = pipe_config->cpu_transcoder;
	enum dpio_channel port = vlv_pipe_to_channel(pipe);
	intel_clock_t clock;
	u32 cmn_dw13, pll_dw0, pll_dw1, pll_dw2, pll_dw3;
	int refclk = 100000;

	mutex_lock(&dev_priv->sb_lock);
	cmn_dw13 = vlv_dpio_read(dev_priv, pipe, CHV_CMN_DW13(port));
	pll_dw0 = vlv_dpio_read(dev_priv, pipe, CHV_PLL_DW0(port));
	pll_dw1 = vlv_dpio_read(dev_priv, pipe, CHV_PLL_DW1(port));
	pll_dw2 = vlv_dpio_read(dev_priv, pipe, CHV_PLL_DW2(port));
	pll_dw3 = vlv_dpio_read(dev_priv, pipe, CHV_PLL_DW3(port));
	mutex_unlock(&dev_priv->sb_lock);

	clock.m1 = (pll_dw1 & 0x7) == DPIO_CHV_M1_DIV_BY_2 ? 2 : 0;
	clock.m2 = (pll_dw0 & 0xff) << 22;
	if (pll_dw3 & DPIO_CHV_FRAC_DIV_EN)
		clock.m2 |= pll_dw2 & 0x3fffff;
	clock.n = (pll_dw1 >> DPIO_CHV_N_DIV_SHIFT) & 0xf;
	clock.p1 = (cmn_dw13 >> DPIO_CHV_P1_DIV_SHIFT) & 0x7;
	clock.p2 = (cmn_dw13 >> DPIO_CHV_P2_DIV_SHIFT) & 0x1f;

	pipe_config->port_clock = chv_calc_dpll_params(refclk, &clock);
}

static bool i9xx_get_pipe_config(struct intel_crtc *crtc,
				 struct intel_crtc_state *pipe_config)
{
	struct drm_device *dev = crtc->base.dev;
	struct drm_i915_private *dev_priv = dev->dev_private;
	enum intel_display_power_domain power_domain;
	uint32_t tmp;
	bool ret;

	power_domain = POWER_DOMAIN_PIPE(crtc->pipe);
	if (!intel_display_power_get_if_enabled(dev_priv, power_domain))
		return false;

	pipe_config->cpu_transcoder = (enum transcoder) crtc->pipe;
	pipe_config->shared_dpll = NULL;

	ret = false;

	ret = false;

	tmp = I915_READ(PIPECONF(crtc->pipe));
	if (!(tmp & PIPECONF_ENABLE))
		goto out;

	if (IS_G4X(dev) || IS_VALLEYVIEW(dev) || IS_CHERRYVIEW(dev)) {
		switch (tmp & PIPECONF_BPC_MASK) {
		case PIPECONF_6BPC:
			pipe_config->pipe_bpp = 18;
			break;
		case PIPECONF_8BPC:
			pipe_config->pipe_bpp = 24;
			break;
		case PIPECONF_10BPC:
			pipe_config->pipe_bpp = 30;
			break;
		default:
			break;
		}
	}

	if ((IS_VALLEYVIEW(dev) || IS_CHERRYVIEW(dev)) &&
	    (tmp & PIPECONF_COLOR_RANGE_SELECT))
		pipe_config->limited_color_range = true;

	if (INTEL_INFO(dev)->gen < 4)
		pipe_config->double_wide = tmp & PIPECONF_DOUBLE_WIDE;

	intel_get_pipe_timings(crtc, pipe_config);

	i9xx_get_pfit_config(crtc, pipe_config);

	if (INTEL_INFO(dev)->gen >= 4) {
		tmp = I915_READ(DPLL_MD(crtc->pipe));
		pipe_config->pixel_multiplier =
			((tmp & DPLL_MD_UDI_MULTIPLIER_MASK)
			 >> DPLL_MD_UDI_MULTIPLIER_SHIFT) + 1;
		pipe_config->dpll_hw_state.dpll_md = tmp;
	} else if (IS_I945G(dev) || IS_I945GM(dev) || IS_G33(dev)) {
		tmp = I915_READ(DPLL(crtc->pipe));
		pipe_config->pixel_multiplier =
			((tmp & SDVO_MULTIPLIER_MASK)
			 >> SDVO_MULTIPLIER_SHIFT_HIRES) + 1;
	} else {
		/* Note that on i915G/GM the pixel multiplier is in the sdvo
		 * port and will be fixed up in the encoder->get_config
		 * function. */
		pipe_config->pixel_multiplier = 1;
	}
	pipe_config->dpll_hw_state.dpll = I915_READ(DPLL(crtc->pipe));
	if (!IS_VALLEYVIEW(dev) && !IS_CHERRYVIEW(dev)) {
		/*
		 * DPLL_DVO_2X_MODE must be enabled for both DPLLs
		 * on 830. Filter it out here so that we don't
		 * report errors due to that.
		 */
		if (IS_I830(dev))
			pipe_config->dpll_hw_state.dpll &= ~DPLL_DVO_2X_MODE;

		pipe_config->dpll_hw_state.fp0 = I915_READ(FP0(crtc->pipe));
		pipe_config->dpll_hw_state.fp1 = I915_READ(FP1(crtc->pipe));
	} else {
		/* Mask out read-only status bits. */
		pipe_config->dpll_hw_state.dpll &= ~(DPLL_LOCK_VLV |
						     DPLL_PORTC_READY_MASK |
						     DPLL_PORTB_READY_MASK);
	}

	if (IS_CHERRYVIEW(dev))
		chv_crtc_clock_get(crtc, pipe_config);
	else if (IS_VALLEYVIEW(dev))
		vlv_crtc_clock_get(crtc, pipe_config);
	else
		i9xx_crtc_clock_get(crtc, pipe_config);

	/*
	 * Normally the dotclock is filled in by the encoder .get_config()
	 * but in case the pipe is enabled w/o any ports we need a sane
	 * default.
	 */
	pipe_config->base.adjusted_mode.crtc_clock =
		pipe_config->port_clock / pipe_config->pixel_multiplier;

	ret = true;

out:
	intel_display_power_put(dev_priv, power_domain);

	return ret;
}

static void ironlake_init_pch_refclk(struct drm_device *dev)
{
	struct drm_i915_private *dev_priv = dev->dev_private;
	struct intel_encoder *encoder;
	u32 val, final;
	bool has_lvds = false;
	bool has_cpu_edp = false;
	bool has_panel = false;
	bool has_ck505 = false;
	bool can_ssc = false;

	/* We need to take the global config into account */
	for_each_intel_encoder(dev, encoder) {
		switch (encoder->type) {
		case INTEL_OUTPUT_LVDS:
			has_panel = true;
			has_lvds = true;
			break;
		case INTEL_OUTPUT_EDP:
			has_panel = true;
			if (enc_to_dig_port(&encoder->base)->port == PORT_A)
				has_cpu_edp = true;
			break;
		default:
			break;
		}
	}

	if (HAS_PCH_IBX(dev)) {
		has_ck505 = dev_priv->vbt.display_clock_mode;
		can_ssc = has_ck505;
	} else {
		has_ck505 = false;
		can_ssc = true;
	}

	DRM_DEBUG_KMS("has_panel %d has_lvds %d has_ck505 %d\n",
		      has_panel, has_lvds, has_ck505);

	/* Ironlake: try to setup display ref clock before DPLL
	 * enabling. This is only under driver's control after
	 * PCH B stepping, previous chipset stepping should be
	 * ignoring this setting.
	 */
	val = I915_READ(PCH_DREF_CONTROL);

	/* As we must carefully and slowly disable/enable each source in turn,
	 * compute the final state we want first and check if we need to
	 * make any changes at all.
	 */
	final = val;
	final &= ~DREF_NONSPREAD_SOURCE_MASK;
	if (has_ck505)
		final |= DREF_NONSPREAD_CK505_ENABLE;
	else
		final |= DREF_NONSPREAD_SOURCE_ENABLE;

	final &= ~DREF_SSC_SOURCE_MASK;
	final &= ~DREF_CPU_SOURCE_OUTPUT_MASK;
	final &= ~DREF_SSC1_ENABLE;

	if (has_panel) {
		final |= DREF_SSC_SOURCE_ENABLE;

		if (intel_panel_use_ssc(dev_priv) && can_ssc)
			final |= DREF_SSC1_ENABLE;

		if (has_cpu_edp) {
			if (intel_panel_use_ssc(dev_priv) && can_ssc)
				final |= DREF_CPU_SOURCE_OUTPUT_DOWNSPREAD;
			else
				final |= DREF_CPU_SOURCE_OUTPUT_NONSPREAD;
		} else
			final |= DREF_CPU_SOURCE_OUTPUT_DISABLE;
	} else {
		final |= DREF_SSC_SOURCE_DISABLE;
		final |= DREF_CPU_SOURCE_OUTPUT_DISABLE;
	}

	if (final == val)
		return;

	/* Always enable nonspread source */
	val &= ~DREF_NONSPREAD_SOURCE_MASK;

	if (has_ck505)
		val |= DREF_NONSPREAD_CK505_ENABLE;
	else
		val |= DREF_NONSPREAD_SOURCE_ENABLE;

	if (has_panel) {
		val &= ~DREF_SSC_SOURCE_MASK;
		val |= DREF_SSC_SOURCE_ENABLE;

		/* SSC must be turned on before enabling the CPU output  */
		if (intel_panel_use_ssc(dev_priv) && can_ssc) {
			DRM_DEBUG_KMS("Using SSC on panel\n");
			val |= DREF_SSC1_ENABLE;
		} else
			val &= ~DREF_SSC1_ENABLE;

		/* Get SSC going before enabling the outputs */
		I915_WRITE(PCH_DREF_CONTROL, val);
		POSTING_READ(PCH_DREF_CONTROL);
		udelay(200);

		val &= ~DREF_CPU_SOURCE_OUTPUT_MASK;

		/* Enable CPU source on CPU attached eDP */
		if (has_cpu_edp) {
			if (intel_panel_use_ssc(dev_priv) && can_ssc) {
				DRM_DEBUG_KMS("Using SSC on eDP\n");
				val |= DREF_CPU_SOURCE_OUTPUT_DOWNSPREAD;
			} else
				val |= DREF_CPU_SOURCE_OUTPUT_NONSPREAD;
		} else
			val |= DREF_CPU_SOURCE_OUTPUT_DISABLE;

		I915_WRITE(PCH_DREF_CONTROL, val);
		POSTING_READ(PCH_DREF_CONTROL);
		udelay(200);
	} else {
		DRM_DEBUG_KMS("Disabling SSC entirely\n");

		val &= ~DREF_CPU_SOURCE_OUTPUT_MASK;

		/* Turn off CPU output */
		val |= DREF_CPU_SOURCE_OUTPUT_DISABLE;

		I915_WRITE(PCH_DREF_CONTROL, val);
		POSTING_READ(PCH_DREF_CONTROL);
		udelay(200);

		/* Turn off the SSC source */
		val &= ~DREF_SSC_SOURCE_MASK;
		val |= DREF_SSC_SOURCE_DISABLE;

		/* Turn off SSC1 */
		val &= ~DREF_SSC1_ENABLE;

		I915_WRITE(PCH_DREF_CONTROL, val);
		POSTING_READ(PCH_DREF_CONTROL);
		udelay(200);
	}

	BUG_ON(val != final);
}

static void lpt_reset_fdi_mphy(struct drm_i915_private *dev_priv)
{
	uint32_t tmp;

	tmp = I915_READ(SOUTH_CHICKEN2);
	tmp |= FDI_MPHY_IOSFSB_RESET_CTL;
	I915_WRITE(SOUTH_CHICKEN2, tmp);

	if (wait_for_atomic_us(I915_READ(SOUTH_CHICKEN2) &
			       FDI_MPHY_IOSFSB_RESET_STATUS, 100))
		DRM_ERROR("FDI mPHY reset assert timeout\n");

	tmp = I915_READ(SOUTH_CHICKEN2);
	tmp &= ~FDI_MPHY_IOSFSB_RESET_CTL;
	I915_WRITE(SOUTH_CHICKEN2, tmp);

	if (wait_for_atomic_us((I915_READ(SOUTH_CHICKEN2) &
				FDI_MPHY_IOSFSB_RESET_STATUS) == 0, 100))
		DRM_ERROR("FDI mPHY reset de-assert timeout\n");
}

/* WaMPhyProgramming:hsw */
static void lpt_program_fdi_mphy(struct drm_i915_private *dev_priv)
{
	uint32_t tmp;

	tmp = intel_sbi_read(dev_priv, 0x8008, SBI_MPHY);
	tmp &= ~(0xFF << 24);
	tmp |= (0x12 << 24);
	intel_sbi_write(dev_priv, 0x8008, tmp, SBI_MPHY);

	tmp = intel_sbi_read(dev_priv, 0x2008, SBI_MPHY);
	tmp |= (1 << 11);
	intel_sbi_write(dev_priv, 0x2008, tmp, SBI_MPHY);

	tmp = intel_sbi_read(dev_priv, 0x2108, SBI_MPHY);
	tmp |= (1 << 11);
	intel_sbi_write(dev_priv, 0x2108, tmp, SBI_MPHY);

	tmp = intel_sbi_read(dev_priv, 0x206C, SBI_MPHY);
	tmp |= (1 << 24) | (1 << 21) | (1 << 18);
	intel_sbi_write(dev_priv, 0x206C, tmp, SBI_MPHY);

	tmp = intel_sbi_read(dev_priv, 0x216C, SBI_MPHY);
	tmp |= (1 << 24) | (1 << 21) | (1 << 18);
	intel_sbi_write(dev_priv, 0x216C, tmp, SBI_MPHY);

	tmp = intel_sbi_read(dev_priv, 0x2080, SBI_MPHY);
	tmp &= ~(7 << 13);
	tmp |= (5 << 13);
	intel_sbi_write(dev_priv, 0x2080, tmp, SBI_MPHY);

	tmp = intel_sbi_read(dev_priv, 0x2180, SBI_MPHY);
	tmp &= ~(7 << 13);
	tmp |= (5 << 13);
	intel_sbi_write(dev_priv, 0x2180, tmp, SBI_MPHY);

	tmp = intel_sbi_read(dev_priv, 0x208C, SBI_MPHY);
	tmp &= ~0xFF;
	tmp |= 0x1C;
	intel_sbi_write(dev_priv, 0x208C, tmp, SBI_MPHY);

	tmp = intel_sbi_read(dev_priv, 0x218C, SBI_MPHY);
	tmp &= ~0xFF;
	tmp |= 0x1C;
	intel_sbi_write(dev_priv, 0x218C, tmp, SBI_MPHY);

	tmp = intel_sbi_read(dev_priv, 0x2098, SBI_MPHY);
	tmp &= ~(0xFF << 16);
	tmp |= (0x1C << 16);
	intel_sbi_write(dev_priv, 0x2098, tmp, SBI_MPHY);

	tmp = intel_sbi_read(dev_priv, 0x2198, SBI_MPHY);
	tmp &= ~(0xFF << 16);
	tmp |= (0x1C << 16);
	intel_sbi_write(dev_priv, 0x2198, tmp, SBI_MPHY);

	tmp = intel_sbi_read(dev_priv, 0x20C4, SBI_MPHY);
	tmp |= (1 << 27);
	intel_sbi_write(dev_priv, 0x20C4, tmp, SBI_MPHY);

	tmp = intel_sbi_read(dev_priv, 0x21C4, SBI_MPHY);
	tmp |= (1 << 27);
	intel_sbi_write(dev_priv, 0x21C4, tmp, SBI_MPHY);

	tmp = intel_sbi_read(dev_priv, 0x20EC, SBI_MPHY);
	tmp &= ~(0xF << 28);
	tmp |= (4 << 28);
	intel_sbi_write(dev_priv, 0x20EC, tmp, SBI_MPHY);

	tmp = intel_sbi_read(dev_priv, 0x21EC, SBI_MPHY);
	tmp &= ~(0xF << 28);
	tmp |= (4 << 28);
	intel_sbi_write(dev_priv, 0x21EC, tmp, SBI_MPHY);
}

/* Implements 3 different sequences from BSpec chapter "Display iCLK
 * Programming" based on the parameters passed:
 * - Sequence to enable CLKOUT_DP
 * - Sequence to enable CLKOUT_DP without spread
 * - Sequence to enable CLKOUT_DP for FDI usage and configure PCH FDI I/O
 */
static void lpt_enable_clkout_dp(struct drm_device *dev, bool with_spread,
				 bool with_fdi)
{
	struct drm_i915_private *dev_priv = dev->dev_private;
	uint32_t reg, tmp;

	if (WARN(with_fdi && !with_spread, "FDI requires downspread\n"))
		with_spread = true;
	if (WARN(HAS_PCH_LPT_LP(dev) && with_fdi, "LP PCH doesn't have FDI\n"))
		with_fdi = false;

	mutex_lock(&dev_priv->sb_lock);

	tmp = intel_sbi_read(dev_priv, SBI_SSCCTL, SBI_ICLK);
	tmp &= ~SBI_SSCCTL_DISABLE;
	tmp |= SBI_SSCCTL_PATHALT;
	intel_sbi_write(dev_priv, SBI_SSCCTL, tmp, SBI_ICLK);

	udelay(24);

	if (with_spread) {
		tmp = intel_sbi_read(dev_priv, SBI_SSCCTL, SBI_ICLK);
		tmp &= ~SBI_SSCCTL_PATHALT;
		intel_sbi_write(dev_priv, SBI_SSCCTL, tmp, SBI_ICLK);

		if (with_fdi) {
			lpt_reset_fdi_mphy(dev_priv);
			lpt_program_fdi_mphy(dev_priv);
		}
	}

	reg = HAS_PCH_LPT_LP(dev) ? SBI_GEN0 : SBI_DBUFF0;
	tmp = intel_sbi_read(dev_priv, reg, SBI_ICLK);
	tmp |= SBI_GEN0_CFG_BUFFENABLE_DISABLE;
	intel_sbi_write(dev_priv, reg, tmp, SBI_ICLK);

	mutex_unlock(&dev_priv->sb_lock);
}

/* Sequence to disable CLKOUT_DP */
static void lpt_disable_clkout_dp(struct drm_device *dev)
{
	struct drm_i915_private *dev_priv = dev->dev_private;
	uint32_t reg, tmp;

	mutex_lock(&dev_priv->sb_lock);

	reg = HAS_PCH_LPT_LP(dev) ? SBI_GEN0 : SBI_DBUFF0;
	tmp = intel_sbi_read(dev_priv, reg, SBI_ICLK);
	tmp &= ~SBI_GEN0_CFG_BUFFENABLE_DISABLE;
	intel_sbi_write(dev_priv, reg, tmp, SBI_ICLK);

	tmp = intel_sbi_read(dev_priv, SBI_SSCCTL, SBI_ICLK);
	if (!(tmp & SBI_SSCCTL_DISABLE)) {
		if (!(tmp & SBI_SSCCTL_PATHALT)) {
			tmp |= SBI_SSCCTL_PATHALT;
			intel_sbi_write(dev_priv, SBI_SSCCTL, tmp, SBI_ICLK);
			udelay(32);
		}
		tmp |= SBI_SSCCTL_DISABLE;
		intel_sbi_write(dev_priv, SBI_SSCCTL, tmp, SBI_ICLK);
	}

	mutex_unlock(&dev_priv->sb_lock);
}

#define BEND_IDX(steps) ((50 + (steps)) / 5)

static const uint16_t sscdivintphase[] = {
	[BEND_IDX( 50)] = 0x3B23,
	[BEND_IDX( 45)] = 0x3B23,
	[BEND_IDX( 40)] = 0x3C23,
	[BEND_IDX( 35)] = 0x3C23,
	[BEND_IDX( 30)] = 0x3D23,
	[BEND_IDX( 25)] = 0x3D23,
	[BEND_IDX( 20)] = 0x3E23,
	[BEND_IDX( 15)] = 0x3E23,
	[BEND_IDX( 10)] = 0x3F23,
	[BEND_IDX(  5)] = 0x3F23,
	[BEND_IDX(  0)] = 0x0025,
	[BEND_IDX( -5)] = 0x0025,
	[BEND_IDX(-10)] = 0x0125,
	[BEND_IDX(-15)] = 0x0125,
	[BEND_IDX(-20)] = 0x0225,
	[BEND_IDX(-25)] = 0x0225,
	[BEND_IDX(-30)] = 0x0325,
	[BEND_IDX(-35)] = 0x0325,
	[BEND_IDX(-40)] = 0x0425,
	[BEND_IDX(-45)] = 0x0425,
	[BEND_IDX(-50)] = 0x0525,
};

/*
 * Bend CLKOUT_DP
 * steps -50 to 50 inclusive, in steps of 5
 * < 0 slow down the clock, > 0 speed up the clock, 0 == no bend (135MHz)
 * change in clock period = -(steps / 10) * 5.787 ps
 */
static void lpt_bend_clkout_dp(struct drm_i915_private *dev_priv, int steps)
{
	uint32_t tmp;
	int idx = BEND_IDX(steps);

	if (WARN_ON(steps % 5 != 0))
		return;

	if (WARN_ON(idx >= ARRAY_SIZE(sscdivintphase)))
		return;

	mutex_lock(&dev_priv->sb_lock);

	if (steps % 10 != 0)
		tmp = 0xAAAAAAAB;
	else
		tmp = 0x00000000;
	intel_sbi_write(dev_priv, SBI_SSCDITHPHASE, tmp, SBI_ICLK);

	tmp = intel_sbi_read(dev_priv, SBI_SSCDIVINTPHASE, SBI_ICLK);
	tmp &= 0xffff0000;
	tmp |= sscdivintphase[idx];
	intel_sbi_write(dev_priv, SBI_SSCDIVINTPHASE, tmp, SBI_ICLK);

	mutex_unlock(&dev_priv->sb_lock);
}

#undef BEND_IDX

static void lpt_init_pch_refclk(struct drm_device *dev)
{
	struct intel_encoder *encoder;
	bool has_vga = false;

	for_each_intel_encoder(dev, encoder) {
		switch (encoder->type) {
		case INTEL_OUTPUT_ANALOG:
			has_vga = true;
			break;
		default:
			break;
		}
	}

	if (has_vga) {
		lpt_bend_clkout_dp(to_i915(dev), 0);
		lpt_enable_clkout_dp(dev, true, true);
	} else {
		lpt_disable_clkout_dp(dev);
	}
}

/*
 * Initialize reference clocks when the driver loads
 */
void intel_init_pch_refclk(struct drm_device *dev)
{
	if (HAS_PCH_IBX(dev) || HAS_PCH_CPT(dev))
		ironlake_init_pch_refclk(dev);
	else if (HAS_PCH_LPT(dev))
		lpt_init_pch_refclk(dev);
}

static int ironlake_get_refclk(struct intel_crtc_state *crtc_state)
{
	struct drm_device *dev = crtc_state->base.crtc->dev;
	struct drm_i915_private *dev_priv = dev->dev_private;
	struct drm_atomic_state *state = crtc_state->base.state;
	struct drm_connector *connector;
	struct drm_connector_state *connector_state;
	struct intel_encoder *encoder;
	int num_connectors = 0, i;
	bool is_lvds = false;

	for_each_connector_in_state(state, connector, connector_state, i) {
		if (connector_state->crtc != crtc_state->base.crtc)
			continue;

		encoder = to_intel_encoder(connector_state->best_encoder);

		switch (encoder->type) {
		case INTEL_OUTPUT_LVDS:
			is_lvds = true;
			break;
		default:
			break;
		}
		num_connectors++;
	}

	if (is_lvds && intel_panel_use_ssc(dev_priv) && num_connectors < 2) {
		DRM_DEBUG_KMS("using SSC reference clock of %d kHz\n",
			      dev_priv->vbt.lvds_ssc_freq);
		return dev_priv->vbt.lvds_ssc_freq;
	}

	return 120000;
}

static void ironlake_set_pipeconf(struct drm_crtc *crtc)
{
	struct drm_i915_private *dev_priv = crtc->dev->dev_private;
	struct intel_crtc *intel_crtc = to_intel_crtc(crtc);
	int pipe = intel_crtc->pipe;
	uint32_t val;

	val = 0;

	switch (intel_crtc->config->pipe_bpp) {
	case 18:
		val |= PIPECONF_6BPC;
		break;
	case 24:
		val |= PIPECONF_8BPC;
		break;
	case 30:
		val |= PIPECONF_10BPC;
		break;
	case 36:
		val |= PIPECONF_12BPC;
		break;
	default:
		/* Case prevented by intel_choose_pipe_bpp_dither. */
		BUG();
	}

	if (intel_crtc->config->dither)
		val |= (PIPECONF_DITHER_EN | PIPECONF_DITHER_TYPE_SP);

	if (intel_crtc->config->base.adjusted_mode.flags & DRM_MODE_FLAG_INTERLACE)
		val |= PIPECONF_INTERLACED_ILK;
	else
		val |= PIPECONF_PROGRESSIVE;

	if (intel_crtc->config->limited_color_range)
		val |= PIPECONF_COLOR_RANGE_SELECT;

	I915_WRITE(PIPECONF(pipe), val);
	POSTING_READ(PIPECONF(pipe));
}

/*
 * Set up the pipe CSC unit.
 *
 * Currently only full range RGB to limited range RGB conversion
 * is supported, but eventually this should handle various
 * RGB<->YCbCr scenarios as well.
 */
static void intel_set_pipe_csc(struct drm_crtc *crtc)
{
	struct drm_device *dev = crtc->dev;
	struct drm_i915_private *dev_priv = dev->dev_private;
	struct intel_crtc *intel_crtc = to_intel_crtc(crtc);
	int pipe = intel_crtc->pipe;
	uint16_t coeff = 0x7800; /* 1.0 */

	/*
	 * TODO: Check what kind of values actually come out of the pipe
	 * with these coeff/postoff values and adjust to get the best
	 * accuracy. Perhaps we even need to take the bpc value into
	 * consideration.
	 */

	if (intel_crtc->config->limited_color_range)
		coeff = ((235 - 16) * (1 << 12) / 255) & 0xff8; /* 0.xxx... */

	/*
	 * GY/GU and RY/RU should be the other way around according
	 * to BSpec, but reality doesn't agree. Just set them up in
	 * a way that results in the correct picture.
	 */
	I915_WRITE(PIPE_CSC_COEFF_RY_GY(pipe), coeff << 16);
	I915_WRITE(PIPE_CSC_COEFF_BY(pipe), 0);

	I915_WRITE(PIPE_CSC_COEFF_RU_GU(pipe), coeff);
	I915_WRITE(PIPE_CSC_COEFF_BU(pipe), 0);

	I915_WRITE(PIPE_CSC_COEFF_RV_GV(pipe), 0);
	I915_WRITE(PIPE_CSC_COEFF_BV(pipe), coeff << 16);

	I915_WRITE(PIPE_CSC_PREOFF_HI(pipe), 0);
	I915_WRITE(PIPE_CSC_PREOFF_ME(pipe), 0);
	I915_WRITE(PIPE_CSC_PREOFF_LO(pipe), 0);

	if (INTEL_INFO(dev)->gen > 6) {
		uint16_t postoff = 0;

		if (intel_crtc->config->limited_color_range)
			postoff = (16 * (1 << 12) / 255) & 0x1fff;

		I915_WRITE(PIPE_CSC_POSTOFF_HI(pipe), postoff);
		I915_WRITE(PIPE_CSC_POSTOFF_ME(pipe), postoff);
		I915_WRITE(PIPE_CSC_POSTOFF_LO(pipe), postoff);

		I915_WRITE(PIPE_CSC_MODE(pipe), 0);
	} else {
		uint32_t mode = CSC_MODE_YUV_TO_RGB;

		if (intel_crtc->config->limited_color_range)
			mode |= CSC_BLACK_SCREEN_OFFSET;

		I915_WRITE(PIPE_CSC_MODE(pipe), mode);
	}
}

static void haswell_set_pipeconf(struct drm_crtc *crtc)
{
	struct drm_device *dev = crtc->dev;
	struct drm_i915_private *dev_priv = dev->dev_private;
	struct intel_crtc *intel_crtc = to_intel_crtc(crtc);
	enum pipe pipe = intel_crtc->pipe;
	enum transcoder cpu_transcoder = intel_crtc->config->cpu_transcoder;
	uint32_t val;

	val = 0;

	if (IS_HASWELL(dev) && intel_crtc->config->dither)
		val |= (PIPECONF_DITHER_EN | PIPECONF_DITHER_TYPE_SP);

	if (intel_crtc->config->base.adjusted_mode.flags & DRM_MODE_FLAG_INTERLACE)
		val |= PIPECONF_INTERLACED_ILK;
	else
		val |= PIPECONF_PROGRESSIVE;

	I915_WRITE(PIPECONF(cpu_transcoder), val);
	POSTING_READ(PIPECONF(cpu_transcoder));

	I915_WRITE(GAMMA_MODE(intel_crtc->pipe), GAMMA_MODE_MODE_8BIT);
	POSTING_READ(GAMMA_MODE(intel_crtc->pipe));

	if (IS_BROADWELL(dev) || INTEL_INFO(dev)->gen >= 9) {
		val = 0;

		switch (intel_crtc->config->pipe_bpp) {
		case 18:
			val |= PIPEMISC_DITHER_6_BPC;
			break;
		case 24:
			val |= PIPEMISC_DITHER_8_BPC;
			break;
		case 30:
			val |= PIPEMISC_DITHER_10_BPC;
			break;
		case 36:
			val |= PIPEMISC_DITHER_12_BPC;
			break;
		default:
			/* Case prevented by pipe_config_set_bpp. */
			BUG();
		}

		if (intel_crtc->config->dither)
			val |= PIPEMISC_DITHER_ENABLE | PIPEMISC_DITHER_TYPE_SP;

		I915_WRITE(PIPEMISC(pipe), val);
	}
}

static bool ironlake_compute_clocks(struct drm_crtc *crtc,
				    struct intel_crtc_state *crtc_state,
				    intel_clock_t *clock,
				    bool *has_reduced_clock,
				    intel_clock_t *reduced_clock)
{
	struct drm_device *dev = crtc->dev;
	struct drm_i915_private *dev_priv = dev->dev_private;
	int refclk;
	const intel_limit_t *limit;
	bool ret;

	refclk = ironlake_get_refclk(crtc_state);

	/*
	 * Returns a set of divisors for the desired target clock with the given
	 * refclk, or FALSE.  The returned values represent the clock equation:
	 * reflck * (5 * (m1 + 2) + (m2 + 2)) / (n + 2) / p1 / p2.
	 */
	limit = intel_limit(crtc_state, refclk);
	ret = dev_priv->display.find_dpll(limit, crtc_state,
					  crtc_state->port_clock,
					  refclk, NULL, clock);
	if (!ret)
		return false;

	return true;
}

int ironlake_get_lanes_required(int target_clock, int link_bw, int bpp)
{
	/*
	 * Account for spread spectrum to avoid
	 * oversubscribing the link. Max center spread
	 * is 2.5%; use 5% for safety's sake.
	 */
	u32 bps = target_clock * bpp * 21 / 20;
	return DIV_ROUND_UP(bps, link_bw * 8);
}

static bool ironlake_needs_fb_cb_tune(struct dpll *dpll, int factor)
{
	return i9xx_dpll_compute_m(dpll) < factor * dpll->n;
}

static uint32_t ironlake_compute_dpll(struct intel_crtc *intel_crtc,
				      struct intel_crtc_state *crtc_state,
				      u32 *fp,
				      intel_clock_t *reduced_clock, u32 *fp2)
{
	struct drm_crtc *crtc = &intel_crtc->base;
	struct drm_device *dev = crtc->dev;
	struct drm_i915_private *dev_priv = dev->dev_private;
	struct drm_atomic_state *state = crtc_state->base.state;
	struct drm_connector *connector;
	struct drm_connector_state *connector_state;
	struct intel_encoder *encoder;
	uint32_t dpll;
	int factor, num_connectors = 0, i;
	bool is_lvds = false, is_sdvo = false;

	for_each_connector_in_state(state, connector, connector_state, i) {
		if (connector_state->crtc != crtc_state->base.crtc)
			continue;

		encoder = to_intel_encoder(connector_state->best_encoder);

		switch (encoder->type) {
		case INTEL_OUTPUT_LVDS:
			is_lvds = true;
			break;
		case INTEL_OUTPUT_SDVO:
		case INTEL_OUTPUT_HDMI:
			is_sdvo = true;
			break;
		default:
			break;
		}

		num_connectors++;
	}

	/* Enable autotuning of the PLL clock (if permissible) */
	factor = 21;
	if (is_lvds) {
		if ((intel_panel_use_ssc(dev_priv) &&
		     dev_priv->vbt.lvds_ssc_freq == 100000) ||
		    (HAS_PCH_IBX(dev) && intel_is_dual_link_lvds(dev)))
			factor = 25;
	} else if (crtc_state->sdvo_tv_clock)
		factor = 20;

	if (ironlake_needs_fb_cb_tune(&crtc_state->dpll, factor))
		*fp |= FP_CB_TUNE;

	if (fp2 && (reduced_clock->m < factor * reduced_clock->n))
		*fp2 |= FP_CB_TUNE;

	dpll = 0;

	if (is_lvds)
		dpll |= DPLLB_MODE_LVDS;
	else
		dpll |= DPLLB_MODE_DAC_SERIAL;

	dpll |= (crtc_state->pixel_multiplier - 1)
		<< PLL_REF_SDVO_HDMI_MULTIPLIER_SHIFT;

	if (is_sdvo)
		dpll |= DPLL_SDVO_HIGH_SPEED;
	if (crtc_state->has_dp_encoder)
		dpll |= DPLL_SDVO_HIGH_SPEED;

	/* compute bitmask from p1 value */
	dpll |= (1 << (crtc_state->dpll.p1 - 1)) << DPLL_FPA01_P1_POST_DIV_SHIFT;
	/* also FPA1 */
	dpll |= (1 << (crtc_state->dpll.p1 - 1)) << DPLL_FPA1_P1_POST_DIV_SHIFT;

	switch (crtc_state->dpll.p2) {
	case 5:
		dpll |= DPLL_DAC_SERIAL_P2_CLOCK_DIV_5;
		break;
	case 7:
		dpll |= DPLLB_LVDS_P2_CLOCK_DIV_7;
		break;
	case 10:
		dpll |= DPLL_DAC_SERIAL_P2_CLOCK_DIV_10;
		break;
	case 14:
		dpll |= DPLLB_LVDS_P2_CLOCK_DIV_14;
		break;
	}

	if (is_lvds && intel_panel_use_ssc(dev_priv) && num_connectors < 2)
		dpll |= PLLB_REF_INPUT_SPREADSPECTRUMIN;
	else
		dpll |= PLL_REF_INPUT_DREFCLK;

	return dpll | DPLL_VCO_ENABLE;
}

static int ironlake_crtc_compute_clock(struct intel_crtc *crtc,
				       struct intel_crtc_state *crtc_state)
{
	struct drm_device *dev = crtc->base.dev;
	intel_clock_t clock, reduced_clock;
	u32 dpll = 0, fp = 0, fp2 = 0;
	bool ok, has_reduced_clock = false;
	bool is_lvds = false;
	struct intel_shared_dpll *pll;

	memset(&crtc_state->dpll_hw_state, 0,
	       sizeof(crtc_state->dpll_hw_state));

	is_lvds = intel_pipe_will_have_type(crtc_state, INTEL_OUTPUT_LVDS);

	WARN(!(HAS_PCH_IBX(dev) || HAS_PCH_CPT(dev)),
	     "Unexpected PCH type %d\n", INTEL_PCH_TYPE(dev));

	ok = ironlake_compute_clocks(&crtc->base, crtc_state, &clock,
				     &has_reduced_clock, &reduced_clock);
	if (!ok && !crtc_state->clock_set) {
		DRM_ERROR("Couldn't find PLL settings for mode!\n");
		return -EINVAL;
	}
	/* Compat-code for transition, will disappear. */
	if (!crtc_state->clock_set) {
		crtc_state->dpll.n = clock.n;
		crtc_state->dpll.m1 = clock.m1;
		crtc_state->dpll.m2 = clock.m2;
		crtc_state->dpll.p1 = clock.p1;
		crtc_state->dpll.p2 = clock.p2;
	}

	/* CPU eDP is the only output that doesn't need a PCH PLL of its own. */
	if (crtc_state->has_pch_encoder) {
		fp = i9xx_dpll_compute_fp(&crtc_state->dpll);
		if (has_reduced_clock)
			fp2 = i9xx_dpll_compute_fp(&reduced_clock);

		dpll = ironlake_compute_dpll(crtc, crtc_state,
					     &fp, &reduced_clock,
					     has_reduced_clock ? &fp2 : NULL);

		crtc_state->dpll_hw_state.dpll = dpll;
		crtc_state->dpll_hw_state.fp0 = fp;
		if (has_reduced_clock)
			crtc_state->dpll_hw_state.fp1 = fp2;
		else
			crtc_state->dpll_hw_state.fp1 = fp;

		pll = intel_get_shared_dpll(crtc, crtc_state, NULL);
		if (pll == NULL) {
			DRM_DEBUG_DRIVER("failed to find PLL for pipe %c\n",
					 pipe_name(crtc->pipe));
			return -EINVAL;
		}
	}

	if (is_lvds && has_reduced_clock)
		crtc->lowfreq_avail = true;
	else
		crtc->lowfreq_avail = false;

	return 0;
}

static void intel_pch_transcoder_get_m_n(struct intel_crtc *crtc,
					 struct intel_link_m_n *m_n)
{
	struct drm_device *dev = crtc->base.dev;
	struct drm_i915_private *dev_priv = dev->dev_private;
	enum pipe pipe = crtc->pipe;

	m_n->link_m = I915_READ(PCH_TRANS_LINK_M1(pipe));
	m_n->link_n = I915_READ(PCH_TRANS_LINK_N1(pipe));
	m_n->gmch_m = I915_READ(PCH_TRANS_DATA_M1(pipe))
		& ~TU_SIZE_MASK;
	m_n->gmch_n = I915_READ(PCH_TRANS_DATA_N1(pipe));
	m_n->tu = ((I915_READ(PCH_TRANS_DATA_M1(pipe))
		    & TU_SIZE_MASK) >> TU_SIZE_SHIFT) + 1;
}

static void intel_cpu_transcoder_get_m_n(struct intel_crtc *crtc,
					 enum transcoder transcoder,
					 struct intel_link_m_n *m_n,
					 struct intel_link_m_n *m2_n2)
{
	struct drm_device *dev = crtc->base.dev;
	struct drm_i915_private *dev_priv = dev->dev_private;
	enum pipe pipe = crtc->pipe;

	if (INTEL_INFO(dev)->gen >= 5) {
		m_n->link_m = I915_READ(PIPE_LINK_M1(transcoder));
		m_n->link_n = I915_READ(PIPE_LINK_N1(transcoder));
		m_n->gmch_m = I915_READ(PIPE_DATA_M1(transcoder))
			& ~TU_SIZE_MASK;
		m_n->gmch_n = I915_READ(PIPE_DATA_N1(transcoder));
		m_n->tu = ((I915_READ(PIPE_DATA_M1(transcoder))
			    & TU_SIZE_MASK) >> TU_SIZE_SHIFT) + 1;
		/* Read M2_N2 registers only for gen < 8 (M2_N2 available for
		 * gen < 8) and if DRRS is supported (to make sure the
		 * registers are not unnecessarily read).
		 */
		if (m2_n2 && INTEL_INFO(dev)->gen < 8 &&
			crtc->config->has_drrs) {
			m2_n2->link_m = I915_READ(PIPE_LINK_M2(transcoder));
			m2_n2->link_n =	I915_READ(PIPE_LINK_N2(transcoder));
			m2_n2->gmch_m =	I915_READ(PIPE_DATA_M2(transcoder))
					& ~TU_SIZE_MASK;
			m2_n2->gmch_n =	I915_READ(PIPE_DATA_N2(transcoder));
			m2_n2->tu = ((I915_READ(PIPE_DATA_M2(transcoder))
					& TU_SIZE_MASK) >> TU_SIZE_SHIFT) + 1;
		}
	} else {
		m_n->link_m = I915_READ(PIPE_LINK_M_G4X(pipe));
		m_n->link_n = I915_READ(PIPE_LINK_N_G4X(pipe));
		m_n->gmch_m = I915_READ(PIPE_DATA_M_G4X(pipe))
			& ~TU_SIZE_MASK;
		m_n->gmch_n = I915_READ(PIPE_DATA_N_G4X(pipe));
		m_n->tu = ((I915_READ(PIPE_DATA_M_G4X(pipe))
			    & TU_SIZE_MASK) >> TU_SIZE_SHIFT) + 1;
	}
}

void intel_dp_get_m_n(struct intel_crtc *crtc,
		      struct intel_crtc_state *pipe_config)
{
	if (pipe_config->has_pch_encoder)
		intel_pch_transcoder_get_m_n(crtc, &pipe_config->dp_m_n);
	else
		intel_cpu_transcoder_get_m_n(crtc, pipe_config->cpu_transcoder,
					     &pipe_config->dp_m_n,
					     &pipe_config->dp_m2_n2);
}

static void ironlake_get_fdi_m_n_config(struct intel_crtc *crtc,
					struct intel_crtc_state *pipe_config)
{
	intel_cpu_transcoder_get_m_n(crtc, pipe_config->cpu_transcoder,
				     &pipe_config->fdi_m_n, NULL);
}

static void skylake_get_pfit_config(struct intel_crtc *crtc,
				    struct intel_crtc_state *pipe_config)
{
	struct drm_device *dev = crtc->base.dev;
	struct drm_i915_private *dev_priv = dev->dev_private;
	struct intel_crtc_scaler_state *scaler_state = &pipe_config->scaler_state;
	uint32_t ps_ctrl = 0;
	int id = -1;
	int i;

	/* find scaler attached to this pipe */
	for (i = 0; i < crtc->num_scalers; i++) {
		ps_ctrl = I915_READ(SKL_PS_CTRL(crtc->pipe, i));
		if (ps_ctrl & PS_SCALER_EN && !(ps_ctrl & PS_PLANE_SEL_MASK)) {
			id = i;
			pipe_config->pch_pfit.enabled = true;
			pipe_config->pch_pfit.pos = I915_READ(SKL_PS_WIN_POS(crtc->pipe, i));
			pipe_config->pch_pfit.size = I915_READ(SKL_PS_WIN_SZ(crtc->pipe, i));
			break;
		}
	}

	scaler_state->scaler_id = id;
	if (id >= 0) {
		scaler_state->scaler_users |= (1 << SKL_CRTC_INDEX);
	} else {
		scaler_state->scaler_users &= ~(1 << SKL_CRTC_INDEX);
	}
}

static void
skylake_get_initial_plane_config(struct intel_crtc *crtc,
				 struct intel_initial_plane_config *plane_config)
{
	struct drm_device *dev = crtc->base.dev;
	struct drm_i915_private *dev_priv = dev->dev_private;
	u32 val, base, offset, stride_mult, tiling;
	int pipe = crtc->pipe;
	int fourcc, pixel_format;
	unsigned int aligned_height;
	struct drm_framebuffer *fb;
	struct intel_framebuffer *intel_fb;

	intel_fb = kzalloc(sizeof(*intel_fb), GFP_KERNEL);
	if (!intel_fb) {
		DRM_DEBUG_KMS("failed to alloc fb\n");
		return;
	}

	fb = &intel_fb->base;

	val = I915_READ(PLANE_CTL(pipe, 0));
	if (!(val & PLANE_CTL_ENABLE))
		goto error;

	pixel_format = val & PLANE_CTL_FORMAT_MASK;
	fourcc = skl_format_to_fourcc(pixel_format,
				      val & PLANE_CTL_ORDER_RGBX,
				      val & PLANE_CTL_ALPHA_MASK);
	fb->pixel_format = fourcc;
	fb->bits_per_pixel = drm_format_plane_cpp(fourcc, 0) * 8;

	tiling = val & PLANE_CTL_TILED_MASK;
	switch (tiling) {
	case PLANE_CTL_TILED_LINEAR:
		fb->modifier[0] = DRM_FORMAT_MOD_NONE;
		break;
	case PLANE_CTL_TILED_X:
		plane_config->tiling = I915_TILING_X;
		fb->modifier[0] = I915_FORMAT_MOD_X_TILED;
		break;
	case PLANE_CTL_TILED_Y:
		fb->modifier[0] = I915_FORMAT_MOD_Y_TILED;
		break;
	case PLANE_CTL_TILED_YF:
		fb->modifier[0] = I915_FORMAT_MOD_Yf_TILED;
		break;
	default:
		MISSING_CASE(tiling);
		goto error;
	}

	base = I915_READ(PLANE_SURF(pipe, 0)) & 0xfffff000;
	plane_config->base = base;

	offset = I915_READ(PLANE_OFFSET(pipe, 0));

	val = I915_READ(PLANE_SIZE(pipe, 0));
	fb->height = ((val >> 16) & 0xfff) + 1;
	fb->width = ((val >> 0) & 0x1fff) + 1;

	val = I915_READ(PLANE_STRIDE(pipe, 0));
	stride_mult = intel_fb_stride_alignment(dev_priv, fb->modifier[0],
						fb->pixel_format);
	fb->pitches[0] = (val & 0x3ff) * stride_mult;

	aligned_height = intel_fb_align_height(dev, fb->height,
					       fb->pixel_format,
					       fb->modifier[0]);

	plane_config->size = fb->pitches[0] * aligned_height;

	DRM_DEBUG_KMS("pipe %c with fb: size=%dx%d@%d, offset=%x, pitch %d, size 0x%x\n",
		      pipe_name(pipe), fb->width, fb->height,
		      fb->bits_per_pixel, base, fb->pitches[0],
		      plane_config->size);

	plane_config->fb = intel_fb;
	return;

error:
	kfree(fb);
}

static void ironlake_get_pfit_config(struct intel_crtc *crtc,
				     struct intel_crtc_state *pipe_config)
{
	struct drm_device *dev = crtc->base.dev;
	struct drm_i915_private *dev_priv = dev->dev_private;
	uint32_t tmp;

	tmp = I915_READ(PF_CTL(crtc->pipe));

	if (tmp & PF_ENABLE) {
		pipe_config->pch_pfit.enabled = true;
		pipe_config->pch_pfit.pos = I915_READ(PF_WIN_POS(crtc->pipe));
		pipe_config->pch_pfit.size = I915_READ(PF_WIN_SZ(crtc->pipe));

		/* We currently do not free assignements of panel fitters on
		 * ivb/hsw (since we don't use the higher upscaling modes which
		 * differentiates them) so just WARN about this case for now. */
		if (IS_GEN7(dev)) {
			WARN_ON((tmp & PF_PIPE_SEL_MASK_IVB) !=
				PF_PIPE_SEL_IVB(crtc->pipe));
		}
	}
}

static void
ironlake_get_initial_plane_config(struct intel_crtc *crtc,
				  struct intel_initial_plane_config *plane_config)
{
	struct drm_device *dev = crtc->base.dev;
	struct drm_i915_private *dev_priv = dev->dev_private;
	u32 val, base, offset;
	int pipe = crtc->pipe;
	int fourcc, pixel_format;
	unsigned int aligned_height;
	struct drm_framebuffer *fb;
	struct intel_framebuffer *intel_fb;

	val = I915_READ(DSPCNTR(pipe));
	if (!(val & DISPLAY_PLANE_ENABLE))
		return;

	intel_fb = kzalloc(sizeof(*intel_fb), GFP_KERNEL);
	if (!intel_fb) {
		DRM_DEBUG_KMS("failed to alloc fb\n");
		return;
	}

	fb = &intel_fb->base;

	if (INTEL_INFO(dev)->gen >= 4) {
		if (val & DISPPLANE_TILED) {
			plane_config->tiling = I915_TILING_X;
			fb->modifier[0] = I915_FORMAT_MOD_X_TILED;
		}
	}

	pixel_format = val & DISPPLANE_PIXFORMAT_MASK;
	fourcc = i9xx_format_to_fourcc(pixel_format);
	fb->pixel_format = fourcc;
	fb->bits_per_pixel = drm_format_plane_cpp(fourcc, 0) * 8;

	base = I915_READ(DSPSURF(pipe)) & 0xfffff000;
	if (IS_HASWELL(dev) || IS_BROADWELL(dev)) {
		offset = I915_READ(DSPOFFSET(pipe));
	} else {
		if (plane_config->tiling)
			offset = I915_READ(DSPTILEOFF(pipe));
		else
			offset = I915_READ(DSPLINOFF(pipe));
	}
	plane_config->base = base;

	val = I915_READ(PIPESRC(pipe));
	fb->width = ((val >> 16) & 0xfff) + 1;
	fb->height = ((val >> 0) & 0xfff) + 1;

	val = I915_READ(DSPSTRIDE(pipe));
	fb->pitches[0] = val & 0xffffffc0;

	aligned_height = intel_fb_align_height(dev, fb->height,
					       fb->pixel_format,
					       fb->modifier[0]);

	plane_config->size = fb->pitches[0] * aligned_height;

	DRM_DEBUG_KMS("pipe %c with fb: size=%dx%d@%d, offset=%x, pitch %d, size 0x%x\n",
		      pipe_name(pipe), fb->width, fb->height,
		      fb->bits_per_pixel, base, fb->pitches[0],
		      plane_config->size);

	plane_config->fb = intel_fb;
}

static bool ironlake_get_pipe_config(struct intel_crtc *crtc,
				     struct intel_crtc_state *pipe_config)
{
	struct drm_device *dev = crtc->base.dev;
	struct drm_i915_private *dev_priv = dev->dev_private;
	enum intel_display_power_domain power_domain;
	uint32_t tmp;
	bool ret;

	power_domain = POWER_DOMAIN_PIPE(crtc->pipe);
	if (!intel_display_power_get_if_enabled(dev_priv, power_domain))
		return false;

	pipe_config->cpu_transcoder = (enum transcoder) crtc->pipe;
	pipe_config->shared_dpll = NULL;

	ret = false;
	tmp = I915_READ(PIPECONF(crtc->pipe));
	if (!(tmp & PIPECONF_ENABLE))
		goto out;

	switch (tmp & PIPECONF_BPC_MASK) {
	case PIPECONF_6BPC:
		pipe_config->pipe_bpp = 18;
		break;
	case PIPECONF_8BPC:
		pipe_config->pipe_bpp = 24;
		break;
	case PIPECONF_10BPC:
		pipe_config->pipe_bpp = 30;
		break;
	case PIPECONF_12BPC:
		pipe_config->pipe_bpp = 36;
		break;
	default:
		break;
	}

	if (tmp & PIPECONF_COLOR_RANGE_SELECT)
		pipe_config->limited_color_range = true;

	if (I915_READ(PCH_TRANSCONF(crtc->pipe)) & TRANS_ENABLE) {
		struct intel_shared_dpll *pll;
		enum intel_dpll_id pll_id;

		pipe_config->has_pch_encoder = true;

		tmp = I915_READ(FDI_RX_CTL(crtc->pipe));
		pipe_config->fdi_lanes = ((FDI_DP_PORT_WIDTH_MASK & tmp) >>
					  FDI_DP_PORT_WIDTH_SHIFT) + 1;

		ironlake_get_fdi_m_n_config(crtc, pipe_config);

		if (HAS_PCH_IBX(dev_priv->dev)) {
			pll_id = (enum intel_dpll_id) crtc->pipe;
		} else {
			tmp = I915_READ(PCH_DPLL_SEL);
			if (tmp & TRANS_DPLLB_SEL(crtc->pipe))
				pll_id = DPLL_ID_PCH_PLL_B;
			else
				pll_id= DPLL_ID_PCH_PLL_A;
		}

		pipe_config->shared_dpll =
			intel_get_shared_dpll_by_id(dev_priv, pll_id);
		pll = pipe_config->shared_dpll;

		WARN_ON(!pll->funcs.get_hw_state(dev_priv, pll,
						 &pipe_config->dpll_hw_state));

		tmp = pipe_config->dpll_hw_state.dpll;
		pipe_config->pixel_multiplier =
			((tmp & PLL_REF_SDVO_HDMI_MULTIPLIER_MASK)
			 >> PLL_REF_SDVO_HDMI_MULTIPLIER_SHIFT) + 1;

		ironlake_pch_clock_get(crtc, pipe_config);
	} else {
		pipe_config->pixel_multiplier = 1;
	}

	intel_get_pipe_timings(crtc, pipe_config);

	ironlake_get_pfit_config(crtc, pipe_config);

	ret = true;

out:
	intel_display_power_put(dev_priv, power_domain);

	return ret;
}

static void assert_can_disable_lcpll(struct drm_i915_private *dev_priv)
{
	struct drm_device *dev = dev_priv->dev;
	struct intel_crtc *crtc;

	for_each_intel_crtc(dev, crtc)
		I915_STATE_WARN(crtc->active, "CRTC for pipe %c enabled\n",
		     pipe_name(crtc->pipe));

	I915_STATE_WARN(I915_READ(HSW_PWR_WELL_DRIVER), "Power well on\n");
	I915_STATE_WARN(I915_READ(SPLL_CTL) & SPLL_PLL_ENABLE, "SPLL enabled\n");
	I915_STATE_WARN(I915_READ(WRPLL_CTL(0)) & WRPLL_PLL_ENABLE, "WRPLL1 enabled\n");
	I915_STATE_WARN(I915_READ(WRPLL_CTL(1)) & WRPLL_PLL_ENABLE, "WRPLL2 enabled\n");
	I915_STATE_WARN(I915_READ(PCH_PP_STATUS) & PP_ON, "Panel power on\n");
	I915_STATE_WARN(I915_READ(BLC_PWM_CPU_CTL2) & BLM_PWM_ENABLE,
	     "CPU PWM1 enabled\n");
	if (IS_HASWELL(dev))
		I915_STATE_WARN(I915_READ(HSW_BLC_PWM2_CTL) & BLM_PWM_ENABLE,
		     "CPU PWM2 enabled\n");
	I915_STATE_WARN(I915_READ(BLC_PWM_PCH_CTL1) & BLM_PCH_PWM_ENABLE,
	     "PCH PWM1 enabled\n");
	I915_STATE_WARN(I915_READ(UTIL_PIN_CTL) & UTIL_PIN_ENABLE,
	     "Utility pin enabled\n");
	I915_STATE_WARN(I915_READ(PCH_GTC_CTL) & PCH_GTC_ENABLE, "PCH GTC enabled\n");

	/*
	 * In theory we can still leave IRQs enabled, as long as only the HPD
	 * interrupts remain enabled. We used to check for that, but since it's
	 * gen-specific and since we only disable LCPLL after we fully disable
	 * the interrupts, the check below should be enough.
	 */
	I915_STATE_WARN(intel_irqs_enabled(dev_priv), "IRQs enabled\n");
}

static uint32_t hsw_read_dcomp(struct drm_i915_private *dev_priv)
{
	struct drm_device *dev = dev_priv->dev;

	if (IS_HASWELL(dev))
		return I915_READ(D_COMP_HSW);
	else
		return I915_READ(D_COMP_BDW);
}

static void hsw_write_dcomp(struct drm_i915_private *dev_priv, uint32_t val)
{
	struct drm_device *dev = dev_priv->dev;

	if (IS_HASWELL(dev)) {
		mutex_lock(&dev_priv->rps.hw_lock);
		if (sandybridge_pcode_write(dev_priv, GEN6_PCODE_WRITE_D_COMP,
					    val))
			DRM_ERROR("Failed to write to D_COMP\n");
		mutex_unlock(&dev_priv->rps.hw_lock);
	} else {
		I915_WRITE(D_COMP_BDW, val);
		POSTING_READ(D_COMP_BDW);
	}
}

/*
 * This function implements pieces of two sequences from BSpec:
 * - Sequence for display software to disable LCPLL
 * - Sequence for display software to allow package C8+
 * The steps implemented here are just the steps that actually touch the LCPLL
 * register. Callers should take care of disabling all the display engine
 * functions, doing the mode unset, fixing interrupts, etc.
 */
static void hsw_disable_lcpll(struct drm_i915_private *dev_priv,
			      bool switch_to_fclk, bool allow_power_down)
{
	uint32_t val;

	assert_can_disable_lcpll(dev_priv);

	val = I915_READ(LCPLL_CTL);

	if (switch_to_fclk) {
		val |= LCPLL_CD_SOURCE_FCLK;
		I915_WRITE(LCPLL_CTL, val);

		if (wait_for_atomic_us(I915_READ(LCPLL_CTL) &
				       LCPLL_CD_SOURCE_FCLK_DONE, 1))
			DRM_ERROR("Switching to FCLK failed\n");

		val = I915_READ(LCPLL_CTL);
	}

	val |= LCPLL_PLL_DISABLE;
	I915_WRITE(LCPLL_CTL, val);
	POSTING_READ(LCPLL_CTL);

	if (wait_for((I915_READ(LCPLL_CTL) & LCPLL_PLL_LOCK) == 0, 1))
		DRM_ERROR("LCPLL still locked\n");

	val = hsw_read_dcomp(dev_priv);
	val |= D_COMP_COMP_DISABLE;
	hsw_write_dcomp(dev_priv, val);
	ndelay(100);

	if (wait_for((hsw_read_dcomp(dev_priv) & D_COMP_RCOMP_IN_PROGRESS) == 0,
		     1))
		DRM_ERROR("D_COMP RCOMP still in progress\n");

	if (allow_power_down) {
		val = I915_READ(LCPLL_CTL);
		val |= LCPLL_POWER_DOWN_ALLOW;
		I915_WRITE(LCPLL_CTL, val);
		POSTING_READ(LCPLL_CTL);
	}
}

/*
 * Fully restores LCPLL, disallowing power down and switching back to LCPLL
 * source.
 */
static void hsw_restore_lcpll(struct drm_i915_private *dev_priv)
{
	uint32_t val;

	val = I915_READ(LCPLL_CTL);

	if ((val & (LCPLL_PLL_LOCK | LCPLL_PLL_DISABLE | LCPLL_CD_SOURCE_FCLK |
		    LCPLL_POWER_DOWN_ALLOW)) == LCPLL_PLL_LOCK)
		return;

	/*
	 * Make sure we're not on PC8 state before disabling PC8, otherwise
	 * we'll hang the machine. To prevent PC8 state, just enable force_wake.
	 */
	intel_uncore_forcewake_get(dev_priv, FORCEWAKE_ALL);

	if (val & LCPLL_POWER_DOWN_ALLOW) {
		val &= ~LCPLL_POWER_DOWN_ALLOW;
		I915_WRITE(LCPLL_CTL, val);
		POSTING_READ(LCPLL_CTL);
	}

	val = hsw_read_dcomp(dev_priv);
	val |= D_COMP_COMP_FORCE;
	val &= ~D_COMP_COMP_DISABLE;
	hsw_write_dcomp(dev_priv, val);

	val = I915_READ(LCPLL_CTL);
	val &= ~LCPLL_PLL_DISABLE;
	I915_WRITE(LCPLL_CTL, val);

	if (wait_for(I915_READ(LCPLL_CTL) & LCPLL_PLL_LOCK, 5))
		DRM_ERROR("LCPLL not locked yet\n");

	if (val & LCPLL_CD_SOURCE_FCLK) {
		val = I915_READ(LCPLL_CTL);
		val &= ~LCPLL_CD_SOURCE_FCLK;
		I915_WRITE(LCPLL_CTL, val);

		if (wait_for_atomic_us((I915_READ(LCPLL_CTL) &
					LCPLL_CD_SOURCE_FCLK_DONE) == 0, 1))
			DRM_ERROR("Switching back to LCPLL failed\n");
	}

	intel_uncore_forcewake_put(dev_priv, FORCEWAKE_ALL);
	intel_update_cdclk(dev_priv->dev);
}

/*
 * Package states C8 and deeper are really deep PC states that can only be
 * reached when all the devices on the system allow it, so even if the graphics
 * device allows PC8+, it doesn't mean the system will actually get to these
 * states. Our driver only allows PC8+ when going into runtime PM.
 *
 * The requirements for PC8+ are that all the outputs are disabled, the power
 * well is disabled and most interrupts are disabled, and these are also
 * requirements for runtime PM. When these conditions are met, we manually do
 * the other conditions: disable the interrupts, clocks and switch LCPLL refclk
 * to Fclk. If we're in PC8+ and we get an non-hotplug interrupt, we can hard
 * hang the machine.
 *
 * When we really reach PC8 or deeper states (not just when we allow it) we lose
 * the state of some registers, so when we come back from PC8+ we need to
 * restore this state. We don't get into PC8+ if we're not in RC6, so we don't
 * need to take care of the registers kept by RC6. Notice that this happens even
 * if we don't put the device in PCI D3 state (which is what currently happens
 * because of the runtime PM support).
 *
 * For more, read "Display Sequences for Package C8" on the hardware
 * documentation.
 */
void hsw_enable_pc8(struct drm_i915_private *dev_priv)
{
	struct drm_device *dev = dev_priv->dev;
	uint32_t val;

	DRM_DEBUG_KMS("Enabling package C8+\n");

	if (HAS_PCH_LPT_LP(dev)) {
		val = I915_READ(SOUTH_DSPCLK_GATE_D);
		val &= ~PCH_LP_PARTITION_LEVEL_DISABLE;
		I915_WRITE(SOUTH_DSPCLK_GATE_D, val);
	}

	lpt_disable_clkout_dp(dev);
	hsw_disable_lcpll(dev_priv, true, true);
}

void hsw_disable_pc8(struct drm_i915_private *dev_priv)
{
	struct drm_device *dev = dev_priv->dev;
	uint32_t val;

	DRM_DEBUG_KMS("Disabling package C8+\n");

	hsw_restore_lcpll(dev_priv);
	lpt_init_pch_refclk(dev);

	if (HAS_PCH_LPT_LP(dev)) {
		val = I915_READ(SOUTH_DSPCLK_GATE_D);
		val |= PCH_LP_PARTITION_LEVEL_DISABLE;
		I915_WRITE(SOUTH_DSPCLK_GATE_D, val);
	}
}

static void broxton_modeset_commit_cdclk(struct drm_atomic_state *old_state)
{
	struct drm_device *dev = old_state->dev;
	struct intel_atomic_state *old_intel_state =
		to_intel_atomic_state(old_state);
	unsigned int req_cdclk = old_intel_state->dev_cdclk;

	broxton_set_cdclk(dev, req_cdclk);
}

/* compute the max rate for new configuration */
static int ilk_max_pixel_rate(struct drm_atomic_state *state)
{
	struct intel_atomic_state *intel_state = to_intel_atomic_state(state);
	struct drm_i915_private *dev_priv = state->dev->dev_private;
	struct drm_crtc *crtc;
	struct drm_crtc_state *cstate;
	struct intel_crtc_state *crtc_state;
	unsigned max_pixel_rate = 0, i;
	enum pipe pipe;

	memcpy(intel_state->min_pixclk, dev_priv->min_pixclk,
	       sizeof(intel_state->min_pixclk));

	for_each_crtc_in_state(state, crtc, cstate, i) {
		int pixel_rate;

		crtc_state = to_intel_crtc_state(cstate);
		if (!crtc_state->base.enable) {
			intel_state->min_pixclk[i] = 0;
			continue;
		}

		pixel_rate = ilk_pipe_pixel_rate(crtc_state);

		/* pixel rate mustn't exceed 95% of cdclk with IPS on BDW */
		if (IS_BROADWELL(dev_priv) && crtc_state->ips_enabled)
			pixel_rate = DIV_ROUND_UP(pixel_rate * 100, 95);

		intel_state->min_pixclk[i] = pixel_rate;
	}

	for_each_pipe(dev_priv, pipe)
		max_pixel_rate = max(intel_state->min_pixclk[pipe], max_pixel_rate);

	return max_pixel_rate;
}

static void broadwell_set_cdclk(struct drm_device *dev, int cdclk)
{
	struct drm_i915_private *dev_priv = dev->dev_private;
	uint32_t val, data;
	int ret;

	if (WARN((I915_READ(LCPLL_CTL) &
		  (LCPLL_PLL_DISABLE | LCPLL_PLL_LOCK |
		   LCPLL_CD_CLOCK_DISABLE | LCPLL_ROOT_CD_CLOCK_DISABLE |
		   LCPLL_CD2X_CLOCK_DISABLE | LCPLL_POWER_DOWN_ALLOW |
		   LCPLL_CD_SOURCE_FCLK)) != LCPLL_PLL_LOCK,
		 "trying to change cdclk frequency with cdclk not enabled\n"))
		return;

	mutex_lock(&dev_priv->rps.hw_lock);
	ret = sandybridge_pcode_write(dev_priv,
				      BDW_PCODE_DISPLAY_FREQ_CHANGE_REQ, 0x0);
	mutex_unlock(&dev_priv->rps.hw_lock);
	if (ret) {
		DRM_ERROR("failed to inform pcode about cdclk change\n");
		return;
	}

	val = I915_READ(LCPLL_CTL);
	val |= LCPLL_CD_SOURCE_FCLK;
	I915_WRITE(LCPLL_CTL, val);

	if (wait_for_us(I915_READ(LCPLL_CTL) &
			LCPLL_CD_SOURCE_FCLK_DONE, 1))
		DRM_ERROR("Switching to FCLK failed\n");

	val = I915_READ(LCPLL_CTL);
	val &= ~LCPLL_CLK_FREQ_MASK;

	switch (cdclk) {
	case 450000:
		val |= LCPLL_CLK_FREQ_450;
		data = 0;
		break;
	case 540000:
		val |= LCPLL_CLK_FREQ_54O_BDW;
		data = 1;
		break;
	case 337500:
		val |= LCPLL_CLK_FREQ_337_5_BDW;
		data = 2;
		break;
	case 675000:
		val |= LCPLL_CLK_FREQ_675_BDW;
		data = 3;
		break;
	default:
		WARN(1, "invalid cdclk frequency\n");
		return;
	}

	I915_WRITE(LCPLL_CTL, val);

	val = I915_READ(LCPLL_CTL);
	val &= ~LCPLL_CD_SOURCE_FCLK;
	I915_WRITE(LCPLL_CTL, val);

	if (wait_for_us((I915_READ(LCPLL_CTL) &
			LCPLL_CD_SOURCE_FCLK_DONE) == 0, 1))
		DRM_ERROR("Switching back to LCPLL failed\n");

	mutex_lock(&dev_priv->rps.hw_lock);
	sandybridge_pcode_write(dev_priv, HSW_PCODE_DE_WRITE_FREQ_REQ, data);
	mutex_unlock(&dev_priv->rps.hw_lock);

	intel_update_cdclk(dev);

	WARN(cdclk != dev_priv->cdclk_freq,
	     "cdclk requested %d kHz but got %d kHz\n",
	     cdclk, dev_priv->cdclk_freq);
}

static int broadwell_modeset_calc_cdclk(struct drm_atomic_state *state)
{
	struct drm_i915_private *dev_priv = to_i915(state->dev);
	struct intel_atomic_state *intel_state = to_intel_atomic_state(state);
	int max_pixclk = ilk_max_pixel_rate(state);
	int cdclk;

	/*
	 * FIXME should also account for plane ratio
	 * once 64bpp pixel formats are supported.
	 */
	if (max_pixclk > 540000)
		cdclk = 675000;
	else if (max_pixclk > 450000)
		cdclk = 540000;
	else if (max_pixclk > 337500)
		cdclk = 450000;
	else
		cdclk = 337500;

	if (cdclk > dev_priv->max_cdclk_freq) {
		DRM_DEBUG_KMS("requested cdclk (%d kHz) exceeds max (%d kHz)\n",
			      cdclk, dev_priv->max_cdclk_freq);
		return -EINVAL;
	}

	intel_state->cdclk = intel_state->dev_cdclk = cdclk;
	if (!intel_state->active_crtcs)
		intel_state->dev_cdclk = 337500;

	return 0;
}

static void broadwell_modeset_commit_cdclk(struct drm_atomic_state *old_state)
{
	struct drm_device *dev = old_state->dev;
	struct intel_atomic_state *old_intel_state =
		to_intel_atomic_state(old_state);
	unsigned req_cdclk = old_intel_state->dev_cdclk;

	broadwell_set_cdclk(dev, req_cdclk);
}

static int haswell_crtc_compute_clock(struct intel_crtc *crtc,
				      struct intel_crtc_state *crtc_state)
{
	struct intel_encoder *intel_encoder =
		intel_ddi_get_crtc_new_encoder(crtc_state);

	if (intel_encoder->type != INTEL_OUTPUT_DSI) {
		if (!intel_ddi_pll_select(crtc, crtc_state))
			return -EINVAL;
	}

	crtc->lowfreq_avail = false;

	return 0;
}

static void bxt_get_ddi_pll(struct drm_i915_private *dev_priv,
				enum port port,
				struct intel_crtc_state *pipe_config)
{
	enum intel_dpll_id id;

	switch (port) {
	case PORT_A:
		pipe_config->ddi_pll_sel = SKL_DPLL0;
		id = DPLL_ID_SKL_DPLL1;
		break;
	case PORT_B:
		pipe_config->ddi_pll_sel = SKL_DPLL1;
		id = DPLL_ID_SKL_DPLL2;
		break;
	case PORT_C:
		pipe_config->ddi_pll_sel = SKL_DPLL2;
		id = DPLL_ID_SKL_DPLL3;
		break;
	default:
		DRM_ERROR("Incorrect port type\n");
		return;
	}

	pipe_config->shared_dpll = intel_get_shared_dpll_by_id(dev_priv, id);
}

static void skylake_get_ddi_pll(struct drm_i915_private *dev_priv,
				enum port port,
				struct intel_crtc_state *pipe_config)
{
	enum intel_dpll_id id;
	u32 temp;

	temp = I915_READ(DPLL_CTRL2) & DPLL_CTRL2_DDI_CLK_SEL_MASK(port);
	pipe_config->ddi_pll_sel = temp >> (port * 3 + 1);

	switch (pipe_config->ddi_pll_sel) {
	case SKL_DPLL0:
		id = DPLL_ID_SKL_DPLL0;
		break;
	case SKL_DPLL1:
		id = DPLL_ID_SKL_DPLL1;
		break;
	case SKL_DPLL2:
		id = DPLL_ID_SKL_DPLL2;
		break;
	case SKL_DPLL3:
		id = DPLL_ID_SKL_DPLL3;
		break;
	default:
		MISSING_CASE(pipe_config->ddi_pll_sel);
		return;
	}

	pipe_config->shared_dpll = intel_get_shared_dpll_by_id(dev_priv, id);
}

static void haswell_get_ddi_pll(struct drm_i915_private *dev_priv,
				enum port port,
				struct intel_crtc_state *pipe_config)
{
	enum intel_dpll_id id;

	pipe_config->ddi_pll_sel = I915_READ(PORT_CLK_SEL(port));

	switch (pipe_config->ddi_pll_sel) {
	case PORT_CLK_SEL_WRPLL1:
		id = DPLL_ID_WRPLL1;
		break;
	case PORT_CLK_SEL_WRPLL2:
		id = DPLL_ID_WRPLL2;
		break;
	case PORT_CLK_SEL_SPLL:
		id = DPLL_ID_SPLL;
		break;
	case PORT_CLK_SEL_LCPLL_810:
		id = DPLL_ID_LCPLL_810;
		break;
	case PORT_CLK_SEL_LCPLL_1350:
		id = DPLL_ID_LCPLL_1350;
		break;
	case PORT_CLK_SEL_LCPLL_2700:
		id = DPLL_ID_LCPLL_2700;
		break;
	default:
		MISSING_CASE(pipe_config->ddi_pll_sel);
		/* fall through */
	case PORT_CLK_SEL_NONE:
		return;
	}

	pipe_config->shared_dpll = intel_get_shared_dpll_by_id(dev_priv, id);
}

static void haswell_get_ddi_port_state(struct intel_crtc *crtc,
				       struct intel_crtc_state *pipe_config)
{
	struct drm_device *dev = crtc->base.dev;
	struct drm_i915_private *dev_priv = dev->dev_private;
	struct intel_shared_dpll *pll;
	enum port port;
	uint32_t tmp;

	tmp = I915_READ(TRANS_DDI_FUNC_CTL(pipe_config->cpu_transcoder));

	port = (tmp & TRANS_DDI_PORT_MASK) >> TRANS_DDI_PORT_SHIFT;

	if (IS_SKYLAKE(dev) || IS_KABYLAKE(dev))
		skylake_get_ddi_pll(dev_priv, port, pipe_config);
	else if (IS_BROXTON(dev))
		bxt_get_ddi_pll(dev_priv, port, pipe_config);
	else
		haswell_get_ddi_pll(dev_priv, port, pipe_config);

	pll = pipe_config->shared_dpll;
	if (pll) {
		WARN_ON(!pll->funcs.get_hw_state(dev_priv, pll,
						 &pipe_config->dpll_hw_state));
	}

	/*
	 * Haswell has only FDI/PCH transcoder A. It is which is connected to
	 * DDI E. So just check whether this pipe is wired to DDI E and whether
	 * the PCH transcoder is on.
	 */
	if (INTEL_INFO(dev)->gen < 9 &&
	    (port == PORT_E) && I915_READ(LPT_TRANSCONF) & TRANS_ENABLE) {
		pipe_config->has_pch_encoder = true;

		tmp = I915_READ(FDI_RX_CTL(PIPE_A));
		pipe_config->fdi_lanes = ((FDI_DP_PORT_WIDTH_MASK & tmp) >>
					  FDI_DP_PORT_WIDTH_SHIFT) + 1;

		ironlake_get_fdi_m_n_config(crtc, pipe_config);
	}
}

static bool haswell_get_pipe_config(struct intel_crtc *crtc,
				    struct intel_crtc_state *pipe_config)
{
	struct drm_device *dev = crtc->base.dev;
	struct drm_i915_private *dev_priv = dev->dev_private;
	enum intel_display_power_domain power_domain;
	unsigned long power_domain_mask;
	uint32_t tmp;
	bool ret;

	power_domain = POWER_DOMAIN_PIPE(crtc->pipe);
	if (!intel_display_power_get_if_enabled(dev_priv, power_domain))
		return false;
	power_domain_mask = BIT(power_domain);

	ret = false;

	pipe_config->cpu_transcoder = (enum transcoder) crtc->pipe;
	pipe_config->shared_dpll = NULL;

	tmp = I915_READ(TRANS_DDI_FUNC_CTL(TRANSCODER_EDP));
	if (tmp & TRANS_DDI_FUNC_ENABLE) {
		enum pipe trans_edp_pipe;
		switch (tmp & TRANS_DDI_EDP_INPUT_MASK) {
		default:
			WARN(1, "unknown pipe linked to edp transcoder\n");
		case TRANS_DDI_EDP_INPUT_A_ONOFF:
		case TRANS_DDI_EDP_INPUT_A_ON:
			trans_edp_pipe = PIPE_A;
			break;
		case TRANS_DDI_EDP_INPUT_B_ONOFF:
			trans_edp_pipe = PIPE_B;
			break;
		case TRANS_DDI_EDP_INPUT_C_ONOFF:
			trans_edp_pipe = PIPE_C;
			break;
		}

		if (trans_edp_pipe == crtc->pipe)
			pipe_config->cpu_transcoder = TRANSCODER_EDP;
	}

	power_domain = POWER_DOMAIN_TRANSCODER(pipe_config->cpu_transcoder);
	if (!intel_display_power_get_if_enabled(dev_priv, power_domain))
		goto out;
	power_domain_mask |= BIT(power_domain);

	tmp = I915_READ(PIPECONF(pipe_config->cpu_transcoder));
	if (!(tmp & PIPECONF_ENABLE))
		goto out;

	haswell_get_ddi_port_state(crtc, pipe_config);

	intel_get_pipe_timings(crtc, pipe_config);

	if (INTEL_INFO(dev)->gen >= 9) {
		skl_init_scalers(dev, crtc, pipe_config);
	}

	if (INTEL_INFO(dev)->gen >= 9) {
		pipe_config->scaler_state.scaler_id = -1;
		pipe_config->scaler_state.scaler_users &= ~(1 << SKL_CRTC_INDEX);
	}

	power_domain = POWER_DOMAIN_PIPE_PANEL_FITTER(crtc->pipe);
	if (intel_display_power_get_if_enabled(dev_priv, power_domain)) {
		power_domain_mask |= BIT(power_domain);
		if (INTEL_INFO(dev)->gen >= 9)
			skylake_get_pfit_config(crtc, pipe_config);
		else
			ironlake_get_pfit_config(crtc, pipe_config);
	}

	if (IS_HASWELL(dev))
		pipe_config->ips_enabled = hsw_crtc_supports_ips(crtc) &&
			(I915_READ(IPS_CTL) & IPS_ENABLE);

	if (pipe_config->cpu_transcoder != TRANSCODER_EDP) {
		pipe_config->pixel_multiplier =
			I915_READ(PIPE_MULT(pipe_config->cpu_transcoder)) + 1;
	} else {
		pipe_config->pixel_multiplier = 1;
	}

	ret = true;

out:
	for_each_power_domain(power_domain, power_domain_mask)
		intel_display_power_put(dev_priv, power_domain);

	return ret;
}

static void i845_update_cursor(struct drm_crtc *crtc, u32 base,
			       const struct intel_plane_state *plane_state)
{
	struct drm_device *dev = crtc->dev;
	struct drm_i915_private *dev_priv = dev->dev_private;
	struct intel_crtc *intel_crtc = to_intel_crtc(crtc);
	uint32_t cntl = 0, size = 0;

	if (plane_state && plane_state->visible) {
		unsigned int width = plane_state->base.crtc_w;
		unsigned int height = plane_state->base.crtc_h;
		unsigned int stride = roundup_pow_of_two(width) * 4;

		switch (stride) {
		default:
			WARN_ONCE(1, "Invalid cursor width/stride, width=%u, stride=%u\n",
				  width, stride);
			stride = 256;
			/* fallthrough */
		case 256:
		case 512:
		case 1024:
		case 2048:
			break;
		}

		cntl |= CURSOR_ENABLE |
			CURSOR_GAMMA_ENABLE |
			CURSOR_FORMAT_ARGB |
			CURSOR_STRIDE(stride);

		size = (height << 12) | width;
	}

	if (intel_crtc->cursor_cntl != 0 &&
	    (intel_crtc->cursor_base != base ||
	     intel_crtc->cursor_size != size ||
	     intel_crtc->cursor_cntl != cntl)) {
		/* On these chipsets we can only modify the base/size/stride
		 * whilst the cursor is disabled.
		 */
		I915_WRITE(CURCNTR(PIPE_A), 0);
		POSTING_READ(CURCNTR(PIPE_A));
		intel_crtc->cursor_cntl = 0;
	}

	if (intel_crtc->cursor_base != base) {
		I915_WRITE(CURBASE(PIPE_A), base);
		intel_crtc->cursor_base = base;
	}

	if (intel_crtc->cursor_size != size) {
		I915_WRITE(CURSIZE, size);
		intel_crtc->cursor_size = size;
	}

	if (intel_crtc->cursor_cntl != cntl) {
		I915_WRITE(CURCNTR(PIPE_A), cntl);
		POSTING_READ(CURCNTR(PIPE_A));
		intel_crtc->cursor_cntl = cntl;
	}
}

static void i9xx_update_cursor(struct drm_crtc *crtc, u32 base,
			       const struct intel_plane_state *plane_state)
{
	struct drm_device *dev = crtc->dev;
	struct drm_i915_private *dev_priv = dev->dev_private;
	struct intel_crtc *intel_crtc = to_intel_crtc(crtc);
	int pipe = intel_crtc->pipe;
	uint32_t cntl = 0;

	if (plane_state && plane_state->visible) {
		cntl = MCURSOR_GAMMA_ENABLE;
		switch (plane_state->base.crtc_w) {
			case 64:
				cntl |= CURSOR_MODE_64_ARGB_AX;
				break;
			case 128:
				cntl |= CURSOR_MODE_128_ARGB_AX;
				break;
			case 256:
				cntl |= CURSOR_MODE_256_ARGB_AX;
				break;
			default:
				MISSING_CASE(plane_state->base.crtc_w);
				return;
		}
		cntl |= pipe << 28; /* Connect to correct pipe */

		if (HAS_DDI(dev))
			cntl |= CURSOR_PIPE_CSC_ENABLE;

		if (plane_state->base.rotation == BIT(DRM_ROTATE_180))
			cntl |= CURSOR_ROTATE_180;
	}

	if (intel_crtc->cursor_cntl != cntl) {
		I915_WRITE(CURCNTR(pipe), cntl);
		POSTING_READ(CURCNTR(pipe));
		intel_crtc->cursor_cntl = cntl;
	}

	/* and commit changes on next vblank */
	I915_WRITE(CURBASE(pipe), base);
	POSTING_READ(CURBASE(pipe));

	intel_crtc->cursor_base = base;
}

/* If no-part of the cursor is visible on the framebuffer, then the GPU may hang... */
static void intel_crtc_update_cursor(struct drm_crtc *crtc,
				     const struct intel_plane_state *plane_state)
{
	struct drm_device *dev = crtc->dev;
	struct drm_i915_private *dev_priv = dev->dev_private;
	struct intel_crtc *intel_crtc = to_intel_crtc(crtc);
	int pipe = intel_crtc->pipe;
	u32 base = intel_crtc->cursor_addr;
	u32 pos = 0;

	if (plane_state) {
		int x = plane_state->base.crtc_x;
		int y = plane_state->base.crtc_y;

		if (x < 0) {
			pos |= CURSOR_POS_SIGN << CURSOR_X_SHIFT;
			x = -x;
		}
		pos |= x << CURSOR_X_SHIFT;

		if (y < 0) {
			pos |= CURSOR_POS_SIGN << CURSOR_Y_SHIFT;
			y = -y;
		}
		pos |= y << CURSOR_Y_SHIFT;

		/* ILK+ do this automagically */
		if (HAS_GMCH_DISPLAY(dev) &&
		    plane_state->base.rotation == BIT(DRM_ROTATE_180)) {
			base += (plane_state->base.crtc_h *
				 plane_state->base.crtc_w - 1) * 4;
		}
	}

	I915_WRITE(CURPOS(pipe), pos);

	if (IS_845G(dev) || IS_I865G(dev))
		i845_update_cursor(crtc, base, plane_state);
	else
		i9xx_update_cursor(crtc, base, plane_state);
}

static bool cursor_size_ok(struct drm_device *dev,
			   uint32_t width, uint32_t height)
{
	if (width == 0 || height == 0)
		return false;

	/*
	 * 845g/865g are special in that they are only limited by
	 * the width of their cursors, the height is arbitrary up to
	 * the precision of the register. Everything else requires
	 * square cursors, limited to a few power-of-two sizes.
	 */
	if (IS_845G(dev) || IS_I865G(dev)) {
		if ((width & 63) != 0)
			return false;

		if (width > (IS_845G(dev) ? 64 : 512))
			return false;

		if (height > 1023)
			return false;
	} else {
		switch (width | height) {
		case 256:
		case 128:
			if (IS_GEN2(dev))
				return false;
		case 64:
			break;
		default:
			return false;
		}
	}

	return true;
}

static void intel_crtc_gamma_set(struct drm_crtc *crtc, u16 *red, u16 *green,
				 u16 *blue, uint32_t start, uint32_t size)
{
	int end = (start + size > 256) ? 256 : start + size, i;
	struct intel_crtc *intel_crtc = to_intel_crtc(crtc);

	for (i = start; i < end; i++) {
		intel_crtc->lut_r[i] = red[i] >> 8;
		intel_crtc->lut_g[i] = green[i] >> 8;
		intel_crtc->lut_b[i] = blue[i] >> 8;
	}

	intel_crtc_load_lut(crtc);
}

/* VESA 640x480x72Hz mode to set on the pipe */
static struct drm_display_mode load_detect_mode = {
	DRM_MODE("640x480", DRM_MODE_TYPE_DEFAULT, 31500, 640, 664,
		 704, 832, 0, 480, 489, 491, 520, 0, DRM_MODE_FLAG_NHSYNC | DRM_MODE_FLAG_NVSYNC),
};

struct drm_framebuffer *
__intel_framebuffer_create(struct drm_device *dev,
			   struct drm_mode_fb_cmd2 *mode_cmd,
			   struct drm_i915_gem_object *obj)
{
	struct intel_framebuffer *intel_fb;
	int ret;

	intel_fb = kzalloc(sizeof(*intel_fb), GFP_KERNEL);
	if (!intel_fb)
		return ERR_PTR(-ENOMEM);

	ret = intel_framebuffer_init(dev, intel_fb, mode_cmd, obj);
	if (ret)
		goto err;

	return &intel_fb->base;

err:
	kfree(intel_fb);
	return ERR_PTR(ret);
}

static struct drm_framebuffer *
intel_framebuffer_create(struct drm_device *dev,
			 struct drm_mode_fb_cmd2 *mode_cmd,
			 struct drm_i915_gem_object *obj)
{
	struct drm_framebuffer *fb;
	int ret;

	ret = i915_mutex_lock_interruptible(dev);
	if (ret)
		return ERR_PTR(ret);
	fb = __intel_framebuffer_create(dev, mode_cmd, obj);
	mutex_unlock(&dev->struct_mutex);

	return fb;
}

static u32
intel_framebuffer_pitch_for_width(int width, int bpp)
{
	u32 pitch = DIV_ROUND_UP(width * bpp, 8);
	return ALIGN(pitch, 64);
}

static u32
intel_framebuffer_size_for_mode(struct drm_display_mode *mode, int bpp)
{
	u32 pitch = intel_framebuffer_pitch_for_width(mode->hdisplay, bpp);
	return PAGE_ALIGN(pitch * mode->vdisplay);
}

static struct drm_framebuffer *
intel_framebuffer_create_for_mode(struct drm_device *dev,
				  struct drm_display_mode *mode,
				  int depth, int bpp)
{
	struct drm_framebuffer *fb;
	struct drm_i915_gem_object *obj;
	struct drm_mode_fb_cmd2 mode_cmd = { 0 };

	obj = i915_gem_alloc_object(dev,
				    intel_framebuffer_size_for_mode(mode, bpp));
	if (obj == NULL)
		return ERR_PTR(-ENOMEM);

	mode_cmd.width = mode->hdisplay;
	mode_cmd.height = mode->vdisplay;
	mode_cmd.pitches[0] = intel_framebuffer_pitch_for_width(mode_cmd.width,
								bpp);
	mode_cmd.pixel_format = drm_mode_legacy_fb_format(bpp, depth);

	fb = intel_framebuffer_create(dev, &mode_cmd, obj);
	if (IS_ERR(fb))
		drm_gem_object_unreference_unlocked(&obj->base);

	return fb;
}

static struct drm_framebuffer *
mode_fits_in_fbdev(struct drm_device *dev,
		   struct drm_display_mode *mode)
{
#ifdef CONFIG_DRM_FBDEV_EMULATION
	struct drm_i915_private *dev_priv = dev->dev_private;
	struct drm_i915_gem_object *obj;
	struct drm_framebuffer *fb;

	if (!dev_priv->fbdev)
		return NULL;

	if (!dev_priv->fbdev->fb)
		return NULL;

	obj = dev_priv->fbdev->fb->obj;
	BUG_ON(!obj);

	fb = &dev_priv->fbdev->fb->base;
	if (fb->pitches[0] < intel_framebuffer_pitch_for_width(mode->hdisplay,
							       fb->bits_per_pixel))
		return NULL;

	if (obj->base.size < mode->vdisplay * fb->pitches[0])
		return NULL;

	drm_framebuffer_reference(fb);
	return fb;
#else
	return NULL;
#endif
}

static int intel_modeset_setup_plane_state(struct drm_atomic_state *state,
					   struct drm_crtc *crtc,
					   struct drm_display_mode *mode,
					   struct drm_framebuffer *fb,
					   int x, int y)
{
	struct drm_plane_state *plane_state;
	int hdisplay, vdisplay;
	int ret;

	plane_state = drm_atomic_get_plane_state(state, crtc->primary);
	if (IS_ERR(plane_state))
		return PTR_ERR(plane_state);

	if (mode)
		drm_crtc_get_hv_timing(mode, &hdisplay, &vdisplay);
	else
		hdisplay = vdisplay = 0;

	ret = drm_atomic_set_crtc_for_plane(plane_state, fb ? crtc : NULL);
	if (ret)
		return ret;
	drm_atomic_set_fb_for_plane(plane_state, fb);
	plane_state->crtc_x = 0;
	plane_state->crtc_y = 0;
	plane_state->crtc_w = hdisplay;
	plane_state->crtc_h = vdisplay;
	plane_state->src_x = x << 16;
	plane_state->src_y = y << 16;
	plane_state->src_w = hdisplay << 16;
	plane_state->src_h = vdisplay << 16;

	return 0;
}

bool intel_get_load_detect_pipe(struct drm_connector *connector,
				struct drm_display_mode *mode,
				struct intel_load_detect_pipe *old,
				struct drm_modeset_acquire_ctx *ctx)
{
	struct intel_crtc *intel_crtc;
	struct intel_encoder *intel_encoder =
		intel_attached_encoder(connector);
	struct drm_crtc *possible_crtc;
	struct drm_encoder *encoder = &intel_encoder->base;
	struct drm_crtc *crtc = NULL;
	struct drm_device *dev = encoder->dev;
	struct drm_framebuffer *fb;
	struct drm_mode_config *config = &dev->mode_config;
	struct drm_atomic_state *state = NULL, *restore_state = NULL;
	struct drm_connector_state *connector_state;
	struct intel_crtc_state *crtc_state;
	int ret, i = -1;

	DRM_DEBUG_KMS("[CONNECTOR:%d:%s], [ENCODER:%d:%s]\n",
		      connector->base.id, connector->name,
		      encoder->base.id, encoder->name);

	old->restore_state = NULL;

retry:
	ret = drm_modeset_lock(&config->connection_mutex, ctx);
	if (ret)
		goto fail;

	/*
	 * Algorithm gets a little messy:
	 *
	 *   - if the connector already has an assigned crtc, use it (but make
	 *     sure it's on first)
	 *
	 *   - try to find the first unused crtc that can drive this connector,
	 *     and use that if we find one
	 */

	/* See if we already have a CRTC for this connector */
	if (connector->state->crtc) {
		crtc = connector->state->crtc;

		ret = drm_modeset_lock(&crtc->mutex, ctx);
		if (ret)
			goto fail;

		/* Make sure the crtc and connector are running */
		goto found;
	}

	/* Find an unused one (if possible) */
	for_each_crtc(dev, possible_crtc) {
		i++;
		if (!(encoder->possible_crtcs & (1 << i)))
			continue;

		ret = drm_modeset_lock(&possible_crtc->mutex, ctx);
		if (ret)
			goto fail;

		if (possible_crtc->state->enable) {
			drm_modeset_unlock(&possible_crtc->mutex);
			continue;
		}

		crtc = possible_crtc;
		break;
	}

	/*
	 * If we didn't find an unused CRTC, don't use any.
	 */
	if (!crtc) {
		DRM_DEBUG_KMS("no pipe available for load-detect\n");
		goto fail;
	}

found:
	intel_crtc = to_intel_crtc(crtc);

	ret = drm_modeset_lock(&crtc->primary->mutex, ctx);
	if (ret)
		goto fail;

	state = drm_atomic_state_alloc(dev);
	restore_state = drm_atomic_state_alloc(dev);
	if (!state || !restore_state) {
		ret = -ENOMEM;
		goto fail;
	}

	state->acquire_ctx = ctx;
	restore_state->acquire_ctx = ctx;

	connector_state = drm_atomic_get_connector_state(state, connector);
	if (IS_ERR(connector_state)) {
		ret = PTR_ERR(connector_state);
		goto fail;
	}

	ret = drm_atomic_set_crtc_for_connector(connector_state, crtc);
	if (ret)
		goto fail;

	crtc_state = intel_atomic_get_crtc_state(state, intel_crtc);
	if (IS_ERR(crtc_state)) {
		ret = PTR_ERR(crtc_state);
		goto fail;
	}

	crtc_state->base.active = crtc_state->base.enable = true;

	if (!mode)
		mode = &load_detect_mode;

	/* We need a framebuffer large enough to accommodate all accesses
	 * that the plane may generate whilst we perform load detection.
	 * We can not rely on the fbcon either being present (we get called
	 * during its initialisation to detect all boot displays, or it may
	 * not even exist) or that it is large enough to satisfy the
	 * requested mode.
	 */
	fb = mode_fits_in_fbdev(dev, mode);
	if (fb == NULL) {
		DRM_DEBUG_KMS("creating tmp fb for load-detection\n");
		fb = intel_framebuffer_create_for_mode(dev, mode, 24, 32);
	} else
		DRM_DEBUG_KMS("reusing fbdev for load-detection framebuffer\n");
	if (IS_ERR(fb)) {
		DRM_DEBUG_KMS("failed to allocate framebuffer for load-detection\n");
		goto fail;
	}

	ret = intel_modeset_setup_plane_state(state, crtc, mode, fb, 0, 0);
	if (ret)
		goto fail;

	drm_framebuffer_unreference(fb);

	ret = drm_atomic_set_mode_for_crtc(&crtc_state->base, mode);
	if (ret)
		goto fail;

	ret = PTR_ERR_OR_ZERO(drm_atomic_get_connector_state(restore_state, connector));
	if (!ret)
		ret = PTR_ERR_OR_ZERO(drm_atomic_get_crtc_state(restore_state, crtc));
	if (!ret)
		ret = PTR_ERR_OR_ZERO(drm_atomic_get_plane_state(restore_state, crtc->primary));
	if (ret) {
		DRM_DEBUG_KMS("Failed to create a copy of old state to restore: %i\n", ret);
		goto fail;
	}

	ret = drm_atomic_commit(state);
	if (ret) {
		DRM_DEBUG_KMS("failed to set mode on load-detect pipe\n");
		goto fail;
	}

	old->restore_state = restore_state;

	/* let the connector get through one full cycle before testing */
	intel_wait_for_vblank(dev, intel_crtc->pipe);
	return true;

fail:
	drm_atomic_state_free(state);
	drm_atomic_state_free(restore_state);
	restore_state = state = NULL;

	if (ret == -EDEADLK) {
		drm_modeset_backoff(ctx);
		goto retry;
	}

	return false;
}

void intel_release_load_detect_pipe(struct drm_connector *connector,
				    struct intel_load_detect_pipe *old,
				    struct drm_modeset_acquire_ctx *ctx)
{
	struct intel_encoder *intel_encoder =
		intel_attached_encoder(connector);
	struct drm_encoder *encoder = &intel_encoder->base;
	struct drm_atomic_state *state = old->restore_state;
	int ret;

	DRM_DEBUG_KMS("[CONNECTOR:%d:%s], [ENCODER:%d:%s]\n",
		      connector->base.id, connector->name,
		      encoder->base.id, encoder->name);

	if (!state)
		return;

	ret = drm_atomic_commit(state);
	if (ret) {
		DRM_DEBUG_KMS("Couldn't release load detect pipe: %i\n", ret);
		drm_atomic_state_free(state);
	}
}

static int i9xx_pll_refclk(struct drm_device *dev,
			   const struct intel_crtc_state *pipe_config)
{
	struct drm_i915_private *dev_priv = dev->dev_private;
	u32 dpll = pipe_config->dpll_hw_state.dpll;

	if ((dpll & PLL_REF_INPUT_MASK) == PLLB_REF_INPUT_SPREADSPECTRUMIN)
		return dev_priv->vbt.lvds_ssc_freq;
	else if (HAS_PCH_SPLIT(dev))
		return 120000;
	else if (!IS_GEN2(dev))
		return 96000;
	else
		return 48000;
}

/* Returns the clock of the currently programmed mode of the given pipe. */
static void i9xx_crtc_clock_get(struct intel_crtc *crtc,
				struct intel_crtc_state *pipe_config)
{
	struct drm_device *dev = crtc->base.dev;
	struct drm_i915_private *dev_priv = dev->dev_private;
	int pipe = pipe_config->cpu_transcoder;
	u32 dpll = pipe_config->dpll_hw_state.dpll;
	u32 fp;
	intel_clock_t clock;
	int port_clock;
	int refclk = i9xx_pll_refclk(dev, pipe_config);

	if ((dpll & DISPLAY_RATE_SELECT_FPA1) == 0)
		fp = pipe_config->dpll_hw_state.fp0;
	else
		fp = pipe_config->dpll_hw_state.fp1;

	clock.m1 = (fp & FP_M1_DIV_MASK) >> FP_M1_DIV_SHIFT;
	if (IS_PINEVIEW(dev)) {
		clock.n = ffs((fp & FP_N_PINEVIEW_DIV_MASK) >> FP_N_DIV_SHIFT) - 1;
		clock.m2 = (fp & FP_M2_PINEVIEW_DIV_MASK) >> FP_M2_DIV_SHIFT;
	} else {
		clock.n = (fp & FP_N_DIV_MASK) >> FP_N_DIV_SHIFT;
		clock.m2 = (fp & FP_M2_DIV_MASK) >> FP_M2_DIV_SHIFT;
	}

	if (!IS_GEN2(dev)) {
		if (IS_PINEVIEW(dev))
			clock.p1 = ffs((dpll & DPLL_FPA01_P1_POST_DIV_MASK_PINEVIEW) >>
				DPLL_FPA01_P1_POST_DIV_SHIFT_PINEVIEW);
		else
			clock.p1 = ffs((dpll & DPLL_FPA01_P1_POST_DIV_MASK) >>
			       DPLL_FPA01_P1_POST_DIV_SHIFT);

		switch (dpll & DPLL_MODE_MASK) {
		case DPLLB_MODE_DAC_SERIAL:
			clock.p2 = dpll & DPLL_DAC_SERIAL_P2_CLOCK_DIV_5 ?
				5 : 10;
			break;
		case DPLLB_MODE_LVDS:
			clock.p2 = dpll & DPLLB_LVDS_P2_CLOCK_DIV_7 ?
				7 : 14;
			break;
		default:
			DRM_DEBUG_KMS("Unknown DPLL mode %08x in programmed "
				  "mode\n", (int)(dpll & DPLL_MODE_MASK));
			return;
		}

		if (IS_PINEVIEW(dev))
			port_clock = pnv_calc_dpll_params(refclk, &clock);
		else
			port_clock = i9xx_calc_dpll_params(refclk, &clock);
	} else {
		u32 lvds = IS_I830(dev) ? 0 : I915_READ(LVDS);
		bool is_lvds = (pipe == 1) && (lvds & LVDS_PORT_EN);

		if (is_lvds) {
			clock.p1 = ffs((dpll & DPLL_FPA01_P1_POST_DIV_MASK_I830_LVDS) >>
				       DPLL_FPA01_P1_POST_DIV_SHIFT);

			if (lvds & LVDS_CLKB_POWER_UP)
				clock.p2 = 7;
			else
				clock.p2 = 14;
		} else {
			if (dpll & PLL_P1_DIVIDE_BY_TWO)
				clock.p1 = 2;
			else {
				clock.p1 = ((dpll & DPLL_FPA01_P1_POST_DIV_MASK_I830) >>
					    DPLL_FPA01_P1_POST_DIV_SHIFT) + 2;
			}
			if (dpll & PLL_P2_DIVIDE_BY_4)
				clock.p2 = 4;
			else
				clock.p2 = 2;
		}

		port_clock = i9xx_calc_dpll_params(refclk, &clock);
	}

	/*
	 * This value includes pixel_multiplier. We will use
	 * port_clock to compute adjusted_mode.crtc_clock in the
	 * encoder's get_config() function.
	 */
	pipe_config->port_clock = port_clock;
}

int intel_dotclock_calculate(int link_freq,
			     const struct intel_link_m_n *m_n)
{
	/*
	 * The calculation for the data clock is:
	 * pixel_clock = ((m/n)*(link_clock * nr_lanes))/bpp
	 * But we want to avoid losing precison if possible, so:
	 * pixel_clock = ((m * link_clock * nr_lanes)/(n*bpp))
	 *
	 * and the link clock is simpler:
	 * link_clock = (m * link_clock) / n
	 */

	if (!m_n->link_n)
		return 0;

	return div_u64((u64)m_n->link_m * link_freq, m_n->link_n);
}

static void ironlake_pch_clock_get(struct intel_crtc *crtc,
				   struct intel_crtc_state *pipe_config)
{
	struct drm_i915_private *dev_priv = to_i915(crtc->base.dev);

	/* read out port_clock from the DPLL */
	i9xx_crtc_clock_get(crtc, pipe_config);

	/*
	 * In case there is an active pipe without active ports,
	 * we may need some idea for the dotclock anyway.
	 * Calculate one based on the FDI configuration.
	 */
	pipe_config->base.adjusted_mode.crtc_clock =
		intel_dotclock_calculate(intel_fdi_link_freq(dev_priv, pipe_config),
					 &pipe_config->fdi_m_n);
}

/** Returns the currently programmed mode of the given pipe. */
struct drm_display_mode *intel_crtc_mode_get(struct drm_device *dev,
					     struct drm_crtc *crtc)
{
	struct drm_i915_private *dev_priv = dev->dev_private;
	struct intel_crtc *intel_crtc = to_intel_crtc(crtc);
	enum transcoder cpu_transcoder = intel_crtc->config->cpu_transcoder;
	struct drm_display_mode *mode;
	struct intel_crtc_state *pipe_config;
	int htot = I915_READ(HTOTAL(cpu_transcoder));
	int hsync = I915_READ(HSYNC(cpu_transcoder));
	int vtot = I915_READ(VTOTAL(cpu_transcoder));
	int vsync = I915_READ(VSYNC(cpu_transcoder));
	enum pipe pipe = intel_crtc->pipe;

	mode = kzalloc(sizeof(*mode), GFP_KERNEL);
	if (!mode)
		return NULL;

	pipe_config = kzalloc(sizeof(*pipe_config), GFP_KERNEL);
	if (!pipe_config) {
		kfree(mode);
		return NULL;
	}

	/*
	 * Construct a pipe_config sufficient for getting the clock info
	 * back out of crtc_clock_get.
	 *
	 * Note, if LVDS ever uses a non-1 pixel multiplier, we'll need
	 * to use a real value here instead.
	 */
	pipe_config->cpu_transcoder = (enum transcoder) pipe;
	pipe_config->pixel_multiplier = 1;
	pipe_config->dpll_hw_state.dpll = I915_READ(DPLL(pipe));
	pipe_config->dpll_hw_state.fp0 = I915_READ(FP0(pipe));
	pipe_config->dpll_hw_state.fp1 = I915_READ(FP1(pipe));
	i9xx_crtc_clock_get(intel_crtc, pipe_config);

	mode->clock = pipe_config->port_clock / pipe_config->pixel_multiplier;
	mode->hdisplay = (htot & 0xffff) + 1;
	mode->htotal = ((htot & 0xffff0000) >> 16) + 1;
	mode->hsync_start = (hsync & 0xffff) + 1;
	mode->hsync_end = ((hsync & 0xffff0000) >> 16) + 1;
	mode->vdisplay = (vtot & 0xffff) + 1;
	mode->vtotal = ((vtot & 0xffff0000) >> 16) + 1;
	mode->vsync_start = (vsync & 0xffff) + 1;
	mode->vsync_end = ((vsync & 0xffff0000) >> 16) + 1;

	drm_mode_set_name(mode);

	kfree(pipe_config);

	return mode;
}

void intel_mark_busy(struct drm_device *dev)
{
	struct drm_i915_private *dev_priv = dev->dev_private;

	if (dev_priv->mm.busy)
		return;

	intel_runtime_pm_get(dev_priv);
	i915_update_gfx_val(dev_priv);
	if (INTEL_INFO(dev)->gen >= 6)
		gen6_rps_busy(dev_priv);
	dev_priv->mm.busy = true;
}

void intel_mark_idle(struct drm_device *dev)
{
	struct drm_i915_private *dev_priv = dev->dev_private;

	if (!dev_priv->mm.busy)
		return;

	dev_priv->mm.busy = false;

	if (INTEL_INFO(dev)->gen >= 6)
		gen6_rps_idle(dev->dev_private);

	intel_runtime_pm_put(dev_priv);
}

static void intel_crtc_destroy(struct drm_crtc *crtc)
{
	struct intel_crtc *intel_crtc = to_intel_crtc(crtc);
	struct drm_device *dev = crtc->dev;
	struct intel_unpin_work *work;

	spin_lock_irq(&dev->event_lock);
	work = intel_crtc->unpin_work;
	intel_crtc->unpin_work = NULL;
	spin_unlock_irq(&dev->event_lock);

	if (work) {
		cancel_work_sync(&work->work);
		kfree(work);
	}

	drm_crtc_cleanup(crtc);

	kfree(intel_crtc);
}

static void intel_unpin_work_fn(struct work_struct *__work)
{
	struct intel_unpin_work *work =
		container_of(__work, struct intel_unpin_work, work);
	struct intel_crtc *crtc = to_intel_crtc(work->crtc);
	struct drm_device *dev = crtc->base.dev;
	struct drm_plane *primary = crtc->base.primary;

	mutex_lock(&dev->struct_mutex);
	intel_unpin_fb_obj(work->old_fb, primary->state->rotation);
	drm_gem_object_unreference(&work->pending_flip_obj->base);

	if (work->flip_queued_req)
		i915_gem_request_assign(&work->flip_queued_req, NULL);
	mutex_unlock(&dev->struct_mutex);

	intel_frontbuffer_flip_complete(dev, to_intel_plane(primary)->frontbuffer_bit);
	intel_fbc_post_update(crtc);
	drm_framebuffer_unreference(work->old_fb);

	BUG_ON(atomic_read(&crtc->unpin_work_count) == 0);
	atomic_dec(&crtc->unpin_work_count);

	kfree(work);
}

static void do_intel_finish_page_flip(struct drm_device *dev,
				      struct drm_crtc *crtc)
{
	struct intel_crtc *intel_crtc = to_intel_crtc(crtc);
	struct intel_unpin_work *work;
	unsigned long flags;

	/* Ignore early vblank irqs */
	if (intel_crtc == NULL)
		return;

	/*
	 * This is called both by irq handlers and the reset code (to complete
	 * lost pageflips) so needs the full irqsave spinlocks.
	 */
	spin_lock_irqsave(&dev->event_lock, flags);
	work = intel_crtc->unpin_work;

	/* Ensure we don't miss a work->pending update ... */
	smp_rmb();

	if (work == NULL || atomic_read(&work->pending) < INTEL_FLIP_COMPLETE) {
		spin_unlock_irqrestore(&dev->event_lock, flags);
		return;
	}

	page_flip_completed(intel_crtc);

	spin_unlock_irqrestore(&dev->event_lock, flags);
}

void intel_finish_page_flip(struct drm_device *dev, int pipe)
{
	struct drm_i915_private *dev_priv = dev->dev_private;
	struct drm_crtc *crtc = dev_priv->pipe_to_crtc_mapping[pipe];

	do_intel_finish_page_flip(dev, crtc);
}

void intel_finish_page_flip_plane(struct drm_device *dev, int plane)
{
	struct drm_i915_private *dev_priv = dev->dev_private;
	struct drm_crtc *crtc = dev_priv->plane_to_crtc_mapping[plane];

	do_intel_finish_page_flip(dev, crtc);
}

/* Is 'a' after or equal to 'b'? */
static bool g4x_flip_count_after_eq(u32 a, u32 b)
{
	return !((a - b) & 0x80000000);
}

static bool page_flip_finished(struct intel_crtc *crtc)
{
	struct drm_device *dev = crtc->base.dev;
	struct drm_i915_private *dev_priv = dev->dev_private;

	if (i915_reset_in_progress(&dev_priv->gpu_error) ||
	    crtc->reset_counter != atomic_read(&dev_priv->gpu_error.reset_counter))
		return true;

	/*
	 * The relevant registers doen't exist on pre-ctg.
	 * As the flip done interrupt doesn't trigger for mmio
	 * flips on gmch platforms, a flip count check isn't
	 * really needed there. But since ctg has the registers,
	 * include it in the check anyway.
	 */
	if (INTEL_INFO(dev)->gen < 5 && !IS_G4X(dev))
		return true;

	/*
	 * BDW signals flip done immediately if the plane
	 * is disabled, even if the plane enable is already
	 * armed to occur at the next vblank :(
	 */

	/*
	 * A DSPSURFLIVE check isn't enough in case the mmio and CS flips
	 * used the same base address. In that case the mmio flip might
	 * have completed, but the CS hasn't even executed the flip yet.
	 *
	 * A flip count check isn't enough as the CS might have updated
	 * the base address just after start of vblank, but before we
	 * managed to process the interrupt. This means we'd complete the
	 * CS flip too soon.
	 *
	 * Combining both checks should get us a good enough result. It may
	 * still happen that the CS flip has been executed, but has not
	 * yet actually completed. But in case the base address is the same
	 * anyway, we don't really care.
	 */
	return (I915_READ(DSPSURFLIVE(crtc->plane)) & ~0xfff) ==
		crtc->unpin_work->gtt_offset &&
		g4x_flip_count_after_eq(I915_READ(PIPE_FLIPCOUNT_G4X(crtc->pipe)),
				    crtc->unpin_work->flip_count);
}

void intel_prepare_page_flip(struct drm_device *dev, int plane)
{
	struct drm_i915_private *dev_priv = dev->dev_private;
	struct intel_crtc *intel_crtc =
		to_intel_crtc(dev_priv->plane_to_crtc_mapping[plane]);
	unsigned long flags;


	/*
	 * This is called both by irq handlers and the reset code (to complete
	 * lost pageflips) so needs the full irqsave spinlocks.
	 *
	 * NB: An MMIO update of the plane base pointer will also
	 * generate a page-flip completion irq, i.e. every modeset
	 * is also accompanied by a spurious intel_prepare_page_flip().
	 */
	spin_lock_irqsave(&dev->event_lock, flags);
	if (intel_crtc->unpin_work && page_flip_finished(intel_crtc))
		atomic_inc_not_zero(&intel_crtc->unpin_work->pending);
	spin_unlock_irqrestore(&dev->event_lock, flags);
}

static inline void intel_mark_page_flip_active(struct intel_unpin_work *work)
{
	/* Ensure that the work item is consistent when activating it ... */
	smp_wmb();
	atomic_set(&work->pending, INTEL_FLIP_PENDING);
	/* and that it is marked active as soon as the irq could fire. */
	smp_wmb();
}

static int intel_gen2_queue_flip(struct drm_device *dev,
				 struct drm_crtc *crtc,
				 struct drm_framebuffer *fb,
				 struct drm_i915_gem_object *obj,
				 struct drm_i915_gem_request *req,
				 uint32_t flags)
{
	struct intel_engine_cs *ring = req->ring;
	struct intel_crtc *intel_crtc = to_intel_crtc(crtc);
	u32 flip_mask;
	int ret;

	ret = intel_ring_begin(req, 6);
	if (ret)
		return ret;

	/* Can't queue multiple flips, so wait for the previous
	 * one to finish before executing the next.
	 */
	if (intel_crtc->plane)
		flip_mask = MI_WAIT_FOR_PLANE_B_FLIP;
	else
		flip_mask = MI_WAIT_FOR_PLANE_A_FLIP;
	intel_ring_emit(ring, MI_WAIT_FOR_EVENT | flip_mask);
	intel_ring_emit(ring, MI_NOOP);
	intel_ring_emit(ring, MI_DISPLAY_FLIP |
			MI_DISPLAY_FLIP_PLANE(intel_crtc->plane));
	intel_ring_emit(ring, fb->pitches[0]);
	intel_ring_emit(ring, intel_crtc->unpin_work->gtt_offset);
	intel_ring_emit(ring, 0); /* aux display base address, unused */

	intel_mark_page_flip_active(intel_crtc->unpin_work);
	return 0;
}

static int intel_gen3_queue_flip(struct drm_device *dev,
				 struct drm_crtc *crtc,
				 struct drm_framebuffer *fb,
				 struct drm_i915_gem_object *obj,
				 struct drm_i915_gem_request *req,
				 uint32_t flags)
{
	struct intel_engine_cs *ring = req->ring;
	struct intel_crtc *intel_crtc = to_intel_crtc(crtc);
	u32 flip_mask;
	int ret;

	ret = intel_ring_begin(req, 6);
	if (ret)
		return ret;

	if (intel_crtc->plane)
		flip_mask = MI_WAIT_FOR_PLANE_B_FLIP;
	else
		flip_mask = MI_WAIT_FOR_PLANE_A_FLIP;
	intel_ring_emit(ring, MI_WAIT_FOR_EVENT | flip_mask);
	intel_ring_emit(ring, MI_NOOP);
	intel_ring_emit(ring, MI_DISPLAY_FLIP_I915 |
			MI_DISPLAY_FLIP_PLANE(intel_crtc->plane));
	intel_ring_emit(ring, fb->pitches[0]);
	intel_ring_emit(ring, intel_crtc->unpin_work->gtt_offset);
	intel_ring_emit(ring, MI_NOOP);

	intel_mark_page_flip_active(intel_crtc->unpin_work);
	return 0;
}

static int intel_gen4_queue_flip(struct drm_device *dev,
				 struct drm_crtc *crtc,
				 struct drm_framebuffer *fb,
				 struct drm_i915_gem_object *obj,
				 struct drm_i915_gem_request *req,
				 uint32_t flags)
{
	struct intel_engine_cs *ring = req->ring;
	struct drm_i915_private *dev_priv = dev->dev_private;
	struct intel_crtc *intel_crtc = to_intel_crtc(crtc);
	uint32_t pf, pipesrc;
	int ret;

	ret = intel_ring_begin(req, 4);
	if (ret)
		return ret;

	/* i965+ uses the linear or tiled offsets from the
	 * Display Registers (which do not change across a page-flip)
	 * so we need only reprogram the base address.
	 */
	intel_ring_emit(ring, MI_DISPLAY_FLIP |
			MI_DISPLAY_FLIP_PLANE(intel_crtc->plane));
	intel_ring_emit(ring, fb->pitches[0]);
	intel_ring_emit(ring, intel_crtc->unpin_work->gtt_offset |
			obj->tiling_mode);

	/* XXX Enabling the panel-fitter across page-flip is so far
	 * untested on non-native modes, so ignore it for now.
	 * pf = I915_READ(pipe == 0 ? PFA_CTL_1 : PFB_CTL_1) & PF_ENABLE;
	 */
	pf = 0;
	pipesrc = I915_READ(PIPESRC(intel_crtc->pipe)) & 0x0fff0fff;
	intel_ring_emit(ring, pf | pipesrc);

	intel_mark_page_flip_active(intel_crtc->unpin_work);
	return 0;
}

static int intel_gen6_queue_flip(struct drm_device *dev,
				 struct drm_crtc *crtc,
				 struct drm_framebuffer *fb,
				 struct drm_i915_gem_object *obj,
				 struct drm_i915_gem_request *req,
				 uint32_t flags)
{
	struct intel_engine_cs *ring = req->ring;
	struct drm_i915_private *dev_priv = dev->dev_private;
	struct intel_crtc *intel_crtc = to_intel_crtc(crtc);
	uint32_t pf, pipesrc;
	int ret;

	ret = intel_ring_begin(req, 4);
	if (ret)
		return ret;

	intel_ring_emit(ring, MI_DISPLAY_FLIP |
			MI_DISPLAY_FLIP_PLANE(intel_crtc->plane));
	intel_ring_emit(ring, fb->pitches[0] | obj->tiling_mode);
	intel_ring_emit(ring, intel_crtc->unpin_work->gtt_offset);

	/* Contrary to the suggestions in the documentation,
	 * "Enable Panel Fitter" does not seem to be required when page
	 * flipping with a non-native mode, and worse causes a normal
	 * modeset to fail.
	 * pf = I915_READ(PF_CTL(intel_crtc->pipe)) & PF_ENABLE;
	 */
	pf = 0;
	pipesrc = I915_READ(PIPESRC(intel_crtc->pipe)) & 0x0fff0fff;
	intel_ring_emit(ring, pf | pipesrc);

	intel_mark_page_flip_active(intel_crtc->unpin_work);
	return 0;
}

static int intel_gen7_queue_flip(struct drm_device *dev,
				 struct drm_crtc *crtc,
				 struct drm_framebuffer *fb,
				 struct drm_i915_gem_object *obj,
				 struct drm_i915_gem_request *req,
				 uint32_t flags)
{
	struct intel_engine_cs *ring = req->ring;
	struct intel_crtc *intel_crtc = to_intel_crtc(crtc);
	uint32_t plane_bit = 0;
	int len, ret;

	switch (intel_crtc->plane) {
	case PLANE_A:
		plane_bit = MI_DISPLAY_FLIP_IVB_PLANE_A;
		break;
	case PLANE_B:
		plane_bit = MI_DISPLAY_FLIP_IVB_PLANE_B;
		break;
	case PLANE_C:
		plane_bit = MI_DISPLAY_FLIP_IVB_PLANE_C;
		break;
	default:
		WARN_ONCE(1, "unknown plane in flip command\n");
		return -ENODEV;
	}

	len = 4;
	if (ring->id == RCS) {
		len += 6;
		/*
		 * On Gen 8, SRM is now taking an extra dword to accommodate
		 * 48bits addresses, and we need a NOOP for the batch size to
		 * stay even.
		 */
		if (IS_GEN8(dev))
			len += 2;
	}

	/*
	 * BSpec MI_DISPLAY_FLIP for IVB:
	 * "The full packet must be contained within the same cache line."
	 *
	 * Currently the LRI+SRM+MI_DISPLAY_FLIP all fit within the same
	 * cacheline, if we ever start emitting more commands before
	 * the MI_DISPLAY_FLIP we may need to first emit everything else,
	 * then do the cacheline alignment, and finally emit the
	 * MI_DISPLAY_FLIP.
	 */
	ret = intel_ring_cacheline_align(req);
	if (ret)
		return ret;

	ret = intel_ring_begin(req, len);
	if (ret)
		return ret;

	/* Unmask the flip-done completion message. Note that the bspec says that
	 * we should do this for both the BCS and RCS, and that we must not unmask
	 * more than one flip event at any time (or ensure that one flip message
	 * can be sent by waiting for flip-done prior to queueing new flips).
	 * Experimentation says that BCS works despite DERRMR masking all
	 * flip-done completion events and that unmasking all planes at once
	 * for the RCS also doesn't appear to drop events. Setting the DERRMR
	 * to zero does lead to lockups within MI_DISPLAY_FLIP.
	 */
	if (ring->id == RCS) {
		intel_ring_emit(ring, MI_LOAD_REGISTER_IMM(1));
		intel_ring_emit_reg(ring, DERRMR);
		intel_ring_emit(ring, ~(DERRMR_PIPEA_PRI_FLIP_DONE |
					DERRMR_PIPEB_PRI_FLIP_DONE |
					DERRMR_PIPEC_PRI_FLIP_DONE));
		if (IS_GEN8(dev))
			intel_ring_emit(ring, MI_STORE_REGISTER_MEM_GEN8 |
					      MI_SRM_LRM_GLOBAL_GTT);
		else
			intel_ring_emit(ring, MI_STORE_REGISTER_MEM |
					      MI_SRM_LRM_GLOBAL_GTT);
		intel_ring_emit_reg(ring, DERRMR);
		intel_ring_emit(ring, ring->scratch.gtt_offset + 256);
		if (IS_GEN8(dev)) {
			intel_ring_emit(ring, 0);
			intel_ring_emit(ring, MI_NOOP);
		}
	}

	intel_ring_emit(ring, MI_DISPLAY_FLIP_I915 | plane_bit);
	intel_ring_emit(ring, (fb->pitches[0] | obj->tiling_mode));
	intel_ring_emit(ring, intel_crtc->unpin_work->gtt_offset);
	intel_ring_emit(ring, (MI_NOOP));

	intel_mark_page_flip_active(intel_crtc->unpin_work);
	return 0;
}

static bool use_mmio_flip(struct intel_engine_cs *ring,
			  struct drm_i915_gem_object *obj)
{
	/*
	 * This is not being used for older platforms, because
	 * non-availability of flip done interrupt forces us to use
	 * CS flips. Older platforms derive flip done using some clever
	 * tricks involving the flip_pending status bits and vblank irqs.
	 * So using MMIO flips there would disrupt this mechanism.
	 */

	if (ring == NULL)
		return true;

	if (INTEL_INFO(ring->dev)->gen < 5)
		return false;

	if (i915.use_mmio_flip < 0)
		return false;
	else if (i915.use_mmio_flip > 0)
		return true;
	else if (i915.enable_execlists)
		return true;
	else if (obj->base.dma_buf &&
		 !reservation_object_test_signaled_rcu(obj->base.dma_buf->resv,
						       false))
		return true;
	else
		return ring != i915_gem_request_get_ring(obj->last_write_req);
}

static void skl_do_mmio_flip(struct intel_crtc *intel_crtc,
			     unsigned int rotation,
			     struct intel_unpin_work *work)
{
	struct drm_device *dev = intel_crtc->base.dev;
	struct drm_i915_private *dev_priv = dev->dev_private;
	struct drm_framebuffer *fb = intel_crtc->base.primary->fb;
	const enum pipe pipe = intel_crtc->pipe;
	u32 ctl, stride, tile_height;

	ctl = I915_READ(PLANE_CTL(pipe, 0));
	ctl &= ~PLANE_CTL_TILED_MASK;
	switch (fb->modifier[0]) {
	case DRM_FORMAT_MOD_NONE:
		break;
	case I915_FORMAT_MOD_X_TILED:
		ctl |= PLANE_CTL_TILED_X;
		break;
	case I915_FORMAT_MOD_Y_TILED:
		ctl |= PLANE_CTL_TILED_Y;
		break;
	case I915_FORMAT_MOD_Yf_TILED:
		ctl |= PLANE_CTL_TILED_YF;
		break;
	default:
		MISSING_CASE(fb->modifier[0]);
	}

	/*
	 * The stride is either expressed as a multiple of 64 bytes chunks for
	 * linear buffers or in number of tiles for tiled buffers.
	 */
	if (intel_rotation_90_or_270(rotation)) {
		/* stride = Surface height in tiles */
		tile_height = intel_tile_height(dev_priv, fb->modifier[0], 0);
		stride = DIV_ROUND_UP(fb->height, tile_height);
	} else {
		stride = fb->pitches[0] /
			intel_fb_stride_alignment(dev_priv, fb->modifier[0],
						  fb->pixel_format);
	}

	/*
	 * Both PLANE_CTL and PLANE_STRIDE are not updated on vblank but on
	 * PLANE_SURF updates, the update is then guaranteed to be atomic.
	 */
	I915_WRITE(PLANE_CTL(pipe, 0), ctl);
	I915_WRITE(PLANE_STRIDE(pipe, 0), stride);

	I915_WRITE(PLANE_SURF(pipe, 0), work->gtt_offset);
	POSTING_READ(PLANE_SURF(pipe, 0));
}

static void ilk_do_mmio_flip(struct intel_crtc *intel_crtc,
			     struct intel_unpin_work *work)
{
	struct drm_device *dev = intel_crtc->base.dev;
	struct drm_i915_private *dev_priv = dev->dev_private;
	struct intel_framebuffer *intel_fb =
		to_intel_framebuffer(intel_crtc->base.primary->fb);
	struct drm_i915_gem_object *obj = intel_fb->obj;
	i915_reg_t reg = DSPCNTR(intel_crtc->plane);
	u32 dspcntr;

	dspcntr = I915_READ(reg);

	if (obj->tiling_mode != I915_TILING_NONE)
		dspcntr |= DISPPLANE_TILED;
	else
		dspcntr &= ~DISPPLANE_TILED;

	I915_WRITE(reg, dspcntr);

	I915_WRITE(DSPSURF(intel_crtc->plane), work->gtt_offset);
	POSTING_READ(DSPSURF(intel_crtc->plane));
}

/*
 * XXX: This is the temporary way to update the plane registers until we get
 * around to using the usual plane update functions for MMIO flips
 */
static void intel_do_mmio_flip(struct intel_mmio_flip *mmio_flip)
{
	struct intel_crtc *crtc = mmio_flip->crtc;
	struct intel_unpin_work *work;

	spin_lock_irq(&crtc->base.dev->event_lock);
	work = crtc->unpin_work;
	spin_unlock_irq(&crtc->base.dev->event_lock);
	if (work == NULL)
		return;

	intel_mark_page_flip_active(work);

	intel_pipe_update_start(crtc);

	if (INTEL_INFO(mmio_flip->i915)->gen >= 9)
		skl_do_mmio_flip(crtc, mmio_flip->rotation, work);
	else
		/* use_mmio_flip() retricts MMIO flips to ilk+ */
		ilk_do_mmio_flip(crtc, work);

	intel_pipe_update_end(crtc);
}

static void intel_mmio_flip_work_func(struct work_struct *work)
{
	struct intel_mmio_flip *mmio_flip =
		container_of(work, struct intel_mmio_flip, work);
	struct intel_framebuffer *intel_fb =
		to_intel_framebuffer(mmio_flip->crtc->base.primary->fb);
	struct drm_i915_gem_object *obj = intel_fb->obj;

	if (mmio_flip->req) {
		WARN_ON(__i915_wait_request(mmio_flip->req,
					    mmio_flip->crtc->reset_counter,
					    false, NULL,
					    &mmio_flip->i915->rps.mmioflips));
		i915_gem_request_unreference__unlocked(mmio_flip->req);
	}

	/* For framebuffer backed by dmabuf, wait for fence */
	if (obj->base.dma_buf)
		WARN_ON(reservation_object_wait_timeout_rcu(obj->base.dma_buf->resv,
							    false, false,
							    MAX_SCHEDULE_TIMEOUT) < 0);

	intel_do_mmio_flip(mmio_flip);
	kfree(mmio_flip);
}

static int intel_queue_mmio_flip(struct drm_device *dev,
				 struct drm_crtc *crtc,
				 struct drm_i915_gem_object *obj)
{
	struct intel_mmio_flip *mmio_flip;

	mmio_flip = kmalloc(sizeof(*mmio_flip), GFP_KERNEL);
	if (mmio_flip == NULL)
		return -ENOMEM;

	mmio_flip->i915 = to_i915(dev);
	mmio_flip->req = i915_gem_request_reference(obj->last_write_req);
	mmio_flip->crtc = to_intel_crtc(crtc);
	mmio_flip->rotation = crtc->primary->state->rotation;

	INIT_WORK(&mmio_flip->work, intel_mmio_flip_work_func);
	schedule_work(&mmio_flip->work);

	return 0;
}

static int intel_default_queue_flip(struct drm_device *dev,
				    struct drm_crtc *crtc,
				    struct drm_framebuffer *fb,
				    struct drm_i915_gem_object *obj,
				    struct drm_i915_gem_request *req,
				    uint32_t flags)
{
	return -ENODEV;
}

static bool __intel_pageflip_stall_check(struct drm_device *dev,
					 struct drm_crtc *crtc)
{
	struct drm_i915_private *dev_priv = dev->dev_private;
	struct intel_crtc *intel_crtc = to_intel_crtc(crtc);
	struct intel_unpin_work *work = intel_crtc->unpin_work;
	u32 addr;

	if (atomic_read(&work->pending) >= INTEL_FLIP_COMPLETE)
		return true;

	if (atomic_read(&work->pending) < INTEL_FLIP_PENDING)
		return false;

	if (!work->enable_stall_check)
		return false;

	if (work->flip_ready_vblank == 0) {
		if (work->flip_queued_req &&
		    !i915_gem_request_completed(work->flip_queued_req, true))
			return false;

		work->flip_ready_vblank = drm_crtc_vblank_count(crtc);
	}

	if (drm_crtc_vblank_count(crtc) - work->flip_ready_vblank < 3)
		return false;

	/* Potential stall - if we see that the flip has happened,
	 * assume a missed interrupt. */
	if (INTEL_INFO(dev)->gen >= 4)
		addr = I915_HI_DISPBASE(I915_READ(DSPSURF(intel_crtc->plane)));
	else
		addr = I915_READ(DSPADDR(intel_crtc->plane));

	/* There is a potential issue here with a false positive after a flip
	 * to the same address. We could address this by checking for a
	 * non-incrementing frame counter.
	 */
	return addr == work->gtt_offset;
}

void intel_check_page_flip(struct drm_device *dev, int pipe)
{
	struct drm_i915_private *dev_priv = dev->dev_private;
	struct drm_crtc *crtc = dev_priv->pipe_to_crtc_mapping[pipe];
	struct intel_crtc *intel_crtc = to_intel_crtc(crtc);
	struct intel_unpin_work *work;

	WARN_ON(!in_interrupt());

	if (crtc == NULL)
		return;

	spin_lock(&dev->event_lock);
	work = intel_crtc->unpin_work;
	if (work != NULL && __intel_pageflip_stall_check(dev, crtc)) {
		WARN_ONCE(1, "Kicking stuck page flip: queued at %d, now %d\n",
			 work->flip_queued_vblank, drm_vblank_count(dev, pipe));
		page_flip_completed(intel_crtc);
		work = NULL;
	}
	if (work != NULL &&
	    drm_vblank_count(dev, pipe) - work->flip_queued_vblank > 1)
		intel_queue_rps_boost_for_request(dev, work->flip_queued_req);
	spin_unlock(&dev->event_lock);
}

static int intel_crtc_page_flip(struct drm_crtc *crtc,
				struct drm_framebuffer *fb,
				struct drm_pending_vblank_event *event,
				uint32_t page_flip_flags)
{
	struct drm_device *dev = crtc->dev;
	struct drm_i915_private *dev_priv = dev->dev_private;
	struct drm_framebuffer *old_fb = crtc->primary->fb;
	struct drm_i915_gem_object *obj = intel_fb_obj(fb);
	struct intel_crtc *intel_crtc = to_intel_crtc(crtc);
	struct drm_plane *primary = crtc->primary;
	enum pipe pipe = intel_crtc->pipe;
	struct intel_unpin_work *work;
	struct intel_engine_cs *ring;
	bool mmio_flip;
	struct drm_i915_gem_request *request = NULL;
	int ret;

	/*
	 * drm_mode_page_flip_ioctl() should already catch this, but double
	 * check to be safe.  In the future we may enable pageflipping from
	 * a disabled primary plane.
	 */
	if (WARN_ON(intel_fb_obj(old_fb) == NULL))
		return -EBUSY;

	/* Can't change pixel format via MI display flips. */
	if (fb->pixel_format != crtc->primary->fb->pixel_format)
		return -EINVAL;

	/*
	 * TILEOFF/LINOFF registers can't be changed via MI display flips.
	 * Note that pitch changes could also affect these register.
	 */
	if (INTEL_INFO(dev)->gen > 3 &&
	    (fb->offsets[0] != crtc->primary->fb->offsets[0] ||
	     fb->pitches[0] != crtc->primary->fb->pitches[0]))
		return -EINVAL;

	if (i915_terminally_wedged(&dev_priv->gpu_error))
		goto out_hang;

	work = kzalloc(sizeof(*work), GFP_KERNEL);
	if (work == NULL)
		return -ENOMEM;

	work->event = event;
	work->crtc = crtc;
	work->old_fb = old_fb;
	INIT_WORK(&work->work, intel_unpin_work_fn);

	ret = drm_crtc_vblank_get(crtc);
	if (ret)
		goto free_work;

	/* We borrow the event spin lock for protecting unpin_work */
	spin_lock_irq(&dev->event_lock);
	if (intel_crtc->unpin_work) {
		/* Before declaring the flip queue wedged, check if
		 * the hardware completed the operation behind our backs.
		 */
		if (__intel_pageflip_stall_check(dev, crtc)) {
			DRM_DEBUG_DRIVER("flip queue: previous flip completed, continuing\n");
			page_flip_completed(intel_crtc);
		} else {
			DRM_DEBUG_DRIVER("flip queue: crtc already busy\n");
			spin_unlock_irq(&dev->event_lock);

			drm_crtc_vblank_put(crtc);
			kfree(work);
			return -EBUSY;
		}
	}
	intel_crtc->unpin_work = work;
	spin_unlock_irq(&dev->event_lock);

	if (atomic_read(&intel_crtc->unpin_work_count) >= 2)
		flush_workqueue(dev_priv->wq);

	/* Reference the objects for the scheduled work. */
	drm_framebuffer_reference(work->old_fb);
	drm_gem_object_reference(&obj->base);

	crtc->primary->fb = fb;
	update_state_fb(crtc->primary);
	intel_fbc_pre_update(intel_crtc);

	work->pending_flip_obj = obj;

	ret = i915_mutex_lock_interruptible(dev);
	if (ret)
		goto cleanup;

	atomic_inc(&intel_crtc->unpin_work_count);
	intel_crtc->reset_counter = atomic_read(&dev_priv->gpu_error.reset_counter);

	if (INTEL_INFO(dev)->gen >= 5 || IS_G4X(dev))
		work->flip_count = I915_READ(PIPE_FLIPCOUNT_G4X(pipe)) + 1;

	if (IS_VALLEYVIEW(dev) || IS_CHERRYVIEW(dev)) {
		ring = &dev_priv->ring[BCS];
		if (obj->tiling_mode != intel_fb_obj(work->old_fb)->tiling_mode)
			/* vlv: DISPLAY_FLIP fails to change tiling */
			ring = NULL;
	} else if (IS_IVYBRIDGE(dev) || IS_HASWELL(dev)) {
		ring = &dev_priv->ring[BCS];
	} else if (INTEL_INFO(dev)->gen >= 7) {
		ring = i915_gem_request_get_ring(obj->last_write_req);
		if (ring == NULL || ring->id != RCS)
			ring = &dev_priv->ring[BCS];
	} else {
		ring = &dev_priv->ring[RCS];
	}

	mmio_flip = use_mmio_flip(ring, obj);

	/* When using CS flips, we want to emit semaphores between rings.
	 * However, when using mmio flips we will create a task to do the
	 * synchronisation, so all we want here is to pin the framebuffer
	 * into the display plane and skip any waits.
	 */
	if (!mmio_flip) {
		ret = i915_gem_object_sync(obj, ring, &request);
		if (ret)
			goto cleanup_pending;
	}

	ret = intel_pin_and_fence_fb_obj(fb, primary->state->rotation);
	if (ret)
		goto cleanup_pending;

	work->gtt_offset = intel_plane_obj_offset(to_intel_plane(primary),
						  obj, 0);
	work->gtt_offset += intel_crtc->dspaddr_offset;

	if (mmio_flip) {
		ret = intel_queue_mmio_flip(dev, crtc, obj);
		if (ret)
			goto cleanup_unpin;

		i915_gem_request_assign(&work->flip_queued_req,
					obj->last_write_req);
	} else {
		if (!request) {
			request = i915_gem_request_alloc(ring, NULL);
			if (IS_ERR(request)) {
				ret = PTR_ERR(request);
				goto cleanup_unpin;
			}
		}

		ret = dev_priv->display.queue_flip(dev, crtc, fb, obj, request,
						   page_flip_flags);
		if (ret)
			goto cleanup_unpin;

		i915_gem_request_assign(&work->flip_queued_req, request);
	}

	if (request)
		i915_add_request_no_flush(request);

	work->flip_queued_vblank = drm_crtc_vblank_count(crtc);
	work->enable_stall_check = true;

	i915_gem_track_fb(intel_fb_obj(work->old_fb), obj,
			  to_intel_plane(primary)->frontbuffer_bit);
	mutex_unlock(&dev->struct_mutex);

	intel_frontbuffer_flip_prepare(dev,
				       to_intel_plane(primary)->frontbuffer_bit);

	trace_i915_flip_request(intel_crtc->plane, obj);

	return 0;

cleanup_unpin:
	intel_unpin_fb_obj(fb, crtc->primary->state->rotation);
cleanup_pending:
	if (!IS_ERR_OR_NULL(request))
		i915_gem_request_cancel(request);
	atomic_dec(&intel_crtc->unpin_work_count);
	mutex_unlock(&dev->struct_mutex);
cleanup:
	crtc->primary->fb = old_fb;
	update_state_fb(crtc->primary);

	drm_gem_object_unreference_unlocked(&obj->base);
	drm_framebuffer_unreference(work->old_fb);

	spin_lock_irq(&dev->event_lock);
	intel_crtc->unpin_work = NULL;
	spin_unlock_irq(&dev->event_lock);

	drm_crtc_vblank_put(crtc);
free_work:
	kfree(work);

	if (ret == -EIO) {
		struct drm_atomic_state *state;
		struct drm_plane_state *plane_state;

out_hang:
		state = drm_atomic_state_alloc(dev);
		if (!state)
			return -ENOMEM;
		state->acquire_ctx = drm_modeset_legacy_acquire_ctx(crtc);

retry:
		plane_state = drm_atomic_get_plane_state(state, primary);
		ret = PTR_ERR_OR_ZERO(plane_state);
		if (!ret) {
			drm_atomic_set_fb_for_plane(plane_state, fb);

			ret = drm_atomic_set_crtc_for_plane(plane_state, crtc);
			if (!ret)
				ret = drm_atomic_commit(state);
		}

		if (ret == -EDEADLK) {
			drm_modeset_backoff(state->acquire_ctx);
			drm_atomic_state_clear(state);
			goto retry;
		}

		if (ret)
			drm_atomic_state_free(state);

		if (ret == 0 && event) {
			spin_lock_irq(&dev->event_lock);
			drm_send_vblank_event(dev, pipe, event);
			spin_unlock_irq(&dev->event_lock);
		}
	}
	return ret;
}


/**
 * intel_wm_need_update - Check whether watermarks need updating
 * @plane: drm plane
 * @state: new plane state
 *
 * Check current plane state versus the new one to determine whether
 * watermarks need to be recalculated.
 *
 * Returns true or false.
 */
static bool intel_wm_need_update(struct drm_plane *plane,
				 struct drm_plane_state *state)
{
	struct intel_plane_state *new = to_intel_plane_state(state);
	struct intel_plane_state *cur = to_intel_plane_state(plane->state);

	/* Update watermarks on tiling or size changes. */
	if (new->visible != cur->visible)
		return true;

	if (!cur->base.fb || !new->base.fb)
		return false;

	if (cur->base.fb->modifier[0] != new->base.fb->modifier[0] ||
	    cur->base.rotation != new->base.rotation ||
	    drm_rect_width(&new->src) != drm_rect_width(&cur->src) ||
	    drm_rect_height(&new->src) != drm_rect_height(&cur->src) ||
	    drm_rect_width(&new->dst) != drm_rect_width(&cur->dst) ||
	    drm_rect_height(&new->dst) != drm_rect_height(&cur->dst))
		return true;

	return false;
}

static bool needs_scaling(struct intel_plane_state *state)
{
	int src_w = drm_rect_width(&state->src) >> 16;
	int src_h = drm_rect_height(&state->src) >> 16;
	int dst_w = drm_rect_width(&state->dst);
	int dst_h = drm_rect_height(&state->dst);

	return (src_w != dst_w || src_h != dst_h);
}

int intel_plane_atomic_calc_changes(struct drm_crtc_state *crtc_state,
				    struct drm_plane_state *plane_state)
{
	struct intel_crtc_state *pipe_config = to_intel_crtc_state(crtc_state);
	struct drm_crtc *crtc = crtc_state->crtc;
	struct intel_crtc *intel_crtc = to_intel_crtc(crtc);
	struct drm_plane *plane = plane_state->plane;
	struct drm_device *dev = crtc->dev;
	struct drm_i915_private *dev_priv = to_i915(dev);
	struct intel_plane_state *old_plane_state =
		to_intel_plane_state(plane->state);
	int idx = intel_crtc->base.base.id, ret;
	bool mode_changed = needs_modeset(crtc_state);
	bool was_crtc_enabled = crtc->state->active;
	bool is_crtc_enabled = crtc_state->active;
	bool turn_off, turn_on, visible, was_visible;
	struct drm_framebuffer *fb = plane_state->fb;

	if (crtc_state && INTEL_INFO(dev)->gen >= 9 &&
	    plane->type != DRM_PLANE_TYPE_CURSOR) {
		ret = skl_update_scaler_plane(
			to_intel_crtc_state(crtc_state),
			to_intel_plane_state(plane_state));
		if (ret)
			return ret;
	}

	was_visible = old_plane_state->visible;
	visible = to_intel_plane_state(plane_state)->visible;

	if (!was_crtc_enabled && WARN_ON(was_visible))
		was_visible = false;

	/*
	 * Visibility is calculated as if the crtc was on, but
	 * after scaler setup everything depends on it being off
	 * when the crtc isn't active.
	 */
	if (!is_crtc_enabled)
		to_intel_plane_state(plane_state)->visible = visible = false;

	if (!was_visible && !visible)
		return 0;

	if (fb != old_plane_state->base.fb)
		pipe_config->fb_changed = true;

	turn_off = was_visible && (!visible || mode_changed);
	turn_on = visible && (!was_visible || mode_changed);

	DRM_DEBUG_ATOMIC("[CRTC:%i] has [PLANE:%i] with fb %i\n", idx,
			 plane->base.id, fb ? fb->base.id : -1);

	DRM_DEBUG_ATOMIC("[PLANE:%i] visible %i -> %i, off %i, on %i, ms %i\n",
			 plane->base.id, was_visible, visible,
			 turn_off, turn_on, mode_changed);

	if (turn_on) {
		pipe_config->update_wm_pre = true;

		/* must disable cxsr around plane enable/disable */
		if (plane->type != DRM_PLANE_TYPE_CURSOR)
			pipe_config->disable_cxsr = true;
	} else if (turn_off) {
		pipe_config->update_wm_post = true;

		/* must disable cxsr around plane enable/disable */
		if (plane->type != DRM_PLANE_TYPE_CURSOR)
			pipe_config->disable_cxsr = true;
	} else if (intel_wm_need_update(plane, plane_state)) {
		/* FIXME bollocks */
		pipe_config->update_wm_pre = true;
		pipe_config->update_wm_post = true;
	}

	/* Pre-gen9 platforms need two-step watermark updates */
	if ((pipe_config->update_wm_pre || pipe_config->update_wm_post) &&
	    INTEL_INFO(dev)->gen < 9 && dev_priv->display.optimize_watermarks)
		to_intel_crtc_state(crtc_state)->wm.need_postvbl_update = true;

	if (visible || was_visible)
		intel_crtc->atomic.fb_bits |=
			to_intel_plane(plane)->frontbuffer_bit;

	switch (plane->type) {
	case DRM_PLANE_TYPE_PRIMARY:
		intel_crtc->atomic.post_enable_primary = turn_on;
		intel_crtc->atomic.update_fbc = true;

		break;
	case DRM_PLANE_TYPE_CURSOR:
		break;
	case DRM_PLANE_TYPE_OVERLAY:
		/*
		 * WaCxSRDisabledForSpriteScaling:ivb
		 *
		 * cstate->update_wm was already set above, so this flag will
		 * take effect when we commit and program watermarks.
		 */
		if (IS_IVYBRIDGE(dev) &&
		    needs_scaling(to_intel_plane_state(plane_state)) &&
		    !needs_scaling(old_plane_state))
			pipe_config->disable_lp_wm = true;

		break;
	}
	return 0;
}

static bool encoders_cloneable(const struct intel_encoder *a,
			       const struct intel_encoder *b)
{
	/* masks could be asymmetric, so check both ways */
	return a == b || (a->cloneable & (1 << b->type) &&
			  b->cloneable & (1 << a->type));
}

static bool check_single_encoder_cloning(struct drm_atomic_state *state,
					 struct intel_crtc *crtc,
					 struct intel_encoder *encoder)
{
	struct intel_encoder *source_encoder;
	struct drm_connector *connector;
	struct drm_connector_state *connector_state;
	int i;

	for_each_connector_in_state(state, connector, connector_state, i) {
		if (connector_state->crtc != &crtc->base)
			continue;

		source_encoder =
			to_intel_encoder(connector_state->best_encoder);
		if (!encoders_cloneable(encoder, source_encoder))
			return false;
	}

	return true;
}

static bool check_encoder_cloning(struct drm_atomic_state *state,
				  struct intel_crtc *crtc)
{
	struct intel_encoder *encoder;
	struct drm_connector *connector;
	struct drm_connector_state *connector_state;
	int i;

	for_each_connector_in_state(state, connector, connector_state, i) {
		if (connector_state->crtc != &crtc->base)
			continue;

		encoder = to_intel_encoder(connector_state->best_encoder);
		if (!check_single_encoder_cloning(state, crtc, encoder))
			return false;
	}

	return true;
}

static int intel_crtc_atomic_check(struct drm_crtc *crtc,
				   struct drm_crtc_state *crtc_state)
{
	struct drm_device *dev = crtc->dev;
	struct drm_i915_private *dev_priv = dev->dev_private;
	struct intel_crtc *intel_crtc = to_intel_crtc(crtc);
	struct intel_crtc_state *pipe_config =
		to_intel_crtc_state(crtc_state);
	struct drm_atomic_state *state = crtc_state->state;
	int ret;
	bool mode_changed = needs_modeset(crtc_state);

	if (mode_changed && !check_encoder_cloning(state, intel_crtc)) {
		DRM_DEBUG_KMS("rejecting invalid cloning configuration\n");
		return -EINVAL;
	}

	if (mode_changed && !crtc_state->active)
		pipe_config->update_wm_post = true;

	if (mode_changed && crtc_state->enable &&
	    dev_priv->display.crtc_compute_clock &&
	    !WARN_ON(pipe_config->shared_dpll)) {
		ret = dev_priv->display.crtc_compute_clock(intel_crtc,
							   pipe_config);
		if (ret)
			return ret;
	}

	ret = 0;
	if (dev_priv->display.compute_pipe_wm) {
		ret = dev_priv->display.compute_pipe_wm(pipe_config);
		if (ret) {
			DRM_DEBUG_KMS("Target pipe watermarks are invalid\n");
			return ret;
		}
	}

	if (dev_priv->display.compute_intermediate_wm &&
	    !to_intel_atomic_state(state)->skip_intermediate_wm) {
		if (WARN_ON(!dev_priv->display.compute_pipe_wm))
			return 0;

		/*
		 * Calculate 'intermediate' watermarks that satisfy both the
		 * old state and the new state.  We can program these
		 * immediately.
		 */
		ret = dev_priv->display.compute_intermediate_wm(crtc->dev,
								intel_crtc,
								pipe_config);
		if (ret) {
			DRM_DEBUG_KMS("No valid intermediate pipe watermarks are possible\n");
			return ret;
		}
	}

	if (INTEL_INFO(dev)->gen >= 9) {
		if (mode_changed)
			ret = skl_update_scaler_crtc(pipe_config);

		if (!ret)
			ret = intel_atomic_setup_scalers(dev, intel_crtc,
							 pipe_config);
	}

	return ret;
}

static const struct drm_crtc_helper_funcs intel_helper_funcs = {
	.mode_set_base_atomic = intel_pipe_set_base_atomic,
	.load_lut = intel_crtc_load_lut,
	.atomic_begin = intel_begin_crtc_commit,
	.atomic_flush = intel_finish_crtc_commit,
	.atomic_check = intel_crtc_atomic_check,
};

static void intel_modeset_update_connector_atomic_state(struct drm_device *dev)
{
	struct intel_connector *connector;

	for_each_intel_connector(dev, connector) {
		if (connector->base.encoder) {
			connector->base.state->best_encoder =
				connector->base.encoder;
			connector->base.state->crtc =
				connector->base.encoder->crtc;
		} else {
			connector->base.state->best_encoder = NULL;
			connector->base.state->crtc = NULL;
		}
	}
}

static void
connected_sink_compute_bpp(struct intel_connector *connector,
			   struct intel_crtc_state *pipe_config)
{
	int bpp = pipe_config->pipe_bpp;

	DRM_DEBUG_KMS("[CONNECTOR:%d:%s] checking for sink bpp constrains\n",
		connector->base.base.id,
		connector->base.name);

	/* Don't use an invalid EDID bpc value */
	if (connector->base.display_info.bpc &&
	    connector->base.display_info.bpc * 3 < bpp) {
		DRM_DEBUG_KMS("clamping display bpp (was %d) to EDID reported max of %d\n",
			      bpp, connector->base.display_info.bpc*3);
		pipe_config->pipe_bpp = connector->base.display_info.bpc*3;
	}

	/* Clamp bpp to default limit on screens without EDID 1.4 */
	if (connector->base.display_info.bpc == 0) {
		int type = connector->base.connector_type;
		int clamp_bpp = 24;

		/* Fall back to 18 bpp when DP sink capability is unknown. */
		if (type == DRM_MODE_CONNECTOR_DisplayPort ||
		    type == DRM_MODE_CONNECTOR_eDP)
			clamp_bpp = 18;

		if (bpp > clamp_bpp) {
			DRM_DEBUG_KMS("clamping display bpp (was %d) to default limit of %d\n",
				      bpp, clamp_bpp);
			pipe_config->pipe_bpp = clamp_bpp;
		}
	}
}

static int
compute_baseline_pipe_bpp(struct intel_crtc *crtc,
			  struct intel_crtc_state *pipe_config)
{
	struct drm_device *dev = crtc->base.dev;
	struct drm_atomic_state *state;
	struct drm_connector *connector;
	struct drm_connector_state *connector_state;
	int bpp, i;

	if ((IS_G4X(dev) || IS_VALLEYVIEW(dev) || IS_CHERRYVIEW(dev)))
		bpp = 10*3;
	else if (INTEL_INFO(dev)->gen >= 5)
		bpp = 12*3;
	else
		bpp = 8*3;


	pipe_config->pipe_bpp = bpp;

	state = pipe_config->base.state;

	/* Clamp display bpp to EDID value */
	for_each_connector_in_state(state, connector, connector_state, i) {
		if (connector_state->crtc != &crtc->base)
			continue;

		connected_sink_compute_bpp(to_intel_connector(connector),
					   pipe_config);
	}

	return bpp;
}

static void intel_dump_crtc_timings(const struct drm_display_mode *mode)
{
	DRM_DEBUG_KMS("crtc timings: %d %d %d %d %d %d %d %d %d, "
			"type: 0x%x flags: 0x%x\n",
		mode->crtc_clock,
		mode->crtc_hdisplay, mode->crtc_hsync_start,
		mode->crtc_hsync_end, mode->crtc_htotal,
		mode->crtc_vdisplay, mode->crtc_vsync_start,
		mode->crtc_vsync_end, mode->crtc_vtotal, mode->type, mode->flags);
}

static void intel_dump_pipe_config(struct intel_crtc *crtc,
				   struct intel_crtc_state *pipe_config,
				   const char *context)
{
	struct drm_device *dev = crtc->base.dev;
	struct drm_plane *plane;
	struct intel_plane *intel_plane;
	struct intel_plane_state *state;
	struct drm_framebuffer *fb;

	DRM_DEBUG_KMS("[CRTC:%d]%s config %p for pipe %c\n", crtc->base.base.id,
		      context, pipe_config, pipe_name(crtc->pipe));

	DRM_DEBUG_KMS("cpu_transcoder: %c\n", transcoder_name(pipe_config->cpu_transcoder));
	DRM_DEBUG_KMS("pipe bpp: %i, dithering: %i\n",
		      pipe_config->pipe_bpp, pipe_config->dither);
	DRM_DEBUG_KMS("fdi/pch: %i, lanes: %i, gmch_m: %u, gmch_n: %u, link_m: %u, link_n: %u, tu: %u\n",
		      pipe_config->has_pch_encoder,
		      pipe_config->fdi_lanes,
		      pipe_config->fdi_m_n.gmch_m, pipe_config->fdi_m_n.gmch_n,
		      pipe_config->fdi_m_n.link_m, pipe_config->fdi_m_n.link_n,
		      pipe_config->fdi_m_n.tu);
	DRM_DEBUG_KMS("dp: %i, lanes: %i, gmch_m: %u, gmch_n: %u, link_m: %u, link_n: %u, tu: %u\n",
		      pipe_config->has_dp_encoder,
		      pipe_config->lane_count,
		      pipe_config->dp_m_n.gmch_m, pipe_config->dp_m_n.gmch_n,
		      pipe_config->dp_m_n.link_m, pipe_config->dp_m_n.link_n,
		      pipe_config->dp_m_n.tu);

	DRM_DEBUG_KMS("dp: %i, lanes: %i, gmch_m2: %u, gmch_n2: %u, link_m2: %u, link_n2: %u, tu2: %u\n",
		      pipe_config->has_dp_encoder,
		      pipe_config->lane_count,
		      pipe_config->dp_m2_n2.gmch_m,
		      pipe_config->dp_m2_n2.gmch_n,
		      pipe_config->dp_m2_n2.link_m,
		      pipe_config->dp_m2_n2.link_n,
		      pipe_config->dp_m2_n2.tu);

	DRM_DEBUG_KMS("audio: %i, infoframes: %i\n",
		      pipe_config->has_audio,
		      pipe_config->has_infoframe);

	DRM_DEBUG_KMS("requested mode:\n");
	drm_mode_debug_printmodeline(&pipe_config->base.mode);
	DRM_DEBUG_KMS("adjusted mode:\n");
	drm_mode_debug_printmodeline(&pipe_config->base.adjusted_mode);
	intel_dump_crtc_timings(&pipe_config->base.adjusted_mode);
	DRM_DEBUG_KMS("port clock: %d\n", pipe_config->port_clock);
	DRM_DEBUG_KMS("pipe src size: %dx%d\n",
		      pipe_config->pipe_src_w, pipe_config->pipe_src_h);
	DRM_DEBUG_KMS("num_scalers: %d, scaler_users: 0x%x, scaler_id: %d\n",
		      crtc->num_scalers,
		      pipe_config->scaler_state.scaler_users,
		      pipe_config->scaler_state.scaler_id);
	DRM_DEBUG_KMS("gmch pfit: control: 0x%08x, ratios: 0x%08x, lvds border: 0x%08x\n",
		      pipe_config->gmch_pfit.control,
		      pipe_config->gmch_pfit.pgm_ratios,
		      pipe_config->gmch_pfit.lvds_border_bits);
	DRM_DEBUG_KMS("pch pfit: pos: 0x%08x, size: 0x%08x, %s\n",
		      pipe_config->pch_pfit.pos,
		      pipe_config->pch_pfit.size,
		      pipe_config->pch_pfit.enabled ? "enabled" : "disabled");
	DRM_DEBUG_KMS("ips: %i\n", pipe_config->ips_enabled);
	DRM_DEBUG_KMS("double wide: %i\n", pipe_config->double_wide);

	if (IS_BROXTON(dev)) {
		DRM_DEBUG_KMS("ddi_pll_sel: %u; dpll_hw_state: ebb0: 0x%x, ebb4: 0x%x,"
			      "pll0: 0x%x, pll1: 0x%x, pll2: 0x%x, pll3: 0x%x, "
			      "pll6: 0x%x, pll8: 0x%x, pll9: 0x%x, pll10: 0x%x, pcsdw12: 0x%x\n",
			      pipe_config->ddi_pll_sel,
			      pipe_config->dpll_hw_state.ebb0,
			      pipe_config->dpll_hw_state.ebb4,
			      pipe_config->dpll_hw_state.pll0,
			      pipe_config->dpll_hw_state.pll1,
			      pipe_config->dpll_hw_state.pll2,
			      pipe_config->dpll_hw_state.pll3,
			      pipe_config->dpll_hw_state.pll6,
			      pipe_config->dpll_hw_state.pll8,
			      pipe_config->dpll_hw_state.pll9,
			      pipe_config->dpll_hw_state.pll10,
			      pipe_config->dpll_hw_state.pcsdw12);
	} else if (IS_SKYLAKE(dev) || IS_KABYLAKE(dev)) {
		DRM_DEBUG_KMS("ddi_pll_sel: %u; dpll_hw_state: "
			      "ctrl1: 0x%x, cfgcr1: 0x%x, cfgcr2: 0x%x\n",
			      pipe_config->ddi_pll_sel,
			      pipe_config->dpll_hw_state.ctrl1,
			      pipe_config->dpll_hw_state.cfgcr1,
			      pipe_config->dpll_hw_state.cfgcr2);
	} else if (HAS_DDI(dev)) {
		DRM_DEBUG_KMS("ddi_pll_sel: 0x%x; dpll_hw_state: wrpll: 0x%x spll: 0x%x\n",
			      pipe_config->ddi_pll_sel,
			      pipe_config->dpll_hw_state.wrpll,
			      pipe_config->dpll_hw_state.spll);
	} else {
		DRM_DEBUG_KMS("dpll_hw_state: dpll: 0x%x, dpll_md: 0x%x, "
			      "fp0: 0x%x, fp1: 0x%x\n",
			      pipe_config->dpll_hw_state.dpll,
			      pipe_config->dpll_hw_state.dpll_md,
			      pipe_config->dpll_hw_state.fp0,
			      pipe_config->dpll_hw_state.fp1);
	}

	DRM_DEBUG_KMS("planes on this crtc\n");
	list_for_each_entry(plane, &dev->mode_config.plane_list, head) {
		intel_plane = to_intel_plane(plane);
		if (intel_plane->pipe != crtc->pipe)
			continue;

		state = to_intel_plane_state(plane->state);
		fb = state->base.fb;
		if (!fb) {
			DRM_DEBUG_KMS("%s PLANE:%d plane: %u.%u idx: %d "
				"disabled, scaler_id = %d\n",
				plane->type == DRM_PLANE_TYPE_CURSOR ? "CURSOR" : "STANDARD",
				plane->base.id, intel_plane->pipe,
				(crtc->base.primary == plane) ? 0 : intel_plane->plane + 1,
				drm_plane_index(plane), state->scaler_id);
			continue;
		}

		DRM_DEBUG_KMS("%s PLANE:%d plane: %u.%u idx: %d enabled",
			plane->type == DRM_PLANE_TYPE_CURSOR ? "CURSOR" : "STANDARD",
			plane->base.id, intel_plane->pipe,
			crtc->base.primary == plane ? 0 : intel_plane->plane + 1,
			drm_plane_index(plane));
		DRM_DEBUG_KMS("\tFB:%d, fb = %ux%u format = 0x%x",
			fb->base.id, fb->width, fb->height, fb->pixel_format);
		DRM_DEBUG_KMS("\tscaler:%d src (%u, %u) %ux%u dst (%u, %u) %ux%u\n",
			state->scaler_id,
			state->src.x1 >> 16, state->src.y1 >> 16,
			drm_rect_width(&state->src) >> 16,
			drm_rect_height(&state->src) >> 16,
			state->dst.x1, state->dst.y1,
			drm_rect_width(&state->dst), drm_rect_height(&state->dst));
	}
}

static bool check_digital_port_conflicts(struct drm_atomic_state *state)
{
	struct drm_device *dev = state->dev;
	struct drm_connector *connector;
	unsigned int used_ports = 0;

	/*
	 * Walk the connector list instead of the encoder
	 * list to detect the problem on ddi platforms
	 * where there's just one encoder per digital port.
	 */
	drm_for_each_connector(connector, dev) {
		struct drm_connector_state *connector_state;
		struct intel_encoder *encoder;

		connector_state = drm_atomic_get_existing_connector_state(state, connector);
		if (!connector_state)
			connector_state = connector->state;

		if (!connector_state->best_encoder)
			continue;

		encoder = to_intel_encoder(connector_state->best_encoder);

		WARN_ON(!connector_state->crtc);

		switch (encoder->type) {
			unsigned int port_mask;
		case INTEL_OUTPUT_UNKNOWN:
			if (WARN_ON(!HAS_DDI(dev)))
				break;
		case INTEL_OUTPUT_DISPLAYPORT:
		case INTEL_OUTPUT_HDMI:
		case INTEL_OUTPUT_EDP:
			port_mask = 1 << enc_to_dig_port(&encoder->base)->port;

			/* the same port mustn't appear more than once */
			if (used_ports & port_mask)
				return false;

			used_ports |= port_mask;
		default:
			break;
		}
	}

	return true;
}

static void
clear_intel_crtc_state(struct intel_crtc_state *crtc_state)
{
	struct drm_crtc_state tmp_state;
	struct intel_crtc_scaler_state scaler_state;
	struct intel_dpll_hw_state dpll_hw_state;
	struct intel_shared_dpll *shared_dpll;
	uint32_t ddi_pll_sel;
	bool force_thru;

	/* FIXME: before the switch to atomic started, a new pipe_config was
	 * kzalloc'd. Code that depends on any field being zero should be
	 * fixed, so that the crtc_state can be safely duplicated. For now,
	 * only fields that are know to not cause problems are preserved. */

	tmp_state = crtc_state->base;
	scaler_state = crtc_state->scaler_state;
	shared_dpll = crtc_state->shared_dpll;
	dpll_hw_state = crtc_state->dpll_hw_state;
	ddi_pll_sel = crtc_state->ddi_pll_sel;
	force_thru = crtc_state->pch_pfit.force_thru;

	memset(crtc_state, 0, sizeof *crtc_state);

	crtc_state->base = tmp_state;
	crtc_state->scaler_state = scaler_state;
	crtc_state->shared_dpll = shared_dpll;
	crtc_state->dpll_hw_state = dpll_hw_state;
	crtc_state->ddi_pll_sel = ddi_pll_sel;
	crtc_state->pch_pfit.force_thru = force_thru;
}

static int
intel_modeset_pipe_config(struct drm_crtc *crtc,
			  struct intel_crtc_state *pipe_config)
{
	struct drm_atomic_state *state = pipe_config->base.state;
	struct intel_encoder *encoder;
	struct drm_connector *connector;
	struct drm_connector_state *connector_state;
	int base_bpp, ret = -EINVAL;
	int i;
	bool retry = true;

	clear_intel_crtc_state(pipe_config);

	pipe_config->cpu_transcoder =
		(enum transcoder) to_intel_crtc(crtc)->pipe;

	/*
	 * Sanitize sync polarity flags based on requested ones. If neither
	 * positive or negative polarity is requested, treat this as meaning
	 * negative polarity.
	 */
	if (!(pipe_config->base.adjusted_mode.flags &
	      (DRM_MODE_FLAG_PHSYNC | DRM_MODE_FLAG_NHSYNC)))
		pipe_config->base.adjusted_mode.flags |= DRM_MODE_FLAG_NHSYNC;

	if (!(pipe_config->base.adjusted_mode.flags &
	      (DRM_MODE_FLAG_PVSYNC | DRM_MODE_FLAG_NVSYNC)))
		pipe_config->base.adjusted_mode.flags |= DRM_MODE_FLAG_NVSYNC;

	base_bpp = compute_baseline_pipe_bpp(to_intel_crtc(crtc),
					     pipe_config);
	if (base_bpp < 0)
		goto fail;

	/*
	 * Determine the real pipe dimensions. Note that stereo modes can
	 * increase the actual pipe size due to the frame doubling and
	 * insertion of additional space for blanks between the frame. This
	 * is stored in the crtc timings. We use the requested mode to do this
	 * computation to clearly distinguish it from the adjusted mode, which
	 * can be changed by the connectors in the below retry loop.
	 */
	drm_crtc_get_hv_timing(&pipe_config->base.mode,
			       &pipe_config->pipe_src_w,
			       &pipe_config->pipe_src_h);

encoder_retry:
	/* Ensure the port clock defaults are reset when retrying. */
	pipe_config->port_clock = 0;
	pipe_config->pixel_multiplier = 1;

	/* Fill in default crtc timings, allow encoders to overwrite them. */
	drm_mode_set_crtcinfo(&pipe_config->base.adjusted_mode,
			      CRTC_STEREO_DOUBLE);

	/* Pass our mode to the connectors and the CRTC to give them a chance to
	 * adjust it according to limitations or connector properties, and also
	 * a chance to reject the mode entirely.
	 */
	for_each_connector_in_state(state, connector, connector_state, i) {
		if (connector_state->crtc != crtc)
			continue;

		encoder = to_intel_encoder(connector_state->best_encoder);

		if (!(encoder->compute_config(encoder, pipe_config))) {
			DRM_DEBUG_KMS("Encoder config failure\n");
			goto fail;
		}
	}

	/* Set default port clock if not overwritten by the encoder. Needs to be
	 * done afterwards in case the encoder adjusts the mode. */
	if (!pipe_config->port_clock)
		pipe_config->port_clock = pipe_config->base.adjusted_mode.crtc_clock
			* pipe_config->pixel_multiplier;

	ret = intel_crtc_compute_config(to_intel_crtc(crtc), pipe_config);
	if (ret < 0) {
		DRM_DEBUG_KMS("CRTC fixup failed\n");
		goto fail;
	}

	if (ret == RETRY) {
		if (WARN(!retry, "loop in pipe configuration computation\n")) {
			ret = -EINVAL;
			goto fail;
		}

		DRM_DEBUG_KMS("CRTC bw constrained, retrying\n");
		retry = false;
		goto encoder_retry;
	}

	/* Dithering seems to not pass-through bits correctly when it should, so
	 * only enable it on 6bpc panels. */
	pipe_config->dither = pipe_config->pipe_bpp == 6*3;
	DRM_DEBUG_KMS("hw max bpp: %i, pipe bpp: %i, dithering: %i\n",
		      base_bpp, pipe_config->pipe_bpp, pipe_config->dither);

fail:
	return ret;
}

static void
intel_modeset_update_crtc_state(struct drm_atomic_state *state)
{
	struct drm_crtc *crtc;
	struct drm_crtc_state *crtc_state;
	int i;

	/* Double check state. */
	for_each_crtc_in_state(state, crtc, crtc_state, i) {
		to_intel_crtc(crtc)->config = to_intel_crtc_state(crtc->state);

		/* Update hwmode for vblank functions */
		if (crtc->state->active)
			crtc->hwmode = crtc->state->adjusted_mode;
		else
			crtc->hwmode.crtc_clock = 0;

		/*
		 * Update legacy state to satisfy fbc code. This can
		 * be removed when fbc uses the atomic state.
		 */
		if (drm_atomic_get_existing_plane_state(state, crtc->primary)) {
			struct drm_plane_state *plane_state = crtc->primary->state;

			crtc->primary->fb = plane_state->fb;
			crtc->x = plane_state->src_x >> 16;
			crtc->y = plane_state->src_y >> 16;
		}
	}
}

static bool intel_fuzzy_clock_check(int clock1, int clock2)
{
	int diff;

	if (clock1 == clock2)
		return true;

	if (!clock1 || !clock2)
		return false;

	diff = abs(clock1 - clock2);

	if (((((diff + clock1 + clock2) * 100)) / (clock1 + clock2)) < 105)
		return true;

	return false;
}

#define for_each_intel_crtc_masked(dev, mask, intel_crtc) \
	list_for_each_entry((intel_crtc), \
			    &(dev)->mode_config.crtc_list, \
			    base.head) \
		for_each_if (mask & (1 <<(intel_crtc)->pipe))

static bool
intel_compare_m_n(unsigned int m, unsigned int n,
		  unsigned int m2, unsigned int n2,
		  bool exact)
{
	if (m == m2 && n == n2)
		return true;

	if (exact || !m || !n || !m2 || !n2)
		return false;

	BUILD_BUG_ON(DATA_LINK_M_N_MASK > INT_MAX);

	if (n > n2) {
		while (n > n2) {
			m2 <<= 1;
			n2 <<= 1;
		}
	} else if (n < n2) {
		while (n < n2) {
			m <<= 1;
			n <<= 1;
		}
	}

	if (n != n2)
		return false;

	return intel_fuzzy_clock_check(m, m2);
}

static bool
intel_compare_link_m_n(const struct intel_link_m_n *m_n,
		       struct intel_link_m_n *m2_n2,
		       bool adjust)
{
	if (m_n->tu == m2_n2->tu &&
	    intel_compare_m_n(m_n->gmch_m, m_n->gmch_n,
			      m2_n2->gmch_m, m2_n2->gmch_n, !adjust) &&
	    intel_compare_m_n(m_n->link_m, m_n->link_n,
			      m2_n2->link_m, m2_n2->link_n, !adjust)) {
		if (adjust)
			*m2_n2 = *m_n;

		return true;
	}

	return false;
}

static bool
intel_pipe_config_compare(struct drm_device *dev,
			  struct intel_crtc_state *current_config,
			  struct intel_crtc_state *pipe_config,
			  bool adjust)
{
	bool ret = true;

#define INTEL_ERR_OR_DBG_KMS(fmt, ...) \
	do { \
		if (!adjust) \
			DRM_ERROR(fmt, ##__VA_ARGS__); \
		else \
			DRM_DEBUG_KMS(fmt, ##__VA_ARGS__); \
	} while (0)

#define PIPE_CONF_CHECK_X(name)	\
	if (current_config->name != pipe_config->name) { \
		INTEL_ERR_OR_DBG_KMS("mismatch in " #name " " \
			  "(expected 0x%08x, found 0x%08x)\n", \
			  current_config->name, \
			  pipe_config->name); \
		ret = false; \
	}

#define PIPE_CONF_CHECK_I(name)	\
	if (current_config->name != pipe_config->name) { \
		INTEL_ERR_OR_DBG_KMS("mismatch in " #name " " \
			  "(expected %i, found %i)\n", \
			  current_config->name, \
			  pipe_config->name); \
		ret = false; \
	}

#define PIPE_CONF_CHECK_P(name)	\
	if (current_config->name != pipe_config->name) { \
		INTEL_ERR_OR_DBG_KMS("mismatch in " #name " " \
			  "(expected %p, found %p)\n", \
			  current_config->name, \
			  pipe_config->name); \
		ret = false; \
	}

#define PIPE_CONF_CHECK_M_N(name) \
	if (!intel_compare_link_m_n(&current_config->name, \
				    &pipe_config->name,\
				    adjust)) { \
		INTEL_ERR_OR_DBG_KMS("mismatch in " #name " " \
			  "(expected tu %i gmch %i/%i link %i/%i, " \
			  "found tu %i, gmch %i/%i link %i/%i)\n", \
			  current_config->name.tu, \
			  current_config->name.gmch_m, \
			  current_config->name.gmch_n, \
			  current_config->name.link_m, \
			  current_config->name.link_n, \
			  pipe_config->name.tu, \
			  pipe_config->name.gmch_m, \
			  pipe_config->name.gmch_n, \
			  pipe_config->name.link_m, \
			  pipe_config->name.link_n); \
		ret = false; \
	}

#define PIPE_CONF_CHECK_M_N_ALT(name, alt_name) \
	if (!intel_compare_link_m_n(&current_config->name, \
				    &pipe_config->name, adjust) && \
	    !intel_compare_link_m_n(&current_config->alt_name, \
				    &pipe_config->name, adjust)) { \
		INTEL_ERR_OR_DBG_KMS("mismatch in " #name " " \
			  "(expected tu %i gmch %i/%i link %i/%i, " \
			  "or tu %i gmch %i/%i link %i/%i, " \
			  "found tu %i, gmch %i/%i link %i/%i)\n", \
			  current_config->name.tu, \
			  current_config->name.gmch_m, \
			  current_config->name.gmch_n, \
			  current_config->name.link_m, \
			  current_config->name.link_n, \
			  current_config->alt_name.tu, \
			  current_config->alt_name.gmch_m, \
			  current_config->alt_name.gmch_n, \
			  current_config->alt_name.link_m, \
			  current_config->alt_name.link_n, \
			  pipe_config->name.tu, \
			  pipe_config->name.gmch_m, \
			  pipe_config->name.gmch_n, \
			  pipe_config->name.link_m, \
			  pipe_config->name.link_n); \
		ret = false; \
	}

/* This is required for BDW+ where there is only one set of registers for
 * switching between high and low RR.
 * This macro can be used whenever a comparison has to be made between one
 * hw state and multiple sw state variables.
 */
#define PIPE_CONF_CHECK_I_ALT(name, alt_name) \
	if ((current_config->name != pipe_config->name) && \
		(current_config->alt_name != pipe_config->name)) { \
			INTEL_ERR_OR_DBG_KMS("mismatch in " #name " " \
				  "(expected %i or %i, found %i)\n", \
				  current_config->name, \
				  current_config->alt_name, \
				  pipe_config->name); \
			ret = false; \
	}

#define PIPE_CONF_CHECK_FLAGS(name, mask)	\
	if ((current_config->name ^ pipe_config->name) & (mask)) { \
		INTEL_ERR_OR_DBG_KMS("mismatch in " #name "(" #mask ") " \
			  "(expected %i, found %i)\n", \
			  current_config->name & (mask), \
			  pipe_config->name & (mask)); \
		ret = false; \
	}

#define PIPE_CONF_CHECK_CLOCK_FUZZY(name) \
	if (!intel_fuzzy_clock_check(current_config->name, pipe_config->name)) { \
		INTEL_ERR_OR_DBG_KMS("mismatch in " #name " " \
			  "(expected %i, found %i)\n", \
			  current_config->name, \
			  pipe_config->name); \
		ret = false; \
	}

#define PIPE_CONF_QUIRK(quirk)	\
	((current_config->quirks | pipe_config->quirks) & (quirk))

	PIPE_CONF_CHECK_I(cpu_transcoder);

	PIPE_CONF_CHECK_I(has_pch_encoder);
	PIPE_CONF_CHECK_I(fdi_lanes);
	PIPE_CONF_CHECK_M_N(fdi_m_n);

	PIPE_CONF_CHECK_I(has_dp_encoder);
	PIPE_CONF_CHECK_I(lane_count);

	if (INTEL_INFO(dev)->gen < 8) {
		PIPE_CONF_CHECK_M_N(dp_m_n);

		if (current_config->has_drrs)
			PIPE_CONF_CHECK_M_N(dp_m2_n2);
	} else
		PIPE_CONF_CHECK_M_N_ALT(dp_m_n, dp_m2_n2);

	PIPE_CONF_CHECK_I(has_dsi_encoder);

	PIPE_CONF_CHECK_I(base.adjusted_mode.crtc_hdisplay);
	PIPE_CONF_CHECK_I(base.adjusted_mode.crtc_htotal);
	PIPE_CONF_CHECK_I(base.adjusted_mode.crtc_hblank_start);
	PIPE_CONF_CHECK_I(base.adjusted_mode.crtc_hblank_end);
	PIPE_CONF_CHECK_I(base.adjusted_mode.crtc_hsync_start);
	PIPE_CONF_CHECK_I(base.adjusted_mode.crtc_hsync_end);

	PIPE_CONF_CHECK_I(base.adjusted_mode.crtc_vdisplay);
	PIPE_CONF_CHECK_I(base.adjusted_mode.crtc_vtotal);
	PIPE_CONF_CHECK_I(base.adjusted_mode.crtc_vblank_start);
	PIPE_CONF_CHECK_I(base.adjusted_mode.crtc_vblank_end);
	PIPE_CONF_CHECK_I(base.adjusted_mode.crtc_vsync_start);
	PIPE_CONF_CHECK_I(base.adjusted_mode.crtc_vsync_end);

	PIPE_CONF_CHECK_I(pixel_multiplier);
	PIPE_CONF_CHECK_I(has_hdmi_sink);
	if ((INTEL_INFO(dev)->gen < 8 && !IS_HASWELL(dev)) ||
	    IS_VALLEYVIEW(dev) || IS_CHERRYVIEW(dev))
		PIPE_CONF_CHECK_I(limited_color_range);
	PIPE_CONF_CHECK_I(has_infoframe);

	PIPE_CONF_CHECK_I(has_audio);

	PIPE_CONF_CHECK_FLAGS(base.adjusted_mode.flags,
			      DRM_MODE_FLAG_INTERLACE);

	if (!PIPE_CONF_QUIRK(PIPE_CONFIG_QUIRK_MODE_SYNC_FLAGS)) {
		PIPE_CONF_CHECK_FLAGS(base.adjusted_mode.flags,
				      DRM_MODE_FLAG_PHSYNC);
		PIPE_CONF_CHECK_FLAGS(base.adjusted_mode.flags,
				      DRM_MODE_FLAG_NHSYNC);
		PIPE_CONF_CHECK_FLAGS(base.adjusted_mode.flags,
				      DRM_MODE_FLAG_PVSYNC);
		PIPE_CONF_CHECK_FLAGS(base.adjusted_mode.flags,
				      DRM_MODE_FLAG_NVSYNC);
	}

	PIPE_CONF_CHECK_X(gmch_pfit.control);
	/* pfit ratios are autocomputed by the hw on gen4+ */
	if (INTEL_INFO(dev)->gen < 4)
		PIPE_CONF_CHECK_I(gmch_pfit.pgm_ratios);
	PIPE_CONF_CHECK_X(gmch_pfit.lvds_border_bits);

	if (!adjust) {
		PIPE_CONF_CHECK_I(pipe_src_w);
		PIPE_CONF_CHECK_I(pipe_src_h);

		PIPE_CONF_CHECK_I(pch_pfit.enabled);
		if (current_config->pch_pfit.enabled) {
			PIPE_CONF_CHECK_X(pch_pfit.pos);
			PIPE_CONF_CHECK_X(pch_pfit.size);
		}

		PIPE_CONF_CHECK_I(scaler_state.scaler_id);
	}

	/* BDW+ don't expose a synchronous way to read the state */
	if (IS_HASWELL(dev))
		PIPE_CONF_CHECK_I(ips_enabled);

	PIPE_CONF_CHECK_I(double_wide);

	PIPE_CONF_CHECK_X(ddi_pll_sel);

	PIPE_CONF_CHECK_P(shared_dpll);
	PIPE_CONF_CHECK_X(dpll_hw_state.dpll);
	PIPE_CONF_CHECK_X(dpll_hw_state.dpll_md);
	PIPE_CONF_CHECK_X(dpll_hw_state.fp0);
	PIPE_CONF_CHECK_X(dpll_hw_state.fp1);
	PIPE_CONF_CHECK_X(dpll_hw_state.wrpll);
	PIPE_CONF_CHECK_X(dpll_hw_state.spll);
	PIPE_CONF_CHECK_X(dpll_hw_state.ctrl1);
	PIPE_CONF_CHECK_X(dpll_hw_state.cfgcr1);
	PIPE_CONF_CHECK_X(dpll_hw_state.cfgcr2);

	if (IS_G4X(dev) || INTEL_INFO(dev)->gen >= 5)
		PIPE_CONF_CHECK_I(pipe_bpp);

	PIPE_CONF_CHECK_CLOCK_FUZZY(base.adjusted_mode.crtc_clock);
	PIPE_CONF_CHECK_CLOCK_FUZZY(port_clock);

#undef PIPE_CONF_CHECK_X
#undef PIPE_CONF_CHECK_I
#undef PIPE_CONF_CHECK_P
#undef PIPE_CONF_CHECK_I_ALT
#undef PIPE_CONF_CHECK_FLAGS
#undef PIPE_CONF_CHECK_CLOCK_FUZZY
#undef PIPE_CONF_QUIRK
#undef INTEL_ERR_OR_DBG_KMS

	return ret;
}

static void intel_pipe_config_sanity_check(struct drm_i915_private *dev_priv,
					   const struct intel_crtc_state *pipe_config)
{
	if (pipe_config->has_pch_encoder) {
		int fdi_dotclock = intel_dotclock_calculate(intel_fdi_link_freq(dev_priv, pipe_config),
							    &pipe_config->fdi_m_n);
		int dotclock = pipe_config->base.adjusted_mode.crtc_clock;

		/*
		 * FDI already provided one idea for the dotclock.
		 * Yell if the encoder disagrees.
		 */
		WARN(!intel_fuzzy_clock_check(fdi_dotclock, dotclock),
		     "FDI dotclock and encoder dotclock mismatch, fdi: %i, encoder: %i\n",
		     fdi_dotclock, dotclock);
	}
}

static void check_wm_state(struct drm_device *dev)
{
	struct drm_i915_private *dev_priv = dev->dev_private;
	struct skl_ddb_allocation hw_ddb, *sw_ddb;
	struct intel_crtc *intel_crtc;
	int plane;

	if (INTEL_INFO(dev)->gen < 9)
		return;

	skl_ddb_get_hw_state(dev_priv, &hw_ddb);
	sw_ddb = &dev_priv->wm.skl_hw.ddb;

	for_each_intel_crtc(dev, intel_crtc) {
		struct skl_ddb_entry *hw_entry, *sw_entry;
		const enum pipe pipe = intel_crtc->pipe;

		if (!intel_crtc->active)
			continue;

		/* planes */
		for_each_plane(dev_priv, pipe, plane) {
			hw_entry = &hw_ddb.plane[pipe][plane];
			sw_entry = &sw_ddb->plane[pipe][plane];

			if (skl_ddb_entry_equal(hw_entry, sw_entry))
				continue;

			DRM_ERROR("mismatch in DDB state pipe %c plane %d "
				  "(expected (%u,%u), found (%u,%u))\n",
				  pipe_name(pipe), plane + 1,
				  sw_entry->start, sw_entry->end,
				  hw_entry->start, hw_entry->end);
		}

		/* cursor */
		hw_entry = &hw_ddb.plane[pipe][PLANE_CURSOR];
		sw_entry = &sw_ddb->plane[pipe][PLANE_CURSOR];

		if (skl_ddb_entry_equal(hw_entry, sw_entry))
			continue;

		DRM_ERROR("mismatch in DDB state pipe %c cursor "
			  "(expected (%u,%u), found (%u,%u))\n",
			  pipe_name(pipe),
			  sw_entry->start, sw_entry->end,
			  hw_entry->start, hw_entry->end);
	}
}

static void
check_connector_state(struct drm_device *dev,
		      struct drm_atomic_state *old_state)
{
	struct drm_connector_state *old_conn_state;
	struct drm_connector *connector;
	int i;

	for_each_connector_in_state(old_state, connector, old_conn_state, i) {
		struct drm_encoder *encoder = connector->encoder;
		struct drm_connector_state *state = connector->state;

		/* This also checks the encoder/connector hw state with the
		 * ->get_hw_state callbacks. */
		intel_connector_check_state(to_intel_connector(connector));

		I915_STATE_WARN(state->best_encoder != encoder,
		     "connector's atomic encoder doesn't match legacy encoder\n");
	}
}

static void
check_encoder_state(struct drm_device *dev)
{
	struct intel_encoder *encoder;
	struct intel_connector *connector;

	for_each_intel_encoder(dev, encoder) {
		bool enabled = false;
		enum pipe pipe;

		DRM_DEBUG_KMS("[ENCODER:%d:%s]\n",
			      encoder->base.base.id,
			      encoder->base.name);

		for_each_intel_connector(dev, connector) {
			if (connector->base.state->best_encoder != &encoder->base)
				continue;
			enabled = true;

			I915_STATE_WARN(connector->base.state->crtc !=
					encoder->base.crtc,
			     "connector's crtc doesn't match encoder crtc\n");
		}

		I915_STATE_WARN(!!encoder->base.crtc != enabled,
		     "encoder's enabled state mismatch "
		     "(expected %i, found %i)\n",
		     !!encoder->base.crtc, enabled);

		if (!encoder->base.crtc) {
			bool active;

			active = encoder->get_hw_state(encoder, &pipe);
			I915_STATE_WARN(active,
			     "encoder detached but still enabled on pipe %c.\n",
			     pipe_name(pipe));
		}
	}
}

static void
check_crtc_state(struct drm_device *dev, struct drm_atomic_state *old_state)
{
	struct drm_i915_private *dev_priv = dev->dev_private;
	struct intel_encoder *encoder;
	struct drm_crtc_state *old_crtc_state;
	struct drm_crtc *crtc;
	int i;

	for_each_crtc_in_state(old_state, crtc, old_crtc_state, i) {
		struct intel_crtc *intel_crtc = to_intel_crtc(crtc);
		struct intel_crtc_state *pipe_config, *sw_config;
		bool active;

		if (!needs_modeset(crtc->state) &&
		    !to_intel_crtc_state(crtc->state)->update_pipe)
			continue;

		__drm_atomic_helper_crtc_destroy_state(crtc, old_crtc_state);
		pipe_config = to_intel_crtc_state(old_crtc_state);
		memset(pipe_config, 0, sizeof(*pipe_config));
		pipe_config->base.crtc = crtc;
		pipe_config->base.state = old_state;

		DRM_DEBUG_KMS("[CRTC:%d]\n",
			      crtc->base.id);

		active = dev_priv->display.get_pipe_config(intel_crtc,
							   pipe_config);

		/* hw state is inconsistent with the pipe quirk */
		if ((intel_crtc->pipe == PIPE_A && dev_priv->quirks & QUIRK_PIPEA_FORCE) ||
		    (intel_crtc->pipe == PIPE_B && dev_priv->quirks & QUIRK_PIPEB_FORCE))
			active = crtc->state->active;

		I915_STATE_WARN(crtc->state->active != active,
		     "crtc active state doesn't match with hw state "
		     "(expected %i, found %i)\n", crtc->state->active, active);

		I915_STATE_WARN(intel_crtc->active != crtc->state->active,
		     "transitional active state does not match atomic hw state "
		     "(expected %i, found %i)\n", crtc->state->active, intel_crtc->active);

		for_each_encoder_on_crtc(dev, crtc, encoder) {
			enum pipe pipe;

			active = encoder->get_hw_state(encoder, &pipe);
			I915_STATE_WARN(active != crtc->state->active,
				"[ENCODER:%i] active %i with crtc active %i\n",
				encoder->base.base.id, active, crtc->state->active);

			I915_STATE_WARN(active && intel_crtc->pipe != pipe,
					"Encoder connected to wrong pipe %c\n",
					pipe_name(pipe));

			if (active)
				encoder->get_config(encoder, pipe_config);
		}

		if (!crtc->state->active)
			continue;

		intel_pipe_config_sanity_check(dev_priv, pipe_config);

		sw_config = to_intel_crtc_state(crtc->state);
		if (!intel_pipe_config_compare(dev, sw_config,
					       pipe_config, false)) {
			I915_STATE_WARN(1, "pipe state doesn't match!\n");
			intel_dump_pipe_config(intel_crtc, pipe_config,
					       "[hw state]");
			intel_dump_pipe_config(intel_crtc, sw_config,
					       "[sw state]");
		}
	}
}

static void
check_shared_dpll_state(struct drm_device *dev)
{
	struct drm_i915_private *dev_priv = dev->dev_private;
	struct intel_crtc *crtc;
	struct intel_dpll_hw_state dpll_hw_state;
	int i;

	for (i = 0; i < dev_priv->num_shared_dpll; i++) {
		struct intel_shared_dpll *pll =
			intel_get_shared_dpll_by_id(dev_priv, i);
		int enabled_crtcs = 0, active_crtcs = 0;
		bool active;

		memset(&dpll_hw_state, 0, sizeof(dpll_hw_state));

		DRM_DEBUG_KMS("%s\n", pll->name);

		active = pll->funcs.get_hw_state(dev_priv, pll, &dpll_hw_state);

		I915_STATE_WARN(pll->active > hweight32(pll->config.crtc_mask),
		     "more active pll users than references: %i vs %i\n",
		     pll->active, hweight32(pll->config.crtc_mask));
		I915_STATE_WARN(pll->active && !pll->on,
		     "pll in active use but not on in sw tracking\n");

		if (!(pll->flags & INTEL_DPLL_ALWAYS_ON)) {
			I915_STATE_WARN(pll->on && !pll->active,
			     "pll in on but not on in use in sw tracking\n");
			I915_STATE_WARN(pll->on != active,
			     "pll on state mismatch (expected %i, found %i)\n",
			     pll->on, active);
		}

		for_each_intel_crtc(dev, crtc) {
			if (crtc->base.state->enable && crtc->config->shared_dpll == pll)
				enabled_crtcs++;
			if (crtc->active && crtc->config->shared_dpll == pll)
				active_crtcs++;
		}
		I915_STATE_WARN(pll->active != active_crtcs,
		     "pll active crtcs mismatch (expected %i, found %i)\n",
		     pll->active, active_crtcs);
		I915_STATE_WARN(hweight32(pll->config.crtc_mask) != enabled_crtcs,
		     "pll enabled crtcs mismatch (expected %i, found %i)\n",
		     hweight32(pll->config.crtc_mask), enabled_crtcs);

		I915_STATE_WARN(pll->on && memcmp(&pll->config.hw_state, &dpll_hw_state,
				       sizeof(dpll_hw_state)),
		     "pll hw state mismatch\n");
	}
}

static void
intel_modeset_check_state(struct drm_device *dev,
			  struct drm_atomic_state *old_state)
{
	check_wm_state(dev);
	check_connector_state(dev, old_state);
	check_encoder_state(dev);
	check_crtc_state(dev, old_state);
	check_shared_dpll_state(dev);
}

static void update_scanline_offset(struct intel_crtc *crtc)
{
	struct drm_device *dev = crtc->base.dev;

	/*
	 * The scanline counter increments at the leading edge of hsync.
	 *
	 * On most platforms it starts counting from vtotal-1 on the
	 * first active line. That means the scanline counter value is
	 * always one less than what we would expect. Ie. just after
	 * start of vblank, which also occurs at start of hsync (on the
	 * last active line), the scanline counter will read vblank_start-1.
	 *
	 * On gen2 the scanline counter starts counting from 1 instead
	 * of vtotal-1, so we have to subtract one (or rather add vtotal-1
	 * to keep the value positive), instead of adding one.
	 *
	 * On HSW+ the behaviour of the scanline counter depends on the output
	 * type. For DP ports it behaves like most other platforms, but on HDMI
	 * there's an extra 1 line difference. So we need to add two instead of
	 * one to the value.
	 */
	if (IS_GEN2(dev)) {
		const struct drm_display_mode *adjusted_mode = &crtc->config->base.adjusted_mode;
		int vtotal;

		vtotal = adjusted_mode->crtc_vtotal;
		if (adjusted_mode->flags & DRM_MODE_FLAG_INTERLACE)
			vtotal /= 2;

		crtc->scanline_offset = vtotal - 1;
	} else if (HAS_DDI(dev) &&
		   intel_pipe_has_type(crtc, INTEL_OUTPUT_HDMI)) {
		crtc->scanline_offset = 2;
	} else
		crtc->scanline_offset = 1;
}

static void intel_modeset_clear_plls(struct drm_atomic_state *state)
{
	struct drm_device *dev = state->dev;
	struct drm_i915_private *dev_priv = to_i915(dev);
	struct intel_shared_dpll_config *shared_dpll = NULL;
	struct drm_crtc *crtc;
	struct drm_crtc_state *crtc_state;
	int i;

	if (!dev_priv->display.crtc_compute_clock)
		return;

	for_each_crtc_in_state(state, crtc, crtc_state, i) {
		struct intel_crtc *intel_crtc = to_intel_crtc(crtc);
		struct intel_shared_dpll *old_dpll =
			to_intel_crtc_state(crtc->state)->shared_dpll;

		if (!needs_modeset(crtc_state))
			continue;

		to_intel_crtc_state(crtc_state)->shared_dpll = NULL;

		if (!old_dpll)
			continue;

		if (!shared_dpll)
			shared_dpll = intel_atomic_get_shared_dpll_state(state);

		intel_shared_dpll_config_put(shared_dpll, old_dpll, intel_crtc);
	}
}

/*
 * This implements the workaround described in the "notes" section of the mode
 * set sequence documentation. When going from no pipes or single pipe to
 * multiple pipes, and planes are enabled after the pipe, we need to wait at
 * least 2 vblanks on the first pipe before enabling planes on the second pipe.
 */
static int haswell_mode_set_planes_workaround(struct drm_atomic_state *state)
{
	struct drm_crtc_state *crtc_state;
	struct intel_crtc *intel_crtc;
	struct drm_crtc *crtc;
	struct intel_crtc_state *first_crtc_state = NULL;
	struct intel_crtc_state *other_crtc_state = NULL;
	enum pipe first_pipe = INVALID_PIPE, enabled_pipe = INVALID_PIPE;
	int i;

	/* look at all crtc's that are going to be enabled in during modeset */
	for_each_crtc_in_state(state, crtc, crtc_state, i) {
		intel_crtc = to_intel_crtc(crtc);

		if (!crtc_state->active || !needs_modeset(crtc_state))
			continue;

		if (first_crtc_state) {
			other_crtc_state = to_intel_crtc_state(crtc_state);
			break;
		} else {
			first_crtc_state = to_intel_crtc_state(crtc_state);
			first_pipe = intel_crtc->pipe;
		}
	}

	/* No workaround needed? */
	if (!first_crtc_state)
		return 0;

	/* w/a possibly needed, check how many crtc's are already enabled. */
	for_each_intel_crtc(state->dev, intel_crtc) {
		struct intel_crtc_state *pipe_config;

		pipe_config = intel_atomic_get_crtc_state(state, intel_crtc);
		if (IS_ERR(pipe_config))
			return PTR_ERR(pipe_config);

		pipe_config->hsw_workaround_pipe = INVALID_PIPE;

		if (!pipe_config->base.active ||
		    needs_modeset(&pipe_config->base))
			continue;

		/* 2 or more enabled crtcs means no need for w/a */
		if (enabled_pipe != INVALID_PIPE)
			return 0;

		enabled_pipe = intel_crtc->pipe;
	}

	if (enabled_pipe != INVALID_PIPE)
		first_crtc_state->hsw_workaround_pipe = enabled_pipe;
	else if (other_crtc_state)
		other_crtc_state->hsw_workaround_pipe = first_pipe;

	return 0;
}

static int intel_modeset_all_pipes(struct drm_atomic_state *state)
{
	struct drm_crtc *crtc;
	struct drm_crtc_state *crtc_state;
	int ret = 0;

	/* add all active pipes to the state */
	for_each_crtc(state->dev, crtc) {
		crtc_state = drm_atomic_get_crtc_state(state, crtc);
		if (IS_ERR(crtc_state))
			return PTR_ERR(crtc_state);

		if (!crtc_state->active || needs_modeset(crtc_state))
			continue;

		crtc_state->mode_changed = true;

		ret = drm_atomic_add_affected_connectors(state, crtc);
		if (ret)
			break;

		ret = drm_atomic_add_affected_planes(state, crtc);
		if (ret)
			break;
	}

	return ret;
}

static int intel_modeset_checks(struct drm_atomic_state *state)
{
	struct intel_atomic_state *intel_state = to_intel_atomic_state(state);
	struct drm_i915_private *dev_priv = state->dev->dev_private;
	struct drm_crtc *crtc;
	struct drm_crtc_state *crtc_state;
	int ret = 0, i;

	if (!check_digital_port_conflicts(state)) {
		DRM_DEBUG_KMS("rejecting conflicting digital port configuration\n");
		return -EINVAL;
	}

	intel_state->modeset = true;
	intel_state->active_crtcs = dev_priv->active_crtcs;

	for_each_crtc_in_state(state, crtc, crtc_state, i) {
		if (crtc_state->active)
			intel_state->active_crtcs |= 1 << i;
		else
			intel_state->active_crtcs &= ~(1 << i);
	}

	/*
	 * See if the config requires any additional preparation, e.g.
	 * to adjust global state with pipes off.  We need to do this
	 * here so we can get the modeset_pipe updated config for the new
	 * mode set on this crtc.  For other crtcs we need to use the
	 * adjusted_mode bits in the crtc directly.
	 */
	if (dev_priv->display.modeset_calc_cdclk) {
		ret = dev_priv->display.modeset_calc_cdclk(state);

		if (!ret && intel_state->dev_cdclk != dev_priv->cdclk_freq)
			ret = intel_modeset_all_pipes(state);

		if (ret < 0)
			return ret;

		DRM_DEBUG_KMS("New cdclk calculated to be atomic %u, actual %u\n",
			      intel_state->cdclk, intel_state->dev_cdclk);
	} else
		to_intel_atomic_state(state)->cdclk = dev_priv->atomic_cdclk_freq;

	intel_modeset_clear_plls(state);

	if (IS_HASWELL(dev_priv))
		return haswell_mode_set_planes_workaround(state);

	return 0;
}

/*
 * Handle calculation of various watermark data at the end of the atomic check
 * phase.  The code here should be run after the per-crtc and per-plane 'check'
 * handlers to ensure that all derived state has been updated.
 */
static void calc_watermark_data(struct drm_atomic_state *state)
{
	struct drm_device *dev = state->dev;
	struct intel_atomic_state *intel_state = to_intel_atomic_state(state);
	struct drm_crtc *crtc;
	struct drm_crtc_state *cstate;
	struct drm_plane *plane;
	struct drm_plane_state *pstate;

	/*
	 * Calculate watermark configuration details now that derived
	 * plane/crtc state is all properly updated.
	 */
	drm_for_each_crtc(crtc, dev) {
		cstate = drm_atomic_get_existing_crtc_state(state, crtc) ?:
			crtc->state;

		if (cstate->active)
			intel_state->wm_config.num_pipes_active++;
	}
	drm_for_each_legacy_plane(plane, dev) {
		pstate = drm_atomic_get_existing_plane_state(state, plane) ?:
			plane->state;

		if (!to_intel_plane_state(pstate)->visible)
			continue;

		intel_state->wm_config.sprites_enabled = true;
		if (pstate->crtc_w != pstate->src_w >> 16 ||
		    pstate->crtc_h != pstate->src_h >> 16)
			intel_state->wm_config.sprites_scaled = true;
	}
}

/**
 * intel_atomic_check - validate state object
 * @dev: drm device
 * @state: state to validate
 */
static int intel_atomic_check(struct drm_device *dev,
			      struct drm_atomic_state *state)
{
	struct drm_i915_private *dev_priv = to_i915(dev);
	struct intel_atomic_state *intel_state = to_intel_atomic_state(state);
	struct drm_crtc *crtc;
	struct drm_crtc_state *crtc_state;
	int ret, i;
	bool any_ms = false;

	ret = drm_atomic_helper_check_modeset(dev, state);
	if (ret)
		return ret;

	for_each_crtc_in_state(state, crtc, crtc_state, i) {
		struct intel_crtc_state *pipe_config =
			to_intel_crtc_state(crtc_state);

		memset(&to_intel_crtc(crtc)->atomic, 0,
		       sizeof(struct intel_crtc_atomic_commit));

		/* Catch I915_MODE_FLAG_INHERITED */
		if (crtc_state->mode.private_flags != crtc->state->mode.private_flags)
			crtc_state->mode_changed = true;

		if (!crtc_state->enable) {
			if (needs_modeset(crtc_state))
				any_ms = true;
			continue;
		}

		if (!needs_modeset(crtc_state))
			continue;

		/* FIXME: For only active_changed we shouldn't need to do any
		 * state recomputation at all. */

		ret = drm_atomic_add_affected_connectors(state, crtc);
		if (ret)
			return ret;

		ret = intel_modeset_pipe_config(crtc, pipe_config);
		if (ret)
			return ret;

		if (i915.fastboot &&
		    intel_pipe_config_compare(dev,
					to_intel_crtc_state(crtc->state),
					pipe_config, true)) {
			crtc_state->mode_changed = false;
			to_intel_crtc_state(crtc_state)->update_pipe = true;
		}

		if (needs_modeset(crtc_state)) {
			any_ms = true;

			ret = drm_atomic_add_affected_planes(state, crtc);
			if (ret)
				return ret;
		}

		intel_dump_pipe_config(to_intel_crtc(crtc), pipe_config,
				       needs_modeset(crtc_state) ?
				       "[modeset]" : "[fastset]");
	}

	if (any_ms) {
		ret = intel_modeset_checks(state);

		if (ret)
			return ret;
	} else
		intel_state->cdclk = dev_priv->cdclk_freq;

	ret = drm_atomic_helper_check_planes(dev, state);
	if (ret)
		return ret;

	intel_fbc_choose_crtc(dev_priv, state);
	calc_watermark_data(state);

	return 0;
}

static int intel_atomic_prepare_commit(struct drm_device *dev,
				       struct drm_atomic_state *state,
				       bool async)
{
	struct drm_i915_private *dev_priv = dev->dev_private;
	struct drm_plane_state *plane_state;
	struct drm_crtc_state *crtc_state;
	struct drm_plane *plane;
	struct drm_crtc *crtc;
	int i, ret;

	if (async) {
		DRM_DEBUG_KMS("i915 does not yet support async commit\n");
		return -EINVAL;
	}

	for_each_crtc_in_state(state, crtc, crtc_state, i) {
		ret = intel_crtc_wait_for_pending_flips(crtc);
		if (ret)
			return ret;

		if (atomic_read(&to_intel_crtc(crtc)->unpin_work_count) >= 2)
			flush_workqueue(dev_priv->wq);
	}

	ret = mutex_lock_interruptible(&dev->struct_mutex);
	if (ret)
		return ret;

	ret = drm_atomic_helper_prepare_planes(dev, state);
	if (!ret && !async && !i915_reset_in_progress(&dev_priv->gpu_error)) {
		u32 reset_counter;

		reset_counter = atomic_read(&dev_priv->gpu_error.reset_counter);
		mutex_unlock(&dev->struct_mutex);

		for_each_plane_in_state(state, plane, plane_state, i) {
			struct intel_plane_state *intel_plane_state =
				to_intel_plane_state(plane_state);

			if (!intel_plane_state->wait_req)
				continue;

			ret = __i915_wait_request(intel_plane_state->wait_req,
						  reset_counter, true,
						  NULL, NULL);

			/* Swallow -EIO errors to allow updates during hw lockup. */
			if (ret == -EIO)
				ret = 0;

			if (ret)
				break;
		}

		if (!ret)
			return 0;

		mutex_lock(&dev->struct_mutex);
		drm_atomic_helper_cleanup_planes(dev, state);
	}

	mutex_unlock(&dev->struct_mutex);
	return ret;
}

static void intel_atomic_wait_for_vblanks(struct drm_device *dev,
					  struct drm_i915_private *dev_priv,
					  unsigned crtc_mask)
{
	unsigned last_vblank_count[I915_MAX_PIPES];
	enum pipe pipe;
	int ret;

	if (!crtc_mask)
		return;

	for_each_pipe(dev_priv, pipe) {
		struct drm_crtc *crtc = dev_priv->pipe_to_crtc_mapping[pipe];

		if (!((1 << pipe) & crtc_mask))
			continue;

		ret = drm_crtc_vblank_get(crtc);
		if (WARN_ON(ret != 0)) {
			crtc_mask &= ~(1 << pipe);
			continue;
		}

		last_vblank_count[pipe] = drm_crtc_vblank_count(crtc);
	}

	for_each_pipe(dev_priv, pipe) {
		struct drm_crtc *crtc = dev_priv->pipe_to_crtc_mapping[pipe];
		long lret;

		if (!((1 << pipe) & crtc_mask))
			continue;

		lret = wait_event_timeout(dev->vblank[pipe].queue,
				last_vblank_count[pipe] !=
					drm_crtc_vblank_count(crtc),
				msecs_to_jiffies(50));

		WARN_ON(!lret);

		drm_crtc_vblank_put(crtc);
	}
}

static bool needs_vblank_wait(struct intel_crtc_state *crtc_state)
{
	/* fb updated, need to unpin old fb */
	if (crtc_state->fb_changed)
		return true;

	/* wm changes, need vblank before final wm's */
	if (crtc_state->update_wm_post)
		return true;

	/*
	 * cxsr is re-enabled after vblank.
	 * This is already handled by crtc_state->update_wm_post,
	 * but added for clarity.
	 */
	if (crtc_state->disable_cxsr)
		return true;

	return false;
}

/**
 * intel_atomic_commit - commit validated state object
 * @dev: DRM device
 * @state: the top-level driver state object
 * @async: asynchronous commit
 *
 * This function commits a top-level state object that has been validated
 * with drm_atomic_helper_check().
 *
 * FIXME:  Atomic modeset support for i915 is not yet complete.  At the moment
 * we can only handle plane-related operations and do not yet support
 * asynchronous commit.
 *
 * RETURNS
 * Zero for success or -errno.
 */
static int intel_atomic_commit(struct drm_device *dev,
			       struct drm_atomic_state *state,
			       bool async)
{
	struct intel_atomic_state *intel_state = to_intel_atomic_state(state);
	struct drm_i915_private *dev_priv = dev->dev_private;
	struct drm_crtc_state *old_crtc_state;
	struct drm_crtc *crtc;
	struct intel_crtc_state *intel_cstate;
	int ret = 0, i;
	bool hw_check = intel_state->modeset;
	unsigned long put_domains[I915_MAX_PIPES] = {};
	unsigned crtc_vblank_mask = 0;

	ret = intel_atomic_prepare_commit(dev, state, async);
	if (ret) {
		DRM_DEBUG_ATOMIC("Preparing state failed with %i\n", ret);
		return ret;
	}

	drm_atomic_helper_swap_state(dev, state);
	dev_priv->wm.config = to_intel_atomic_state(state)->wm_config;

	if (intel_state->modeset) {
		memcpy(dev_priv->min_pixclk, intel_state->min_pixclk,
		       sizeof(intel_state->min_pixclk));
		dev_priv->active_crtcs = intel_state->active_crtcs;
		dev_priv->atomic_cdclk_freq = intel_state->cdclk;

		intel_display_power_get(dev_priv, POWER_DOMAIN_MODESET);
	}

	for_each_crtc_in_state(state, crtc, old_crtc_state, i) {
		struct intel_crtc *intel_crtc = to_intel_crtc(crtc);

		if (needs_modeset(crtc->state) ||
		    to_intel_crtc_state(crtc->state)->update_pipe) {
			hw_check = true;

			put_domains[to_intel_crtc(crtc)->pipe] =
				modeset_get_crtc_power_domains(crtc,
					to_intel_crtc_state(crtc->state));
		}

		if (!needs_modeset(crtc->state))
			continue;

		intel_pre_plane_update(to_intel_crtc_state(old_crtc_state));

		if (old_crtc_state->active) {
			intel_crtc_disable_planes(crtc, old_crtc_state->plane_mask);
			dev_priv->display.crtc_disable(crtc);
			intel_crtc->active = false;
			intel_fbc_disable(intel_crtc);
			intel_disable_shared_dpll(intel_crtc);

			/*
			 * Underruns don't always raise
			 * interrupts, so check manually.
			 */
			intel_check_cpu_fifo_underruns(dev_priv);
			intel_check_pch_fifo_underruns(dev_priv);

			if (!crtc->state->active)
				intel_update_watermarks(crtc);
		}
	}

	/* Only after disabling all output pipelines that will be changed can we
	 * update the the output configuration. */
	intel_modeset_update_crtc_state(state);

	if (intel_state->modeset) {
		intel_shared_dpll_commit(state);

		drm_atomic_helper_update_legacy_modeset_state(state->dev, state);

		if (dev_priv->display.modeset_commit_cdclk &&
		    intel_state->dev_cdclk != dev_priv->cdclk_freq)
			dev_priv->display.modeset_commit_cdclk(state);
	}

	/* Now enable the clocks, plane, pipe, and connectors that we set up. */
	for_each_crtc_in_state(state, crtc, old_crtc_state, i) {
		struct intel_crtc *intel_crtc = to_intel_crtc(crtc);
		bool modeset = needs_modeset(crtc->state);
		struct intel_crtc_state *pipe_config =
			to_intel_crtc_state(crtc->state);
		bool update_pipe = !modeset && pipe_config->update_pipe;

		if (modeset && crtc->state->active) {
			update_scanline_offset(to_intel_crtc(crtc));
			dev_priv->display.crtc_enable(crtc);
		}

		if (!modeset)
			intel_pre_plane_update(to_intel_crtc_state(old_crtc_state));

		if (crtc->state->active && intel_crtc->atomic.update_fbc)
			intel_fbc_enable(intel_crtc);

		if (crtc->state->active &&
		    (crtc->state->planes_changed || update_pipe))
			drm_atomic_helper_commit_planes_on_crtc(old_crtc_state);

		if (pipe_config->base.active && needs_vblank_wait(pipe_config))
			crtc_vblank_mask |= 1 << i;
	}

	/* FIXME: add subpixel order */

	if (!state->legacy_cursor_update)
		intel_atomic_wait_for_vblanks(dev, dev_priv, crtc_vblank_mask);

	for_each_crtc_in_state(state, crtc, old_crtc_state, i) {
		intel_post_plane_update(to_intel_crtc(crtc));

		if (put_domains[i])
			modeset_put_power_domains(dev_priv, put_domains[i]);
	}

	if (intel_state->modeset)
		intel_display_power_put(dev_priv, POWER_DOMAIN_MODESET);

	/*
	 * Now that the vblank has passed, we can go ahead and program the
	 * optimal watermarks on platforms that need two-step watermark
	 * programming.
	 *
	 * TODO: Move this (and other cleanup) to an async worker eventually.
	 */
	for_each_crtc_in_state(state, crtc, old_crtc_state, i) {
		intel_cstate = to_intel_crtc_state(crtc->state);

		if (dev_priv->display.optimize_watermarks)
			dev_priv->display.optimize_watermarks(intel_cstate);
	}

	mutex_lock(&dev->struct_mutex);
	drm_atomic_helper_cleanup_planes(dev, state);
	mutex_unlock(&dev->struct_mutex);

	if (hw_check)
		intel_modeset_check_state(dev, state);

	drm_atomic_state_free(state);

	/* As one of the primary mmio accessors, KMS has a high likelihood
	 * of triggering bugs in unclaimed access. After we finish
	 * modesetting, see if an error has been flagged, and if so
	 * enable debugging for the next modeset - and hope we catch
	 * the culprit.
	 *
	 * XXX note that we assume display power is on at this point.
	 * This might hold true now but we need to add pm helper to check
	 * unclaimed only when the hardware is on, as atomic commits
	 * can happen also when the device is completely off.
	 */
	intel_uncore_arm_unclaimed_mmio_detection(dev_priv);

	return 0;
}

void intel_crtc_restore_mode(struct drm_crtc *crtc)
{
	struct drm_device *dev = crtc->dev;
	struct drm_atomic_state *state;
	struct drm_crtc_state *crtc_state;
	int ret;

	state = drm_atomic_state_alloc(dev);
	if (!state) {
		DRM_DEBUG_KMS("[CRTC:%d] crtc restore failed, out of memory",
			      crtc->base.id);
		return;
	}

	state->acquire_ctx = drm_modeset_legacy_acquire_ctx(crtc);

retry:
	crtc_state = drm_atomic_get_crtc_state(state, crtc);
	ret = PTR_ERR_OR_ZERO(crtc_state);
	if (!ret) {
		if (!crtc_state->active)
			goto out;

		crtc_state->mode_changed = true;
		ret = drm_atomic_commit(state);
	}

	if (ret == -EDEADLK) {
		drm_atomic_state_clear(state);
		drm_modeset_backoff(state->acquire_ctx);
		goto retry;
	}

	if (ret)
out:
		drm_atomic_state_free(state);
}

#undef for_each_intel_crtc_masked

static const struct drm_crtc_funcs intel_crtc_funcs = {
	.gamma_set = intel_crtc_gamma_set,
	.set_config = drm_atomic_helper_set_config,
	.destroy = intel_crtc_destroy,
	.page_flip = intel_crtc_page_flip,
	.atomic_duplicate_state = intel_crtc_duplicate_state,
	.atomic_destroy_state = intel_crtc_destroy_state,
};

<<<<<<< HEAD
static bool ibx_pch_dpll_get_hw_state(struct drm_i915_private *dev_priv,
				      struct intel_shared_dpll *pll,
				      struct intel_dpll_hw_state *hw_state)
{
	uint32_t val;

	if (!intel_display_power_get_if_enabled(dev_priv, POWER_DOMAIN_PLLS))
		return false;

	val = I915_READ(PCH_DPLL(pll->id));
	hw_state->dpll = val;
	hw_state->fp0 = I915_READ(PCH_FP0(pll->id));
	hw_state->fp1 = I915_READ(PCH_FP1(pll->id));

	intel_display_power_put(dev_priv, POWER_DOMAIN_PLLS);

	return val & DPLL_VCO_ENABLE;
}

static void ibx_pch_dpll_mode_set(struct drm_i915_private *dev_priv,
				  struct intel_shared_dpll *pll)
{
	I915_WRITE(PCH_FP0(pll->id), pll->config.hw_state.fp0);
	I915_WRITE(PCH_FP1(pll->id), pll->config.hw_state.fp1);
}

static void ibx_pch_dpll_enable(struct drm_i915_private *dev_priv,
				struct intel_shared_dpll *pll)
{
	/* PCH refclock must be enabled first */
	ibx_assert_pch_refclk_enabled(dev_priv);

	I915_WRITE(PCH_DPLL(pll->id), pll->config.hw_state.dpll);

	/* Wait for the clocks to stabilize. */
	POSTING_READ(PCH_DPLL(pll->id));
	udelay(150);

	/* The pixel multiplier can only be updated once the
	 * DPLL is enabled and the clocks are stable.
	 *
	 * So write it again.
	 */
	I915_WRITE(PCH_DPLL(pll->id), pll->config.hw_state.dpll);
	POSTING_READ(PCH_DPLL(pll->id));
	udelay(200);
}

static void ibx_pch_dpll_disable(struct drm_i915_private *dev_priv,
				 struct intel_shared_dpll *pll)
{
	struct drm_device *dev = dev_priv->dev;
	struct intel_crtc *crtc;

	/* Make sure no transcoder isn't still depending on us. */
	for_each_intel_crtc(dev, crtc) {
		if (intel_crtc_to_shared_dpll(crtc) == pll)
			assert_pch_transcoder_disabled(dev_priv, crtc->pipe);
	}

	I915_WRITE(PCH_DPLL(pll->id), 0);
	POSTING_READ(PCH_DPLL(pll->id));
	udelay(200);
}

static char *ibx_pch_dpll_names[] = {
	"PCH DPLL A",
	"PCH DPLL B",
};

static void ibx_pch_dpll_init(struct drm_device *dev)
{
	struct drm_i915_private *dev_priv = dev->dev_private;
	int i;

	dev_priv->num_shared_dpll = 2;

	for (i = 0; i < dev_priv->num_shared_dpll; i++) {
		dev_priv->shared_dplls[i].id = i;
		dev_priv->shared_dplls[i].name = ibx_pch_dpll_names[i];
		dev_priv->shared_dplls[i].mode_set = ibx_pch_dpll_mode_set;
		dev_priv->shared_dplls[i].enable = ibx_pch_dpll_enable;
		dev_priv->shared_dplls[i].disable = ibx_pch_dpll_disable;
		dev_priv->shared_dplls[i].get_hw_state =
			ibx_pch_dpll_get_hw_state;
	}
}

static void intel_shared_dpll_init(struct drm_device *dev)
{
	struct drm_i915_private *dev_priv = dev->dev_private;

	if (HAS_DDI(dev))
		intel_ddi_pll_init(dev);
	else if (HAS_PCH_IBX(dev) || HAS_PCH_CPT(dev))
		ibx_pch_dpll_init(dev);
	else
		dev_priv->num_shared_dpll = 0;

	BUG_ON(dev_priv->num_shared_dpll > I915_NUM_PLLS);
}

=======
>>>>>>> 842e0307
/**
 * intel_prepare_plane_fb - Prepare fb for usage on plane
 * @plane: drm plane to prepare for
 * @fb: framebuffer to prepare for presentation
 *
 * Prepares a framebuffer for usage on a display plane.  Generally this
 * involves pinning the underlying object and updating the frontbuffer tracking
 * bits.  Some older platforms need special physical address handling for
 * cursor planes.
 *
 * Must be called with struct_mutex held.
 *
 * Returns 0 on success, negative error code on failure.
 */
int
intel_prepare_plane_fb(struct drm_plane *plane,
		       const struct drm_plane_state *new_state)
{
	struct drm_device *dev = plane->dev;
	struct drm_framebuffer *fb = new_state->fb;
	struct intel_plane *intel_plane = to_intel_plane(plane);
	struct drm_i915_gem_object *obj = intel_fb_obj(fb);
	struct drm_i915_gem_object *old_obj = intel_fb_obj(plane->state->fb);
	int ret = 0;

	if (!obj && !old_obj)
		return 0;

	if (old_obj) {
		struct drm_crtc_state *crtc_state =
			drm_atomic_get_existing_crtc_state(new_state->state, plane->state->crtc);

		/* Big Hammer, we also need to ensure that any pending
		 * MI_WAIT_FOR_EVENT inside a user batch buffer on the
		 * current scanout is retired before unpinning the old
		 * framebuffer. Note that we rely on userspace rendering
		 * into the buffer attached to the pipe they are waiting
		 * on. If not, userspace generates a GPU hang with IPEHR
		 * point to the MI_WAIT_FOR_EVENT.
		 *
		 * This should only fail upon a hung GPU, in which case we
		 * can safely continue.
		 */
		if (needs_modeset(crtc_state))
			ret = i915_gem_object_wait_rendering(old_obj, true);

		/* Swallow -EIO errors to allow updates during hw lockup. */
		if (ret && ret != -EIO)
			return ret;
	}

	/* For framebuffer backed by dmabuf, wait for fence */
	if (obj && obj->base.dma_buf) {
		long lret;

		lret = reservation_object_wait_timeout_rcu(obj->base.dma_buf->resv,
							   false, true,
							   MAX_SCHEDULE_TIMEOUT);
		if (lret == -ERESTARTSYS)
			return lret;

		WARN(lret < 0, "waiting returns %li\n", lret);
	}

	if (!obj) {
		ret = 0;
	} else if (plane->type == DRM_PLANE_TYPE_CURSOR &&
	    INTEL_INFO(dev)->cursor_needs_physical) {
		int align = IS_I830(dev) ? 16 * 1024 : 256;
		ret = i915_gem_object_attach_phys(obj, align);
		if (ret)
			DRM_DEBUG_KMS("failed to attach phys object\n");
	} else {
		ret = intel_pin_and_fence_fb_obj(fb, new_state->rotation);
	}

	if (ret == 0) {
		if (obj) {
			struct intel_plane_state *plane_state =
				to_intel_plane_state(new_state);

			i915_gem_request_assign(&plane_state->wait_req,
						obj->last_write_req);
		}

		i915_gem_track_fb(old_obj, obj, intel_plane->frontbuffer_bit);
	}

	return ret;
}

/**
 * intel_cleanup_plane_fb - Cleans up an fb after plane use
 * @plane: drm plane to clean up for
 * @fb: old framebuffer that was on plane
 *
 * Cleans up a framebuffer that has just been removed from a plane.
 *
 * Must be called with struct_mutex held.
 */
void
intel_cleanup_plane_fb(struct drm_plane *plane,
		       const struct drm_plane_state *old_state)
{
	struct drm_device *dev = plane->dev;
	struct intel_plane *intel_plane = to_intel_plane(plane);
	struct intel_plane_state *old_intel_state;
	struct drm_i915_gem_object *old_obj = intel_fb_obj(old_state->fb);
	struct drm_i915_gem_object *obj = intel_fb_obj(plane->state->fb);

	old_intel_state = to_intel_plane_state(old_state);

	if (!obj && !old_obj)
		return;

	if (old_obj && (plane->type != DRM_PLANE_TYPE_CURSOR ||
	    !INTEL_INFO(dev)->cursor_needs_physical))
		intel_unpin_fb_obj(old_state->fb, old_state->rotation);

	/* prepare_fb aborted? */
	if ((old_obj && (old_obj->frontbuffer_bits & intel_plane->frontbuffer_bit)) ||
	    (obj && !(obj->frontbuffer_bits & intel_plane->frontbuffer_bit)))
		i915_gem_track_fb(old_obj, obj, intel_plane->frontbuffer_bit);

	i915_gem_request_assign(&old_intel_state->wait_req, NULL);
}

int
skl_max_scale(struct intel_crtc *intel_crtc, struct intel_crtc_state *crtc_state)
{
	int max_scale;
	struct drm_device *dev;
	struct drm_i915_private *dev_priv;
	int crtc_clock, cdclk;

	if (!intel_crtc || !crtc_state->base.enable)
		return DRM_PLANE_HELPER_NO_SCALING;

	dev = intel_crtc->base.dev;
	dev_priv = dev->dev_private;
	crtc_clock = crtc_state->base.adjusted_mode.crtc_clock;
	cdclk = to_intel_atomic_state(crtc_state->base.state)->cdclk;

	if (WARN_ON_ONCE(!crtc_clock || cdclk < crtc_clock))
		return DRM_PLANE_HELPER_NO_SCALING;

	/*
	 * skl max scale is lower of:
	 *    close to 3 but not 3, -1 is for that purpose
	 *            or
	 *    cdclk/crtc_clock
	 */
	max_scale = min((1 << 16) * 3 - 1, (1 << 8) * ((cdclk << 8) / crtc_clock));

	return max_scale;
}

static int
intel_check_primary_plane(struct drm_plane *plane,
			  struct intel_crtc_state *crtc_state,
			  struct intel_plane_state *state)
{
	struct drm_crtc *crtc = state->base.crtc;
	struct drm_framebuffer *fb = state->base.fb;
	int min_scale = DRM_PLANE_HELPER_NO_SCALING;
	int max_scale = DRM_PLANE_HELPER_NO_SCALING;
	bool can_position = false;

	if (INTEL_INFO(plane->dev)->gen >= 9) {
		/* use scaler when colorkey is not required */
		if (state->ckey.flags == I915_SET_COLORKEY_NONE) {
			min_scale = 1;
			max_scale = skl_max_scale(to_intel_crtc(crtc), crtc_state);
		}
		can_position = true;
	}

	return drm_plane_helper_check_update(plane, crtc, fb, &state->src,
					     &state->dst, &state->clip,
					     min_scale, max_scale,
					     can_position, true,
					     &state->visible);
}

static void intel_begin_crtc_commit(struct drm_crtc *crtc,
				    struct drm_crtc_state *old_crtc_state)
{
	struct drm_device *dev = crtc->dev;
	struct intel_crtc *intel_crtc = to_intel_crtc(crtc);
	struct intel_crtc_state *old_intel_state =
		to_intel_crtc_state(old_crtc_state);
	bool modeset = needs_modeset(crtc->state);

	/* Perform vblank evasion around commit operation */
	intel_pipe_update_start(intel_crtc);

	if (modeset)
		return;

	if (to_intel_crtc_state(crtc->state)->update_pipe)
		intel_update_pipe_config(intel_crtc, old_intel_state);
	else if (INTEL_INFO(dev)->gen >= 9)
		skl_detach_scalers(intel_crtc);
}

static void intel_finish_crtc_commit(struct drm_crtc *crtc,
				     struct drm_crtc_state *old_crtc_state)
{
	struct intel_crtc *intel_crtc = to_intel_crtc(crtc);

	intel_pipe_update_end(intel_crtc);
}

/**
 * intel_plane_destroy - destroy a plane
 * @plane: plane to destroy
 *
 * Common destruction function for all types of planes (primary, cursor,
 * sprite).
 */
void intel_plane_destroy(struct drm_plane *plane)
{
	struct intel_plane *intel_plane = to_intel_plane(plane);
	drm_plane_cleanup(plane);
	kfree(intel_plane);
}

const struct drm_plane_funcs intel_plane_funcs = {
	.update_plane = drm_atomic_helper_update_plane,
	.disable_plane = drm_atomic_helper_disable_plane,
	.destroy = intel_plane_destroy,
	.set_property = drm_atomic_helper_plane_set_property,
	.atomic_get_property = intel_plane_atomic_get_property,
	.atomic_set_property = intel_plane_atomic_set_property,
	.atomic_duplicate_state = intel_plane_duplicate_state,
	.atomic_destroy_state = intel_plane_destroy_state,

};

static struct drm_plane *intel_primary_plane_create(struct drm_device *dev,
						    int pipe)
{
	struct intel_plane *primary;
	struct intel_plane_state *state;
	const uint32_t *intel_primary_formats;
	unsigned int num_formats;

	primary = kzalloc(sizeof(*primary), GFP_KERNEL);
	if (primary == NULL)
		return NULL;

	state = intel_create_plane_state(&primary->base);
	if (!state) {
		kfree(primary);
		return NULL;
	}
	primary->base.state = &state->base;

	primary->can_scale = false;
	primary->max_downscale = 1;
	if (INTEL_INFO(dev)->gen >= 9) {
		primary->can_scale = true;
		state->scaler_id = -1;
	}
	primary->pipe = pipe;
	primary->plane = pipe;
	primary->frontbuffer_bit = INTEL_FRONTBUFFER_PRIMARY(pipe);
	primary->check_plane = intel_check_primary_plane;
	if (HAS_FBC(dev) && INTEL_INFO(dev)->gen < 4)
		primary->plane = !pipe;

	if (INTEL_INFO(dev)->gen >= 9) {
		intel_primary_formats = skl_primary_formats;
		num_formats = ARRAY_SIZE(skl_primary_formats);

		primary->update_plane = skylake_update_primary_plane;
		primary->disable_plane = skylake_disable_primary_plane;
	} else if (HAS_PCH_SPLIT(dev)) {
		intel_primary_formats = i965_primary_formats;
		num_formats = ARRAY_SIZE(i965_primary_formats);

		primary->update_plane = ironlake_update_primary_plane;
		primary->disable_plane = i9xx_disable_primary_plane;
	} else if (INTEL_INFO(dev)->gen >= 4) {
		intel_primary_formats = i965_primary_formats;
		num_formats = ARRAY_SIZE(i965_primary_formats);

		primary->update_plane = i9xx_update_primary_plane;
		primary->disable_plane = i9xx_disable_primary_plane;
	} else {
		intel_primary_formats = i8xx_primary_formats;
		num_formats = ARRAY_SIZE(i8xx_primary_formats);

		primary->update_plane = i9xx_update_primary_plane;
		primary->disable_plane = i9xx_disable_primary_plane;
	}

	drm_universal_plane_init(dev, &primary->base, 0,
				 &intel_plane_funcs,
				 intel_primary_formats, num_formats,
				 DRM_PLANE_TYPE_PRIMARY, NULL);

	if (INTEL_INFO(dev)->gen >= 4)
		intel_create_rotation_property(dev, primary);

	drm_plane_helper_add(&primary->base, &intel_plane_helper_funcs);

	return &primary->base;
}

void intel_create_rotation_property(struct drm_device *dev, struct intel_plane *plane)
{
	if (!dev->mode_config.rotation_property) {
		unsigned long flags = BIT(DRM_ROTATE_0) |
			BIT(DRM_ROTATE_180);

		if (INTEL_INFO(dev)->gen >= 9)
			flags |= BIT(DRM_ROTATE_90) | BIT(DRM_ROTATE_270);

		dev->mode_config.rotation_property =
			drm_mode_create_rotation_property(dev, flags);
	}
	if (dev->mode_config.rotation_property)
		drm_object_attach_property(&plane->base.base,
				dev->mode_config.rotation_property,
				plane->base.state->rotation);
}

static int
intel_check_cursor_plane(struct drm_plane *plane,
			 struct intel_crtc_state *crtc_state,
			 struct intel_plane_state *state)
{
	struct drm_crtc *crtc = crtc_state->base.crtc;
	struct drm_framebuffer *fb = state->base.fb;
	struct drm_i915_gem_object *obj = intel_fb_obj(fb);
	enum pipe pipe = to_intel_plane(plane)->pipe;
	unsigned stride;
	int ret;

	ret = drm_plane_helper_check_update(plane, crtc, fb, &state->src,
					    &state->dst, &state->clip,
					    DRM_PLANE_HELPER_NO_SCALING,
					    DRM_PLANE_HELPER_NO_SCALING,
					    true, true, &state->visible);
	if (ret)
		return ret;

	/* if we want to turn off the cursor ignore width and height */
	if (!obj)
		return 0;

	/* Check for which cursor types we support */
	if (!cursor_size_ok(plane->dev, state->base.crtc_w, state->base.crtc_h)) {
		DRM_DEBUG("Cursor dimension %dx%d not supported\n",
			  state->base.crtc_w, state->base.crtc_h);
		return -EINVAL;
	}

	stride = roundup_pow_of_two(state->base.crtc_w) * 4;
	if (obj->base.size < stride * state->base.crtc_h) {
		DRM_DEBUG_KMS("buffer is too small\n");
		return -ENOMEM;
	}

	if (fb->modifier[0] != DRM_FORMAT_MOD_NONE) {
		DRM_DEBUG_KMS("cursor cannot be tiled\n");
		return -EINVAL;
	}

	/*
	 * There's something wrong with the cursor on CHV pipe C.
	 * If it straddles the left edge of the screen then
	 * moving it away from the edge or disabling it often
	 * results in a pipe underrun, and often that can lead to
	 * dead pipe (constant underrun reported, and it scans
	 * out just a solid color). To recover from that, the
	 * display power well must be turned off and on again.
	 * Refuse the put the cursor into that compromised position.
	 */
	if (IS_CHERRYVIEW(plane->dev) && pipe == PIPE_C &&
	    state->visible && state->base.crtc_x < 0) {
		DRM_DEBUG_KMS("CHV cursor C not allowed to straddle the left screen edge\n");
		return -EINVAL;
	}

	return 0;
}

static void
intel_disable_cursor_plane(struct drm_plane *plane,
			   struct drm_crtc *crtc)
{
	struct intel_crtc *intel_crtc = to_intel_crtc(crtc);

	intel_crtc->cursor_addr = 0;
	intel_crtc_update_cursor(crtc, NULL);
}

static void
intel_update_cursor_plane(struct drm_plane *plane,
			  const struct intel_crtc_state *crtc_state,
			  const struct intel_plane_state *state)
{
	struct drm_crtc *crtc = crtc_state->base.crtc;
	struct intel_crtc *intel_crtc = to_intel_crtc(crtc);
	struct drm_device *dev = plane->dev;
	struct drm_i915_gem_object *obj = intel_fb_obj(state->base.fb);
	uint32_t addr;

	if (!obj)
		addr = 0;
	else if (!INTEL_INFO(dev)->cursor_needs_physical)
		addr = i915_gem_obj_ggtt_offset(obj);
	else
		addr = obj->phys_handle->busaddr;

	intel_crtc->cursor_addr = addr;
	intel_crtc_update_cursor(crtc, state);
}

static struct drm_plane *intel_cursor_plane_create(struct drm_device *dev,
						   int pipe)
{
	struct intel_plane *cursor;
	struct intel_plane_state *state;

	cursor = kzalloc(sizeof(*cursor), GFP_KERNEL);
	if (cursor == NULL)
		return NULL;

	state = intel_create_plane_state(&cursor->base);
	if (!state) {
		kfree(cursor);
		return NULL;
	}
	cursor->base.state = &state->base;

	cursor->can_scale = false;
	cursor->max_downscale = 1;
	cursor->pipe = pipe;
	cursor->plane = pipe;
	cursor->frontbuffer_bit = INTEL_FRONTBUFFER_CURSOR(pipe);
	cursor->check_plane = intel_check_cursor_plane;
	cursor->update_plane = intel_update_cursor_plane;
	cursor->disable_plane = intel_disable_cursor_plane;

	drm_universal_plane_init(dev, &cursor->base, 0,
				 &intel_plane_funcs,
				 intel_cursor_formats,
				 ARRAY_SIZE(intel_cursor_formats),
				 DRM_PLANE_TYPE_CURSOR, NULL);

	if (INTEL_INFO(dev)->gen >= 4) {
		if (!dev->mode_config.rotation_property)
			dev->mode_config.rotation_property =
				drm_mode_create_rotation_property(dev,
							BIT(DRM_ROTATE_0) |
							BIT(DRM_ROTATE_180));
		if (dev->mode_config.rotation_property)
			drm_object_attach_property(&cursor->base.base,
				dev->mode_config.rotation_property,
				state->base.rotation);
	}

	if (INTEL_INFO(dev)->gen >=9)
		state->scaler_id = -1;

	drm_plane_helper_add(&cursor->base, &intel_plane_helper_funcs);

	return &cursor->base;
}

static void skl_init_scalers(struct drm_device *dev, struct intel_crtc *intel_crtc,
	struct intel_crtc_state *crtc_state)
{
	int i;
	struct intel_scaler *intel_scaler;
	struct intel_crtc_scaler_state *scaler_state = &crtc_state->scaler_state;

	for (i = 0; i < intel_crtc->num_scalers; i++) {
		intel_scaler = &scaler_state->scalers[i];
		intel_scaler->in_use = 0;
		intel_scaler->mode = PS_SCALER_MODE_DYN;
	}

	scaler_state->scaler_id = -1;
}

static void intel_crtc_init(struct drm_device *dev, int pipe)
{
	struct drm_i915_private *dev_priv = dev->dev_private;
	struct intel_crtc *intel_crtc;
	struct intel_crtc_state *crtc_state = NULL;
	struct drm_plane *primary = NULL;
	struct drm_plane *cursor = NULL;
	int i, ret;

	intel_crtc = kzalloc(sizeof(*intel_crtc), GFP_KERNEL);
	if (intel_crtc == NULL)
		return;

	crtc_state = kzalloc(sizeof(*crtc_state), GFP_KERNEL);
	if (!crtc_state)
		goto fail;
	intel_crtc->config = crtc_state;
	intel_crtc->base.state = &crtc_state->base;
	crtc_state->base.crtc = &intel_crtc->base;

	/* initialize shared scalers */
	if (INTEL_INFO(dev)->gen >= 9) {
		if (pipe == PIPE_C)
			intel_crtc->num_scalers = 1;
		else
			intel_crtc->num_scalers = SKL_NUM_SCALERS;

		skl_init_scalers(dev, intel_crtc, crtc_state);
	}

	primary = intel_primary_plane_create(dev, pipe);
	if (!primary)
		goto fail;

	cursor = intel_cursor_plane_create(dev, pipe);
	if (!cursor)
		goto fail;

	ret = drm_crtc_init_with_planes(dev, &intel_crtc->base, primary,
					cursor, &intel_crtc_funcs, NULL);
	if (ret)
		goto fail;

	drm_mode_crtc_set_gamma_size(&intel_crtc->base, 256);
	for (i = 0; i < 256; i++) {
		intel_crtc->lut_r[i] = i;
		intel_crtc->lut_g[i] = i;
		intel_crtc->lut_b[i] = i;
	}

	/*
	 * On gen2/3 only plane A can do fbc, but the panel fitter and lvds port
	 * is hooked to pipe B. Hence we want plane A feeding pipe B.
	 */
	intel_crtc->pipe = pipe;
	intel_crtc->plane = pipe;
	if (HAS_FBC(dev) && INTEL_INFO(dev)->gen < 4) {
		DRM_DEBUG_KMS("swapping pipes & planes for FBC\n");
		intel_crtc->plane = !pipe;
	}

	intel_crtc->cursor_base = ~0;
	intel_crtc->cursor_cntl = ~0;
	intel_crtc->cursor_size = ~0;

	intel_crtc->wm.cxsr_allowed = true;

	BUG_ON(pipe >= ARRAY_SIZE(dev_priv->plane_to_crtc_mapping) ||
	       dev_priv->plane_to_crtc_mapping[intel_crtc->plane] != NULL);
	dev_priv->plane_to_crtc_mapping[intel_crtc->plane] = &intel_crtc->base;
	dev_priv->pipe_to_crtc_mapping[intel_crtc->pipe] = &intel_crtc->base;

	drm_crtc_helper_add(&intel_crtc->base, &intel_helper_funcs);

	WARN_ON(drm_crtc_index(&intel_crtc->base) != intel_crtc->pipe);
	return;

fail:
	if (primary)
		drm_plane_cleanup(primary);
	if (cursor)
		drm_plane_cleanup(cursor);
	kfree(crtc_state);
	kfree(intel_crtc);
}

enum pipe intel_get_pipe_from_connector(struct intel_connector *connector)
{
	struct drm_encoder *encoder = connector->base.encoder;
	struct drm_device *dev = connector->base.dev;

	WARN_ON(!drm_modeset_is_locked(&dev->mode_config.connection_mutex));

	if (!encoder || WARN_ON(!encoder->crtc))
		return INVALID_PIPE;

	return to_intel_crtc(encoder->crtc)->pipe;
}

int intel_get_pipe_from_crtc_id(struct drm_device *dev, void *data,
				struct drm_file *file)
{
	struct drm_i915_get_pipe_from_crtc_id *pipe_from_crtc_id = data;
	struct drm_crtc *drmmode_crtc;
	struct intel_crtc *crtc;

	drmmode_crtc = drm_crtc_find(dev, pipe_from_crtc_id->crtc_id);

	if (!drmmode_crtc) {
		DRM_ERROR("no such CRTC id\n");
		return -ENOENT;
	}

	crtc = to_intel_crtc(drmmode_crtc);
	pipe_from_crtc_id->pipe = crtc->pipe;

	return 0;
}

static int intel_encoder_clones(struct intel_encoder *encoder)
{
	struct drm_device *dev = encoder->base.dev;
	struct intel_encoder *source_encoder;
	int index_mask = 0;
	int entry = 0;

	for_each_intel_encoder(dev, source_encoder) {
		if (encoders_cloneable(encoder, source_encoder))
			index_mask |= (1 << entry);

		entry++;
	}

	return index_mask;
}

static bool has_edp_a(struct drm_device *dev)
{
	struct drm_i915_private *dev_priv = dev->dev_private;

	if (!IS_MOBILE(dev))
		return false;

	if ((I915_READ(DP_A) & DP_DETECTED) == 0)
		return false;

	if (IS_GEN5(dev) && (I915_READ(FUSE_STRAP) & ILK_eDP_A_DISABLE))
		return false;

	return true;
}

static bool intel_crt_present(struct drm_device *dev)
{
	struct drm_i915_private *dev_priv = dev->dev_private;

	if (INTEL_INFO(dev)->gen >= 9)
		return false;

	if (IS_HSW_ULT(dev) || IS_BDW_ULT(dev))
		return false;

	if (IS_CHERRYVIEW(dev))
		return false;

	if (HAS_PCH_LPT_H(dev) && I915_READ(SFUSE_STRAP) & SFUSE_STRAP_CRT_DISABLED)
		return false;

	/* DDI E can't be used if DDI A requires 4 lanes */
	if (HAS_DDI(dev) && I915_READ(DDI_BUF_CTL(PORT_A)) & DDI_A_4_LANES)
		return false;

	if (!dev_priv->vbt.int_crt_support)
		return false;

	return true;
}

static void intel_setup_outputs(struct drm_device *dev)
{
	struct drm_i915_private *dev_priv = dev->dev_private;
	struct intel_encoder *encoder;
	bool dpd_is_edp = false;

	intel_lvds_init(dev);

	if (intel_crt_present(dev))
		intel_crt_init(dev);

	if (IS_BROXTON(dev)) {
		/*
		 * FIXME: Broxton doesn't support port detection via the
		 * DDI_BUF_CTL_A or SFUSE_STRAP registers, find another way to
		 * detect the ports.
		 */
		intel_ddi_init(dev, PORT_A);
		intel_ddi_init(dev, PORT_B);
		intel_ddi_init(dev, PORT_C);
	} else if (HAS_DDI(dev)) {
		int found;

		/*
		 * Haswell uses DDI functions to detect digital outputs.
		 * On SKL pre-D0 the strap isn't connected, so we assume
		 * it's there.
		 */
		found = I915_READ(DDI_BUF_CTL(PORT_A)) & DDI_INIT_DISPLAY_DETECTED;
		/* WaIgnoreDDIAStrap: skl */
		if (found || IS_SKYLAKE(dev) || IS_KABYLAKE(dev))
			intel_ddi_init(dev, PORT_A);

		/* DDI B, C and D detection is indicated by the SFUSE_STRAP
		 * register */
		found = I915_READ(SFUSE_STRAP);

		if (found & SFUSE_STRAP_DDIB_DETECTED)
			intel_ddi_init(dev, PORT_B);
		if (found & SFUSE_STRAP_DDIC_DETECTED)
			intel_ddi_init(dev, PORT_C);
		if (found & SFUSE_STRAP_DDID_DETECTED)
			intel_ddi_init(dev, PORT_D);
		/*
		 * On SKL we don't have a way to detect DDI-E so we rely on VBT.
		 */
		if ((IS_SKYLAKE(dev) || IS_KABYLAKE(dev)) &&
		    (dev_priv->vbt.ddi_port_info[PORT_E].supports_dp ||
		     dev_priv->vbt.ddi_port_info[PORT_E].supports_dvi ||
		     dev_priv->vbt.ddi_port_info[PORT_E].supports_hdmi))
			intel_ddi_init(dev, PORT_E);

	} else if (HAS_PCH_SPLIT(dev)) {
		int found;
		dpd_is_edp = intel_dp_is_edp(dev, PORT_D);

		if (has_edp_a(dev))
			intel_dp_init(dev, DP_A, PORT_A);

		if (I915_READ(PCH_HDMIB) & SDVO_DETECTED) {
			/* PCH SDVOB multiplex with HDMIB */
			found = intel_sdvo_init(dev, PCH_SDVOB, PORT_B);
			if (!found)
				intel_hdmi_init(dev, PCH_HDMIB, PORT_B);
			if (!found && (I915_READ(PCH_DP_B) & DP_DETECTED))
				intel_dp_init(dev, PCH_DP_B, PORT_B);
		}

		if (I915_READ(PCH_HDMIC) & SDVO_DETECTED)
			intel_hdmi_init(dev, PCH_HDMIC, PORT_C);

		if (!dpd_is_edp && I915_READ(PCH_HDMID) & SDVO_DETECTED)
			intel_hdmi_init(dev, PCH_HDMID, PORT_D);

		if (I915_READ(PCH_DP_C) & DP_DETECTED)
			intel_dp_init(dev, PCH_DP_C, PORT_C);

		if (I915_READ(PCH_DP_D) & DP_DETECTED)
			intel_dp_init(dev, PCH_DP_D, PORT_D);
	} else if (IS_VALLEYVIEW(dev) || IS_CHERRYVIEW(dev)) {
		/*
		 * The DP_DETECTED bit is the latched state of the DDC
		 * SDA pin at boot. However since eDP doesn't require DDC
		 * (no way to plug in a DP->HDMI dongle) the DDC pins for
		 * eDP ports may have been muxed to an alternate function.
		 * Thus we can't rely on the DP_DETECTED bit alone to detect
		 * eDP ports. Consult the VBT as well as DP_DETECTED to
		 * detect eDP ports.
		 */
		if (I915_READ(VLV_HDMIB) & SDVO_DETECTED &&
		    !intel_dp_is_edp(dev, PORT_B))
			intel_hdmi_init(dev, VLV_HDMIB, PORT_B);
		if (I915_READ(VLV_DP_B) & DP_DETECTED ||
		    intel_dp_is_edp(dev, PORT_B))
			intel_dp_init(dev, VLV_DP_B, PORT_B);

		if (I915_READ(VLV_HDMIC) & SDVO_DETECTED &&
		    !intel_dp_is_edp(dev, PORT_C))
			intel_hdmi_init(dev, VLV_HDMIC, PORT_C);
		if (I915_READ(VLV_DP_C) & DP_DETECTED ||
		    intel_dp_is_edp(dev, PORT_C))
			intel_dp_init(dev, VLV_DP_C, PORT_C);

		if (IS_CHERRYVIEW(dev)) {
			/* eDP not supported on port D, so don't check VBT */
			if (I915_READ(CHV_HDMID) & SDVO_DETECTED)
				intel_hdmi_init(dev, CHV_HDMID, PORT_D);
			if (I915_READ(CHV_DP_D) & DP_DETECTED)
				intel_dp_init(dev, CHV_DP_D, PORT_D);
		}

		intel_dsi_init(dev);
	} else if (!IS_GEN2(dev) && !IS_PINEVIEW(dev)) {
		bool found = false;

		if (I915_READ(GEN3_SDVOB) & SDVO_DETECTED) {
			DRM_DEBUG_KMS("probing SDVOB\n");
			found = intel_sdvo_init(dev, GEN3_SDVOB, PORT_B);
			if (!found && IS_G4X(dev)) {
				DRM_DEBUG_KMS("probing HDMI on SDVOB\n");
				intel_hdmi_init(dev, GEN4_HDMIB, PORT_B);
			}

			if (!found && IS_G4X(dev))
				intel_dp_init(dev, DP_B, PORT_B);
		}

		/* Before G4X SDVOC doesn't have its own detect register */

		if (I915_READ(GEN3_SDVOB) & SDVO_DETECTED) {
			DRM_DEBUG_KMS("probing SDVOC\n");
			found = intel_sdvo_init(dev, GEN3_SDVOC, PORT_C);
		}

		if (!found && (I915_READ(GEN3_SDVOC) & SDVO_DETECTED)) {

			if (IS_G4X(dev)) {
				DRM_DEBUG_KMS("probing HDMI on SDVOC\n");
				intel_hdmi_init(dev, GEN4_HDMIC, PORT_C);
			}
			if (IS_G4X(dev))
				intel_dp_init(dev, DP_C, PORT_C);
		}

		if (IS_G4X(dev) &&
		    (I915_READ(DP_D) & DP_DETECTED))
			intel_dp_init(dev, DP_D, PORT_D);
	} else if (IS_GEN2(dev))
		intel_dvo_init(dev);

	if (SUPPORTS_TV(dev))
		intel_tv_init(dev);

	intel_psr_init(dev);

	for_each_intel_encoder(dev, encoder) {
		encoder->base.possible_crtcs = encoder->crtc_mask;
		encoder->base.possible_clones =
			intel_encoder_clones(encoder);
	}

	intel_init_pch_refclk(dev);

	drm_helper_move_panel_connectors_to_head(dev);
}

static void intel_user_framebuffer_destroy(struct drm_framebuffer *fb)
{
	struct drm_device *dev = fb->dev;
	struct intel_framebuffer *intel_fb = to_intel_framebuffer(fb);

	drm_framebuffer_cleanup(fb);
	mutex_lock(&dev->struct_mutex);
	WARN_ON(!intel_fb->obj->framebuffer_references--);
	drm_gem_object_unreference(&intel_fb->obj->base);
	mutex_unlock(&dev->struct_mutex);
	kfree(intel_fb);
}

static int intel_user_framebuffer_create_handle(struct drm_framebuffer *fb,
						struct drm_file *file,
						unsigned int *handle)
{
	struct intel_framebuffer *intel_fb = to_intel_framebuffer(fb);
	struct drm_i915_gem_object *obj = intel_fb->obj;

	if (obj->userptr.mm) {
		DRM_DEBUG("attempting to use a userptr for a framebuffer, denied\n");
		return -EINVAL;
	}

	return drm_gem_handle_create(file, &obj->base, handle);
}

static int intel_user_framebuffer_dirty(struct drm_framebuffer *fb,
					struct drm_file *file,
					unsigned flags, unsigned color,
					struct drm_clip_rect *clips,
					unsigned num_clips)
{
	struct drm_device *dev = fb->dev;
	struct intel_framebuffer *intel_fb = to_intel_framebuffer(fb);
	struct drm_i915_gem_object *obj = intel_fb->obj;

	mutex_lock(&dev->struct_mutex);
	intel_fb_obj_flush(obj, false, ORIGIN_DIRTYFB);
	mutex_unlock(&dev->struct_mutex);

	return 0;
}

static const struct drm_framebuffer_funcs intel_fb_funcs = {
	.destroy = intel_user_framebuffer_destroy,
	.create_handle = intel_user_framebuffer_create_handle,
	.dirty = intel_user_framebuffer_dirty,
};

static
u32 intel_fb_pitch_limit(struct drm_device *dev, uint64_t fb_modifier,
			 uint32_t pixel_format)
{
	u32 gen = INTEL_INFO(dev)->gen;

	if (gen >= 9) {
		int cpp = drm_format_plane_cpp(pixel_format, 0);

		/* "The stride in bytes must not exceed the of the size of 8K
		 *  pixels and 32K bytes."
		 */
		return min(8192 * cpp, 32768);
	} else if (gen >= 5 && !IS_VALLEYVIEW(dev) && !IS_CHERRYVIEW(dev)) {
		return 32*1024;
	} else if (gen >= 4) {
		if (fb_modifier == I915_FORMAT_MOD_X_TILED)
			return 16*1024;
		else
			return 32*1024;
	} else if (gen >= 3) {
		if (fb_modifier == I915_FORMAT_MOD_X_TILED)
			return 8*1024;
		else
			return 16*1024;
	} else {
		/* XXX DSPC is limited to 4k tiled */
		return 8*1024;
	}
}

static int intel_framebuffer_init(struct drm_device *dev,
				  struct intel_framebuffer *intel_fb,
				  struct drm_mode_fb_cmd2 *mode_cmd,
				  struct drm_i915_gem_object *obj)
{
	struct drm_i915_private *dev_priv = to_i915(dev);
	unsigned int aligned_height;
	int ret;
	u32 pitch_limit, stride_alignment;

	WARN_ON(!mutex_is_locked(&dev->struct_mutex));

	if (mode_cmd->flags & DRM_MODE_FB_MODIFIERS) {
		/* Enforce that fb modifier and tiling mode match, but only for
		 * X-tiled. This is needed for FBC. */
		if (!!(obj->tiling_mode == I915_TILING_X) !=
		    !!(mode_cmd->modifier[0] == I915_FORMAT_MOD_X_TILED)) {
			DRM_DEBUG("tiling_mode doesn't match fb modifier\n");
			return -EINVAL;
		}
	} else {
		if (obj->tiling_mode == I915_TILING_X)
			mode_cmd->modifier[0] = I915_FORMAT_MOD_X_TILED;
		else if (obj->tiling_mode == I915_TILING_Y) {
			DRM_DEBUG("No Y tiling for legacy addfb\n");
			return -EINVAL;
		}
	}

	/* Passed in modifier sanity checking. */
	switch (mode_cmd->modifier[0]) {
	case I915_FORMAT_MOD_Y_TILED:
	case I915_FORMAT_MOD_Yf_TILED:
		if (INTEL_INFO(dev)->gen < 9) {
			DRM_DEBUG("Unsupported tiling 0x%llx!\n",
				  mode_cmd->modifier[0]);
			return -EINVAL;
		}
	case DRM_FORMAT_MOD_NONE:
	case I915_FORMAT_MOD_X_TILED:
		break;
	default:
		DRM_DEBUG("Unsupported fb modifier 0x%llx!\n",
			  mode_cmd->modifier[0]);
		return -EINVAL;
	}

	stride_alignment = intel_fb_stride_alignment(dev_priv,
						     mode_cmd->modifier[0],
						     mode_cmd->pixel_format);
	if (mode_cmd->pitches[0] & (stride_alignment - 1)) {
		DRM_DEBUG("pitch (%d) must be at least %u byte aligned\n",
			  mode_cmd->pitches[0], stride_alignment);
		return -EINVAL;
	}

	pitch_limit = intel_fb_pitch_limit(dev, mode_cmd->modifier[0],
					   mode_cmd->pixel_format);
	if (mode_cmd->pitches[0] > pitch_limit) {
		DRM_DEBUG("%s pitch (%u) must be at less than %d\n",
			  mode_cmd->modifier[0] != DRM_FORMAT_MOD_NONE ?
			  "tiled" : "linear",
			  mode_cmd->pitches[0], pitch_limit);
		return -EINVAL;
	}

	if (mode_cmd->modifier[0] == I915_FORMAT_MOD_X_TILED &&
	    mode_cmd->pitches[0] != obj->stride) {
		DRM_DEBUG("pitch (%d) must match tiling stride (%d)\n",
			  mode_cmd->pitches[0], obj->stride);
		return -EINVAL;
	}

	/* Reject formats not supported by any plane early. */
	switch (mode_cmd->pixel_format) {
	case DRM_FORMAT_C8:
	case DRM_FORMAT_RGB565:
	case DRM_FORMAT_XRGB8888:
	case DRM_FORMAT_ARGB8888:
		break;
	case DRM_FORMAT_XRGB1555:
		if (INTEL_INFO(dev)->gen > 3) {
			DRM_DEBUG("unsupported pixel format: %s\n",
				  drm_get_format_name(mode_cmd->pixel_format));
			return -EINVAL;
		}
		break;
	case DRM_FORMAT_ABGR8888:
		if (!IS_VALLEYVIEW(dev) && !IS_CHERRYVIEW(dev) &&
		    INTEL_INFO(dev)->gen < 9) {
			DRM_DEBUG("unsupported pixel format: %s\n",
				  drm_get_format_name(mode_cmd->pixel_format));
			return -EINVAL;
		}
		break;
	case DRM_FORMAT_XBGR8888:
	case DRM_FORMAT_XRGB2101010:
	case DRM_FORMAT_XBGR2101010:
		if (INTEL_INFO(dev)->gen < 4) {
			DRM_DEBUG("unsupported pixel format: %s\n",
				  drm_get_format_name(mode_cmd->pixel_format));
			return -EINVAL;
		}
		break;
	case DRM_FORMAT_ABGR2101010:
		if (!IS_VALLEYVIEW(dev) && !IS_CHERRYVIEW(dev)) {
			DRM_DEBUG("unsupported pixel format: %s\n",
				  drm_get_format_name(mode_cmd->pixel_format));
			return -EINVAL;
		}
		break;
	case DRM_FORMAT_YUYV:
	case DRM_FORMAT_UYVY:
	case DRM_FORMAT_YVYU:
	case DRM_FORMAT_VYUY:
		if (INTEL_INFO(dev)->gen < 5) {
			DRM_DEBUG("unsupported pixel format: %s\n",
				  drm_get_format_name(mode_cmd->pixel_format));
			return -EINVAL;
		}
		break;
	default:
		DRM_DEBUG("unsupported pixel format: %s\n",
			  drm_get_format_name(mode_cmd->pixel_format));
		return -EINVAL;
	}

	/* FIXME need to adjust LINOFF/TILEOFF accordingly. */
	if (mode_cmd->offsets[0] != 0)
		return -EINVAL;

	aligned_height = intel_fb_align_height(dev, mode_cmd->height,
					       mode_cmd->pixel_format,
					       mode_cmd->modifier[0]);
	/* FIXME drm helper for size checks (especially planar formats)? */
	if (obj->base.size < aligned_height * mode_cmd->pitches[0])
		return -EINVAL;

	drm_helper_mode_fill_fb_struct(&intel_fb->base, mode_cmd);
	intel_fb->obj = obj;

	intel_fill_fb_info(dev_priv, &intel_fb->base);

	ret = drm_framebuffer_init(dev, &intel_fb->base, &intel_fb_funcs);
	if (ret) {
		DRM_ERROR("framebuffer init failed %d\n", ret);
		return ret;
	}

	intel_fb->obj->framebuffer_references++;

	return 0;
}

static struct drm_framebuffer *
intel_user_framebuffer_create(struct drm_device *dev,
			      struct drm_file *filp,
			      const struct drm_mode_fb_cmd2 *user_mode_cmd)
{
	struct drm_framebuffer *fb;
	struct drm_i915_gem_object *obj;
	struct drm_mode_fb_cmd2 mode_cmd = *user_mode_cmd;

	obj = to_intel_bo(drm_gem_object_lookup(dev, filp,
						mode_cmd.handles[0]));
	if (&obj->base == NULL)
		return ERR_PTR(-ENOENT);

	fb = intel_framebuffer_create(dev, &mode_cmd, obj);
	if (IS_ERR(fb))
		drm_gem_object_unreference_unlocked(&obj->base);

	return fb;
}

#ifndef CONFIG_DRM_FBDEV_EMULATION
static inline void intel_fbdev_output_poll_changed(struct drm_device *dev)
{
}
#endif

static const struct drm_mode_config_funcs intel_mode_funcs = {
	.fb_create = intel_user_framebuffer_create,
	.output_poll_changed = intel_fbdev_output_poll_changed,
	.atomic_check = intel_atomic_check,
	.atomic_commit = intel_atomic_commit,
	.atomic_state_alloc = intel_atomic_state_alloc,
	.atomic_state_clear = intel_atomic_state_clear,
};

/* Set up chip specific display functions */
static void intel_init_display(struct drm_device *dev)
{
	struct drm_i915_private *dev_priv = dev->dev_private;

	if (HAS_PCH_SPLIT(dev) || IS_G4X(dev))
		dev_priv->display.find_dpll = g4x_find_best_dpll;
	else if (IS_CHERRYVIEW(dev))
		dev_priv->display.find_dpll = chv_find_best_dpll;
	else if (IS_VALLEYVIEW(dev))
		dev_priv->display.find_dpll = vlv_find_best_dpll;
	else if (IS_PINEVIEW(dev))
		dev_priv->display.find_dpll = pnv_find_best_dpll;
	else
		dev_priv->display.find_dpll = i9xx_find_best_dpll;

	if (INTEL_INFO(dev)->gen >= 9) {
		dev_priv->display.get_pipe_config = haswell_get_pipe_config;
		dev_priv->display.get_initial_plane_config =
			skylake_get_initial_plane_config;
		dev_priv->display.crtc_compute_clock =
			haswell_crtc_compute_clock;
		dev_priv->display.crtc_enable = haswell_crtc_enable;
		dev_priv->display.crtc_disable = haswell_crtc_disable;
	} else if (HAS_DDI(dev)) {
		dev_priv->display.get_pipe_config = haswell_get_pipe_config;
		dev_priv->display.get_initial_plane_config =
			ironlake_get_initial_plane_config;
		dev_priv->display.crtc_compute_clock =
			haswell_crtc_compute_clock;
		dev_priv->display.crtc_enable = haswell_crtc_enable;
		dev_priv->display.crtc_disable = haswell_crtc_disable;
	} else if (HAS_PCH_SPLIT(dev)) {
		dev_priv->display.get_pipe_config = ironlake_get_pipe_config;
		dev_priv->display.get_initial_plane_config =
			ironlake_get_initial_plane_config;
		dev_priv->display.crtc_compute_clock =
			ironlake_crtc_compute_clock;
		dev_priv->display.crtc_enable = ironlake_crtc_enable;
		dev_priv->display.crtc_disable = ironlake_crtc_disable;
	} else if (IS_VALLEYVIEW(dev) || IS_CHERRYVIEW(dev)) {
		dev_priv->display.get_pipe_config = i9xx_get_pipe_config;
		dev_priv->display.get_initial_plane_config =
			i9xx_get_initial_plane_config;
		dev_priv->display.crtc_compute_clock = i9xx_crtc_compute_clock;
		dev_priv->display.crtc_enable = valleyview_crtc_enable;
		dev_priv->display.crtc_disable = i9xx_crtc_disable;
	} else {
		dev_priv->display.get_pipe_config = i9xx_get_pipe_config;
		dev_priv->display.get_initial_plane_config =
			i9xx_get_initial_plane_config;
		dev_priv->display.crtc_compute_clock = i9xx_crtc_compute_clock;
		dev_priv->display.crtc_enable = i9xx_crtc_enable;
		dev_priv->display.crtc_disable = i9xx_crtc_disable;
	}

	/* Returns the core display clock speed */
	if (IS_SKYLAKE(dev) || IS_KABYLAKE(dev))
		dev_priv->display.get_display_clock_speed =
			skylake_get_display_clock_speed;
	else if (IS_BROXTON(dev))
		dev_priv->display.get_display_clock_speed =
			broxton_get_display_clock_speed;
	else if (IS_BROADWELL(dev))
		dev_priv->display.get_display_clock_speed =
			broadwell_get_display_clock_speed;
	else if (IS_HASWELL(dev))
		dev_priv->display.get_display_clock_speed =
			haswell_get_display_clock_speed;
	else if (IS_VALLEYVIEW(dev) || IS_CHERRYVIEW(dev))
		dev_priv->display.get_display_clock_speed =
			valleyview_get_display_clock_speed;
	else if (IS_GEN5(dev))
		dev_priv->display.get_display_clock_speed =
			ilk_get_display_clock_speed;
	else if (IS_I945G(dev) || IS_BROADWATER(dev) ||
		 IS_GEN6(dev) || IS_IVYBRIDGE(dev))
		dev_priv->display.get_display_clock_speed =
			i945_get_display_clock_speed;
	else if (IS_GM45(dev))
		dev_priv->display.get_display_clock_speed =
			gm45_get_display_clock_speed;
	else if (IS_CRESTLINE(dev))
		dev_priv->display.get_display_clock_speed =
			i965gm_get_display_clock_speed;
	else if (IS_PINEVIEW(dev))
		dev_priv->display.get_display_clock_speed =
			pnv_get_display_clock_speed;
	else if (IS_G33(dev) || IS_G4X(dev))
		dev_priv->display.get_display_clock_speed =
			g33_get_display_clock_speed;
	else if (IS_I915G(dev))
		dev_priv->display.get_display_clock_speed =
			i915_get_display_clock_speed;
	else if (IS_I945GM(dev) || IS_845G(dev))
		dev_priv->display.get_display_clock_speed =
			i9xx_misc_get_display_clock_speed;
	else if (IS_I915GM(dev))
		dev_priv->display.get_display_clock_speed =
			i915gm_get_display_clock_speed;
	else if (IS_I865G(dev))
		dev_priv->display.get_display_clock_speed =
			i865_get_display_clock_speed;
	else if (IS_I85X(dev))
		dev_priv->display.get_display_clock_speed =
			i85x_get_display_clock_speed;
	else { /* 830 */
		WARN(!IS_I830(dev), "Unknown platform. Assuming 133 MHz CDCLK\n");
		dev_priv->display.get_display_clock_speed =
			i830_get_display_clock_speed;
	}

	if (IS_GEN5(dev)) {
		dev_priv->display.fdi_link_train = ironlake_fdi_link_train;
	} else if (IS_GEN6(dev)) {
		dev_priv->display.fdi_link_train = gen6_fdi_link_train;
	} else if (IS_IVYBRIDGE(dev)) {
		/* FIXME: detect B0+ stepping and use auto training */
		dev_priv->display.fdi_link_train = ivb_manual_fdi_link_train;
	} else if (IS_HASWELL(dev) || IS_BROADWELL(dev)) {
		dev_priv->display.fdi_link_train = hsw_fdi_link_train;
		if (IS_BROADWELL(dev)) {
			dev_priv->display.modeset_commit_cdclk =
				broadwell_modeset_commit_cdclk;
			dev_priv->display.modeset_calc_cdclk =
				broadwell_modeset_calc_cdclk;
		}
	} else if (IS_VALLEYVIEW(dev) || IS_CHERRYVIEW(dev)) {
		dev_priv->display.modeset_commit_cdclk =
			valleyview_modeset_commit_cdclk;
		dev_priv->display.modeset_calc_cdclk =
			valleyview_modeset_calc_cdclk;
	} else if (IS_BROXTON(dev)) {
		dev_priv->display.modeset_commit_cdclk =
			broxton_modeset_commit_cdclk;
		dev_priv->display.modeset_calc_cdclk =
			broxton_modeset_calc_cdclk;
	}

	switch (INTEL_INFO(dev)->gen) {
	case 2:
		dev_priv->display.queue_flip = intel_gen2_queue_flip;
		break;

	case 3:
		dev_priv->display.queue_flip = intel_gen3_queue_flip;
		break;

	case 4:
	case 5:
		dev_priv->display.queue_flip = intel_gen4_queue_flip;
		break;

	case 6:
		dev_priv->display.queue_flip = intel_gen6_queue_flip;
		break;
	case 7:
	case 8: /* FIXME(BDW): Check that the gen8 RCS flip works. */
		dev_priv->display.queue_flip = intel_gen7_queue_flip;
		break;
	case 9:
		/* Drop through - unsupported since execlist only. */
	default:
		/* Default just returns -ENODEV to indicate unsupported */
		dev_priv->display.queue_flip = intel_default_queue_flip;
	}

	mutex_init(&dev_priv->pps_mutex);
}

/*
 * Some BIOSes insist on assuming the GPU's pipe A is enabled at suspend,
 * resume, or other times.  This quirk makes sure that's the case for
 * affected systems.
 */
static void quirk_pipea_force(struct drm_device *dev)
{
	struct drm_i915_private *dev_priv = dev->dev_private;

	dev_priv->quirks |= QUIRK_PIPEA_FORCE;
	DRM_INFO("applying pipe a force quirk\n");
}

static void quirk_pipeb_force(struct drm_device *dev)
{
	struct drm_i915_private *dev_priv = dev->dev_private;

	dev_priv->quirks |= QUIRK_PIPEB_FORCE;
	DRM_INFO("applying pipe b force quirk\n");
}

/*
 * Some machines (Lenovo U160) do not work with SSC on LVDS for some reason
 */
static void quirk_ssc_force_disable(struct drm_device *dev)
{
	struct drm_i915_private *dev_priv = dev->dev_private;
	dev_priv->quirks |= QUIRK_LVDS_SSC_DISABLE;
	DRM_INFO("applying lvds SSC disable quirk\n");
}

/*
 * A machine (e.g. Acer Aspire 5734Z) may need to invert the panel backlight
 * brightness value
 */
static void quirk_invert_brightness(struct drm_device *dev)
{
	struct drm_i915_private *dev_priv = dev->dev_private;
	dev_priv->quirks |= QUIRK_INVERT_BRIGHTNESS;
	DRM_INFO("applying inverted panel brightness quirk\n");
}

/* Some VBT's incorrectly indicate no backlight is present */
static void quirk_backlight_present(struct drm_device *dev)
{
	struct drm_i915_private *dev_priv = dev->dev_private;
	dev_priv->quirks |= QUIRK_BACKLIGHT_PRESENT;
	DRM_INFO("applying backlight present quirk\n");
}

struct intel_quirk {
	int device;
	int subsystem_vendor;
	int subsystem_device;
	void (*hook)(struct drm_device *dev);
};

/* For systems that don't have a meaningful PCI subdevice/subvendor ID */
struct intel_dmi_quirk {
	void (*hook)(struct drm_device *dev);
	const struct dmi_system_id (*dmi_id_list)[];
};

static int intel_dmi_reverse_brightness(const struct dmi_system_id *id)
{
	DRM_INFO("Backlight polarity reversed on %s\n", id->ident);
	return 1;
}

static const struct intel_dmi_quirk intel_dmi_quirks[] = {
	{
		.dmi_id_list = &(const struct dmi_system_id[]) {
			{
				.callback = intel_dmi_reverse_brightness,
				.ident = "NCR Corporation",
				.matches = {DMI_MATCH(DMI_SYS_VENDOR, "NCR Corporation"),
					    DMI_MATCH(DMI_PRODUCT_NAME, ""),
				},
			},
			{ }  /* terminating entry */
		},
		.hook = quirk_invert_brightness,
	},
};

static struct intel_quirk intel_quirks[] = {
	/* Toshiba Protege R-205, S-209 needs pipe A force quirk */
	{ 0x2592, 0x1179, 0x0001, quirk_pipea_force },

	/* ThinkPad T60 needs pipe A force quirk (bug #16494) */
	{ 0x2782, 0x17aa, 0x201a, quirk_pipea_force },

	/* 830 needs to leave pipe A & dpll A up */
	{ 0x3577, PCI_ANY_ID, PCI_ANY_ID, quirk_pipea_force },

	/* 830 needs to leave pipe B & dpll B up */
	{ 0x3577, PCI_ANY_ID, PCI_ANY_ID, quirk_pipeb_force },

	/* Lenovo U160 cannot use SSC on LVDS */
	{ 0x0046, 0x17aa, 0x3920, quirk_ssc_force_disable },

	/* Sony Vaio Y cannot use SSC on LVDS */
	{ 0x0046, 0x104d, 0x9076, quirk_ssc_force_disable },

	/* Acer Aspire 5734Z must invert backlight brightness */
	{ 0x2a42, 0x1025, 0x0459, quirk_invert_brightness },

	/* Acer/eMachines G725 */
	{ 0x2a42, 0x1025, 0x0210, quirk_invert_brightness },

	/* Acer/eMachines e725 */
	{ 0x2a42, 0x1025, 0x0212, quirk_invert_brightness },

	/* Acer/Packard Bell NCL20 */
	{ 0x2a42, 0x1025, 0x034b, quirk_invert_brightness },

	/* Acer Aspire 4736Z */
	{ 0x2a42, 0x1025, 0x0260, quirk_invert_brightness },

	/* Acer Aspire 5336 */
	{ 0x2a42, 0x1025, 0x048a, quirk_invert_brightness },

	/* Acer C720 and C720P Chromebooks (Celeron 2955U) have backlights */
	{ 0x0a06, 0x1025, 0x0a11, quirk_backlight_present },

	/* Acer C720 Chromebook (Core i3 4005U) */
	{ 0x0a16, 0x1025, 0x0a11, quirk_backlight_present },

	/* Apple Macbook 2,1 (Core 2 T7400) */
	{ 0x27a2, 0x8086, 0x7270, quirk_backlight_present },

	/* Apple Macbook 4,1 */
	{ 0x2a02, 0x106b, 0x00a1, quirk_backlight_present },

	/* Toshiba CB35 Chromebook (Celeron 2955U) */
	{ 0x0a06, 0x1179, 0x0a88, quirk_backlight_present },

	/* HP Chromebook 14 (Celeron 2955U) */
	{ 0x0a06, 0x103c, 0x21ed, quirk_backlight_present },

	/* Dell Chromebook 11 */
	{ 0x0a06, 0x1028, 0x0a35, quirk_backlight_present },

	/* Dell Chromebook 11 (2015 version) */
	{ 0x0a16, 0x1028, 0x0a35, quirk_backlight_present },
};

static void intel_init_quirks(struct drm_device *dev)
{
	struct pci_dev *d = dev->pdev;
	int i;

	for (i = 0; i < ARRAY_SIZE(intel_quirks); i++) {
		struct intel_quirk *q = &intel_quirks[i];

		if (d->device == q->device &&
		    (d->subsystem_vendor == q->subsystem_vendor ||
		     q->subsystem_vendor == PCI_ANY_ID) &&
		    (d->subsystem_device == q->subsystem_device ||
		     q->subsystem_device == PCI_ANY_ID))
			q->hook(dev);
	}
	for (i = 0; i < ARRAY_SIZE(intel_dmi_quirks); i++) {
		if (dmi_check_system(*intel_dmi_quirks[i].dmi_id_list) != 0)
			intel_dmi_quirks[i].hook(dev);
	}
}

/* Disable the VGA plane that we never use */
static void i915_disable_vga(struct drm_device *dev)
{
	struct drm_i915_private *dev_priv = dev->dev_private;
	u8 sr1;
	i915_reg_t vga_reg = i915_vgacntrl_reg(dev);

	/* WaEnableVGAAccessThroughIOPort:ctg,elk,ilk,snb,ivb,vlv,hsw */
	vga_get_uninterruptible(dev->pdev, VGA_RSRC_LEGACY_IO);
	outb(SR01, VGA_SR_INDEX);
	sr1 = inb(VGA_SR_DATA);
	outb(sr1 | 1<<5, VGA_SR_DATA);
	vga_put(dev->pdev, VGA_RSRC_LEGACY_IO);
	udelay(300);

	I915_WRITE(vga_reg, VGA_DISP_DISABLE);
	POSTING_READ(vga_reg);
}

void intel_modeset_init_hw(struct drm_device *dev)
{
	struct drm_i915_private *dev_priv = dev->dev_private;

	intel_update_cdclk(dev);

	dev_priv->atomic_cdclk_freq = dev_priv->cdclk_freq;

	intel_init_clock_gating(dev);
	intel_enable_gt_powersave(dev);
}

/*
 * Calculate what we think the watermarks should be for the state we've read
 * out of the hardware and then immediately program those watermarks so that
 * we ensure the hardware settings match our internal state.
 *
 * We can calculate what we think WM's should be by creating a duplicate of the
 * current state (which was constructed during hardware readout) and running it
 * through the atomic check code to calculate new watermark values in the
 * state object.
 */
static void sanitize_watermarks(struct drm_device *dev)
{
	struct drm_i915_private *dev_priv = to_i915(dev);
	struct drm_atomic_state *state;
	struct drm_crtc *crtc;
	struct drm_crtc_state *cstate;
	struct drm_modeset_acquire_ctx ctx;
	int ret;
	int i;

	/* Only supported on platforms that use atomic watermark design */
	if (!dev_priv->display.optimize_watermarks)
		return;

	/*
	 * We need to hold connection_mutex before calling duplicate_state so
	 * that the connector loop is protected.
	 */
	drm_modeset_acquire_init(&ctx, 0);
retry:
	ret = drm_modeset_lock_all_ctx(dev, &ctx);
	if (ret == -EDEADLK) {
		drm_modeset_backoff(&ctx);
		goto retry;
	} else if (WARN_ON(ret)) {
		goto fail;
	}

	state = drm_atomic_helper_duplicate_state(dev, &ctx);
	if (WARN_ON(IS_ERR(state)))
		goto fail;

	/*
	 * Hardware readout is the only time we don't want to calculate
	 * intermediate watermarks (since we don't trust the current
	 * watermarks).
	 */
	to_intel_atomic_state(state)->skip_intermediate_wm = true;

	ret = intel_atomic_check(dev, state);
	if (ret) {
		/*
		 * If we fail here, it means that the hardware appears to be
		 * programmed in a way that shouldn't be possible, given our
		 * understanding of watermark requirements.  This might mean a
		 * mistake in the hardware readout code or a mistake in the
		 * watermark calculations for a given platform.  Raise a WARN
		 * so that this is noticeable.
		 *
		 * If this actually happens, we'll have to just leave the
		 * BIOS-programmed watermarks untouched and hope for the best.
		 */
		WARN(true, "Could not determine valid watermarks for inherited state\n");
		goto fail;
	}

	/* Write calculated watermark values back */
	to_i915(dev)->wm.config = to_intel_atomic_state(state)->wm_config;
	for_each_crtc_in_state(state, crtc, cstate, i) {
		struct intel_crtc_state *cs = to_intel_crtc_state(cstate);

		cs->wm.need_postvbl_update = true;
		dev_priv->display.optimize_watermarks(cs);
	}

	drm_atomic_state_free(state);
fail:
	drm_modeset_drop_locks(&ctx);
	drm_modeset_acquire_fini(&ctx);
}

void intel_modeset_init(struct drm_device *dev)
{
	struct drm_i915_private *dev_priv = dev->dev_private;
	int sprite, ret;
	enum pipe pipe;
	struct intel_crtc *crtc;

	drm_mode_config_init(dev);

	dev->mode_config.min_width = 0;
	dev->mode_config.min_height = 0;

	dev->mode_config.preferred_depth = 24;
	dev->mode_config.prefer_shadow = 1;

	dev->mode_config.allow_fb_modifiers = true;

	dev->mode_config.funcs = &intel_mode_funcs;

	intel_init_quirks(dev);

	intel_init_pm(dev);

	if (INTEL_INFO(dev)->num_pipes == 0)
		return;

	/*
	 * There may be no VBT; and if the BIOS enabled SSC we can
	 * just keep using it to avoid unnecessary flicker.  Whereas if the
	 * BIOS isn't using it, don't assume it will work even if the VBT
	 * indicates as much.
	 */
	if (HAS_PCH_IBX(dev) || HAS_PCH_CPT(dev)) {
		bool bios_lvds_use_ssc = !!(I915_READ(PCH_DREF_CONTROL) &
					    DREF_SSC1_ENABLE);

		if (dev_priv->vbt.lvds_use_ssc != bios_lvds_use_ssc) {
			DRM_DEBUG_KMS("SSC %sabled by BIOS, overriding VBT which says %sabled\n",
				     bios_lvds_use_ssc ? "en" : "dis",
				     dev_priv->vbt.lvds_use_ssc ? "en" : "dis");
			dev_priv->vbt.lvds_use_ssc = bios_lvds_use_ssc;
		}
	}

	intel_init_display(dev);
	intel_init_audio(dev);

	if (IS_GEN2(dev)) {
		dev->mode_config.max_width = 2048;
		dev->mode_config.max_height = 2048;
	} else if (IS_GEN3(dev)) {
		dev->mode_config.max_width = 4096;
		dev->mode_config.max_height = 4096;
	} else {
		dev->mode_config.max_width = 8192;
		dev->mode_config.max_height = 8192;
	}

	if (IS_845G(dev) || IS_I865G(dev)) {
		dev->mode_config.cursor_width = IS_845G(dev) ? 64 : 512;
		dev->mode_config.cursor_height = 1023;
	} else if (IS_GEN2(dev)) {
		dev->mode_config.cursor_width = GEN2_CURSOR_WIDTH;
		dev->mode_config.cursor_height = GEN2_CURSOR_HEIGHT;
	} else {
		dev->mode_config.cursor_width = MAX_CURSOR_WIDTH;
		dev->mode_config.cursor_height = MAX_CURSOR_HEIGHT;
	}

	dev->mode_config.fb_base = dev_priv->gtt.mappable_base;

	DRM_DEBUG_KMS("%d display pipe%s available.\n",
		      INTEL_INFO(dev)->num_pipes,
		      INTEL_INFO(dev)->num_pipes > 1 ? "s" : "");

	for_each_pipe(dev_priv, pipe) {
		intel_crtc_init(dev, pipe);
		for_each_sprite(dev_priv, pipe, sprite) {
			ret = intel_plane_init(dev, pipe, sprite);
			if (ret)
				DRM_DEBUG_KMS("pipe %c sprite %c init failed: %d\n",
					      pipe_name(pipe), sprite_name(pipe, sprite), ret);
		}
	}

	intel_update_czclk(dev_priv);
	intel_update_rawclk(dev_priv);
	intel_update_cdclk(dev);

	intel_shared_dpll_init(dev);

	/* Just disable it once at startup */
	i915_disable_vga(dev);
	intel_setup_outputs(dev);

	drm_modeset_lock_all(dev);
	intel_modeset_setup_hw_state(dev);
	drm_modeset_unlock_all(dev);

	for_each_intel_crtc(dev, crtc) {
		struct intel_initial_plane_config plane_config = {};

		if (!crtc->active)
			continue;

		/*
		 * Note that reserving the BIOS fb up front prevents us
		 * from stuffing other stolen allocations like the ring
		 * on top.  This prevents some ugliness at boot time, and
		 * can even allow for smooth boot transitions if the BIOS
		 * fb is large enough for the active pipe configuration.
		 */
		dev_priv->display.get_initial_plane_config(crtc,
							   &plane_config);

		/*
		 * If the fb is shared between multiple heads, we'll
		 * just get the first one.
		 */
		intel_find_initial_plane_obj(crtc, &plane_config);
	}

	/*
	 * Make sure hardware watermarks really match the state we read out.
	 * Note that we need to do this after reconstructing the BIOS fb's
	 * since the watermark calculation done here will use pstate->fb.
	 */
	sanitize_watermarks(dev);
}

static void intel_enable_pipe_a(struct drm_device *dev)
{
	struct intel_connector *connector;
	struct drm_connector *crt = NULL;
	struct intel_load_detect_pipe load_detect_temp;
	struct drm_modeset_acquire_ctx *ctx = dev->mode_config.acquire_ctx;

	/* We can't just switch on the pipe A, we need to set things up with a
	 * proper mode and output configuration. As a gross hack, enable pipe A
	 * by enabling the load detect pipe once. */
	for_each_intel_connector(dev, connector) {
		if (connector->encoder->type == INTEL_OUTPUT_ANALOG) {
			crt = &connector->base;
			break;
		}
	}

	if (!crt)
		return;

	if (intel_get_load_detect_pipe(crt, NULL, &load_detect_temp, ctx))
		intel_release_load_detect_pipe(crt, &load_detect_temp, ctx);
}

static bool
intel_check_plane_mapping(struct intel_crtc *crtc)
{
	struct drm_device *dev = crtc->base.dev;
	struct drm_i915_private *dev_priv = dev->dev_private;
	u32 val;

	if (INTEL_INFO(dev)->num_pipes == 1)
		return true;

	val = I915_READ(DSPCNTR(!crtc->plane));

	if ((val & DISPLAY_PLANE_ENABLE) &&
	    (!!(val & DISPPLANE_SEL_PIPE_MASK) == crtc->pipe))
		return false;

	return true;
}

static bool intel_crtc_has_encoders(struct intel_crtc *crtc)
{
	struct drm_device *dev = crtc->base.dev;
	struct intel_encoder *encoder;

	for_each_encoder_on_crtc(dev, &crtc->base, encoder)
		return true;

	return false;
}

static bool intel_encoder_has_connectors(struct intel_encoder *encoder)
{
	struct drm_device *dev = encoder->base.dev;
	struct intel_connector *connector;

	for_each_connector_on_encoder(dev, &encoder->base, connector)
		return true;

	return false;
}

static void intel_sanitize_crtc(struct intel_crtc *crtc)
{
	struct drm_device *dev = crtc->base.dev;
	struct drm_i915_private *dev_priv = dev->dev_private;
	i915_reg_t reg = PIPECONF(crtc->config->cpu_transcoder);

	/* Clear any frame start delays used for debugging left by the BIOS */
	I915_WRITE(reg, I915_READ(reg) & ~PIPECONF_FRAME_START_DELAY_MASK);

	/* restore vblank interrupts to correct state */
	drm_crtc_vblank_reset(&crtc->base);
	if (crtc->active) {
		struct intel_plane *plane;

		drm_crtc_vblank_on(&crtc->base);

		/* Disable everything but the primary plane */
		for_each_intel_plane_on_crtc(dev, crtc, plane) {
			if (plane->base.type == DRM_PLANE_TYPE_PRIMARY)
				continue;

			plane->disable_plane(&plane->base, &crtc->base);
		}
	}

	/* We need to sanitize the plane -> pipe mapping first because this will
	 * disable the crtc (and hence change the state) if it is wrong. Note
	 * that gen4+ has a fixed plane -> pipe mapping.  */
	if (INTEL_INFO(dev)->gen < 4 && !intel_check_plane_mapping(crtc)) {
		bool plane;

		DRM_DEBUG_KMS("[CRTC:%d] wrong plane connection detected!\n",
			      crtc->base.base.id);

		/* Pipe has the wrong plane attached and the plane is active.
		 * Temporarily change the plane mapping and disable everything
		 * ...  */
		plane = crtc->plane;
		to_intel_plane_state(crtc->base.primary->state)->visible = true;
		crtc->plane = !plane;
		intel_crtc_disable_noatomic(&crtc->base);
		crtc->plane = plane;
	}

	if (dev_priv->quirks & QUIRK_PIPEA_FORCE &&
	    crtc->pipe == PIPE_A && !crtc->active) {
		/* BIOS forgot to enable pipe A, this mostly happens after
		 * resume. Force-enable the pipe to fix this, the update_dpms
		 * call below we restore the pipe to the right state, but leave
		 * the required bits on. */
		intel_enable_pipe_a(dev);
	}

	/* Adjust the state of the output pipe according to whether we
	 * have active connectors/encoders. */
	if (crtc->active && !intel_crtc_has_encoders(crtc))
		intel_crtc_disable_noatomic(&crtc->base);

	if (crtc->active || HAS_GMCH_DISPLAY(dev)) {
		/*
		 * We start out with underrun reporting disabled to avoid races.
		 * For correct bookkeeping mark this on active crtcs.
		 *
		 * Also on gmch platforms we dont have any hardware bits to
		 * disable the underrun reporting. Which means we need to start
		 * out with underrun reporting disabled also on inactive pipes,
		 * since otherwise we'll complain about the garbage we read when
		 * e.g. coming up after runtime pm.
		 *
		 * No protection against concurrent access is required - at
		 * worst a fifo underrun happens which also sets this to false.
		 */
		crtc->cpu_fifo_underrun_disabled = true;
		crtc->pch_fifo_underrun_disabled = true;
	}
}

static void intel_sanitize_encoder(struct intel_encoder *encoder)
{
	struct intel_connector *connector;
	struct drm_device *dev = encoder->base.dev;

	/* We need to check both for a crtc link (meaning that the
	 * encoder is active and trying to read from a pipe) and the
	 * pipe itself being active. */
	bool has_active_crtc = encoder->base.crtc &&
		to_intel_crtc(encoder->base.crtc)->active;

	if (intel_encoder_has_connectors(encoder) && !has_active_crtc) {
		DRM_DEBUG_KMS("[ENCODER:%d:%s] has active connectors but no active pipe!\n",
			      encoder->base.base.id,
			      encoder->base.name);

		/* Connector is active, but has no active pipe. This is
		 * fallout from our resume register restoring. Disable
		 * the encoder manually again. */
		if (encoder->base.crtc) {
			DRM_DEBUG_KMS("[ENCODER:%d:%s] manually disabled\n",
				      encoder->base.base.id,
				      encoder->base.name);
			encoder->disable(encoder);
			if (encoder->post_disable)
				encoder->post_disable(encoder);
		}
		encoder->base.crtc = NULL;

		/* Inconsistent output/port/pipe state happens presumably due to
		 * a bug in one of the get_hw_state functions. Or someplace else
		 * in our code, like the register restore mess on resume. Clamp
		 * things to off as a safer default. */
		for_each_intel_connector(dev, connector) {
			if (connector->encoder != encoder)
				continue;
			connector->base.dpms = DRM_MODE_DPMS_OFF;
			connector->base.encoder = NULL;
		}
	}
	/* Enabled encoders without active connectors will be fixed in
	 * the crtc fixup. */
}

void i915_redisable_vga_power_on(struct drm_device *dev)
{
	struct drm_i915_private *dev_priv = dev->dev_private;
	i915_reg_t vga_reg = i915_vgacntrl_reg(dev);

	if (!(I915_READ(vga_reg) & VGA_DISP_DISABLE)) {
		DRM_DEBUG_KMS("Something enabled VGA plane, disabling it\n");
		i915_disable_vga(dev);
	}
}

void i915_redisable_vga(struct drm_device *dev)
{
	struct drm_i915_private *dev_priv = dev->dev_private;

	/* This function can be called both from intel_modeset_setup_hw_state or
	 * at a very early point in our resume sequence, where the power well
	 * structures are not yet restored. Since this function is at a very
	 * paranoid "someone might have enabled VGA while we were not looking"
	 * level, just check if the power well is enabled instead of trying to
	 * follow the "don't touch the power well if we don't need it" policy
	 * the rest of the driver uses. */
	if (!intel_display_power_get_if_enabled(dev_priv, POWER_DOMAIN_VGA))
		return;

	i915_redisable_vga_power_on(dev);

	intel_display_power_put(dev_priv, POWER_DOMAIN_VGA);
}

static bool primary_get_hw_state(struct intel_plane *plane)
{
	struct drm_i915_private *dev_priv = to_i915(plane->base.dev);

	return I915_READ(DSPCNTR(plane->plane)) & DISPLAY_PLANE_ENABLE;
}

/* FIXME read out full plane state for all planes */
static void readout_plane_state(struct intel_crtc *crtc)
{
	struct drm_plane *primary = crtc->base.primary;
	struct intel_plane_state *plane_state =
		to_intel_plane_state(primary->state);

	plane_state->visible = crtc->active &&
		primary_get_hw_state(to_intel_plane(primary));

	if (plane_state->visible)
		crtc->base.state->plane_mask |= 1 << drm_plane_index(primary);
}

static void intel_modeset_readout_hw_state(struct drm_device *dev)
{
	struct drm_i915_private *dev_priv = dev->dev_private;
	enum pipe pipe;
	struct intel_crtc *crtc;
	struct intel_encoder *encoder;
	struct intel_connector *connector;
	int i;

	dev_priv->active_crtcs = 0;

	for_each_intel_crtc(dev, crtc) {
		struct intel_crtc_state *crtc_state = crtc->config;
		int pixclk = 0;

		__drm_atomic_helper_crtc_destroy_state(&crtc->base, &crtc_state->base);
		memset(crtc_state, 0, sizeof(*crtc_state));
		crtc_state->base.crtc = &crtc->base;

		crtc_state->base.active = crtc_state->base.enable =
			dev_priv->display.get_pipe_config(crtc, crtc_state);

		crtc->base.enabled = crtc_state->base.enable;
		crtc->active = crtc_state->base.active;

		if (crtc_state->base.active) {
			dev_priv->active_crtcs |= 1 << crtc->pipe;

			if (IS_BROADWELL(dev_priv)) {
				pixclk = ilk_pipe_pixel_rate(crtc_state);

				/* pixel rate mustn't exceed 95% of cdclk with IPS on BDW */
				if (crtc_state->ips_enabled)
					pixclk = DIV_ROUND_UP(pixclk * 100, 95);
			} else if (IS_VALLEYVIEW(dev_priv) ||
				   IS_CHERRYVIEW(dev_priv) ||
				   IS_BROXTON(dev_priv))
				pixclk = crtc_state->base.adjusted_mode.crtc_clock;
			else
				WARN_ON(dev_priv->display.modeset_calc_cdclk);
		}

		dev_priv->min_pixclk[crtc->pipe] = pixclk;

		readout_plane_state(crtc);

		DRM_DEBUG_KMS("[CRTC:%d] hw state readout: %s\n",
			      crtc->base.base.id,
			      crtc->active ? "enabled" : "disabled");
	}

	for (i = 0; i < dev_priv->num_shared_dpll; i++) {
		struct intel_shared_dpll *pll = &dev_priv->shared_dplls[i];

		pll->on = pll->funcs.get_hw_state(dev_priv, pll,
						  &pll->config.hw_state);
		pll->active = 0;
		pll->config.crtc_mask = 0;
		for_each_intel_crtc(dev, crtc) {
			if (crtc->active && crtc->config->shared_dpll == pll) {
				pll->active++;
				pll->config.crtc_mask |= 1 << crtc->pipe;
			}
		}

		DRM_DEBUG_KMS("%s hw state readout: crtc_mask 0x%08x, on %i\n",
			      pll->name, pll->config.crtc_mask, pll->on);

		if (pll->config.crtc_mask)
			intel_display_power_get(dev_priv, POWER_DOMAIN_PLLS);
	}

	for_each_intel_encoder(dev, encoder) {
		pipe = 0;

		if (encoder->get_hw_state(encoder, &pipe)) {
			crtc = to_intel_crtc(dev_priv->pipe_to_crtc_mapping[pipe]);
			encoder->base.crtc = &crtc->base;
			encoder->get_config(encoder, crtc->config);
		} else {
			encoder->base.crtc = NULL;
		}

		DRM_DEBUG_KMS("[ENCODER:%d:%s] hw state readout: %s, pipe %c\n",
			      encoder->base.base.id,
			      encoder->base.name,
			      encoder->base.crtc ? "enabled" : "disabled",
			      pipe_name(pipe));
	}

	for_each_intel_connector(dev, connector) {
		if (connector->get_hw_state(connector)) {
			connector->base.dpms = DRM_MODE_DPMS_ON;

			encoder = connector->encoder;
			connector->base.encoder = &encoder->base;

			if (encoder->base.crtc &&
			    encoder->base.crtc->state->active) {
				/*
				 * This has to be done during hardware readout
				 * because anything calling .crtc_disable may
				 * rely on the connector_mask being accurate.
				 */
				encoder->base.crtc->state->connector_mask |=
					1 << drm_connector_index(&connector->base);
				encoder->base.crtc->state->encoder_mask |=
					1 << drm_encoder_index(&encoder->base);
			}

		} else {
			connector->base.dpms = DRM_MODE_DPMS_OFF;
			connector->base.encoder = NULL;
		}
		DRM_DEBUG_KMS("[CONNECTOR:%d:%s] hw state readout: %s\n",
			      connector->base.base.id,
			      connector->base.name,
			      connector->base.encoder ? "enabled" : "disabled");
	}

	for_each_intel_crtc(dev, crtc) {
		crtc->base.hwmode = crtc->config->base.adjusted_mode;

		memset(&crtc->base.mode, 0, sizeof(crtc->base.mode));
		if (crtc->base.state->active) {
			intel_mode_from_pipe_config(&crtc->base.mode, crtc->config);
			intel_mode_from_pipe_config(&crtc->base.state->adjusted_mode, crtc->config);
			WARN_ON(drm_atomic_set_mode_for_crtc(crtc->base.state, &crtc->base.mode));

			/*
			 * The initial mode needs to be set in order to keep
			 * the atomic core happy. It wants a valid mode if the
			 * crtc's enabled, so we do the above call.
			 *
			 * At this point some state updated by the connectors
			 * in their ->detect() callback has not run yet, so
			 * no recalculation can be done yet.
			 *
			 * Even if we could do a recalculation and modeset
			 * right now it would cause a double modeset if
			 * fbdev or userspace chooses a different initial mode.
			 *
			 * If that happens, someone indicated they wanted a
			 * mode change, which means it's safe to do a full
			 * recalculation.
			 */
			crtc->base.state->mode.private_flags = I915_MODE_FLAG_INHERITED;

			drm_calc_timestamping_constants(&crtc->base, &crtc->base.hwmode);
			update_scanline_offset(crtc);
		}

		intel_pipe_config_sanity_check(dev_priv, crtc->config);
	}
}

/* Scan out the current hw modeset state,
 * and sanitizes it to the current state
 */
static void
intel_modeset_setup_hw_state(struct drm_device *dev)
{
	struct drm_i915_private *dev_priv = dev->dev_private;
	enum pipe pipe;
	struct intel_crtc *crtc;
	struct intel_encoder *encoder;
	int i;

	intel_modeset_readout_hw_state(dev);

	/* HW state is read out, now we need to sanitize this mess. */
	for_each_intel_encoder(dev, encoder) {
		intel_sanitize_encoder(encoder);
	}

	for_each_pipe(dev_priv, pipe) {
		crtc = to_intel_crtc(dev_priv->pipe_to_crtc_mapping[pipe]);
		intel_sanitize_crtc(crtc);
		intel_dump_pipe_config(crtc, crtc->config,
				       "[setup_hw_state]");
	}

	intel_modeset_update_connector_atomic_state(dev);

	for (i = 0; i < dev_priv->num_shared_dpll; i++) {
		struct intel_shared_dpll *pll = &dev_priv->shared_dplls[i];

		if (!pll->on || pll->active)
			continue;

		DRM_DEBUG_KMS("%s enabled but not in use, disabling\n", pll->name);

		pll->funcs.disable(dev_priv, pll);
		pll->on = false;
	}

	if (IS_VALLEYVIEW(dev) || IS_CHERRYVIEW(dev))
		vlv_wm_get_hw_state(dev);
	else if (IS_GEN9(dev))
		skl_wm_get_hw_state(dev);
	else if (HAS_PCH_SPLIT(dev))
		ilk_wm_get_hw_state(dev);

	for_each_intel_crtc(dev, crtc) {
		unsigned long put_domains;

		put_domains = modeset_get_crtc_power_domains(&crtc->base, crtc->config);
		if (WARN_ON(put_domains))
			modeset_put_power_domains(dev_priv, put_domains);
	}
	intel_display_set_init_power(dev_priv, false);

	intel_fbc_init_pipe_state(dev_priv);
}

void intel_display_resume(struct drm_device *dev)
{
	struct drm_i915_private *dev_priv = to_i915(dev);
	struct drm_atomic_state *state = dev_priv->modeset_restore_state;
	struct drm_modeset_acquire_ctx ctx;
	int ret;
	bool setup = false;

	dev_priv->modeset_restore_state = NULL;

	/*
	 * This is a cludge because with real atomic modeset mode_config.mutex
	 * won't be taken. Unfortunately some probed state like
	 * audio_codec_enable is still protected by mode_config.mutex, so lock
	 * it here for now.
	 */
	mutex_lock(&dev->mode_config.mutex);
	drm_modeset_acquire_init(&ctx, 0);

retry:
	ret = drm_modeset_lock_all_ctx(dev, &ctx);

	if (ret == 0 && !setup) {
		setup = true;

		intel_modeset_setup_hw_state(dev);
		i915_redisable_vga(dev);
	}

	if (ret == 0 && state) {
		struct drm_crtc_state *crtc_state;
		struct drm_crtc *crtc;
		int i;

		state->acquire_ctx = &ctx;

		for_each_crtc_in_state(state, crtc, crtc_state, i) {
			/*
			 * Force recalculation even if we restore
			 * current state. With fast modeset this may not result
			 * in a modeset when the state is compatible.
			 */
			crtc_state->mode_changed = true;
		}

		ret = drm_atomic_commit(state);
	}

	if (ret == -EDEADLK) {
		drm_modeset_backoff(&ctx);
		goto retry;
	}

	drm_modeset_drop_locks(&ctx);
	drm_modeset_acquire_fini(&ctx);
	mutex_unlock(&dev->mode_config.mutex);

	if (ret) {
		DRM_ERROR("Restoring old state failed with %i\n", ret);
		drm_atomic_state_free(state);
	}
}

void intel_modeset_gem_init(struct drm_device *dev)
{
	struct drm_crtc *c;
	struct drm_i915_gem_object *obj;
	int ret;

	intel_init_gt_powersave(dev);

	intel_modeset_init_hw(dev);

	intel_setup_overlay(dev);

	/*
	 * Make sure any fbs we allocated at startup are properly
	 * pinned & fenced.  When we do the allocation it's too early
	 * for this.
	 */
	for_each_crtc(dev, c) {
		obj = intel_fb_obj(c->primary->fb);
		if (obj == NULL)
			continue;

		mutex_lock(&dev->struct_mutex);
		ret = intel_pin_and_fence_fb_obj(c->primary->fb,
						 c->primary->state->rotation);
		mutex_unlock(&dev->struct_mutex);
		if (ret) {
			DRM_ERROR("failed to pin boot fb on pipe %d\n",
				  to_intel_crtc(c)->pipe);
			drm_framebuffer_unreference(c->primary->fb);
			c->primary->fb = NULL;
			c->primary->crtc = c->primary->state->crtc = NULL;
			update_state_fb(c->primary);
			c->state->plane_mask &= ~(1 << drm_plane_index(c->primary));
		}
	}

	intel_backlight_register(dev);
}

void intel_connector_unregister(struct intel_connector *intel_connector)
{
	struct drm_connector *connector = &intel_connector->base;

	intel_panel_destroy_backlight(connector);
	drm_connector_unregister(connector);
}

void intel_modeset_cleanup(struct drm_device *dev)
{
	struct drm_i915_private *dev_priv = dev->dev_private;
	struct intel_connector *connector;

	intel_disable_gt_powersave(dev);

	intel_backlight_unregister(dev);

	/*
	 * Interrupts and polling as the first thing to avoid creating havoc.
	 * Too much stuff here (turning of connectors, ...) would
	 * experience fancy races otherwise.
	 */
	intel_irq_uninstall(dev_priv);

	/*
	 * Due to the hpd irq storm handling the hotplug work can re-arm the
	 * poll handlers. Hence disable polling after hpd handling is shut down.
	 */
	drm_kms_helper_poll_fini(dev);

	intel_unregister_dsm_handler();

	intel_fbc_global_disable(dev_priv);

	/* flush any delayed tasks or pending work */
	flush_scheduled_work();

	/* destroy the backlight and sysfs files before encoders/connectors */
	for_each_intel_connector(dev, connector)
		connector->unregister(connector);

	drm_mode_config_cleanup(dev);

	intel_cleanup_overlay(dev);

	intel_cleanup_gt_powersave(dev);

	intel_teardown_gmbus(dev);
}

/*
 * Return which encoder is currently attached for connector.
 */
struct drm_encoder *intel_best_encoder(struct drm_connector *connector)
{
	return &intel_attached_encoder(connector)->base;
}

void intel_connector_attach_encoder(struct intel_connector *connector,
				    struct intel_encoder *encoder)
{
	connector->encoder = encoder;
	drm_mode_connector_attach_encoder(&connector->base,
					  &encoder->base);
}

/*
 * set vga decode state - true == enable VGA decode
 */
int intel_modeset_vga_set_state(struct drm_device *dev, bool state)
{
	struct drm_i915_private *dev_priv = dev->dev_private;
	unsigned reg = INTEL_INFO(dev)->gen >= 6 ? SNB_GMCH_CTRL : INTEL_GMCH_CTRL;
	u16 gmch_ctrl;

	if (pci_read_config_word(dev_priv->bridge_dev, reg, &gmch_ctrl)) {
		DRM_ERROR("failed to read control word\n");
		return -EIO;
	}

	if (!!(gmch_ctrl & INTEL_GMCH_VGA_DISABLE) == !state)
		return 0;

	if (state)
		gmch_ctrl &= ~INTEL_GMCH_VGA_DISABLE;
	else
		gmch_ctrl |= INTEL_GMCH_VGA_DISABLE;

	if (pci_write_config_word(dev_priv->bridge_dev, reg, gmch_ctrl)) {
		DRM_ERROR("failed to write control word\n");
		return -EIO;
	}

	return 0;
}

struct intel_display_error_state {

	u32 power_well_driver;

	int num_transcoders;

	struct intel_cursor_error_state {
		u32 control;
		u32 position;
		u32 base;
		u32 size;
	} cursor[I915_MAX_PIPES];

	struct intel_pipe_error_state {
		bool power_domain_on;
		u32 source;
		u32 stat;
	} pipe[I915_MAX_PIPES];

	struct intel_plane_error_state {
		u32 control;
		u32 stride;
		u32 size;
		u32 pos;
		u32 addr;
		u32 surface;
		u32 tile_offset;
	} plane[I915_MAX_PIPES];

	struct intel_transcoder_error_state {
		bool power_domain_on;
		enum transcoder cpu_transcoder;

		u32 conf;

		u32 htotal;
		u32 hblank;
		u32 hsync;
		u32 vtotal;
		u32 vblank;
		u32 vsync;
	} transcoder[4];
};

struct intel_display_error_state *
intel_display_capture_error_state(struct drm_device *dev)
{
	struct drm_i915_private *dev_priv = dev->dev_private;
	struct intel_display_error_state *error;
	int transcoders[] = {
		TRANSCODER_A,
		TRANSCODER_B,
		TRANSCODER_C,
		TRANSCODER_EDP,
	};
	int i;

	if (INTEL_INFO(dev)->num_pipes == 0)
		return NULL;

	error = kzalloc(sizeof(*error), GFP_ATOMIC);
	if (error == NULL)
		return NULL;

	if (IS_HASWELL(dev) || IS_BROADWELL(dev))
		error->power_well_driver = I915_READ(HSW_PWR_WELL_DRIVER);

	for_each_pipe(dev_priv, i) {
		error->pipe[i].power_domain_on =
			__intel_display_power_is_enabled(dev_priv,
							 POWER_DOMAIN_PIPE(i));
		if (!error->pipe[i].power_domain_on)
			continue;

		error->cursor[i].control = I915_READ(CURCNTR(i));
		error->cursor[i].position = I915_READ(CURPOS(i));
		error->cursor[i].base = I915_READ(CURBASE(i));

		error->plane[i].control = I915_READ(DSPCNTR(i));
		error->plane[i].stride = I915_READ(DSPSTRIDE(i));
		if (INTEL_INFO(dev)->gen <= 3) {
			error->plane[i].size = I915_READ(DSPSIZE(i));
			error->plane[i].pos = I915_READ(DSPPOS(i));
		}
		if (INTEL_INFO(dev)->gen <= 7 && !IS_HASWELL(dev))
			error->plane[i].addr = I915_READ(DSPADDR(i));
		if (INTEL_INFO(dev)->gen >= 4) {
			error->plane[i].surface = I915_READ(DSPSURF(i));
			error->plane[i].tile_offset = I915_READ(DSPTILEOFF(i));
		}

		error->pipe[i].source = I915_READ(PIPESRC(i));

		if (HAS_GMCH_DISPLAY(dev))
			error->pipe[i].stat = I915_READ(PIPESTAT(i));
	}

	error->num_transcoders = INTEL_INFO(dev)->num_pipes;
	if (HAS_DDI(dev_priv->dev))
		error->num_transcoders++; /* Account for eDP. */

	for (i = 0; i < error->num_transcoders; i++) {
		enum transcoder cpu_transcoder = transcoders[i];

		error->transcoder[i].power_domain_on =
			__intel_display_power_is_enabled(dev_priv,
				POWER_DOMAIN_TRANSCODER(cpu_transcoder));
		if (!error->transcoder[i].power_domain_on)
			continue;

		error->transcoder[i].cpu_transcoder = cpu_transcoder;

		error->transcoder[i].conf = I915_READ(PIPECONF(cpu_transcoder));
		error->transcoder[i].htotal = I915_READ(HTOTAL(cpu_transcoder));
		error->transcoder[i].hblank = I915_READ(HBLANK(cpu_transcoder));
		error->transcoder[i].hsync = I915_READ(HSYNC(cpu_transcoder));
		error->transcoder[i].vtotal = I915_READ(VTOTAL(cpu_transcoder));
		error->transcoder[i].vblank = I915_READ(VBLANK(cpu_transcoder));
		error->transcoder[i].vsync = I915_READ(VSYNC(cpu_transcoder));
	}

	return error;
}

#define err_printf(e, ...) i915_error_printf(e, __VA_ARGS__)

void
intel_display_print_error_state(struct drm_i915_error_state_buf *m,
				struct drm_device *dev,
				struct intel_display_error_state *error)
{
	struct drm_i915_private *dev_priv = dev->dev_private;
	int i;

	if (!error)
		return;

	err_printf(m, "Num Pipes: %d\n", INTEL_INFO(dev)->num_pipes);
	if (IS_HASWELL(dev) || IS_BROADWELL(dev))
		err_printf(m, "PWR_WELL_CTL2: %08x\n",
			   error->power_well_driver);
	for_each_pipe(dev_priv, i) {
		err_printf(m, "Pipe [%d]:\n", i);
		err_printf(m, "  Power: %s\n",
			   onoff(error->pipe[i].power_domain_on));
		err_printf(m, "  SRC: %08x\n", error->pipe[i].source);
		err_printf(m, "  STAT: %08x\n", error->pipe[i].stat);

		err_printf(m, "Plane [%d]:\n", i);
		err_printf(m, "  CNTR: %08x\n", error->plane[i].control);
		err_printf(m, "  STRIDE: %08x\n", error->plane[i].stride);
		if (INTEL_INFO(dev)->gen <= 3) {
			err_printf(m, "  SIZE: %08x\n", error->plane[i].size);
			err_printf(m, "  POS: %08x\n", error->plane[i].pos);
		}
		if (INTEL_INFO(dev)->gen <= 7 && !IS_HASWELL(dev))
			err_printf(m, "  ADDR: %08x\n", error->plane[i].addr);
		if (INTEL_INFO(dev)->gen >= 4) {
			err_printf(m, "  SURF: %08x\n", error->plane[i].surface);
			err_printf(m, "  TILEOFF: %08x\n", error->plane[i].tile_offset);
		}

		err_printf(m, "Cursor [%d]:\n", i);
		err_printf(m, "  CNTR: %08x\n", error->cursor[i].control);
		err_printf(m, "  POS: %08x\n", error->cursor[i].position);
		err_printf(m, "  BASE: %08x\n", error->cursor[i].base);
	}

	for (i = 0; i < error->num_transcoders; i++) {
		err_printf(m, "CPU transcoder: %c\n",
			   transcoder_name(error->transcoder[i].cpu_transcoder));
		err_printf(m, "  Power: %s\n",
			   onoff(error->transcoder[i].power_domain_on));
		err_printf(m, "  CONF: %08x\n", error->transcoder[i].conf);
		err_printf(m, "  HTOTAL: %08x\n", error->transcoder[i].htotal);
		err_printf(m, "  HBLANK: %08x\n", error->transcoder[i].hblank);
		err_printf(m, "  HSYNC: %08x\n", error->transcoder[i].hsync);
		err_printf(m, "  VTOTAL: %08x\n", error->transcoder[i].vtotal);
		err_printf(m, "  VBLANK: %08x\n", error->transcoder[i].vblank);
		err_printf(m, "  VSYNC: %08x\n", error->transcoder[i].vsync);
	}
}<|MERGE_RESOLUTION|>--- conflicted
+++ resolved
@@ -13724,111 +13724,6 @@
 	.atomic_destroy_state = intel_crtc_destroy_state,
 };
 
-<<<<<<< HEAD
-static bool ibx_pch_dpll_get_hw_state(struct drm_i915_private *dev_priv,
-				      struct intel_shared_dpll *pll,
-				      struct intel_dpll_hw_state *hw_state)
-{
-	uint32_t val;
-
-	if (!intel_display_power_get_if_enabled(dev_priv, POWER_DOMAIN_PLLS))
-		return false;
-
-	val = I915_READ(PCH_DPLL(pll->id));
-	hw_state->dpll = val;
-	hw_state->fp0 = I915_READ(PCH_FP0(pll->id));
-	hw_state->fp1 = I915_READ(PCH_FP1(pll->id));
-
-	intel_display_power_put(dev_priv, POWER_DOMAIN_PLLS);
-
-	return val & DPLL_VCO_ENABLE;
-}
-
-static void ibx_pch_dpll_mode_set(struct drm_i915_private *dev_priv,
-				  struct intel_shared_dpll *pll)
-{
-	I915_WRITE(PCH_FP0(pll->id), pll->config.hw_state.fp0);
-	I915_WRITE(PCH_FP1(pll->id), pll->config.hw_state.fp1);
-}
-
-static void ibx_pch_dpll_enable(struct drm_i915_private *dev_priv,
-				struct intel_shared_dpll *pll)
-{
-	/* PCH refclock must be enabled first */
-	ibx_assert_pch_refclk_enabled(dev_priv);
-
-	I915_WRITE(PCH_DPLL(pll->id), pll->config.hw_state.dpll);
-
-	/* Wait for the clocks to stabilize. */
-	POSTING_READ(PCH_DPLL(pll->id));
-	udelay(150);
-
-	/* The pixel multiplier can only be updated once the
-	 * DPLL is enabled and the clocks are stable.
-	 *
-	 * So write it again.
-	 */
-	I915_WRITE(PCH_DPLL(pll->id), pll->config.hw_state.dpll);
-	POSTING_READ(PCH_DPLL(pll->id));
-	udelay(200);
-}
-
-static void ibx_pch_dpll_disable(struct drm_i915_private *dev_priv,
-				 struct intel_shared_dpll *pll)
-{
-	struct drm_device *dev = dev_priv->dev;
-	struct intel_crtc *crtc;
-
-	/* Make sure no transcoder isn't still depending on us. */
-	for_each_intel_crtc(dev, crtc) {
-		if (intel_crtc_to_shared_dpll(crtc) == pll)
-			assert_pch_transcoder_disabled(dev_priv, crtc->pipe);
-	}
-
-	I915_WRITE(PCH_DPLL(pll->id), 0);
-	POSTING_READ(PCH_DPLL(pll->id));
-	udelay(200);
-}
-
-static char *ibx_pch_dpll_names[] = {
-	"PCH DPLL A",
-	"PCH DPLL B",
-};
-
-static void ibx_pch_dpll_init(struct drm_device *dev)
-{
-	struct drm_i915_private *dev_priv = dev->dev_private;
-	int i;
-
-	dev_priv->num_shared_dpll = 2;
-
-	for (i = 0; i < dev_priv->num_shared_dpll; i++) {
-		dev_priv->shared_dplls[i].id = i;
-		dev_priv->shared_dplls[i].name = ibx_pch_dpll_names[i];
-		dev_priv->shared_dplls[i].mode_set = ibx_pch_dpll_mode_set;
-		dev_priv->shared_dplls[i].enable = ibx_pch_dpll_enable;
-		dev_priv->shared_dplls[i].disable = ibx_pch_dpll_disable;
-		dev_priv->shared_dplls[i].get_hw_state =
-			ibx_pch_dpll_get_hw_state;
-	}
-}
-
-static void intel_shared_dpll_init(struct drm_device *dev)
-{
-	struct drm_i915_private *dev_priv = dev->dev_private;
-
-	if (HAS_DDI(dev))
-		intel_ddi_pll_init(dev);
-	else if (HAS_PCH_IBX(dev) || HAS_PCH_CPT(dev))
-		ibx_pch_dpll_init(dev);
-	else
-		dev_priv->num_shared_dpll = 0;
-
-	BUG_ON(dev_priv->num_shared_dpll > I915_NUM_PLLS);
-}
-
-=======
->>>>>>> 842e0307
 /**
  * intel_prepare_plane_fb - Prepare fb for usage on plane
  * @plane: drm plane to prepare for
