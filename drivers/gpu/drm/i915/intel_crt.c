--- conflicted
+++ resolved
@@ -382,14 +382,11 @@
 
 	if (adjusted_mode->flags & DRM_MODE_FLAG_DBLSCAN)
 		return false;
-<<<<<<< HEAD
-=======
 
 	/* HSW/BDW FDI limited to 4k */
 	if (adjusted_mode->crtc_hdisplay > 4096 ||
 	    adjusted_mode->crtc_hblank_start > 4096)
 		return false;
->>>>>>> e1cacec9
 
 	pipe_config->has_pch_encoder = true;
 
