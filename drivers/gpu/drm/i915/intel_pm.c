--- conflicted
+++ resolved
@@ -4113,11 +4113,7 @@
 	struct skl_wm_values *hw_vals = &dev_priv->wm.skl_hw;
 	struct intel_crtc_state *cstate = to_intel_crtc_state(crtc->state);
 	struct skl_pipe_wm *pipe_wm = &cstate->wm.skl.optimal;
-<<<<<<< HEAD
-	int pipe;
-=======
 	enum pipe pipe = intel_crtc->pipe;
->>>>>>> c4a8a7c7
 
 	if ((results->dirty_pipes & drm_crtc_mask(crtc)) == 0)
 		return;
@@ -4135,14 +4131,6 @@
 	if (crtc->state->active_changed) {
 		int plane;
 
-<<<<<<< HEAD
-	/*
-	 * Store the new configuration (but only for the pipes that have
-	 * changed; the other values weren't recomputed).
-	 */
-	for_each_pipe_masked(dev_priv, pipe, results->dirty_pipes)
-		skl_copy_wm_for_pipe(hw_vals, results, pipe);
-=======
 		for (plane = 0; plane < intel_num_planes(intel_crtc); plane++)
 			skl_write_plane_wm(intel_crtc, results, plane);
 
@@ -4150,7 +4138,6 @@
 	}
 
 	skl_copy_wm_for_pipe(hw_vals, results, pipe);
->>>>>>> c4a8a7c7
 
 	mutex_unlock(&dev_priv->wm.wm_mutex);
 }
@@ -7766,10 +7753,7 @@
 	case GEN6_PCODE_ILLEGAL_CMD:
 		return -ENXIO;
 	case GEN6_PCODE_MIN_FREQ_TABLE_GT_RATIO_OUT_OF_RANGE:
-<<<<<<< HEAD
-=======
 	case GEN7_PCODE_MIN_FREQ_TABLE_GT_RATIO_OUT_OF_RANGE:
->>>>>>> c4a8a7c7
 		return -EOVERFLOW;
 	case GEN6_PCODE_TIMEOUT:
 		return -ETIMEDOUT;
