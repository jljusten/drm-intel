/*
 * Copyright © 2011 Intel Corporation
 *
 * Permission is hereby granted, free of charge, to any person obtaining a
 * copy of this software and associated documentation files (the "Software"),
 * to deal in the Software without restriction, including without limitation
 * the rights to use, copy, modify, merge, publish, distribute, sublicense,
 * and/or sell copies of the Software, and to permit persons to whom the
 * Software is furnished to do so, subject to the following conditions:
 *
 * The above copyright notice and this permission notice (including the next
 * paragraph) shall be included in all copies or substantial portions of the
 * Software.
 *
 * THE SOFTWARE IS PROVIDED "AS IS", WITHOUT WARRANTY OF ANY KIND, EXPRESS OR
 * IMPLIED, INCLUDING BUT NOT LIMITED TO THE WARRANTIES OF MERCHANTABILITY,
 * FITNESS FOR A PARTICULAR PURPOSE AND NONINFRINGEMENT.  IN NO EVENT SHALL
 * THE AUTHORS OR COPYRIGHT HOLDERS BE LIABLE FOR ANY CLAIM, DAMAGES OR OTHER
 * LIABILITY, WHETHER IN AN ACTION OF CONTRACT, TORT OR OTHERWISE, ARISING FROM,
 * OUT OF OR IN CONNECTION WITH THE SOFTWARE OR THE USE OR OTHER DEALINGS IN THE
 * SOFTWARE.
 *
 * Authors:
 *   Jesse Barnes <jbarnes@virtuousgeek.org>
 *
 * New plane/sprite handling.
 *
 * The older chips had a separate interface for programming plane related
 * registers; newer ones are much simpler and we can use the new DRM plane
 * support.
 */
#include <drm/drmP.h>
#include <drm/drm_crtc.h>
#include <drm/drm_fourcc.h>
#include <drm/drm_rect.h>
#include <drm/drm_atomic.h>
#include <drm/drm_plane_helper.h>
#include "intel_drv.h"
#include <drm/i915_drm.h>
#include "i915_drv.h"

static bool
format_is_yuv(uint32_t format)
{
	switch (format) {
	case DRM_FORMAT_YUYV:
	case DRM_FORMAT_UYVY:
	case DRM_FORMAT_VYUY:
	case DRM_FORMAT_YVYU:
		return true;
	default:
		return false;
	}
}

static int usecs_to_scanlines(const struct drm_display_mode *adjusted_mode,
			      int usecs)
{
	/* paranoia */
	if (!adjusted_mode->crtc_htotal)
		return 1;

	return DIV_ROUND_UP(usecs * adjusted_mode->crtc_clock,
			    1000 * adjusted_mode->crtc_htotal);
}

/**
 * intel_pipe_update_start() - start update of a set of display registers
 * @crtc: the crtc of which the registers are going to be updated
 * @start_vbl_count: vblank counter return pointer used for error checking
 *
 * Mark the start of an update to pipe registers that should be updated
 * atomically regarding vblank. If the next vblank will happens within
 * the next 100 us, this function waits until the vblank passes.
 *
 * After a successful call to this function, interrupts will be disabled
 * until a subsequent call to intel_pipe_update_end(). That is done to
 * avoid random delays. The value written to @start_vbl_count should be
 * supplied to intel_pipe_update_end() for error checking.
 */
void intel_pipe_update_start(struct intel_crtc *crtc)
{
	struct drm_device *dev = crtc->base.dev;
	const struct drm_display_mode *adjusted_mode = &crtc->config->base.adjusted_mode;
	enum pipe pipe = crtc->pipe;
	long timeout = msecs_to_jiffies_timeout(1);
	int scanline, min, max, vblank_start;
	wait_queue_head_t *wq = drm_crtc_vblank_waitqueue(&crtc->base);
	DEFINE_WAIT(wait);

	vblank_start = adjusted_mode->crtc_vblank_start;
	if (adjusted_mode->flags & DRM_MODE_FLAG_INTERLACE)
		vblank_start = DIV_ROUND_UP(vblank_start, 2);

	/* FIXME needs to be calibrated sensibly */
	min = vblank_start - usecs_to_scanlines(adjusted_mode, 100);
	max = vblank_start - 1;

	local_irq_disable();

	if (min <= 0 || max <= 0)
		return;

	if (WARN_ON(drm_crtc_vblank_get(&crtc->base)))
		return;

	crtc->debug.min_vbl = min;
	crtc->debug.max_vbl = max;
	trace_i915_pipe_update_start(crtc);

	for (;;) {
		/*
		 * prepare_to_wait() has a memory barrier, which guarantees
		 * other CPUs can see the task state update by the time we
		 * read the scanline.
		 */
		prepare_to_wait(wq, &wait, TASK_UNINTERRUPTIBLE);

		scanline = intel_get_crtc_scanline(crtc);
		if (scanline < min || scanline > max)
			break;

		if (timeout <= 0) {
			DRM_ERROR("Potential atomic update failure on pipe %c\n",
				  pipe_name(crtc->pipe));
			break;
		}

		local_irq_enable();

		timeout = schedule_timeout(timeout);

		local_irq_disable();
	}

	finish_wait(wq, &wait);

	drm_crtc_vblank_put(&crtc->base);

	crtc->debug.scanline_start = scanline;
	crtc->debug.start_vbl_time = ktime_get();
	crtc->debug.start_vbl_count =
		dev->driver->get_vblank_counter(dev, pipe);

	trace_i915_pipe_update_vblank_evaded(crtc);
}

/**
 * intel_pipe_update_end() - end update of a set of display registers
 * @crtc: the crtc of which the registers were updated
 * @start_vbl_count: start vblank counter (used for error checking)
 *
 * Mark the end of an update started with intel_pipe_update_start(). This
 * re-enables interrupts and verifies the update was actually completed
 * before a vblank using the value of @start_vbl_count.
 */
void intel_pipe_update_end(struct intel_crtc *crtc)
{
	struct drm_device *dev = crtc->base.dev;
	enum pipe pipe = crtc->pipe;
	int scanline_end = intel_get_crtc_scanline(crtc);
	u32 end_vbl_count = dev->driver->get_vblank_counter(dev, pipe);
	ktime_t end_vbl_time = ktime_get();

	trace_i915_pipe_update_end(crtc, end_vbl_count, scanline_end);

	local_irq_enable();

	if (crtc->debug.start_vbl_count &&
	    crtc->debug.start_vbl_count != end_vbl_count) {
		DRM_ERROR("Atomic update failure on pipe %c (start=%u end=%u) time %lld us, min %d, max %d, scanline start %d, end %d\n",
			  pipe_name(pipe), crtc->debug.start_vbl_count,
			  end_vbl_count,
			  ktime_us_delta(end_vbl_time, crtc->debug.start_vbl_time),
			  crtc->debug.min_vbl, crtc->debug.max_vbl,
			  crtc->debug.scanline_start, scanline_end);
	}
}

static void
skl_update_plane(struct drm_plane *drm_plane,
		 const struct intel_crtc_state *crtc_state,
		 const struct intel_plane_state *plane_state)
{
	struct drm_device *dev = drm_plane->dev;
	struct drm_i915_private *dev_priv = dev->dev_private;
	struct intel_plane *intel_plane = to_intel_plane(drm_plane);
	struct drm_framebuffer *fb = plane_state->base.fb;
	struct drm_i915_gem_object *obj = intel_fb_obj(fb);
	const int pipe = intel_plane->pipe;
	const int plane = intel_plane->plane + 1;
	u32 plane_ctl, stride_div, stride;
<<<<<<< HEAD
	const struct drm_intel_sprite_colorkey *key = &plane_state->ckey;
=======
	const struct drm_intel_sprite_colorkey *key =
		&to_intel_plane_state(drm_plane->state)->ckey;
>>>>>>> c11b8989
	u32 surf_addr;
	u32 tile_height, plane_offset, plane_size;
	unsigned int rotation;
	int x_offset, y_offset;
	int crtc_x = plane_state->dst.x1;
	int crtc_y = plane_state->dst.y1;
	uint32_t crtc_w = drm_rect_width(&plane_state->dst);
	uint32_t crtc_h = drm_rect_height(&plane_state->dst);
	uint32_t x = plane_state->src.x1 >> 16;
	uint32_t y = plane_state->src.y1 >> 16;
	uint32_t src_w = drm_rect_width(&plane_state->src) >> 16;
	uint32_t src_h = drm_rect_height(&plane_state->src) >> 16;
	const struct intel_scaler *scaler =
		&crtc_state->scaler_state.scalers[plane_state->scaler_id];

	plane_ctl = PLANE_CTL_ENABLE |
		PLANE_CTL_PIPE_GAMMA_ENABLE |
		PLANE_CTL_PIPE_CSC_ENABLE;

	plane_ctl |= skl_plane_ctl_format(fb->pixel_format);
	plane_ctl |= skl_plane_ctl_tiling(fb->modifier[0]);

	rotation = plane_state->base.rotation;
	plane_ctl |= skl_plane_ctl_rotation(rotation);

	stride_div = intel_fb_stride_alignment(dev, fb->modifier[0],
					       fb->pixel_format);

	/* Sizes are 0 based */
	src_w--;
	src_h--;
	crtc_w--;
	crtc_h--;

	if (key->flags) {
		I915_WRITE(PLANE_KEYVAL(pipe, plane), key->min_value);
		I915_WRITE(PLANE_KEYMAX(pipe, plane), key->max_value);
		I915_WRITE(PLANE_KEYMSK(pipe, plane), key->channel_mask);
	}

	if (key->flags & I915_SET_COLORKEY_DESTINATION)
		plane_ctl |= PLANE_CTL_KEY_ENABLE_DESTINATION;
	else if (key->flags & I915_SET_COLORKEY_SOURCE)
		plane_ctl |= PLANE_CTL_KEY_ENABLE_SOURCE;

	surf_addr = intel_plane_obj_offset(intel_plane, obj, 0);

	if (intel_rotation_90_or_270(rotation)) {
		/* stride: Surface height in tiles */
		tile_height = intel_tile_height(dev, fb->pixel_format,
						fb->modifier[0], 0);
		stride = DIV_ROUND_UP(fb->height, tile_height);
		plane_size = (src_w << 16) | src_h;
		x_offset = stride * tile_height - y - (src_h + 1);
		y_offset = x;
	} else {
		stride = fb->pitches[0] / stride_div;
		plane_size = (src_h << 16) | src_w;
		x_offset = x;
		y_offset = y;
	}
	plane_offset = y_offset << 16 | x_offset;

	I915_WRITE(PLANE_OFFSET(pipe, plane), plane_offset);
	I915_WRITE(PLANE_STRIDE(pipe, plane), stride);
	I915_WRITE(PLANE_SIZE(pipe, plane), plane_size);

	/* program plane scaler */
	if (plane_state->scaler_id >= 0) {
		uint32_t ps_ctrl = 0;
		int scaler_id = plane_state->scaler_id;

		DRM_DEBUG_KMS("plane = %d PS_PLANE_SEL(plane) = 0x%x\n", plane,
			PS_PLANE_SEL(plane));
		ps_ctrl = PS_SCALER_EN | PS_PLANE_SEL(plane) | scaler->mode;
		I915_WRITE(SKL_PS_CTRL(pipe, scaler_id), ps_ctrl);
		I915_WRITE(SKL_PS_PWR_GATE(pipe, scaler_id), 0);
		I915_WRITE(SKL_PS_WIN_POS(pipe, scaler_id), (crtc_x << 16) | crtc_y);
		I915_WRITE(SKL_PS_WIN_SZ(pipe, scaler_id),
			((crtc_w + 1) << 16)|(crtc_h + 1));

		I915_WRITE(PLANE_POS(pipe, plane), 0);
	} else {
		I915_WRITE(PLANE_POS(pipe, plane), (crtc_y << 16) | crtc_x);
	}

	I915_WRITE(PLANE_CTL(pipe, plane), plane_ctl);
	I915_WRITE(PLANE_SURF(pipe, plane), surf_addr);
	POSTING_READ(PLANE_SURF(pipe, plane));
}

static void
skl_disable_plane(struct drm_plane *dplane, struct drm_crtc *crtc)
{
	struct drm_device *dev = dplane->dev;
	struct drm_i915_private *dev_priv = dev->dev_private;
	struct intel_plane *intel_plane = to_intel_plane(dplane);
	const int pipe = intel_plane->pipe;
	const int plane = intel_plane->plane + 1;

	I915_WRITE(PLANE_CTL(pipe, plane), 0);

	I915_WRITE(PLANE_SURF(pipe, plane), 0);
	POSTING_READ(PLANE_SURF(pipe, plane));
}

static void
chv_update_csc(struct intel_plane *intel_plane, uint32_t format)
{
	struct drm_i915_private *dev_priv = intel_plane->base.dev->dev_private;
	int plane = intel_plane->plane;

	/* Seems RGB data bypasses the CSC always */
	if (!format_is_yuv(format))
		return;

	/*
	 * BT.601 limited range YCbCr -> full range RGB
	 *
	 * |r|   | 6537 4769     0|   |cr  |
	 * |g| = |-3330 4769 -1605| x |y-64|
	 * |b|   |    0 4769  8263|   |cb  |
	 *
	 * Cb and Cr apparently come in as signed already, so no
	 * need for any offset. For Y we need to remove the offset.
	 */
	I915_WRITE(SPCSCYGOFF(plane), SPCSC_OOFF(0) | SPCSC_IOFF(-64));
	I915_WRITE(SPCSCCBOFF(plane), SPCSC_OOFF(0) | SPCSC_IOFF(0));
	I915_WRITE(SPCSCCROFF(plane), SPCSC_OOFF(0) | SPCSC_IOFF(0));

	I915_WRITE(SPCSCC01(plane), SPCSC_C1(4769) | SPCSC_C0(6537));
	I915_WRITE(SPCSCC23(plane), SPCSC_C1(-3330) | SPCSC_C0(0));
	I915_WRITE(SPCSCC45(plane), SPCSC_C1(-1605) | SPCSC_C0(4769));
	I915_WRITE(SPCSCC67(plane), SPCSC_C1(4769) | SPCSC_C0(0));
	I915_WRITE(SPCSCC8(plane), SPCSC_C0(8263));

	I915_WRITE(SPCSCYGICLAMP(plane), SPCSC_IMAX(940) | SPCSC_IMIN(64));
	I915_WRITE(SPCSCCBICLAMP(plane), SPCSC_IMAX(448) | SPCSC_IMIN(-448));
	I915_WRITE(SPCSCCRICLAMP(plane), SPCSC_IMAX(448) | SPCSC_IMIN(-448));

	I915_WRITE(SPCSCYGOCLAMP(plane), SPCSC_OMAX(1023) | SPCSC_OMIN(0));
	I915_WRITE(SPCSCCBOCLAMP(plane), SPCSC_OMAX(1023) | SPCSC_OMIN(0));
	I915_WRITE(SPCSCCROCLAMP(plane), SPCSC_OMAX(1023) | SPCSC_OMIN(0));
}

static void
vlv_update_plane(struct drm_plane *dplane,
		 const struct intel_crtc_state *crtc_state,
		 const struct intel_plane_state *plane_state)
{
	struct drm_device *dev = dplane->dev;
	struct drm_i915_private *dev_priv = dev->dev_private;
	struct intel_plane *intel_plane = to_intel_plane(dplane);
	struct drm_framebuffer *fb = plane_state->base.fb;
	struct drm_i915_gem_object *obj = intel_fb_obj(fb);
	int pipe = intel_plane->pipe;
	int plane = intel_plane->plane;
	u32 sprctl;
	unsigned long sprsurf_offset, linear_offset;
	int pixel_size = drm_format_plane_cpp(fb->pixel_format, 0);
	const struct drm_intel_sprite_colorkey *key = &plane_state->ckey;
	int crtc_x = plane_state->dst.x1;
	int crtc_y = plane_state->dst.y1;
	uint32_t crtc_w = drm_rect_width(&plane_state->dst);
	uint32_t crtc_h = drm_rect_height(&plane_state->dst);
	uint32_t x = plane_state->src.x1 >> 16;
	uint32_t y = plane_state->src.y1 >> 16;
	uint32_t src_w = drm_rect_width(&plane_state->src) >> 16;
	uint32_t src_h = drm_rect_height(&plane_state->src) >> 16;

	sprctl = SP_ENABLE;

	switch (fb->pixel_format) {
	case DRM_FORMAT_YUYV:
		sprctl |= SP_FORMAT_YUV422 | SP_YUV_ORDER_YUYV;
		break;
	case DRM_FORMAT_YVYU:
		sprctl |= SP_FORMAT_YUV422 | SP_YUV_ORDER_YVYU;
		break;
	case DRM_FORMAT_UYVY:
		sprctl |= SP_FORMAT_YUV422 | SP_YUV_ORDER_UYVY;
		break;
	case DRM_FORMAT_VYUY:
		sprctl |= SP_FORMAT_YUV422 | SP_YUV_ORDER_VYUY;
		break;
	case DRM_FORMAT_RGB565:
		sprctl |= SP_FORMAT_BGR565;
		break;
	case DRM_FORMAT_XRGB8888:
		sprctl |= SP_FORMAT_BGRX8888;
		break;
	case DRM_FORMAT_ARGB8888:
		sprctl |= SP_FORMAT_BGRA8888;
		break;
	case DRM_FORMAT_XBGR2101010:
		sprctl |= SP_FORMAT_RGBX1010102;
		break;
	case DRM_FORMAT_ABGR2101010:
		sprctl |= SP_FORMAT_RGBA1010102;
		break;
	case DRM_FORMAT_XBGR8888:
		sprctl |= SP_FORMAT_RGBX8888;
		break;
	case DRM_FORMAT_ABGR8888:
		sprctl |= SP_FORMAT_RGBA8888;
		break;
	default:
		/*
		 * If we get here one of the upper layers failed to filter
		 * out the unsupported plane formats
		 */
		BUG();
		break;
	}

	/*
	 * Enable gamma to match primary/cursor plane behaviour.
	 * FIXME should be user controllable via propertiesa.
	 */
	sprctl |= SP_GAMMA_ENABLE;

	if (obj->tiling_mode != I915_TILING_NONE)
		sprctl |= SP_TILED;

	/* Sizes are 0 based */
	src_w--;
	src_h--;
	crtc_w--;
	crtc_h--;

	linear_offset = y * fb->pitches[0] + x * pixel_size;
	sprsurf_offset = intel_gen4_compute_page_offset(dev_priv,
							&x, &y,
							obj->tiling_mode,
							pixel_size,
							fb->pitches[0]);
	linear_offset -= sprsurf_offset;

	if (plane_state->base.rotation == BIT(DRM_ROTATE_180)) {
		sprctl |= SP_ROTATE_180;

		x += src_w;
		y += src_h;
		linear_offset += src_h * fb->pitches[0] + src_w * pixel_size;
	}

	if (key->flags) {
		I915_WRITE(SPKEYMINVAL(pipe, plane), key->min_value);
		I915_WRITE(SPKEYMAXVAL(pipe, plane), key->max_value);
		I915_WRITE(SPKEYMSK(pipe, plane), key->channel_mask);
	}

	if (key->flags & I915_SET_COLORKEY_SOURCE)
		sprctl |= SP_SOURCE_KEY;

	if (IS_CHERRYVIEW(dev) && pipe == PIPE_B)
		chv_update_csc(intel_plane, fb->pixel_format);

	I915_WRITE(SPSTRIDE(pipe, plane), fb->pitches[0]);
	I915_WRITE(SPPOS(pipe, plane), (crtc_y << 16) | crtc_x);

	if (obj->tiling_mode != I915_TILING_NONE)
		I915_WRITE(SPTILEOFF(pipe, plane), (y << 16) | x);
	else
		I915_WRITE(SPLINOFF(pipe, plane), linear_offset);

	I915_WRITE(SPCONSTALPHA(pipe, plane), 0);

	I915_WRITE(SPSIZE(pipe, plane), (crtc_h << 16) | crtc_w);
	I915_WRITE(SPCNTR(pipe, plane), sprctl);
	I915_WRITE(SPSURF(pipe, plane), i915_gem_obj_ggtt_offset(obj) +
		   sprsurf_offset);
	POSTING_READ(SPSURF(pipe, plane));
}

static void
vlv_disable_plane(struct drm_plane *dplane, struct drm_crtc *crtc)
{
	struct drm_device *dev = dplane->dev;
	struct drm_i915_private *dev_priv = dev->dev_private;
	struct intel_plane *intel_plane = to_intel_plane(dplane);
	int pipe = intel_plane->pipe;
	int plane = intel_plane->plane;

	I915_WRITE(SPCNTR(pipe, plane), 0);

	I915_WRITE(SPSURF(pipe, plane), 0);
	POSTING_READ(SPSURF(pipe, plane));
}

static void
ivb_update_plane(struct drm_plane *plane,
		 const struct intel_crtc_state *crtc_state,
		 const struct intel_plane_state *plane_state)
{
	struct drm_device *dev = plane->dev;
	struct drm_i915_private *dev_priv = dev->dev_private;
	struct intel_plane *intel_plane = to_intel_plane(plane);
	struct drm_framebuffer *fb = plane_state->base.fb;
	struct drm_i915_gem_object *obj = intel_fb_obj(fb);
	enum pipe pipe = intel_plane->pipe;
	u32 sprctl, sprscale = 0;
	unsigned long sprsurf_offset, linear_offset;
	int pixel_size = drm_format_plane_cpp(fb->pixel_format, 0);
	const struct drm_intel_sprite_colorkey *key = &plane_state->ckey;
	int crtc_x = plane_state->dst.x1;
	int crtc_y = plane_state->dst.y1;
	uint32_t crtc_w = drm_rect_width(&plane_state->dst);
	uint32_t crtc_h = drm_rect_height(&plane_state->dst);
	uint32_t x = plane_state->src.x1 >> 16;
	uint32_t y = plane_state->src.y1 >> 16;
	uint32_t src_w = drm_rect_width(&plane_state->src) >> 16;
	uint32_t src_h = drm_rect_height(&plane_state->src) >> 16;

	sprctl = SPRITE_ENABLE;

	switch (fb->pixel_format) {
	case DRM_FORMAT_XBGR8888:
		sprctl |= SPRITE_FORMAT_RGBX888 | SPRITE_RGB_ORDER_RGBX;
		break;
	case DRM_FORMAT_XRGB8888:
		sprctl |= SPRITE_FORMAT_RGBX888;
		break;
	case DRM_FORMAT_YUYV:
		sprctl |= SPRITE_FORMAT_YUV422 | SPRITE_YUV_ORDER_YUYV;
		break;
	case DRM_FORMAT_YVYU:
		sprctl |= SPRITE_FORMAT_YUV422 | SPRITE_YUV_ORDER_YVYU;
		break;
	case DRM_FORMAT_UYVY:
		sprctl |= SPRITE_FORMAT_YUV422 | SPRITE_YUV_ORDER_UYVY;
		break;
	case DRM_FORMAT_VYUY:
		sprctl |= SPRITE_FORMAT_YUV422 | SPRITE_YUV_ORDER_VYUY;
		break;
	default:
		BUG();
	}

	/*
	 * Enable gamma to match primary/cursor plane behaviour.
	 * FIXME should be user controllable via propertiesa.
	 */
	sprctl |= SPRITE_GAMMA_ENABLE;

	if (obj->tiling_mode != I915_TILING_NONE)
		sprctl |= SPRITE_TILED;

	if (IS_HASWELL(dev) || IS_BROADWELL(dev))
		sprctl &= ~SPRITE_TRICKLE_FEED_DISABLE;
	else
		sprctl |= SPRITE_TRICKLE_FEED_DISABLE;

	if (IS_HASWELL(dev) || IS_BROADWELL(dev))
		sprctl |= SPRITE_PIPE_CSC_ENABLE;

	/* Sizes are 0 based */
	src_w--;
	src_h--;
	crtc_w--;
	crtc_h--;

	if (crtc_w != src_w || crtc_h != src_h)
		sprscale = SPRITE_SCALE_ENABLE | (src_w << 16) | src_h;

	linear_offset = y * fb->pitches[0] + x * pixel_size;
	sprsurf_offset =
		intel_gen4_compute_page_offset(dev_priv,
					       &x, &y, obj->tiling_mode,
					       pixel_size, fb->pitches[0]);
	linear_offset -= sprsurf_offset;

	if (plane_state->base.rotation == BIT(DRM_ROTATE_180)) {
		sprctl |= SPRITE_ROTATE_180;

		/* HSW and BDW does this automagically in hardware */
		if (!IS_HASWELL(dev) && !IS_BROADWELL(dev)) {
			x += src_w;
			y += src_h;
			linear_offset += src_h * fb->pitches[0] +
				src_w * pixel_size;
		}
	}

	if (key->flags) {
		I915_WRITE(SPRKEYVAL(pipe), key->min_value);
		I915_WRITE(SPRKEYMAX(pipe), key->max_value);
		I915_WRITE(SPRKEYMSK(pipe), key->channel_mask);
	}

	if (key->flags & I915_SET_COLORKEY_DESTINATION)
		sprctl |= SPRITE_DEST_KEY;
	else if (key->flags & I915_SET_COLORKEY_SOURCE)
		sprctl |= SPRITE_SOURCE_KEY;

	I915_WRITE(SPRSTRIDE(pipe), fb->pitches[0]);
	I915_WRITE(SPRPOS(pipe), (crtc_y << 16) | crtc_x);

	/* HSW consolidates SPRTILEOFF and SPRLINOFF into a single SPROFFSET
	 * register */
	if (IS_HASWELL(dev) || IS_BROADWELL(dev))
		I915_WRITE(SPROFFSET(pipe), (y << 16) | x);
	else if (obj->tiling_mode != I915_TILING_NONE)
		I915_WRITE(SPRTILEOFF(pipe), (y << 16) | x);
	else
		I915_WRITE(SPRLINOFF(pipe), linear_offset);

	I915_WRITE(SPRSIZE(pipe), (crtc_h << 16) | crtc_w);
	if (intel_plane->can_scale)
		I915_WRITE(SPRSCALE(pipe), sprscale);
	I915_WRITE(SPRCTL(pipe), sprctl);
	I915_WRITE(SPRSURF(pipe),
		   i915_gem_obj_ggtt_offset(obj) + sprsurf_offset);
	POSTING_READ(SPRSURF(pipe));
}

static void
ivb_disable_plane(struct drm_plane *plane, struct drm_crtc *crtc)
{
	struct drm_device *dev = plane->dev;
	struct drm_i915_private *dev_priv = dev->dev_private;
	struct intel_plane *intel_plane = to_intel_plane(plane);
	int pipe = intel_plane->pipe;

	I915_WRITE(SPRCTL(pipe), 0);
	/* Can't leave the scaler enabled... */
	if (intel_plane->can_scale)
		I915_WRITE(SPRSCALE(pipe), 0);

	I915_WRITE(SPRSURF(pipe), 0);
	POSTING_READ(SPRSURF(pipe));
}

static void
ilk_update_plane(struct drm_plane *plane,
		 const struct intel_crtc_state *crtc_state,
		 const struct intel_plane_state *plane_state)
{
	struct drm_device *dev = plane->dev;
	struct drm_i915_private *dev_priv = dev->dev_private;
	struct intel_plane *intel_plane = to_intel_plane(plane);
	struct drm_framebuffer *fb = plane_state->base.fb;
	struct drm_i915_gem_object *obj = intel_fb_obj(fb);
	int pipe = intel_plane->pipe;
	unsigned long dvssurf_offset, linear_offset;
	u32 dvscntr, dvsscale;
	int pixel_size = drm_format_plane_cpp(fb->pixel_format, 0);
	const struct drm_intel_sprite_colorkey *key = &plane_state->ckey;
	int crtc_x = plane_state->dst.x1;
	int crtc_y = plane_state->dst.y1;
	uint32_t crtc_w = drm_rect_width(&plane_state->dst);
	uint32_t crtc_h = drm_rect_height(&plane_state->dst);
	uint32_t x = plane_state->src.x1 >> 16;
	uint32_t y = plane_state->src.y1 >> 16;
	uint32_t src_w = drm_rect_width(&plane_state->src) >> 16;
	uint32_t src_h = drm_rect_height(&plane_state->src) >> 16;

	dvscntr = DVS_ENABLE;

	switch (fb->pixel_format) {
	case DRM_FORMAT_XBGR8888:
		dvscntr |= DVS_FORMAT_RGBX888 | DVS_RGB_ORDER_XBGR;
		break;
	case DRM_FORMAT_XRGB8888:
		dvscntr |= DVS_FORMAT_RGBX888;
		break;
	case DRM_FORMAT_YUYV:
		dvscntr |= DVS_FORMAT_YUV422 | DVS_YUV_ORDER_YUYV;
		break;
	case DRM_FORMAT_YVYU:
		dvscntr |= DVS_FORMAT_YUV422 | DVS_YUV_ORDER_YVYU;
		break;
	case DRM_FORMAT_UYVY:
		dvscntr |= DVS_FORMAT_YUV422 | DVS_YUV_ORDER_UYVY;
		break;
	case DRM_FORMAT_VYUY:
		dvscntr |= DVS_FORMAT_YUV422 | DVS_YUV_ORDER_VYUY;
		break;
	default:
		BUG();
	}

	/*
	 * Enable gamma to match primary/cursor plane behaviour.
	 * FIXME should be user controllable via propertiesa.
	 */
	dvscntr |= DVS_GAMMA_ENABLE;

	if (obj->tiling_mode != I915_TILING_NONE)
		dvscntr |= DVS_TILED;

	if (IS_GEN6(dev))
		dvscntr |= DVS_TRICKLE_FEED_DISABLE; /* must disable */

	/* Sizes are 0 based */
	src_w--;
	src_h--;
	crtc_w--;
	crtc_h--;

	dvsscale = 0;
	if (crtc_w != src_w || crtc_h != src_h)
		dvsscale = DVS_SCALE_ENABLE | (src_w << 16) | src_h;

	linear_offset = y * fb->pitches[0] + x * pixel_size;
	dvssurf_offset =
		intel_gen4_compute_page_offset(dev_priv,
					       &x, &y, obj->tiling_mode,
					       pixel_size, fb->pitches[0]);
	linear_offset -= dvssurf_offset;

	if (plane_state->base.rotation == BIT(DRM_ROTATE_180)) {
		dvscntr |= DVS_ROTATE_180;

		x += src_w;
		y += src_h;
		linear_offset += src_h * fb->pitches[0] + src_w * pixel_size;
	}

	if (key->flags) {
		I915_WRITE(DVSKEYVAL(pipe), key->min_value);
		I915_WRITE(DVSKEYMAX(pipe), key->max_value);
		I915_WRITE(DVSKEYMSK(pipe), key->channel_mask);
	}

	if (key->flags & I915_SET_COLORKEY_DESTINATION)
		dvscntr |= DVS_DEST_KEY;
	else if (key->flags & I915_SET_COLORKEY_SOURCE)
		dvscntr |= DVS_SOURCE_KEY;

	I915_WRITE(DVSSTRIDE(pipe), fb->pitches[0]);
	I915_WRITE(DVSPOS(pipe), (crtc_y << 16) | crtc_x);

	if (obj->tiling_mode != I915_TILING_NONE)
		I915_WRITE(DVSTILEOFF(pipe), (y << 16) | x);
	else
		I915_WRITE(DVSLINOFF(pipe), linear_offset);

	I915_WRITE(DVSSIZE(pipe), (crtc_h << 16) | crtc_w);
	I915_WRITE(DVSSCALE(pipe), dvsscale);
	I915_WRITE(DVSCNTR(pipe), dvscntr);
	I915_WRITE(DVSSURF(pipe),
		   i915_gem_obj_ggtt_offset(obj) + dvssurf_offset);
	POSTING_READ(DVSSURF(pipe));
}

static void
ilk_disable_plane(struct drm_plane *plane, struct drm_crtc *crtc)
{
	struct drm_device *dev = plane->dev;
	struct drm_i915_private *dev_priv = dev->dev_private;
	struct intel_plane *intel_plane = to_intel_plane(plane);
	int pipe = intel_plane->pipe;

	I915_WRITE(DVSCNTR(pipe), 0);
	/* Disable the scaler */
	I915_WRITE(DVSSCALE(pipe), 0);

	I915_WRITE(DVSSURF(pipe), 0);
	POSTING_READ(DVSSURF(pipe));
}

static int
intel_check_sprite_plane(struct drm_plane *plane,
			 struct intel_crtc_state *crtc_state,
			 struct intel_plane_state *state)
{
	struct drm_device *dev = plane->dev;
	struct drm_crtc *crtc = state->base.crtc;
	struct intel_crtc *intel_crtc = to_intel_crtc(crtc);
	struct intel_plane *intel_plane = to_intel_plane(plane);
	struct drm_framebuffer *fb = state->base.fb;
	int crtc_x, crtc_y;
	unsigned int crtc_w, crtc_h;
	uint32_t src_x, src_y, src_w, src_h;
	struct drm_rect *src = &state->src;
	struct drm_rect *dst = &state->dst;
	const struct drm_rect *clip = &state->clip;
	int hscale, vscale;
	int max_scale, min_scale;
	bool can_scale;
	int pixel_size;

	if (!fb) {
		state->visible = false;
		return 0;
	}

	/* Don't modify another pipe's plane */
	if (intel_plane->pipe != intel_crtc->pipe) {
		DRM_DEBUG_KMS("Wrong plane <-> crtc mapping\n");
		return -EINVAL;
	}

	/* FIXME check all gen limits */
	if (fb->width < 3 || fb->height < 3 || fb->pitches[0] > 16384) {
		DRM_DEBUG_KMS("Unsuitable framebuffer for plane\n");
		return -EINVAL;
	}

	/* setup can_scale, min_scale, max_scale */
	if (INTEL_INFO(dev)->gen >= 9) {
		/* use scaler when colorkey is not required */
		if (state->ckey.flags == I915_SET_COLORKEY_NONE) {
			can_scale = 1;
			min_scale = 1;
			max_scale = skl_max_scale(intel_crtc, crtc_state);
		} else {
			can_scale = 0;
			min_scale = DRM_PLANE_HELPER_NO_SCALING;
			max_scale = DRM_PLANE_HELPER_NO_SCALING;
		}
	} else {
		can_scale = intel_plane->can_scale;
		max_scale = intel_plane->max_downscale << 16;
		min_scale = intel_plane->can_scale ? 1 : (1 << 16);
	}

	/*
	 * FIXME the following code does a bunch of fuzzy adjustments to the
	 * coordinates and sizes. We probably need some way to decide whether
	 * more strict checking should be done instead.
	 */
	drm_rect_rotate(src, fb->width << 16, fb->height << 16,
			state->base.rotation);

	hscale = drm_rect_calc_hscale_relaxed(src, dst, min_scale, max_scale);
	BUG_ON(hscale < 0);

	vscale = drm_rect_calc_vscale_relaxed(src, dst, min_scale, max_scale);
	BUG_ON(vscale < 0);

	state->visible = drm_rect_clip_scaled(src, dst, clip, hscale, vscale);

	crtc_x = dst->x1;
	crtc_y = dst->y1;
	crtc_w = drm_rect_width(dst);
	crtc_h = drm_rect_height(dst);

	if (state->visible) {
		/* check again in case clipping clamped the results */
		hscale = drm_rect_calc_hscale(src, dst, min_scale, max_scale);
		if (hscale < 0) {
			DRM_DEBUG_KMS("Horizontal scaling factor out of limits\n");
			drm_rect_debug_print("src: ", src, true);
			drm_rect_debug_print("dst: ", dst, false);

			return hscale;
		}

		vscale = drm_rect_calc_vscale(src, dst, min_scale, max_scale);
		if (vscale < 0) {
			DRM_DEBUG_KMS("Vertical scaling factor out of limits\n");
			drm_rect_debug_print("src: ", src, true);
			drm_rect_debug_print("dst: ", dst, false);

			return vscale;
		}

		/* Make the source viewport size an exact multiple of the scaling factors. */
		drm_rect_adjust_size(src,
				     drm_rect_width(dst) * hscale - drm_rect_width(src),
				     drm_rect_height(dst) * vscale - drm_rect_height(src));

		drm_rect_rotate_inv(src, fb->width << 16, fb->height << 16,
				    state->base.rotation);

		/* sanity check to make sure the src viewport wasn't enlarged */
		WARN_ON(src->x1 < (int) state->base.src_x ||
			src->y1 < (int) state->base.src_y ||
			src->x2 > (int) state->base.src_x + state->base.src_w ||
			src->y2 > (int) state->base.src_y + state->base.src_h);

		/*
		 * Hardware doesn't handle subpixel coordinates.
		 * Adjust to (macro)pixel boundary, but be careful not to
		 * increase the source viewport size, because that could
		 * push the downscaling factor out of bounds.
		 */
		src_x = src->x1 >> 16;
		src_w = drm_rect_width(src) >> 16;
		src_y = src->y1 >> 16;
		src_h = drm_rect_height(src) >> 16;

		if (format_is_yuv(fb->pixel_format)) {
			src_x &= ~1;
			src_w &= ~1;

			/*
			 * Must keep src and dst the
			 * same if we can't scale.
			 */
			if (!can_scale)
				crtc_w &= ~1;

			if (crtc_w == 0)
				state->visible = false;
		}
	}

	/* Check size restrictions when scaling */
	if (state->visible && (src_w != crtc_w || src_h != crtc_h)) {
		unsigned int width_bytes;

		WARN_ON(!can_scale);

		/* FIXME interlacing min height is 6 */

		if (crtc_w < 3 || crtc_h < 3)
			state->visible = false;

		if (src_w < 3 || src_h < 3)
			state->visible = false;

		pixel_size = drm_format_plane_cpp(fb->pixel_format, 0);
		width_bytes = ((src_x * pixel_size) & 63) +
					src_w * pixel_size;

		if (INTEL_INFO(dev)->gen < 9 && (src_w > 2048 || src_h > 2048 ||
		    width_bytes > 4096 || fb->pitches[0] > 4096)) {
			DRM_DEBUG_KMS("Source dimensions exceed hardware limits\n");
			return -EINVAL;
		}
	}

	if (state->visible) {
		src->x1 = src_x << 16;
		src->x2 = (src_x + src_w) << 16;
		src->y1 = src_y << 16;
		src->y2 = (src_y + src_h) << 16;
	}

	dst->x1 = crtc_x;
	dst->x2 = crtc_x + crtc_w;
	dst->y1 = crtc_y;
	dst->y2 = crtc_y + crtc_h;

	return 0;
}

<<<<<<< HEAD
=======
static void
intel_commit_sprite_plane(struct drm_plane *plane,
			  struct intel_plane_state *state)
{
	struct drm_crtc *crtc = state->base.crtc;
	struct intel_plane *intel_plane = to_intel_plane(plane);
	struct drm_framebuffer *fb = state->base.fb;

	crtc = crtc ? crtc : plane->crtc;

	if (state->visible) {
		intel_plane->update_plane(plane, crtc, fb,
					  state->dst.x1, state->dst.y1,
					  drm_rect_width(&state->dst),
					  drm_rect_height(&state->dst),
					  state->src.x1 >> 16,
					  state->src.y1 >> 16,
					  drm_rect_width(&state->src) >> 16,
					  drm_rect_height(&state->src) >> 16);
	} else {
		intel_plane->disable_plane(plane, crtc);
	}
}

>>>>>>> c11b8989
int intel_sprite_set_colorkey(struct drm_device *dev, void *data,
			      struct drm_file *file_priv)
{
	struct drm_intel_sprite_colorkey *set = data;
	struct drm_plane *plane;
	struct drm_plane_state *plane_state;
	struct drm_atomic_state *state;
	struct drm_modeset_acquire_ctx ctx;
	int ret = 0;

	/* Make sure we don't try to enable both src & dest simultaneously */
	if ((set->flags & (I915_SET_COLORKEY_DESTINATION | I915_SET_COLORKEY_SOURCE)) == (I915_SET_COLORKEY_DESTINATION | I915_SET_COLORKEY_SOURCE))
		return -EINVAL;

	if ((IS_VALLEYVIEW(dev) || IS_CHERRYVIEW(dev)) &&
	    set->flags & I915_SET_COLORKEY_DESTINATION)
		return -EINVAL;

	plane = drm_plane_find(dev, set->plane_id);
	if (!plane || plane->type != DRM_PLANE_TYPE_OVERLAY)
		return -ENOENT;

	drm_modeset_acquire_init(&ctx, 0);

	state = drm_atomic_state_alloc(plane->dev);
	if (!state) {
		ret = -ENOMEM;
		goto out;
	}
	state->acquire_ctx = &ctx;

	while (1) {
		plane_state = drm_atomic_get_plane_state(state, plane);
		ret = PTR_ERR_OR_ZERO(plane_state);
		if (!ret) {
			to_intel_plane_state(plane_state)->ckey = *set;
			ret = drm_atomic_commit(state);
		}

		if (ret != -EDEADLK)
			break;

		drm_atomic_state_clear(state);
		drm_modeset_backoff(&ctx);
	}

	if (ret)
		drm_atomic_state_free(state);

out:
	drm_modeset_drop_locks(&ctx);
	drm_modeset_acquire_fini(&ctx);
	return ret;
}

static const uint32_t ilk_plane_formats[] = {
	DRM_FORMAT_XRGB8888,
	DRM_FORMAT_YUYV,
	DRM_FORMAT_YVYU,
	DRM_FORMAT_UYVY,
	DRM_FORMAT_VYUY,
};

static const uint32_t snb_plane_formats[] = {
	DRM_FORMAT_XBGR8888,
	DRM_FORMAT_XRGB8888,
	DRM_FORMAT_YUYV,
	DRM_FORMAT_YVYU,
	DRM_FORMAT_UYVY,
	DRM_FORMAT_VYUY,
};

static const uint32_t vlv_plane_formats[] = {
	DRM_FORMAT_RGB565,
	DRM_FORMAT_ABGR8888,
	DRM_FORMAT_ARGB8888,
	DRM_FORMAT_XBGR8888,
	DRM_FORMAT_XRGB8888,
	DRM_FORMAT_XBGR2101010,
	DRM_FORMAT_ABGR2101010,
	DRM_FORMAT_YUYV,
	DRM_FORMAT_YVYU,
	DRM_FORMAT_UYVY,
	DRM_FORMAT_VYUY,
};

static uint32_t skl_plane_formats[] = {
	DRM_FORMAT_RGB565,
	DRM_FORMAT_ABGR8888,
	DRM_FORMAT_ARGB8888,
	DRM_FORMAT_XBGR8888,
	DRM_FORMAT_XRGB8888,
	DRM_FORMAT_YUYV,
	DRM_FORMAT_YVYU,
	DRM_FORMAT_UYVY,
	DRM_FORMAT_VYUY,
};

int
intel_plane_init(struct drm_device *dev, enum pipe pipe, int plane)
{
	struct intel_plane *intel_plane;
	struct intel_plane_state *state;
	unsigned long possible_crtcs;
	const uint32_t *plane_formats;
	int num_plane_formats;
	int ret;

	if (INTEL_INFO(dev)->gen < 5)
		return -ENODEV;

	intel_plane = kzalloc(sizeof(*intel_plane), GFP_KERNEL);
	if (!intel_plane)
		return -ENOMEM;

	state = intel_create_plane_state(&intel_plane->base);
	if (!state) {
		kfree(intel_plane);
		return -ENOMEM;
	}
	intel_plane->base.state = &state->base;

	switch (INTEL_INFO(dev)->gen) {
	case 5:
	case 6:
		intel_plane->can_scale = true;
		intel_plane->max_downscale = 16;
		intel_plane->update_plane = ilk_update_plane;
		intel_plane->disable_plane = ilk_disable_plane;

		if (IS_GEN6(dev)) {
			plane_formats = snb_plane_formats;
			num_plane_formats = ARRAY_SIZE(snb_plane_formats);
		} else {
			plane_formats = ilk_plane_formats;
			num_plane_formats = ARRAY_SIZE(ilk_plane_formats);
		}
		break;

	case 7:
	case 8:
		if (IS_IVYBRIDGE(dev)) {
			intel_plane->can_scale = true;
			intel_plane->max_downscale = 2;
		} else {
			intel_plane->can_scale = false;
			intel_plane->max_downscale = 1;
		}

		if (IS_VALLEYVIEW(dev) || IS_CHERRYVIEW(dev)) {
			intel_plane->update_plane = vlv_update_plane;
			intel_plane->disable_plane = vlv_disable_plane;

			plane_formats = vlv_plane_formats;
			num_plane_formats = ARRAY_SIZE(vlv_plane_formats);
		} else {
			intel_plane->update_plane = ivb_update_plane;
			intel_plane->disable_plane = ivb_disable_plane;

			plane_formats = snb_plane_formats;
			num_plane_formats = ARRAY_SIZE(snb_plane_formats);
		}
		break;
	case 9:
		intel_plane->can_scale = true;
		intel_plane->update_plane = skl_update_plane;
		intel_plane->disable_plane = skl_disable_plane;
		state->scaler_id = -1;

		plane_formats = skl_plane_formats;
		num_plane_formats = ARRAY_SIZE(skl_plane_formats);
		break;
	default:
		kfree(intel_plane);
		return -ENODEV;
	}

	intel_plane->pipe = pipe;
	intel_plane->plane = plane;
	intel_plane->frontbuffer_bit = INTEL_FRONTBUFFER_SPRITE(pipe, plane);
	intel_plane->check_plane = intel_check_sprite_plane;
	possible_crtcs = (1 << pipe);
	ret = drm_universal_plane_init(dev, &intel_plane->base, possible_crtcs,
				       &intel_plane_funcs,
				       plane_formats, num_plane_formats,
				       DRM_PLANE_TYPE_OVERLAY, NULL);
	if (ret) {
		kfree(intel_plane);
		goto out;
	}

	intel_create_rotation_property(dev, intel_plane);

	drm_plane_helper_add(&intel_plane->base, &intel_plane_helper_funcs);

out:
	return ret;
}<|MERGE_RESOLUTION|>--- conflicted
+++ resolved
@@ -190,12 +190,7 @@
 	const int pipe = intel_plane->pipe;
 	const int plane = intel_plane->plane + 1;
 	u32 plane_ctl, stride_div, stride;
-<<<<<<< HEAD
 	const struct drm_intel_sprite_colorkey *key = &plane_state->ckey;
-=======
-	const struct drm_intel_sprite_colorkey *key =
-		&to_intel_plane_state(drm_plane->state)->ckey;
->>>>>>> c11b8989
 	u32 surf_addr;
 	u32 tile_height, plane_offset, plane_size;
 	unsigned int rotation;
@@ -936,33 +931,6 @@
 	return 0;
 }
 
-<<<<<<< HEAD
-=======
-static void
-intel_commit_sprite_plane(struct drm_plane *plane,
-			  struct intel_plane_state *state)
-{
-	struct drm_crtc *crtc = state->base.crtc;
-	struct intel_plane *intel_plane = to_intel_plane(plane);
-	struct drm_framebuffer *fb = state->base.fb;
-
-	crtc = crtc ? crtc : plane->crtc;
-
-	if (state->visible) {
-		intel_plane->update_plane(plane, crtc, fb,
-					  state->dst.x1, state->dst.y1,
-					  drm_rect_width(&state->dst),
-					  drm_rect_height(&state->dst),
-					  state->src.x1 >> 16,
-					  state->src.y1 >> 16,
-					  drm_rect_width(&state->src) >> 16,
-					  drm_rect_height(&state->src) >> 16);
-	} else {
-		intel_plane->disable_plane(plane, crtc);
-	}
-}
-
->>>>>>> c11b8989
 int intel_sprite_set_colorkey(struct drm_device *dev, void *data,
 			      struct drm_file *file_priv)
 {
