--- conflicted
+++ resolved
@@ -713,16 +713,7 @@
 	 */
 	pipe_config->dpll_hw_state.dpll_md = 0;
 
-<<<<<<< HEAD
 	pclk = intel_dsi_get_pclk(encoder, pipe_config->pipe_bpp);
-=======
-	if (IS_BROXTON(encoder->base.dev))
-		pclk = bxt_get_dsi_pclk(encoder, pipe_config->pipe_bpp);
-	else if (IS_VALLEYVIEW(encoder->base.dev) ||
-		 IS_CHERRYVIEW(encoder->base.dev))
-		pclk = vlv_get_dsi_pclk(encoder, pipe_config->pipe_bpp);
-
->>>>>>> c11b8989
 	if (!pclk)
 		return;
 
