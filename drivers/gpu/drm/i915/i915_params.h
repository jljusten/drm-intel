/*
 * Copyright © 2015 Intel Corporation
 *
 * Permission is hereby granted, free of charge, to any person obtaining a
 * copy of this software and associated documentation files (the "Software"),
 * to deal in the Software without restriction, including without limitation
 * the rights to use, copy, modify, merge, publish, distribute, sublicense,
 * and/or sell copies of the Software, and to permit persons to whom the
 * Software is furnished to do so, subject to the following conditions:
 *
 * The above copyright notice and this permission notice (including the next
 * paragraph) shall be included in all copies or substantial portions of the
 * Software.
 *
 * THE SOFTWARE IS PROVIDED "AS IS", WITHOUT WARRANTY OF ANY KIND, EXPRESS OR
 * IMPLIED, INCLUDING BUT NOT LIMITED TO THE WARRANTIES OF MERCHANTABILITY,
 * FITNESS FOR A PARTICULAR PURPOSE AND NONINFRINGEMENT.  IN NO EVENT SHALL
 * THE AUTHORS OR COPYRIGHT HOLDERS BE LIABLE FOR ANY CLAIM, DAMAGES OR OTHER
 * LIABILITY, WHETHER IN AN ACTION OF CONTRACT, TORT OR OTHERWISE, ARISING
 * FROM, OUT OF OR IN CONNECTION WITH THE SOFTWARE OR THE USE OR OTHER DEALINGS
 * IN THE SOFTWARE.
 *
 */

#ifndef _I915_PARAMS_H_
#define _I915_PARAMS_H_

#include <linux/cache.h> /* for __read_mostly */

struct i915_params {
	int modeset;
	int panel_ignore_lid;
	int semaphores;
	int lvds_channel_mode;
	int panel_use_ssc;
	int vbt_sdvo_panel_type;
	int enable_rc6;
	int enable_dc;
	int enable_fbc;
	int enable_ppgtt;
	int enable_execlists;
	int enable_psr;
	unsigned int preliminary_hw_support;
	int disable_power_well;
	int enable_ips;
	int invert_brightness;
	int enable_cmd_parser;
	int guc_log_level;
	int mmio_debug;
	int edp_vswing;
	unsigned int inject_load_failure;
	/* leave bools at the end to not create holes */
	bool enable_hangcheck;
	bool fastboot;
	bool prefault_disable;
	bool load_detect_test;
	bool reset;
	bool disable_display;
	bool enable_guc_submission;
	bool verbose_state_checks;
	bool nuclear_pageflip;
	bool enable_dp_mst;
<<<<<<< HEAD
=======
	bool enable_dpcd_backlight;
>>>>>>> 63d15326
};

extern struct i915_params i915 __read_mostly;

#endif
<|MERGE_RESOLUTION|>--- conflicted
+++ resolved
@@ -60,10 +60,7 @@
 	bool verbose_state_checks;
 	bool nuclear_pageflip;
 	bool enable_dp_mst;
-<<<<<<< HEAD
-=======
 	bool enable_dpcd_backlight;
->>>>>>> 63d15326
 };
 
 extern struct i915_params i915 __read_mostly;
