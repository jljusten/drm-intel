--- conflicted
+++ resolved
@@ -552,11 +552,7 @@
 				seq_printf(m, "Flip queued on %s at seqno %x, last submitted seqno %x [current breadcrumb %x], completed? %d\n",
 					   engine->name,
 					   work->flip_queued_req->global_seqno,
-<<<<<<< HEAD
 					   intel_engine_last_submit(engine),
-=======
-					   atomic_read(&dev_priv->gt.global_timeline.next_seqno),
->>>>>>> f03ee46b
 					   intel_engine_get_seqno(engine),
 					   i915_gem_request_completed(work->flip_queued_req));
 			} else
@@ -939,31 +935,6 @@
 	return 0;
 }
 
-<<<<<<< HEAD
-#if IS_ENABLED(CONFIG_DRM_I915_CAPTURE_ERROR)
-=======
-static int i915_hws_info(struct seq_file *m, void *data)
-{
-	struct drm_info_node *node = m->private;
-	struct drm_i915_private *dev_priv = node_to_i915(node);
-	struct intel_engine_cs *engine;
-	const u32 *hws;
-	int i;
-
-	engine = dev_priv->engine[(uintptr_t)node->info_ent->data];
-	hws = engine->status_page.page_addr;
-	if (hws == NULL)
-		return 0;
-
-	for (i = 0; i < 4096 / sizeof(u32) / 4; i += 4) {
-		seq_printf(m, "0x%08x: 0x%08x 0x%08x 0x%08x 0x%08x\n",
-			   i * 4,
-			   hws[i], hws[i + 1], hws[i + 2], hws[i + 3]);
-	}
-	return 0;
-}
->>>>>>> f03ee46b
-
 #if IS_ENABLED(CONFIG_DRM_I915_CAPTURE_ERROR)
 
 static ssize_t
@@ -1055,11 +1026,7 @@
 {
 	struct drm_i915_private *dev_priv = data;
 
-<<<<<<< HEAD
 	*val = 1 + atomic_read(&dev_priv->gt.global_timeline.seqno);
-=======
-	*val = atomic_read(&dev_priv->gt.global_timeline.next_seqno);
->>>>>>> f03ee46b
 	return 0;
 }
 
@@ -1363,19 +1330,12 @@
 		seq_printf(m, "\tseqno = %x [current %x, last %x]\n",
 			   engine->hangcheck.seqno, seqno[id],
 			   intel_engine_last_submit(engine));
-<<<<<<< HEAD
 		seq_printf(m, "\twaiters? %s, fake irq active? %s, stalled? %s\n",
 			   yesno(intel_engine_has_waiter(engine)),
 			   yesno(test_bit(engine->id,
 					  &dev_priv->gpu_error.missed_irq_rings)),
 			   yesno(engine->hangcheck.stalled));
 
-=======
-		seq_printf(m, "\twaiters? %s, fake irq active? %s\n",
-			   yesno(intel_engine_has_waiter(engine)),
-			   yesno(test_bit(engine->id,
-					  &dev_priv->gpu_error.missed_irq_rings)));
->>>>>>> f03ee46b
 		spin_lock_irq(&b->lock);
 		for (rb = rb_first(&b->waiters); rb; rb = rb_next(rb)) {
 			struct intel_wait *w = container_of(rb, typeof(*w), node);
@@ -2500,11 +2460,7 @@
 	total = 0;
 	seq_printf(m, "\nGuC submissions:\n");
 	for_each_engine(engine, dev_priv, id) {
-<<<<<<< HEAD
 		u64 submissions = guc->submissions[id];
-=======
-		u64 submissions = guc.submissions[id];
->>>>>>> f03ee46b
 		total += submissions;
 		seq_printf(m, "\t%-24s: %10llu, last seqno 0x%08x\n",
 			engine->name, submissions, guc->last_seqno[id]);
@@ -2513,8 +2469,6 @@
 
 	seq_printf(m, "\nGuC execbuf client @ %p:\n", guc->execbuf_client);
 	i915_guc_client_info(m, dev_priv, guc->execbuf_client);
-
-	i915_guc_log_info(m, dev_priv);
 
 	i915_guc_log_info(m, dev_priv);
 
@@ -3203,19 +3157,11 @@
 		u64 addr;
 
 		seq_printf(m, "%s\n", engine->name);
-<<<<<<< HEAD
 		seq_printf(m, "\tcurrent seqno %x, last %x, hangcheck %x [%d ms]\n",
 			   intel_engine_get_seqno(engine),
 			   intel_engine_last_submit(engine),
 			   engine->hangcheck.seqno,
 			   jiffies_to_msecs(jiffies - engine->hangcheck.action_timestamp));
-=======
-		seq_printf(m, "\tcurrent seqno %x, last %x, hangcheck %x [score %d]\n",
-			   intel_engine_get_seqno(engine),
-			   intel_engine_last_submit(engine),
-			   engine->hangcheck.seqno,
-			   engine->hangcheck.score);
->>>>>>> f03ee46b
 
 		rcu_read_lock();
 
