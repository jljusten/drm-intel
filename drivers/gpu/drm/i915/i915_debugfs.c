/*
 * Copyright © 2008 Intel Corporation
 *
 * Permission is hereby granted, free of charge, to any person obtaining a
 * copy of this software and associated documentation files (the "Software"),
 * to deal in the Software without restriction, including without limitation
 * the rights to use, copy, modify, merge, publish, distribute, sublicense,
 * and/or sell copies of the Software, and to permit persons to whom the
 * Software is furnished to do so, subject to the following conditions:
 *
 * The above copyright notice and this permission notice (including the next
 * paragraph) shall be included in all copies or substantial portions of the
 * Software.
 *
 * THE SOFTWARE IS PROVIDED "AS IS", WITHOUT WARRANTY OF ANY KIND, EXPRESS OR
 * IMPLIED, INCLUDING BUT NOT LIMITED TO THE WARRANTIES OF MERCHANTABILITY,
 * FITNESS FOR A PARTICULAR PURPOSE AND NONINFRINGEMENT.  IN NO EVENT SHALL
 * THE AUTHORS OR COPYRIGHT HOLDERS BE LIABLE FOR ANY CLAIM, DAMAGES OR OTHER
 * LIABILITY, WHETHER IN AN ACTION OF CONTRACT, TORT OR OTHERWISE, ARISING
 * FROM, OUT OF OR IN CONNECTION WITH THE SOFTWARE OR THE USE OR OTHER DEALINGS
 * IN THE SOFTWARE.
 *
 * Authors:
 *    Eric Anholt <eric@anholt.net>
 *    Keith Packard <keithp@keithp.com>
 *
 */

#include <linux/seq_file.h>
#include <linux/circ_buf.h>
#include <linux/ctype.h>
#include <linux/debugfs.h>
#include <linux/slab.h>
#include <linux/export.h>
#include <linux/list_sort.h>
#include <asm/msr-index.h>
#include <drm/drmP.h>
#include "intel_drv.h"
#include "intel_ringbuffer.h"
#include <drm/i915_drm.h>
#include "i915_drv.h"

enum {
	ACTIVE_LIST,
	INACTIVE_LIST,
	PINNED_LIST,
};

/* As the drm_debugfs_init() routines are called before dev->dev_private is
 * allocated we need to hook into the minor for release. */
static int
drm_add_fake_info_node(struct drm_minor *minor,
		       struct dentry *ent,
		       const void *key)
{
	struct drm_info_node *node;

	node = kmalloc(sizeof(*node), GFP_KERNEL);
	if (node == NULL) {
		debugfs_remove(ent);
		return -ENOMEM;
	}

	node->minor = minor;
	node->dent = ent;
	node->info_ent = (void *) key;

	mutex_lock(&minor->debugfs_lock);
	list_add(&node->list, &minor->debugfs_list);
	mutex_unlock(&minor->debugfs_lock);

	return 0;
}

static int i915_capabilities(struct seq_file *m, void *data)
{
	struct drm_info_node *node = m->private;
	struct drm_device *dev = node->minor->dev;
	const struct intel_device_info *info = INTEL_INFO(dev);

	seq_printf(m, "gen: %d\n", info->gen);
	seq_printf(m, "pch: %d\n", INTEL_PCH_TYPE(dev));
#define PRINT_FLAG(x)  seq_printf(m, #x ": %s\n", yesno(info->x))
#define SEP_SEMICOLON ;
	DEV_INFO_FOR_EACH_FLAG(PRINT_FLAG, SEP_SEMICOLON);
#undef PRINT_FLAG
#undef SEP_SEMICOLON

	return 0;
}

static const char *get_pin_flag(struct drm_i915_gem_object *obj)
{
	if (obj->pin_display)
		return "p";
	else
		return " ";
}

static const char *get_tiling_flag(struct drm_i915_gem_object *obj)
{
	switch (obj->tiling_mode) {
	default:
	case I915_TILING_NONE: return " ";
	case I915_TILING_X: return "X";
	case I915_TILING_Y: return "Y";
	}
}

static inline const char *get_global_flag(struct drm_i915_gem_object *obj)
{
	return i915_gem_obj_to_ggtt(obj) ? "g" : " ";
}

static u64 i915_gem_obj_total_ggtt_size(struct drm_i915_gem_object *obj)
{
	u64 size = 0;
	struct i915_vma *vma;

	list_for_each_entry(vma, &obj->vma_list, vma_link) {
		if (i915_is_ggtt(vma->vm) &&
		    drm_mm_node_allocated(&vma->node))
			size += vma->node.size;
	}

	return size;
}

static void
describe_obj(struct seq_file *m, struct drm_i915_gem_object *obj)
{
	struct drm_i915_private *dev_priv = to_i915(obj->base.dev);
	struct intel_engine_cs *ring;
	struct i915_vma *vma;
	int pin_count = 0;
	int i;

	seq_printf(m, "%pK: %s%s%s%s %8zdKiB %02x %02x [ ",
		   &obj->base,
		   obj->active ? "*" : " ",
		   get_pin_flag(obj),
		   get_tiling_flag(obj),
		   get_global_flag(obj),
		   obj->base.size / 1024,
		   obj->base.read_domains,
		   obj->base.write_domain);
	for_each_ring(ring, dev_priv, i)
		seq_printf(m, "%x ",
				i915_gem_request_get_seqno(obj->last_read_req[i]));
	seq_printf(m, "] %x %x%s%s%s",
		   i915_gem_request_get_seqno(obj->last_write_req),
		   i915_gem_request_get_seqno(obj->last_fenced_req),
		   i915_cache_level_str(to_i915(obj->base.dev), obj->cache_level),
		   obj->dirty ? " dirty" : "",
		   obj->madv == I915_MADV_DONTNEED ? " purgeable" : "");
	if (obj->base.name)
		seq_printf(m, " (name: %d)", obj->base.name);
	list_for_each_entry(vma, &obj->vma_list, vma_link) {
		if (vma->pin_count > 0)
			pin_count++;
	}
	seq_printf(m, " (pinned x %d)", pin_count);
	if (obj->pin_display)
		seq_printf(m, " (display)");
	if (obj->fence_reg != I915_FENCE_REG_NONE)
		seq_printf(m, " (fence: %d)", obj->fence_reg);
	list_for_each_entry(vma, &obj->vma_list, vma_link) {
		seq_printf(m, " (%sgtt offset: %08llx, size: %08llx",
			   i915_is_ggtt(vma->vm) ? "g" : "pp",
			   vma->node.start, vma->node.size);
		if (i915_is_ggtt(vma->vm))
			seq_printf(m, ", type: %u)", vma->ggtt_view.type);
		else
			seq_puts(m, ")");
	}
	if (obj->stolen)
		seq_printf(m, " (stolen: %08llx)", obj->stolen->start);
	if (obj->pin_display || obj->fault_mappable) {
		char s[3], *t = s;
		if (obj->pin_display)
			*t++ = 'p';
		if (obj->fault_mappable)
			*t++ = 'f';
		*t = '\0';
		seq_printf(m, " (%s mappable)", s);
	}
	if (obj->last_write_req != NULL)
		seq_printf(m, " (%s)",
			   i915_gem_request_get_ring(obj->last_write_req)->name);
	if (obj->frontbuffer_bits)
		seq_printf(m, " (frontbuffer: 0x%03x)", obj->frontbuffer_bits);
}

static void describe_ctx(struct seq_file *m, struct intel_context *ctx)
{
	seq_putc(m, ctx->legacy_hw_ctx.initialized ? 'I' : 'i');
	seq_putc(m, ctx->remap_slice ? 'R' : 'r');
	seq_putc(m, ' ');
}

static int i915_gem_object_list_info(struct seq_file *m, void *data)
{
	struct drm_info_node *node = m->private;
	uintptr_t list = (uintptr_t) node->info_ent->data;
	struct list_head *head;
	struct drm_device *dev = node->minor->dev;
	struct drm_i915_private *dev_priv = dev->dev_private;
	struct i915_address_space *vm = &dev_priv->gtt.base;
	struct i915_vma *vma;
	u64 total_obj_size, total_gtt_size;
	int count, ret;

	ret = mutex_lock_interruptible(&dev->struct_mutex);
	if (ret)
		return ret;

	/* FIXME: the user of this interface might want more than just GGTT */
	switch (list) {
	case ACTIVE_LIST:
		seq_puts(m, "Active:\n");
		head = &vm->active_list;
		break;
	case INACTIVE_LIST:
		seq_puts(m, "Inactive:\n");
		head = &vm->inactive_list;
		break;
	default:
		mutex_unlock(&dev->struct_mutex);
		return -EINVAL;
	}

	total_obj_size = total_gtt_size = count = 0;
	list_for_each_entry(vma, head, mm_list) {
		seq_printf(m, "   ");
		describe_obj(m, vma->obj);
		seq_printf(m, "\n");
		total_obj_size += vma->obj->base.size;
		total_gtt_size += vma->node.size;
		count++;
	}
	mutex_unlock(&dev->struct_mutex);

	seq_printf(m, "Total %d objects, %llu bytes, %llu GTT size\n",
		   count, total_obj_size, total_gtt_size);
	return 0;
}

static int obj_rank_by_stolen(void *priv,
			      struct list_head *A, struct list_head *B)
{
	struct drm_i915_gem_object *a =
		container_of(A, struct drm_i915_gem_object, obj_exec_link);
	struct drm_i915_gem_object *b =
		container_of(B, struct drm_i915_gem_object, obj_exec_link);

	if (a->stolen->start < b->stolen->start)
		return -1;
	if (a->stolen->start > b->stolen->start)
		return 1;
	return 0;
}

static int i915_gem_stolen_list_info(struct seq_file *m, void *data)
{
	struct drm_info_node *node = m->private;
	struct drm_device *dev = node->minor->dev;
	struct drm_i915_private *dev_priv = dev->dev_private;
	struct drm_i915_gem_object *obj;
	u64 total_obj_size, total_gtt_size;
	LIST_HEAD(stolen);
	int count, ret;

	ret = mutex_lock_interruptible(&dev->struct_mutex);
	if (ret)
		return ret;

	total_obj_size = total_gtt_size = count = 0;
	list_for_each_entry(obj, &dev_priv->mm.bound_list, global_list) {
		if (obj->stolen == NULL)
			continue;

		list_add(&obj->obj_exec_link, &stolen);

		total_obj_size += obj->base.size;
		total_gtt_size += i915_gem_obj_total_ggtt_size(obj);
		count++;
	}
	list_for_each_entry(obj, &dev_priv->mm.unbound_list, global_list) {
		if (obj->stolen == NULL)
			continue;

		list_add(&obj->obj_exec_link, &stolen);

		total_obj_size += obj->base.size;
		count++;
	}
	list_sort(NULL, &stolen, obj_rank_by_stolen);
	seq_puts(m, "Stolen:\n");
	while (!list_empty(&stolen)) {
		obj = list_first_entry(&stolen, typeof(*obj), obj_exec_link);
		seq_puts(m, "   ");
		describe_obj(m, obj);
		seq_putc(m, '\n');
		list_del_init(&obj->obj_exec_link);
	}
	mutex_unlock(&dev->struct_mutex);

	seq_printf(m, "Total %d objects, %llu bytes, %llu GTT size\n",
		   count, total_obj_size, total_gtt_size);
	return 0;
}

#define count_objects(list, member) do { \
	list_for_each_entry(obj, list, member) { \
		size += i915_gem_obj_total_ggtt_size(obj); \
		++count; \
		if (obj->map_and_fenceable) { \
			mappable_size += i915_gem_obj_ggtt_size(obj); \
			++mappable_count; \
		} \
	} \
} while (0)

struct file_stats {
	struct drm_i915_file_private *file_priv;
	unsigned long count;
	u64 total, unbound;
	u64 global, shared;
	u64 active, inactive;
};

static int per_file_stats(int id, void *ptr, void *data)
{
	struct drm_i915_gem_object *obj = ptr;
	struct file_stats *stats = data;
	struct i915_vma *vma;

	stats->count++;
	stats->total += obj->base.size;

	if (obj->base.name || obj->base.dma_buf)
		stats->shared += obj->base.size;

	if (USES_FULL_PPGTT(obj->base.dev)) {
		list_for_each_entry(vma, &obj->vma_list, vma_link) {
			struct i915_hw_ppgtt *ppgtt;

			if (!drm_mm_node_allocated(&vma->node))
				continue;

			if (i915_is_ggtt(vma->vm)) {
				stats->global += obj->base.size;
				continue;
			}

			ppgtt = container_of(vma->vm, struct i915_hw_ppgtt, base);
			if (ppgtt->file_priv != stats->file_priv)
				continue;

			if (obj->active) /* XXX per-vma statistic */
				stats->active += obj->base.size;
			else
				stats->inactive += obj->base.size;

			return 0;
		}
	} else {
		if (i915_gem_obj_ggtt_bound(obj)) {
			stats->global += obj->base.size;
			if (obj->active)
				stats->active += obj->base.size;
			else
				stats->inactive += obj->base.size;
			return 0;
		}
	}

	if (!list_empty(&obj->global_list))
		stats->unbound += obj->base.size;

	return 0;
}

#define print_file_stats(m, name, stats) do { \
	if (stats.count) \
		seq_printf(m, "%s: %lu objects, %llu bytes (%llu active, %llu inactive, %llu global, %llu shared, %llu unbound)\n", \
			   name, \
			   stats.count, \
			   stats.total, \
			   stats.active, \
			   stats.inactive, \
			   stats.global, \
			   stats.shared, \
			   stats.unbound); \
} while (0)

static void print_batch_pool_stats(struct seq_file *m,
				   struct drm_i915_private *dev_priv)
{
	struct drm_i915_gem_object *obj;
	struct file_stats stats;
	struct intel_engine_cs *ring;
	int i, j;

	memset(&stats, 0, sizeof(stats));

	for_each_ring(ring, dev_priv, i) {
		for (j = 0; j < ARRAY_SIZE(ring->batch_pool.cache_list); j++) {
			list_for_each_entry(obj,
					    &ring->batch_pool.cache_list[j],
					    batch_pool_link)
				per_file_stats(0, obj, &stats);
		}
	}

	print_file_stats(m, "[k]batch pool", stats);
}

#define count_vmas(list, member) do { \
	list_for_each_entry(vma, list, member) { \
		size += i915_gem_obj_total_ggtt_size(vma->obj); \
		++count; \
		if (vma->obj->map_and_fenceable) { \
			mappable_size += i915_gem_obj_ggtt_size(vma->obj); \
			++mappable_count; \
		} \
	} \
} while (0)

static int i915_gem_object_info(struct seq_file *m, void* data)
{
	struct drm_info_node *node = m->private;
	struct drm_device *dev = node->minor->dev;
	struct drm_i915_private *dev_priv = dev->dev_private;
	u32 count, mappable_count, purgeable_count;
	u64 size, mappable_size, purgeable_size;
	struct drm_i915_gem_object *obj;
	struct i915_address_space *vm = &dev_priv->gtt.base;
	struct drm_file *file;
	struct i915_vma *vma;
	int ret;

	ret = mutex_lock_interruptible(&dev->struct_mutex);
	if (ret)
		return ret;

	seq_printf(m, "%u objects, %zu bytes\n",
		   dev_priv->mm.object_count,
		   dev_priv->mm.object_memory);

	size = count = mappable_size = mappable_count = 0;
	count_objects(&dev_priv->mm.bound_list, global_list);
	seq_printf(m, "%u [%u] objects, %llu [%llu] bytes in gtt\n",
		   count, mappable_count, size, mappable_size);

	size = count = mappable_size = mappable_count = 0;
	count_vmas(&vm->active_list, mm_list);
	seq_printf(m, "  %u [%u] active objects, %llu [%llu] bytes\n",
		   count, mappable_count, size, mappable_size);

	size = count = mappable_size = mappable_count = 0;
	count_vmas(&vm->inactive_list, mm_list);
	seq_printf(m, "  %u [%u] inactive objects, %llu [%llu] bytes\n",
		   count, mappable_count, size, mappable_size);

	size = count = purgeable_size = purgeable_count = 0;
	list_for_each_entry(obj, &dev_priv->mm.unbound_list, global_list) {
		size += obj->base.size, ++count;
		if (obj->madv == I915_MADV_DONTNEED)
			purgeable_size += obj->base.size, ++purgeable_count;
	}
	seq_printf(m, "%u unbound objects, %llu bytes\n", count, size);

	size = count = mappable_size = mappable_count = 0;
	list_for_each_entry(obj, &dev_priv->mm.bound_list, global_list) {
		if (obj->fault_mappable) {
			size += i915_gem_obj_ggtt_size(obj);
			++count;
		}
		if (obj->pin_display) {
			mappable_size += i915_gem_obj_ggtt_size(obj);
			++mappable_count;
		}
		if (obj->madv == I915_MADV_DONTNEED) {
			purgeable_size += obj->base.size;
			++purgeable_count;
		}
	}
	seq_printf(m, "%u purgeable objects, %llu bytes\n",
		   purgeable_count, purgeable_size);
	seq_printf(m, "%u pinned mappable objects, %llu bytes\n",
		   mappable_count, mappable_size);
	seq_printf(m, "%u fault mappable objects, %llu bytes\n",
		   count, size);

	seq_printf(m, "%llu [%llu] gtt total\n",
		   dev_priv->gtt.base.total,
		   (u64)dev_priv->gtt.mappable_end - dev_priv->gtt.base.start);

	seq_putc(m, '\n');
	print_batch_pool_stats(m, dev_priv);
	list_for_each_entry_reverse(file, &dev->filelist, lhead) {
		struct file_stats stats;
		struct task_struct *task;

		memset(&stats, 0, sizeof(stats));
		stats.file_priv = file->driver_priv;
		spin_lock(&file->table_lock);
		idr_for_each(&file->object_idr, per_file_stats, &stats);
		spin_unlock(&file->table_lock);
		/*
		 * Although we have a valid reference on file->pid, that does
		 * not guarantee that the task_struct who called get_pid() is
		 * still alive (e.g. get_pid(current) => fork() => exit()).
		 * Therefore, we need to protect this ->comm access using RCU.
		 */
		rcu_read_lock();
		task = pid_task(file->pid, PIDTYPE_PID);
		print_file_stats(m, task ? task->comm : "<unknown>", stats);
		rcu_read_unlock();
	}

	mutex_unlock(&dev->struct_mutex);

	return 0;
}

static int i915_gem_gtt_info(struct seq_file *m, void *data)
{
	struct drm_info_node *node = m->private;
	struct drm_device *dev = node->minor->dev;
	uintptr_t list = (uintptr_t) node->info_ent->data;
	struct drm_i915_private *dev_priv = dev->dev_private;
	struct drm_i915_gem_object *obj;
	u64 total_obj_size, total_gtt_size;
	int count, ret;

	ret = mutex_lock_interruptible(&dev->struct_mutex);
	if (ret)
		return ret;

	total_obj_size = total_gtt_size = count = 0;
	list_for_each_entry(obj, &dev_priv->mm.bound_list, global_list) {
		if (list == PINNED_LIST && !i915_gem_obj_is_pinned(obj))
			continue;

		seq_puts(m, "   ");
		describe_obj(m, obj);
		seq_putc(m, '\n');
		total_obj_size += obj->base.size;
		total_gtt_size += i915_gem_obj_total_ggtt_size(obj);
		count++;
	}

	mutex_unlock(&dev->struct_mutex);

	seq_printf(m, "Total %d objects, %llu bytes, %llu GTT size\n",
		   count, total_obj_size, total_gtt_size);

	return 0;
}

static int i915_gem_pageflip_info(struct seq_file *m, void *data)
{
	struct drm_info_node *node = m->private;
	struct drm_device *dev = node->minor->dev;
	struct drm_i915_private *dev_priv = dev->dev_private;
	struct intel_crtc *crtc;
	int ret;

	ret = mutex_lock_interruptible(&dev->struct_mutex);
	if (ret)
		return ret;

	for_each_intel_crtc(dev, crtc) {
		const char pipe = pipe_name(crtc->pipe);
		const char plane = plane_name(crtc->plane);
		struct intel_unpin_work *work;

		spin_lock_irq(&dev->event_lock);
		work = crtc->unpin_work;
		if (work == NULL) {
			seq_printf(m, "No flip due on pipe %c (plane %c)\n",
				   pipe, plane);
		} else {
			u32 addr;

			if (atomic_read(&work->pending) < INTEL_FLIP_COMPLETE) {
				seq_printf(m, "Flip queued on pipe %c (plane %c)\n",
					   pipe, plane);
			} else {
				seq_printf(m, "Flip pending (waiting for vsync) on pipe %c (plane %c)\n",
					   pipe, plane);
			}
			if (work->flip_queued_req) {
				struct intel_engine_cs *ring =
					i915_gem_request_get_ring(work->flip_queued_req);

				seq_printf(m, "Flip queued on %s at seqno %x, next seqno %x [current breadcrumb %x], completed? %d\n",
					   ring->name,
					   i915_gem_request_get_seqno(work->flip_queued_req),
					   dev_priv->next_seqno,
					   ring->get_seqno(ring, true),
					   i915_gem_request_completed(work->flip_queued_req, true));
			} else
				seq_printf(m, "Flip not associated with any ring\n");
			seq_printf(m, "Flip queued on frame %d, (was ready on frame %d), now %d\n",
				   work->flip_queued_vblank,
				   work->flip_ready_vblank,
				   drm_crtc_vblank_count(&crtc->base));
			if (work->enable_stall_check)
				seq_puts(m, "Stall check enabled, ");
			else
				seq_puts(m, "Stall check waiting for page flip ioctl, ");
			seq_printf(m, "%d prepares\n", atomic_read(&work->pending));

			if (INTEL_INFO(dev)->gen >= 4)
				addr = I915_HI_DISPBASE(I915_READ(DSPSURF(crtc->plane)));
			else
				addr = I915_READ(DSPADDR(crtc->plane));
			seq_printf(m, "Current scanout address 0x%08x\n", addr);

			if (work->pending_flip_obj) {
				seq_printf(m, "New framebuffer address 0x%08lx\n", (long)work->gtt_offset);
				seq_printf(m, "MMIO update completed? %d\n",  addr == work->gtt_offset);
			}
		}
		spin_unlock_irq(&dev->event_lock);
	}

	mutex_unlock(&dev->struct_mutex);

	return 0;
}

static int i915_gem_batch_pool_info(struct seq_file *m, void *data)
{
	struct drm_info_node *node = m->private;
	struct drm_device *dev = node->minor->dev;
	struct drm_i915_private *dev_priv = dev->dev_private;
	struct drm_i915_gem_object *obj;
	struct intel_engine_cs *ring;
	int total = 0;
	int ret, i, j;

	ret = mutex_lock_interruptible(&dev->struct_mutex);
	if (ret)
		return ret;

	for_each_ring(ring, dev_priv, i) {
		for (j = 0; j < ARRAY_SIZE(ring->batch_pool.cache_list); j++) {
			int count;

			count = 0;
			list_for_each_entry(obj,
					    &ring->batch_pool.cache_list[j],
					    batch_pool_link)
				count++;
			seq_printf(m, "%s cache[%d]: %d objects\n",
				   ring->name, j, count);

			list_for_each_entry(obj,
					    &ring->batch_pool.cache_list[j],
					    batch_pool_link) {
				seq_puts(m, "   ");
				describe_obj(m, obj);
				seq_putc(m, '\n');
			}

			total += count;
		}
	}

	seq_printf(m, "total: %d\n", total);

	mutex_unlock(&dev->struct_mutex);

	return 0;
}

static int i915_gem_request_info(struct seq_file *m, void *data)
{
	struct drm_info_node *node = m->private;
	struct drm_device *dev = node->minor->dev;
	struct drm_i915_private *dev_priv = dev->dev_private;
	struct intel_engine_cs *ring;
	struct drm_i915_gem_request *req;
	int ret, any, i;

	ret = mutex_lock_interruptible(&dev->struct_mutex);
	if (ret)
		return ret;

	any = 0;
	for_each_ring(ring, dev_priv, i) {
		int count;

		count = 0;
		list_for_each_entry(req, &ring->request_list, list)
			count++;
		if (count == 0)
			continue;

		seq_printf(m, "%s requests: %d\n", ring->name, count);
		list_for_each_entry(req, &ring->request_list, list) {
			struct task_struct *task;

			rcu_read_lock();
			task = NULL;
			if (req->pid)
				task = pid_task(req->pid, PIDTYPE_PID);
			seq_printf(m, "    %x @ %d: %s [%d]\n",
				   req->seqno,
				   (int) (jiffies - req->emitted_jiffies),
				   task ? task->comm : "<unknown>",
				   task ? task->pid : -1);
			rcu_read_unlock();
		}

		any++;
	}
	mutex_unlock(&dev->struct_mutex);

	if (any == 0)
		seq_puts(m, "No requests\n");

	return 0;
}

static void i915_ring_seqno_info(struct seq_file *m,
				 struct intel_engine_cs *ring)
{
	if (ring->get_seqno) {
		seq_printf(m, "Current sequence (%s): %x\n",
			   ring->name, ring->get_seqno(ring, false));
	}
}

static int i915_gem_seqno_info(struct seq_file *m, void *data)
{
	struct drm_info_node *node = m->private;
	struct drm_device *dev = node->minor->dev;
	struct drm_i915_private *dev_priv = dev->dev_private;
	struct intel_engine_cs *ring;
	int ret, i;

	ret = mutex_lock_interruptible(&dev->struct_mutex);
	if (ret)
		return ret;
	intel_runtime_pm_get(dev_priv);

	for_each_ring(ring, dev_priv, i)
		i915_ring_seqno_info(m, ring);

	intel_runtime_pm_put(dev_priv);
	mutex_unlock(&dev->struct_mutex);

	return 0;
}


static int i915_interrupt_info(struct seq_file *m, void *data)
{
	struct drm_info_node *node = m->private;
	struct drm_device *dev = node->minor->dev;
	struct drm_i915_private *dev_priv = dev->dev_private;
	struct intel_engine_cs *ring;
	int ret, i, pipe;

	ret = mutex_lock_interruptible(&dev->struct_mutex);
	if (ret)
		return ret;
	intel_runtime_pm_get(dev_priv);

	if (IS_CHERRYVIEW(dev)) {
		seq_printf(m, "Master Interrupt Control:\t%08x\n",
			   I915_READ(GEN8_MASTER_IRQ));

		seq_printf(m, "Display IER:\t%08x\n",
			   I915_READ(VLV_IER));
		seq_printf(m, "Display IIR:\t%08x\n",
			   I915_READ(VLV_IIR));
		seq_printf(m, "Display IIR_RW:\t%08x\n",
			   I915_READ(VLV_IIR_RW));
		seq_printf(m, "Display IMR:\t%08x\n",
			   I915_READ(VLV_IMR));
		for_each_pipe(dev_priv, pipe)
			seq_printf(m, "Pipe %c stat:\t%08x\n",
				   pipe_name(pipe),
				   I915_READ(PIPESTAT(pipe)));

		seq_printf(m, "Port hotplug:\t%08x\n",
			   I915_READ(PORT_HOTPLUG_EN));
		seq_printf(m, "DPFLIPSTAT:\t%08x\n",
			   I915_READ(VLV_DPFLIPSTAT));
		seq_printf(m, "DPINVGTT:\t%08x\n",
			   I915_READ(DPINVGTT));

		for (i = 0; i < 4; i++) {
			seq_printf(m, "GT Interrupt IMR %d:\t%08x\n",
				   i, I915_READ(GEN8_GT_IMR(i)));
			seq_printf(m, "GT Interrupt IIR %d:\t%08x\n",
				   i, I915_READ(GEN8_GT_IIR(i)));
			seq_printf(m, "GT Interrupt IER %d:\t%08x\n",
				   i, I915_READ(GEN8_GT_IER(i)));
		}

		seq_printf(m, "PCU interrupt mask:\t%08x\n",
			   I915_READ(GEN8_PCU_IMR));
		seq_printf(m, "PCU interrupt identity:\t%08x\n",
			   I915_READ(GEN8_PCU_IIR));
		seq_printf(m, "PCU interrupt enable:\t%08x\n",
			   I915_READ(GEN8_PCU_IER));
	} else if (INTEL_INFO(dev)->gen >= 8) {
		seq_printf(m, "Master Interrupt Control:\t%08x\n",
			   I915_READ(GEN8_MASTER_IRQ));

		for (i = 0; i < 4; i++) {
			seq_printf(m, "GT Interrupt IMR %d:\t%08x\n",
				   i, I915_READ(GEN8_GT_IMR(i)));
			seq_printf(m, "GT Interrupt IIR %d:\t%08x\n",
				   i, I915_READ(GEN8_GT_IIR(i)));
			seq_printf(m, "GT Interrupt IER %d:\t%08x\n",
				   i, I915_READ(GEN8_GT_IER(i)));
		}

		for_each_pipe(dev_priv, pipe) {
			if (!intel_display_power_is_enabled(dev_priv,
						POWER_DOMAIN_PIPE(pipe))) {
				seq_printf(m, "Pipe %c power disabled\n",
					   pipe_name(pipe));
				continue;
			}
			seq_printf(m, "Pipe %c IMR:\t%08x\n",
				   pipe_name(pipe),
				   I915_READ(GEN8_DE_PIPE_IMR(pipe)));
			seq_printf(m, "Pipe %c IIR:\t%08x\n",
				   pipe_name(pipe),
				   I915_READ(GEN8_DE_PIPE_IIR(pipe)));
			seq_printf(m, "Pipe %c IER:\t%08x\n",
				   pipe_name(pipe),
				   I915_READ(GEN8_DE_PIPE_IER(pipe)));
		}

		seq_printf(m, "Display Engine port interrupt mask:\t%08x\n",
			   I915_READ(GEN8_DE_PORT_IMR));
		seq_printf(m, "Display Engine port interrupt identity:\t%08x\n",
			   I915_READ(GEN8_DE_PORT_IIR));
		seq_printf(m, "Display Engine port interrupt enable:\t%08x\n",
			   I915_READ(GEN8_DE_PORT_IER));

		seq_printf(m, "Display Engine misc interrupt mask:\t%08x\n",
			   I915_READ(GEN8_DE_MISC_IMR));
		seq_printf(m, "Display Engine misc interrupt identity:\t%08x\n",
			   I915_READ(GEN8_DE_MISC_IIR));
		seq_printf(m, "Display Engine misc interrupt enable:\t%08x\n",
			   I915_READ(GEN8_DE_MISC_IER));

		seq_printf(m, "PCU interrupt mask:\t%08x\n",
			   I915_READ(GEN8_PCU_IMR));
		seq_printf(m, "PCU interrupt identity:\t%08x\n",
			   I915_READ(GEN8_PCU_IIR));
		seq_printf(m, "PCU interrupt enable:\t%08x\n",
			   I915_READ(GEN8_PCU_IER));
	} else if (IS_VALLEYVIEW(dev)) {
		seq_printf(m, "Display IER:\t%08x\n",
			   I915_READ(VLV_IER));
		seq_printf(m, "Display IIR:\t%08x\n",
			   I915_READ(VLV_IIR));
		seq_printf(m, "Display IIR_RW:\t%08x\n",
			   I915_READ(VLV_IIR_RW));
		seq_printf(m, "Display IMR:\t%08x\n",
			   I915_READ(VLV_IMR));
		for_each_pipe(dev_priv, pipe)
			seq_printf(m, "Pipe %c stat:\t%08x\n",
				   pipe_name(pipe),
				   I915_READ(PIPESTAT(pipe)));

		seq_printf(m, "Master IER:\t%08x\n",
			   I915_READ(VLV_MASTER_IER));

		seq_printf(m, "Render IER:\t%08x\n",
			   I915_READ(GTIER));
		seq_printf(m, "Render IIR:\t%08x\n",
			   I915_READ(GTIIR));
		seq_printf(m, "Render IMR:\t%08x\n",
			   I915_READ(GTIMR));

		seq_printf(m, "PM IER:\t\t%08x\n",
			   I915_READ(GEN6_PMIER));
		seq_printf(m, "PM IIR:\t\t%08x\n",
			   I915_READ(GEN6_PMIIR));
		seq_printf(m, "PM IMR:\t\t%08x\n",
			   I915_READ(GEN6_PMIMR));

		seq_printf(m, "Port hotplug:\t%08x\n",
			   I915_READ(PORT_HOTPLUG_EN));
		seq_printf(m, "DPFLIPSTAT:\t%08x\n",
			   I915_READ(VLV_DPFLIPSTAT));
		seq_printf(m, "DPINVGTT:\t%08x\n",
			   I915_READ(DPINVGTT));

	} else if (!HAS_PCH_SPLIT(dev)) {
		seq_printf(m, "Interrupt enable:    %08x\n",
			   I915_READ(IER));
		seq_printf(m, "Interrupt identity:  %08x\n",
			   I915_READ(IIR));
		seq_printf(m, "Interrupt mask:      %08x\n",
			   I915_READ(IMR));
		for_each_pipe(dev_priv, pipe)
			seq_printf(m, "Pipe %c stat:         %08x\n",
				   pipe_name(pipe),
				   I915_READ(PIPESTAT(pipe)));
	} else {
		seq_printf(m, "North Display Interrupt enable:		%08x\n",
			   I915_READ(DEIER));
		seq_printf(m, "North Display Interrupt identity:	%08x\n",
			   I915_READ(DEIIR));
		seq_printf(m, "North Display Interrupt mask:		%08x\n",
			   I915_READ(DEIMR));
		seq_printf(m, "South Display Interrupt enable:		%08x\n",
			   I915_READ(SDEIER));
		seq_printf(m, "South Display Interrupt identity:	%08x\n",
			   I915_READ(SDEIIR));
		seq_printf(m, "South Display Interrupt mask:		%08x\n",
			   I915_READ(SDEIMR));
		seq_printf(m, "Graphics Interrupt enable:		%08x\n",
			   I915_READ(GTIER));
		seq_printf(m, "Graphics Interrupt identity:		%08x\n",
			   I915_READ(GTIIR));
		seq_printf(m, "Graphics Interrupt mask:		%08x\n",
			   I915_READ(GTIMR));
	}
	for_each_ring(ring, dev_priv, i) {
		if (INTEL_INFO(dev)->gen >= 6) {
			seq_printf(m,
				   "Graphics Interrupt mask (%s):	%08x\n",
				   ring->name, I915_READ_IMR(ring));
		}
		i915_ring_seqno_info(m, ring);
	}
	intel_runtime_pm_put(dev_priv);
	mutex_unlock(&dev->struct_mutex);

	return 0;
}

static int i915_gem_fence_regs_info(struct seq_file *m, void *data)
{
	struct drm_info_node *node = m->private;
	struct drm_device *dev = node->minor->dev;
	struct drm_i915_private *dev_priv = dev->dev_private;
	int i, ret;

	ret = mutex_lock_interruptible(&dev->struct_mutex);
	if (ret)
		return ret;

	seq_printf(m, "Total fences = %d\n", dev_priv->num_fence_regs);
	for (i = 0; i < dev_priv->num_fence_regs; i++) {
		struct drm_i915_gem_object *obj = dev_priv->fence_regs[i].obj;

		seq_printf(m, "Fence %d, pin count = %d, object = ",
			   i, dev_priv->fence_regs[i].pin_count);
		if (obj == NULL)
			seq_puts(m, "unused");
		else
			describe_obj(m, obj);
		seq_putc(m, '\n');
	}

	mutex_unlock(&dev->struct_mutex);
	return 0;
}

static int i915_hws_info(struct seq_file *m, void *data)
{
	struct drm_info_node *node = m->private;
	struct drm_device *dev = node->minor->dev;
	struct drm_i915_private *dev_priv = dev->dev_private;
	struct intel_engine_cs *ring;
	const u32 *hws;
	int i;

	ring = &dev_priv->ring[(uintptr_t)node->info_ent->data];
	hws = ring->status_page.page_addr;
	if (hws == NULL)
		return 0;

	for (i = 0; i < 4096 / sizeof(u32) / 4; i += 4) {
		seq_printf(m, "0x%08x: 0x%08x 0x%08x 0x%08x 0x%08x\n",
			   i * 4,
			   hws[i], hws[i + 1], hws[i + 2], hws[i + 3]);
	}
	return 0;
}

static ssize_t
i915_error_state_write(struct file *filp,
		       const char __user *ubuf,
		       size_t cnt,
		       loff_t *ppos)
{
	struct i915_error_state_file_priv *error_priv = filp->private_data;
	struct drm_device *dev = error_priv->dev;
	int ret;

	DRM_DEBUG_DRIVER("Resetting error state\n");

	ret = mutex_lock_interruptible(&dev->struct_mutex);
	if (ret)
		return ret;

	i915_destroy_error_state(dev);
	mutex_unlock(&dev->struct_mutex);

	return cnt;
}

static int i915_error_state_open(struct inode *inode, struct file *file)
{
	struct drm_device *dev = inode->i_private;
	struct i915_error_state_file_priv *error_priv;

	error_priv = kzalloc(sizeof(*error_priv), GFP_KERNEL);
	if (!error_priv)
		return -ENOMEM;

	error_priv->dev = dev;

	i915_error_state_get(dev, error_priv);

	file->private_data = error_priv;

	return 0;
}

static int i915_error_state_release(struct inode *inode, struct file *file)
{
	struct i915_error_state_file_priv *error_priv = file->private_data;

	i915_error_state_put(error_priv);
	kfree(error_priv);

	return 0;
}

static ssize_t i915_error_state_read(struct file *file, char __user *userbuf,
				     size_t count, loff_t *pos)
{
	struct i915_error_state_file_priv *error_priv = file->private_data;
	struct drm_i915_error_state_buf error_str;
	loff_t tmp_pos = 0;
	ssize_t ret_count = 0;
	int ret;

	ret = i915_error_state_buf_init(&error_str, to_i915(error_priv->dev), count, *pos);
	if (ret)
		return ret;

	ret = i915_error_state_to_str(&error_str, error_priv);
	if (ret)
		goto out;

	ret_count = simple_read_from_buffer(userbuf, count, &tmp_pos,
					    error_str.buf,
					    error_str.bytes);

	if (ret_count < 0)
		ret = ret_count;
	else
		*pos = error_str.start + ret_count;
out:
	i915_error_state_buf_release(&error_str);
	return ret ?: ret_count;
}

static const struct file_operations i915_error_state_fops = {
	.owner = THIS_MODULE,
	.open = i915_error_state_open,
	.read = i915_error_state_read,
	.write = i915_error_state_write,
	.llseek = default_llseek,
	.release = i915_error_state_release,
};

static int
i915_next_seqno_get(void *data, u64 *val)
{
	struct drm_device *dev = data;
	struct drm_i915_private *dev_priv = dev->dev_private;
	int ret;

	ret = mutex_lock_interruptible(&dev->struct_mutex);
	if (ret)
		return ret;

	*val = dev_priv->next_seqno;
	mutex_unlock(&dev->struct_mutex);

	return 0;
}

static int
i915_next_seqno_set(void *data, u64 val)
{
	struct drm_device *dev = data;
	int ret;

	ret = mutex_lock_interruptible(&dev->struct_mutex);
	if (ret)
		return ret;

	ret = i915_gem_set_seqno(dev, val);
	mutex_unlock(&dev->struct_mutex);

	return ret;
}

DEFINE_SIMPLE_ATTRIBUTE(i915_next_seqno_fops,
			i915_next_seqno_get, i915_next_seqno_set,
			"0x%llx\n");

static int i915_frequency_info(struct seq_file *m, void *unused)
{
	struct drm_info_node *node = m->private;
	struct drm_device *dev = node->minor->dev;
	struct drm_i915_private *dev_priv = dev->dev_private;
	int ret = 0;

	intel_runtime_pm_get(dev_priv);

	flush_delayed_work(&dev_priv->rps.delayed_resume_work);

	if (IS_GEN5(dev)) {
		u16 rgvswctl = I915_READ16(MEMSWCTL);
		u16 rgvstat = I915_READ16(MEMSTAT_ILK);

		seq_printf(m, "Requested P-state: %d\n", (rgvswctl >> 8) & 0xf);
		seq_printf(m, "Requested VID: %d\n", rgvswctl & 0x3f);
		seq_printf(m, "Current VID: %d\n", (rgvstat & MEMSTAT_VID_MASK) >>
			   MEMSTAT_VID_SHIFT);
		seq_printf(m, "Current P-state: %d\n",
			   (rgvstat & MEMSTAT_PSTATE_MASK) >> MEMSTAT_PSTATE_SHIFT);
	} else if (IS_GEN6(dev) || (IS_GEN7(dev) && !IS_VALLEYVIEW(dev)) ||
		   IS_BROADWELL(dev) || IS_GEN9(dev)) {
		u32 rp_state_limits;
		u32 gt_perf_status;
		u32 rp_state_cap;
		u32 rpmodectl, rpinclimit, rpdeclimit;
		u32 rpstat, cagf, reqf;
		u32 rpupei, rpcurup, rpprevup;
		u32 rpdownei, rpcurdown, rpprevdown;
		u32 pm_ier, pm_imr, pm_isr, pm_iir, pm_mask;
		int max_freq;

		rp_state_limits = I915_READ(GEN6_RP_STATE_LIMITS);
		if (IS_BROXTON(dev)) {
			rp_state_cap = I915_READ(BXT_RP_STATE_CAP);
			gt_perf_status = I915_READ(BXT_GT_PERF_STATUS);
		} else {
			rp_state_cap = I915_READ(GEN6_RP_STATE_CAP);
			gt_perf_status = I915_READ(GEN6_GT_PERF_STATUS);
		}

		/* RPSTAT1 is in the GT power well */
		ret = mutex_lock_interruptible(&dev->struct_mutex);
		if (ret)
			goto out;

		intel_uncore_forcewake_get(dev_priv, FORCEWAKE_ALL);

		reqf = I915_READ(GEN6_RPNSWREQ);
		if (IS_GEN9(dev))
			reqf >>= 23;
		else {
			reqf &= ~GEN6_TURBO_DISABLE;
			if (IS_HASWELL(dev) || IS_BROADWELL(dev))
				reqf >>= 24;
			else
				reqf >>= 25;
		}
		reqf = intel_gpu_freq(dev_priv, reqf);

		rpmodectl = I915_READ(GEN6_RP_CONTROL);
		rpinclimit = I915_READ(GEN6_RP_UP_THRESHOLD);
		rpdeclimit = I915_READ(GEN6_RP_DOWN_THRESHOLD);

		rpstat = I915_READ(GEN6_RPSTAT1);
		rpupei = I915_READ(GEN6_RP_CUR_UP_EI);
		rpcurup = I915_READ(GEN6_RP_CUR_UP);
		rpprevup = I915_READ(GEN6_RP_PREV_UP);
		rpdownei = I915_READ(GEN6_RP_CUR_DOWN_EI);
		rpcurdown = I915_READ(GEN6_RP_CUR_DOWN);
		rpprevdown = I915_READ(GEN6_RP_PREV_DOWN);
		if (IS_GEN9(dev))
			cagf = (rpstat & GEN9_CAGF_MASK) >> GEN9_CAGF_SHIFT;
		else if (IS_HASWELL(dev) || IS_BROADWELL(dev))
			cagf = (rpstat & HSW_CAGF_MASK) >> HSW_CAGF_SHIFT;
		else
			cagf = (rpstat & GEN6_CAGF_MASK) >> GEN6_CAGF_SHIFT;
		cagf = intel_gpu_freq(dev_priv, cagf);

		intel_uncore_forcewake_put(dev_priv, FORCEWAKE_ALL);
		mutex_unlock(&dev->struct_mutex);

		if (IS_GEN6(dev) || IS_GEN7(dev)) {
			pm_ier = I915_READ(GEN6_PMIER);
			pm_imr = I915_READ(GEN6_PMIMR);
			pm_isr = I915_READ(GEN6_PMISR);
			pm_iir = I915_READ(GEN6_PMIIR);
			pm_mask = I915_READ(GEN6_PMINTRMSK);
		} else {
			pm_ier = I915_READ(GEN8_GT_IER(2));
			pm_imr = I915_READ(GEN8_GT_IMR(2));
			pm_isr = I915_READ(GEN8_GT_ISR(2));
			pm_iir = I915_READ(GEN8_GT_IIR(2));
			pm_mask = I915_READ(GEN6_PMINTRMSK);
		}
		seq_printf(m, "PM IER=0x%08x IMR=0x%08x ISR=0x%08x IIR=0x%08x, MASK=0x%08x\n",
			   pm_ier, pm_imr, pm_isr, pm_iir, pm_mask);
		seq_printf(m, "GT_PERF_STATUS: 0x%08x\n", gt_perf_status);
		seq_printf(m, "Render p-state ratio: %d\n",
			   (gt_perf_status & (IS_GEN9(dev) ? 0x1ff00 : 0xff00)) >> 8);
		seq_printf(m, "Render p-state VID: %d\n",
			   gt_perf_status & 0xff);
		seq_printf(m, "Render p-state limit: %d\n",
			   rp_state_limits & 0xff);
		seq_printf(m, "RPSTAT1: 0x%08x\n", rpstat);
		seq_printf(m, "RPMODECTL: 0x%08x\n", rpmodectl);
		seq_printf(m, "RPINCLIMIT: 0x%08x\n", rpinclimit);
		seq_printf(m, "RPDECLIMIT: 0x%08x\n", rpdeclimit);
		seq_printf(m, "RPNSWREQ: %dMHz\n", reqf);
		seq_printf(m, "CAGF: %dMHz\n", cagf);
		seq_printf(m, "RP CUR UP EI: %dus\n", rpupei &
			   GEN6_CURICONT_MASK);
		seq_printf(m, "RP CUR UP: %dus\n", rpcurup &
			   GEN6_CURBSYTAVG_MASK);
		seq_printf(m, "RP PREV UP: %dus\n", rpprevup &
			   GEN6_CURBSYTAVG_MASK);
		seq_printf(m, "Up threshold: %d%%\n",
			   dev_priv->rps.up_threshold);

		seq_printf(m, "RP CUR DOWN EI: %dus\n", rpdownei &
			   GEN6_CURIAVG_MASK);
		seq_printf(m, "RP CUR DOWN: %dus\n", rpcurdown &
			   GEN6_CURBSYTAVG_MASK);
		seq_printf(m, "RP PREV DOWN: %dus\n", rpprevdown &
			   GEN6_CURBSYTAVG_MASK);
		seq_printf(m, "Down threshold: %d%%\n",
			   dev_priv->rps.down_threshold);

		max_freq = (IS_BROXTON(dev) ? rp_state_cap >> 0 :
			    rp_state_cap >> 16) & 0xff;
		max_freq *= (IS_SKYLAKE(dev) ? GEN9_FREQ_SCALER : 1);
		seq_printf(m, "Lowest (RPN) frequency: %dMHz\n",
			   intel_gpu_freq(dev_priv, max_freq));

		max_freq = (rp_state_cap & 0xff00) >> 8;
		max_freq *= (IS_SKYLAKE(dev) ? GEN9_FREQ_SCALER : 1);
		seq_printf(m, "Nominal (RP1) frequency: %dMHz\n",
			   intel_gpu_freq(dev_priv, max_freq));

		max_freq = (IS_BROXTON(dev) ? rp_state_cap >> 16 :
			    rp_state_cap >> 0) & 0xff;
		max_freq *= (IS_SKYLAKE(dev) ? GEN9_FREQ_SCALER : 1);
		seq_printf(m, "Max non-overclocked (RP0) frequency: %dMHz\n",
			   intel_gpu_freq(dev_priv, max_freq));
		seq_printf(m, "Max overclocked frequency: %dMHz\n",
			   intel_gpu_freq(dev_priv, dev_priv->rps.max_freq));

		seq_printf(m, "Current freq: %d MHz\n",
			   intel_gpu_freq(dev_priv, dev_priv->rps.cur_freq));
		seq_printf(m, "Actual freq: %d MHz\n", cagf);
		seq_printf(m, "Idle freq: %d MHz\n",
			   intel_gpu_freq(dev_priv, dev_priv->rps.idle_freq));
		seq_printf(m, "Min freq: %d MHz\n",
			   intel_gpu_freq(dev_priv, dev_priv->rps.min_freq));
		seq_printf(m, "Max freq: %d MHz\n",
			   intel_gpu_freq(dev_priv, dev_priv->rps.max_freq));
		seq_printf(m,
			   "efficient (RPe) frequency: %d MHz\n",
			   intel_gpu_freq(dev_priv, dev_priv->rps.efficient_freq));
	} else if (IS_VALLEYVIEW(dev)) {
		u32 freq_sts;

		mutex_lock(&dev_priv->rps.hw_lock);
		freq_sts = vlv_punit_read(dev_priv, PUNIT_REG_GPU_FREQ_STS);
		seq_printf(m, "PUNIT_REG_GPU_FREQ_STS: 0x%08x\n", freq_sts);
		seq_printf(m, "DDR freq: %d MHz\n", dev_priv->mem_freq);

		seq_printf(m, "actual GPU freq: %d MHz\n",
			   intel_gpu_freq(dev_priv, (freq_sts >> 8) & 0xff));

		seq_printf(m, "current GPU freq: %d MHz\n",
			   intel_gpu_freq(dev_priv, dev_priv->rps.cur_freq));

		seq_printf(m, "max GPU freq: %d MHz\n",
			   intel_gpu_freq(dev_priv, dev_priv->rps.max_freq));

		seq_printf(m, "min GPU freq: %d MHz\n",
			   intel_gpu_freq(dev_priv, dev_priv->rps.min_freq));

		seq_printf(m, "idle GPU freq: %d MHz\n",
			   intel_gpu_freq(dev_priv, dev_priv->rps.idle_freq));

		seq_printf(m,
			   "efficient (RPe) frequency: %d MHz\n",
			   intel_gpu_freq(dev_priv, dev_priv->rps.efficient_freq));
		mutex_unlock(&dev_priv->rps.hw_lock);
	} else {
		seq_puts(m, "no P-state info available\n");
	}

	seq_printf(m, "Current CD clock frequency: %d kHz\n", dev_priv->cdclk_freq);
	seq_printf(m, "Max CD clock frequency: %d kHz\n", dev_priv->max_cdclk_freq);
	seq_printf(m, "Max pixel clock frequency: %d kHz\n", dev_priv->max_dotclk_freq);

out:
	intel_runtime_pm_put(dev_priv);
	return ret;
}

static int i915_hangcheck_info(struct seq_file *m, void *unused)
{
	struct drm_info_node *node = m->private;
	struct drm_device *dev = node->minor->dev;
	struct drm_i915_private *dev_priv = dev->dev_private;
	struct intel_engine_cs *ring;
	u64 acthd[I915_NUM_RINGS];
	u32 seqno[I915_NUM_RINGS];
	int i;

	if (!i915.enable_hangcheck) {
		seq_printf(m, "Hangcheck disabled\n");
		return 0;
	}

	intel_runtime_pm_get(dev_priv);

	for_each_ring(ring, dev_priv, i) {
		seqno[i] = ring->get_seqno(ring, false);
		acthd[i] = intel_ring_get_active_head(ring);
	}

	intel_runtime_pm_put(dev_priv);

	if (delayed_work_pending(&dev_priv->gpu_error.hangcheck_work)) {
		seq_printf(m, "Hangcheck active, fires in %dms\n",
			   jiffies_to_msecs(dev_priv->gpu_error.hangcheck_work.timer.expires -
					    jiffies));
	} else
		seq_printf(m, "Hangcheck inactive\n");

	for_each_ring(ring, dev_priv, i) {
		seq_printf(m, "%s:\n", ring->name);
		seq_printf(m, "\tseqno = %x [current %x]\n",
			   ring->hangcheck.seqno, seqno[i]);
		seq_printf(m, "\tACTHD = 0x%08llx [current 0x%08llx]\n",
			   (long long)ring->hangcheck.acthd,
			   (long long)acthd[i]);
		seq_printf(m, "\tmax ACTHD = 0x%08llx\n",
			   (long long)ring->hangcheck.max_acthd);
		seq_printf(m, "\tscore = %d\n", ring->hangcheck.score);
		seq_printf(m, "\taction = %d\n", ring->hangcheck.action);
	}

	return 0;
}

static int ironlake_drpc_info(struct seq_file *m)
{
	struct drm_info_node *node = m->private;
	struct drm_device *dev = node->minor->dev;
	struct drm_i915_private *dev_priv = dev->dev_private;
	u32 rgvmodectl, rstdbyctl;
	u16 crstandvid;
	int ret;

	ret = mutex_lock_interruptible(&dev->struct_mutex);
	if (ret)
		return ret;
	intel_runtime_pm_get(dev_priv);

	rgvmodectl = I915_READ(MEMMODECTL);
	rstdbyctl = I915_READ(RSTDBYCTL);
	crstandvid = I915_READ16(CRSTANDVID);

	intel_runtime_pm_put(dev_priv);
	mutex_unlock(&dev->struct_mutex);

	seq_printf(m, "HD boost: %s\n", yesno(rgvmodectl & MEMMODE_BOOST_EN));
	seq_printf(m, "Boost freq: %d\n",
		   (rgvmodectl & MEMMODE_BOOST_FREQ_MASK) >>
		   MEMMODE_BOOST_FREQ_SHIFT);
	seq_printf(m, "HW control enabled: %s\n",
		   yesno(rgvmodectl & MEMMODE_HWIDLE_EN));
	seq_printf(m, "SW control enabled: %s\n",
		   yesno(rgvmodectl & MEMMODE_SWMODE_EN));
	seq_printf(m, "Gated voltage change: %s\n",
		   yesno(rgvmodectl & MEMMODE_RCLK_GATE));
	seq_printf(m, "Starting frequency: P%d\n",
		   (rgvmodectl & MEMMODE_FSTART_MASK) >> MEMMODE_FSTART_SHIFT);
	seq_printf(m, "Max P-state: P%d\n",
		   (rgvmodectl & MEMMODE_FMAX_MASK) >> MEMMODE_FMAX_SHIFT);
	seq_printf(m, "Min P-state: P%d\n", (rgvmodectl & MEMMODE_FMIN_MASK));
	seq_printf(m, "RS1 VID: %d\n", (crstandvid & 0x3f));
	seq_printf(m, "RS2 VID: %d\n", ((crstandvid >> 8) & 0x3f));
	seq_printf(m, "Render standby enabled: %s\n",
		   yesno(!(rstdbyctl & RCX_SW_EXIT)));
	seq_puts(m, "Current RS state: ");
	switch (rstdbyctl & RSX_STATUS_MASK) {
	case RSX_STATUS_ON:
		seq_puts(m, "on\n");
		break;
	case RSX_STATUS_RC1:
		seq_puts(m, "RC1\n");
		break;
	case RSX_STATUS_RC1E:
		seq_puts(m, "RC1E\n");
		break;
	case RSX_STATUS_RS1:
		seq_puts(m, "RS1\n");
		break;
	case RSX_STATUS_RS2:
		seq_puts(m, "RS2 (RC6)\n");
		break;
	case RSX_STATUS_RS3:
		seq_puts(m, "RC3 (RC6+)\n");
		break;
	default:
		seq_puts(m, "unknown\n");
		break;
	}

	return 0;
}

static int i915_forcewake_domains(struct seq_file *m, void *data)
{
	struct drm_info_node *node = m->private;
	struct drm_device *dev = node->minor->dev;
	struct drm_i915_private *dev_priv = dev->dev_private;
	struct intel_uncore_forcewake_domain *fw_domain;
	int i;

	spin_lock_irq(&dev_priv->uncore.lock);
	for_each_fw_domain(fw_domain, dev_priv, i) {
		seq_printf(m, "%s.wake_count = %u\n",
			   intel_uncore_forcewake_domain_to_str(i),
			   fw_domain->wake_count);
	}
	spin_unlock_irq(&dev_priv->uncore.lock);

	return 0;
}

static int vlv_drpc_info(struct seq_file *m)
{
	struct drm_info_node *node = m->private;
	struct drm_device *dev = node->minor->dev;
	struct drm_i915_private *dev_priv = dev->dev_private;
	u32 rpmodectl1, rcctl1, pw_status;

	intel_runtime_pm_get(dev_priv);

	pw_status = I915_READ(VLV_GTLC_PW_STATUS);
	rpmodectl1 = I915_READ(GEN6_RP_CONTROL);
	rcctl1 = I915_READ(GEN6_RC_CONTROL);

	intel_runtime_pm_put(dev_priv);

	seq_printf(m, "Video Turbo Mode: %s\n",
		   yesno(rpmodectl1 & GEN6_RP_MEDIA_TURBO));
	seq_printf(m, "Turbo enabled: %s\n",
		   yesno(rpmodectl1 & GEN6_RP_ENABLE));
	seq_printf(m, "HW control enabled: %s\n",
		   yesno(rpmodectl1 & GEN6_RP_ENABLE));
	seq_printf(m, "SW control enabled: %s\n",
		   yesno((rpmodectl1 & GEN6_RP_MEDIA_MODE_MASK) ==
			  GEN6_RP_MEDIA_SW_MODE));
	seq_printf(m, "RC6 Enabled: %s\n",
		   yesno(rcctl1 & (GEN7_RC_CTL_TO_MODE |
					GEN6_RC_CTL_EI_MODE(1))));
	seq_printf(m, "Render Power Well: %s\n",
		   (pw_status & VLV_GTLC_PW_RENDER_STATUS_MASK) ? "Up" : "Down");
	seq_printf(m, "Media Power Well: %s\n",
		   (pw_status & VLV_GTLC_PW_MEDIA_STATUS_MASK) ? "Up" : "Down");

	seq_printf(m, "Render RC6 residency since boot: %u\n",
		   I915_READ(VLV_GT_RENDER_RC6));
	seq_printf(m, "Media RC6 residency since boot: %u\n",
		   I915_READ(VLV_GT_MEDIA_RC6));

	return i915_forcewake_domains(m, NULL);
}

static int gen6_drpc_info(struct seq_file *m)
{
	struct drm_info_node *node = m->private;
	struct drm_device *dev = node->minor->dev;
	struct drm_i915_private *dev_priv = dev->dev_private;
	u32 rpmodectl1, gt_core_status, rcctl1, rc6vids = 0;
	unsigned forcewake_count;
	int count = 0, ret;

	ret = mutex_lock_interruptible(&dev->struct_mutex);
	if (ret)
		return ret;
	intel_runtime_pm_get(dev_priv);

	spin_lock_irq(&dev_priv->uncore.lock);
	forcewake_count = dev_priv->uncore.fw_domain[FW_DOMAIN_ID_RENDER].wake_count;
	spin_unlock_irq(&dev_priv->uncore.lock);

	if (forcewake_count) {
		seq_puts(m, "RC information inaccurate because somebody "
			    "holds a forcewake reference \n");
	} else {
		/* NB: we cannot use forcewake, else we read the wrong values */
		while (count++ < 50 && (I915_READ_NOTRACE(FORCEWAKE_ACK) & 1))
			udelay(10);
		seq_printf(m, "RC information accurate: %s\n", yesno(count < 51));
	}

	gt_core_status = readl(dev_priv->regs + GEN6_GT_CORE_STATUS);
	trace_i915_reg_rw(false, GEN6_GT_CORE_STATUS, gt_core_status, 4, true);

	rpmodectl1 = I915_READ(GEN6_RP_CONTROL);
	rcctl1 = I915_READ(GEN6_RC_CONTROL);
	mutex_unlock(&dev->struct_mutex);
	mutex_lock(&dev_priv->rps.hw_lock);
	sandybridge_pcode_read(dev_priv, GEN6_PCODE_READ_RC6VIDS, &rc6vids);
	mutex_unlock(&dev_priv->rps.hw_lock);

	intel_runtime_pm_put(dev_priv);

	seq_printf(m, "Video Turbo Mode: %s\n",
		   yesno(rpmodectl1 & GEN6_RP_MEDIA_TURBO));
	seq_printf(m, "HW control enabled: %s\n",
		   yesno(rpmodectl1 & GEN6_RP_ENABLE));
	seq_printf(m, "SW control enabled: %s\n",
		   yesno((rpmodectl1 & GEN6_RP_MEDIA_MODE_MASK) ==
			  GEN6_RP_MEDIA_SW_MODE));
	seq_printf(m, "RC1e Enabled: %s\n",
		   yesno(rcctl1 & GEN6_RC_CTL_RC1e_ENABLE));
	seq_printf(m, "RC6 Enabled: %s\n",
		   yesno(rcctl1 & GEN6_RC_CTL_RC6_ENABLE));
	seq_printf(m, "Deep RC6 Enabled: %s\n",
		   yesno(rcctl1 & GEN6_RC_CTL_RC6p_ENABLE));
	seq_printf(m, "Deepest RC6 Enabled: %s\n",
		   yesno(rcctl1 & GEN6_RC_CTL_RC6pp_ENABLE));
	seq_puts(m, "Current RC state: ");
	switch (gt_core_status & GEN6_RCn_MASK) {
	case GEN6_RC0:
		if (gt_core_status & GEN6_CORE_CPD_STATE_MASK)
			seq_puts(m, "Core Power Down\n");
		else
			seq_puts(m, "on\n");
		break;
	case GEN6_RC3:
		seq_puts(m, "RC3\n");
		break;
	case GEN6_RC6:
		seq_puts(m, "RC6\n");
		break;
	case GEN6_RC7:
		seq_puts(m, "RC7\n");
		break;
	default:
		seq_puts(m, "Unknown\n");
		break;
	}

	seq_printf(m, "Core Power Down: %s\n",
		   yesno(gt_core_status & GEN6_CORE_CPD_STATE_MASK));

	/* Not exactly sure what this is */
	seq_printf(m, "RC6 \"Locked to RPn\" residency since boot: %u\n",
		   I915_READ(GEN6_GT_GFX_RC6_LOCKED));
	seq_printf(m, "RC6 residency since boot: %u\n",
		   I915_READ(GEN6_GT_GFX_RC6));
	seq_printf(m, "RC6+ residency since boot: %u\n",
		   I915_READ(GEN6_GT_GFX_RC6p));
	seq_printf(m, "RC6++ residency since boot: %u\n",
		   I915_READ(GEN6_GT_GFX_RC6pp));

	seq_printf(m, "RC6   voltage: %dmV\n",
		   GEN6_DECODE_RC6_VID(((rc6vids >> 0) & 0xff)));
	seq_printf(m, "RC6+  voltage: %dmV\n",
		   GEN6_DECODE_RC6_VID(((rc6vids >> 8) & 0xff)));
	seq_printf(m, "RC6++ voltage: %dmV\n",
		   GEN6_DECODE_RC6_VID(((rc6vids >> 16) & 0xff)));
	return 0;
}

static int i915_drpc_info(struct seq_file *m, void *unused)
{
	struct drm_info_node *node = m->private;
	struct drm_device *dev = node->minor->dev;

	if (IS_VALLEYVIEW(dev))
		return vlv_drpc_info(m);
	else if (INTEL_INFO(dev)->gen >= 6)
		return gen6_drpc_info(m);
	else
		return ironlake_drpc_info(m);
}

static int i915_frontbuffer_tracking(struct seq_file *m, void *unused)
{
	struct drm_info_node *node = m->private;
	struct drm_device *dev = node->minor->dev;
	struct drm_i915_private *dev_priv = dev->dev_private;

	seq_printf(m, "FB tracking busy bits: 0x%08x\n",
		   dev_priv->fb_tracking.busy_bits);

	seq_printf(m, "FB tracking flip bits: 0x%08x\n",
		   dev_priv->fb_tracking.flip_bits);

	return 0;
}

static int i915_fbc_status(struct seq_file *m, void *unused)
{
	struct drm_info_node *node = m->private;
	struct drm_device *dev = node->minor->dev;
	struct drm_i915_private *dev_priv = dev->dev_private;

	if (!HAS_FBC(dev)) {
		seq_puts(m, "FBC unsupported on this chipset\n");
		return 0;
	}

	intel_runtime_pm_get(dev_priv);
	mutex_lock(&dev_priv->fbc.lock);

	if (intel_fbc_enabled(dev_priv))
		seq_puts(m, "FBC enabled\n");
	else
		seq_printf(m, "FBC disabled: %s\n",
			  intel_no_fbc_reason_str(dev_priv->fbc.no_fbc_reason));

	if (INTEL_INFO(dev_priv)->gen >= 7)
		seq_printf(m, "Compressing: %s\n",
			   yesno(I915_READ(FBC_STATUS2) &
				 FBC_COMPRESSION_MASK));

	mutex_unlock(&dev_priv->fbc.lock);
	intel_runtime_pm_put(dev_priv);

	return 0;
}

static int i915_fbc_fc_get(void *data, u64 *val)
{
	struct drm_device *dev = data;
	struct drm_i915_private *dev_priv = dev->dev_private;

	if (INTEL_INFO(dev)->gen < 7 || !HAS_FBC(dev))
		return -ENODEV;

	*val = dev_priv->fbc.false_color;

	return 0;
}

static int i915_fbc_fc_set(void *data, u64 val)
{
	struct drm_device *dev = data;
	struct drm_i915_private *dev_priv = dev->dev_private;
	u32 reg;

	if (INTEL_INFO(dev)->gen < 7 || !HAS_FBC(dev))
		return -ENODEV;

	mutex_lock(&dev_priv->fbc.lock);

	reg = I915_READ(ILK_DPFC_CONTROL);
	dev_priv->fbc.false_color = val;

	I915_WRITE(ILK_DPFC_CONTROL, val ?
		   (reg | FBC_CTL_FALSE_COLOR) :
		   (reg & ~FBC_CTL_FALSE_COLOR));

	mutex_unlock(&dev_priv->fbc.lock);
	return 0;
}

DEFINE_SIMPLE_ATTRIBUTE(i915_fbc_fc_fops,
			i915_fbc_fc_get, i915_fbc_fc_set,
			"%llu\n");

static int i915_ips_status(struct seq_file *m, void *unused)
{
	struct drm_info_node *node = m->private;
	struct drm_device *dev = node->minor->dev;
	struct drm_i915_private *dev_priv = dev->dev_private;

	if (!HAS_IPS(dev)) {
		seq_puts(m, "not supported\n");
		return 0;
	}

	intel_runtime_pm_get(dev_priv);

	seq_printf(m, "Enabled by kernel parameter: %s\n",
		   yesno(i915.enable_ips));

	if (INTEL_INFO(dev)->gen >= 8) {
		seq_puts(m, "Currently: unknown\n");
	} else {
		if (I915_READ(IPS_CTL) & IPS_ENABLE)
			seq_puts(m, "Currently: enabled\n");
		else
			seq_puts(m, "Currently: disabled\n");
	}

	intel_runtime_pm_put(dev_priv);

	return 0;
}

static int i915_sr_status(struct seq_file *m, void *unused)
{
	struct drm_info_node *node = m->private;
	struct drm_device *dev = node->minor->dev;
	struct drm_i915_private *dev_priv = dev->dev_private;
	bool sr_enabled = false;

	intel_runtime_pm_get(dev_priv);

	if (HAS_PCH_SPLIT(dev))
		sr_enabled = I915_READ(WM1_LP_ILK) & WM1_LP_SR_EN;
	else if (IS_CRESTLINE(dev) || IS_G4X(dev) ||
		 IS_I945G(dev) || IS_I945GM(dev))
		sr_enabled = I915_READ(FW_BLC_SELF) & FW_BLC_SELF_EN;
	else if (IS_I915GM(dev))
		sr_enabled = I915_READ(INSTPM) & INSTPM_SELF_EN;
	else if (IS_PINEVIEW(dev))
		sr_enabled = I915_READ(DSPFW3) & PINEVIEW_SELF_REFRESH_EN;
	else if (IS_VALLEYVIEW(dev))
		sr_enabled = I915_READ(FW_BLC_SELF_VLV) & FW_CSPWRDWNEN;

	intel_runtime_pm_put(dev_priv);

	seq_printf(m, "self-refresh: %s\n",
		   sr_enabled ? "enabled" : "disabled");

	return 0;
}

static int i915_emon_status(struct seq_file *m, void *unused)
{
	struct drm_info_node *node = m->private;
	struct drm_device *dev = node->minor->dev;
	struct drm_i915_private *dev_priv = dev->dev_private;
	unsigned long temp, chipset, gfx;
	int ret;

	if (!IS_GEN5(dev))
		return -ENODEV;

	ret = mutex_lock_interruptible(&dev->struct_mutex);
	if (ret)
		return ret;

	temp = i915_mch_val(dev_priv);
	chipset = i915_chipset_val(dev_priv);
	gfx = i915_gfx_val(dev_priv);
	mutex_unlock(&dev->struct_mutex);

	seq_printf(m, "GMCH temp: %ld\n", temp);
	seq_printf(m, "Chipset power: %ld\n", chipset);
	seq_printf(m, "GFX power: %ld\n", gfx);
	seq_printf(m, "Total power: %ld\n", chipset + gfx);

	return 0;
}

static int i915_ring_freq_table(struct seq_file *m, void *unused)
{
	struct drm_info_node *node = m->private;
	struct drm_device *dev = node->minor->dev;
	struct drm_i915_private *dev_priv = dev->dev_private;
	int ret = 0;
	int gpu_freq, ia_freq;
	unsigned int max_gpu_freq, min_gpu_freq;

	if (!HAS_CORE_RING_FREQ(dev)) {
		seq_puts(m, "unsupported on this chipset\n");
		return 0;
	}

	intel_runtime_pm_get(dev_priv);

	flush_delayed_work(&dev_priv->rps.delayed_resume_work);

	ret = mutex_lock_interruptible(&dev_priv->rps.hw_lock);
	if (ret)
		goto out;

	if (IS_SKYLAKE(dev)) {
		/* Convert GT frequency to 50 HZ units */
		min_gpu_freq =
			dev_priv->rps.min_freq_softlimit / GEN9_FREQ_SCALER;
		max_gpu_freq =
			dev_priv->rps.max_freq_softlimit / GEN9_FREQ_SCALER;
	} else {
		min_gpu_freq = dev_priv->rps.min_freq_softlimit;
		max_gpu_freq = dev_priv->rps.max_freq_softlimit;
	}

	seq_puts(m, "GPU freq (MHz)\tEffective CPU freq (MHz)\tEffective Ring freq (MHz)\n");

	for (gpu_freq = min_gpu_freq; gpu_freq <= max_gpu_freq; gpu_freq++) {
		ia_freq = gpu_freq;
		sandybridge_pcode_read(dev_priv,
				       GEN6_PCODE_READ_MIN_FREQ_TABLE,
				       &ia_freq);
		seq_printf(m, "%d\t\t%d\t\t\t\t%d\n",
			   intel_gpu_freq(dev_priv, (gpu_freq *
				(IS_SKYLAKE(dev) ? GEN9_FREQ_SCALER : 1))),
			   ((ia_freq >> 0) & 0xff) * 100,
			   ((ia_freq >> 8) & 0xff) * 100);
	}

	mutex_unlock(&dev_priv->rps.hw_lock);

out:
	intel_runtime_pm_put(dev_priv);
	return ret;
}

static int i915_opregion(struct seq_file *m, void *unused)
{
	struct drm_info_node *node = m->private;
	struct drm_device *dev = node->minor->dev;
	struct drm_i915_private *dev_priv = dev->dev_private;
	struct intel_opregion *opregion = &dev_priv->opregion;
	void *data = kmalloc(OPREGION_SIZE, GFP_KERNEL);
	int ret;

	if (data == NULL)
		return -ENOMEM;

	ret = mutex_lock_interruptible(&dev->struct_mutex);
	if (ret)
		goto out;

	if (opregion->header) {
		memcpy(data, opregion->header, OPREGION_SIZE);
		seq_write(m, data, OPREGION_SIZE);
	}

	mutex_unlock(&dev->struct_mutex);

out:
	kfree(data);
	return 0;
}

static int i915_gem_framebuffer_info(struct seq_file *m, void *data)
{
	struct drm_info_node *node = m->private;
	struct drm_device *dev = node->minor->dev;
	struct intel_fbdev *ifbdev = NULL;
	struct intel_framebuffer *fb;
	struct drm_framebuffer *drm_fb;

#ifdef CONFIG_DRM_FBDEV_EMULATION
	struct drm_i915_private *dev_priv = dev->dev_private;

	ifbdev = dev_priv->fbdev;
	fb = to_intel_framebuffer(ifbdev->helper.fb);

	seq_printf(m, "fbcon size: %d x %d, depth %d, %d bpp, modifier 0x%llx, refcount %d, obj ",
		   fb->base.width,
		   fb->base.height,
		   fb->base.depth,
		   fb->base.bits_per_pixel,
		   fb->base.modifier[0],
		   atomic_read(&fb->base.refcount.refcount));
	describe_obj(m, fb->obj);
	seq_putc(m, '\n');
#endif

	mutex_lock(&dev->mode_config.fb_lock);
	drm_for_each_fb(drm_fb, dev) {
		fb = to_intel_framebuffer(drm_fb);
		if (ifbdev && &fb->base == ifbdev->helper.fb)
			continue;

		seq_printf(m, "user size: %d x %d, depth %d, %d bpp, modifier 0x%llx, refcount %d, obj ",
			   fb->base.width,
			   fb->base.height,
			   fb->base.depth,
			   fb->base.bits_per_pixel,
			   fb->base.modifier[0],
			   atomic_read(&fb->base.refcount.refcount));
		describe_obj(m, fb->obj);
		seq_putc(m, '\n');
	}
	mutex_unlock(&dev->mode_config.fb_lock);

	return 0;
}

static void describe_ctx_ringbuf(struct seq_file *m,
				 struct intel_ringbuffer *ringbuf)
{
	seq_printf(m, " (ringbuffer, space: %d, head: %u, tail: %u, last head: %d)",
		   ringbuf->space, ringbuf->head, ringbuf->tail,
		   ringbuf->last_retired_head);
}

static int i915_context_status(struct seq_file *m, void *unused)
{
	struct drm_info_node *node = m->private;
	struct drm_device *dev = node->minor->dev;
	struct drm_i915_private *dev_priv = dev->dev_private;
	struct intel_engine_cs *ring;
	struct intel_context *ctx;
	int ret, i;

	ret = mutex_lock_interruptible(&dev->struct_mutex);
	if (ret)
		return ret;

	list_for_each_entry(ctx, &dev_priv->context_list, link) {
		if (!i915.enable_execlists &&
		    ctx->legacy_hw_ctx.rcs_state == NULL)
			continue;

		seq_puts(m, "HW context ");
		describe_ctx(m, ctx);
		for_each_ring(ring, dev_priv, i) {
			if (ring->default_context == ctx)
				seq_printf(m, "(default context %s) ",
					   ring->name);
		}

		if (i915.enable_execlists) {
			seq_putc(m, '\n');
			for_each_ring(ring, dev_priv, i) {
				struct drm_i915_gem_object *ctx_obj =
					ctx->engine[i].state;
				struct intel_ringbuffer *ringbuf =
					ctx->engine[i].ringbuf;

				seq_printf(m, "%s: ", ring->name);
				if (ctx_obj)
					describe_obj(m, ctx_obj);
				if (ringbuf)
					describe_ctx_ringbuf(m, ringbuf);
				seq_putc(m, '\n');
			}
		} else {
			describe_obj(m, ctx->legacy_hw_ctx.rcs_state);
		}

		seq_putc(m, '\n');
	}

	mutex_unlock(&dev->struct_mutex);

	return 0;
}

static void i915_dump_lrc_obj(struct seq_file *m,
			      struct intel_engine_cs *ring,
			      struct drm_i915_gem_object *ctx_obj)
{
	struct page *page;
	uint32_t *reg_state;
	int j;
	unsigned long ggtt_offset = 0;

	if (ctx_obj == NULL) {
		seq_printf(m, "Context on %s with no gem object\n",
			   ring->name);
		return;
	}

	seq_printf(m, "CONTEXT: %s %u\n", ring->name,
		   intel_execlists_ctx_id(ctx_obj));

	if (!i915_gem_obj_ggtt_bound(ctx_obj))
		seq_puts(m, "\tNot bound in GGTT\n");
	else
		ggtt_offset = i915_gem_obj_ggtt_offset(ctx_obj);

	if (i915_gem_object_get_pages(ctx_obj)) {
		seq_puts(m, "\tFailed to get pages for context object\n");
		return;
	}

	page = i915_gem_object_get_page(ctx_obj, LRC_STATE_PN);
	if (!WARN_ON(page == NULL)) {
		reg_state = kmap_atomic(page);

		for (j = 0; j < 0x600 / sizeof(u32) / 4; j += 4) {
			seq_printf(m, "\t[0x%08lx] 0x%08x 0x%08x 0x%08x 0x%08x\n",
				   ggtt_offset + 4096 + (j * 4),
				   reg_state[j], reg_state[j + 1],
				   reg_state[j + 2], reg_state[j + 3]);
		}
		kunmap_atomic(reg_state);
	}

	seq_putc(m, '\n');
}

static int i915_dump_lrc(struct seq_file *m, void *unused)
{
	struct drm_info_node *node = (struct drm_info_node *) m->private;
	struct drm_device *dev = node->minor->dev;
	struct drm_i915_private *dev_priv = dev->dev_private;
	struct intel_engine_cs *ring;
	struct intel_context *ctx;
	int ret, i;

	if (!i915.enable_execlists) {
		seq_printf(m, "Logical Ring Contexts are disabled\n");
		return 0;
	}

	ret = mutex_lock_interruptible(&dev->struct_mutex);
	if (ret)
		return ret;

	list_for_each_entry(ctx, &dev_priv->context_list, link) {
		for_each_ring(ring, dev_priv, i) {
			if (ring->default_context != ctx)
				i915_dump_lrc_obj(m, ring,
						  ctx->engine[i].state);
		}
	}

	mutex_unlock(&dev->struct_mutex);

	return 0;
}

static int i915_execlists(struct seq_file *m, void *data)
{
	struct drm_info_node *node = (struct drm_info_node *)m->private;
	struct drm_device *dev = node->minor->dev;
	struct drm_i915_private *dev_priv = dev->dev_private;
	struct intel_engine_cs *ring;
	u32 status_pointer;
	u8 read_pointer;
	u8 write_pointer;
	u32 status;
	u32 ctx_id;
	struct list_head *cursor;
	int ring_id, i;
	int ret;

	if (!i915.enable_execlists) {
		seq_puts(m, "Logical Ring Contexts are disabled\n");
		return 0;
	}

	ret = mutex_lock_interruptible(&dev->struct_mutex);
	if (ret)
		return ret;

	intel_runtime_pm_get(dev_priv);

	for_each_ring(ring, dev_priv, ring_id) {
		struct drm_i915_gem_request *head_req = NULL;
		int count = 0;
		unsigned long flags;

		seq_printf(m, "%s\n", ring->name);

		status = I915_READ(RING_EXECLIST_STATUS_LO(ring));
		ctx_id = I915_READ(RING_EXECLIST_STATUS_HI(ring));
		seq_printf(m, "\tExeclist status: 0x%08X, context: %u\n",
			   status, ctx_id);

		status_pointer = I915_READ(RING_CONTEXT_STATUS_PTR(ring));
		seq_printf(m, "\tStatus pointer: 0x%08X\n", status_pointer);

		read_pointer = ring->next_context_status_buffer;
		write_pointer = status_pointer & 0x07;
		if (read_pointer > write_pointer)
			write_pointer += 6;
		seq_printf(m, "\tRead pointer: 0x%08X, write pointer 0x%08X\n",
			   read_pointer, write_pointer);

		for (i = 0; i < 6; i++) {
			status = I915_READ(RING_CONTEXT_STATUS_BUF_LO(ring, i));
			ctx_id = I915_READ(RING_CONTEXT_STATUS_BUF_HI(ring, i));

			seq_printf(m, "\tStatus buffer %d: 0x%08X, context: %u\n",
				   i, status, ctx_id);
		}

		spin_lock_irqsave(&ring->execlist_lock, flags);
		list_for_each(cursor, &ring->execlist_queue)
			count++;
		head_req = list_first_entry_or_null(&ring->execlist_queue,
				struct drm_i915_gem_request, execlist_link);
		spin_unlock_irqrestore(&ring->execlist_lock, flags);

		seq_printf(m, "\t%d requests in queue\n", count);
		if (head_req) {
			struct drm_i915_gem_object *ctx_obj;

			ctx_obj = head_req->ctx->engine[ring_id].state;
			seq_printf(m, "\tHead request id: %u\n",
				   intel_execlists_ctx_id(ctx_obj));
			seq_printf(m, "\tHead request tail: %u\n",
				   head_req->tail);
		}

		seq_putc(m, '\n');
	}

	intel_runtime_pm_put(dev_priv);
	mutex_unlock(&dev->struct_mutex);

	return 0;
}

static const char *swizzle_string(unsigned swizzle)
{
	switch (swizzle) {
	case I915_BIT_6_SWIZZLE_NONE:
		return "none";
	case I915_BIT_6_SWIZZLE_9:
		return "bit9";
	case I915_BIT_6_SWIZZLE_9_10:
		return "bit9/bit10";
	case I915_BIT_6_SWIZZLE_9_11:
		return "bit9/bit11";
	case I915_BIT_6_SWIZZLE_9_10_11:
		return "bit9/bit10/bit11";
	case I915_BIT_6_SWIZZLE_9_17:
		return "bit9/bit17";
	case I915_BIT_6_SWIZZLE_9_10_17:
		return "bit9/bit10/bit17";
	case I915_BIT_6_SWIZZLE_UNKNOWN:
		return "unknown";
	}

	return "bug";
}

static int i915_swizzle_info(struct seq_file *m, void *data)
{
	struct drm_info_node *node = m->private;
	struct drm_device *dev = node->minor->dev;
	struct drm_i915_private *dev_priv = dev->dev_private;
	int ret;

	ret = mutex_lock_interruptible(&dev->struct_mutex);
	if (ret)
		return ret;
	intel_runtime_pm_get(dev_priv);

	seq_printf(m, "bit6 swizzle for X-tiling = %s\n",
		   swizzle_string(dev_priv->mm.bit_6_swizzle_x));
	seq_printf(m, "bit6 swizzle for Y-tiling = %s\n",
		   swizzle_string(dev_priv->mm.bit_6_swizzle_y));

	if (IS_GEN3(dev) || IS_GEN4(dev)) {
		seq_printf(m, "DDC = 0x%08x\n",
			   I915_READ(DCC));
		seq_printf(m, "DDC2 = 0x%08x\n",
			   I915_READ(DCC2));
		seq_printf(m, "C0DRB3 = 0x%04x\n",
			   I915_READ16(C0DRB3));
		seq_printf(m, "C1DRB3 = 0x%04x\n",
			   I915_READ16(C1DRB3));
	} else if (INTEL_INFO(dev)->gen >= 6) {
		seq_printf(m, "MAD_DIMM_C0 = 0x%08x\n",
			   I915_READ(MAD_DIMM_C0));
		seq_printf(m, "MAD_DIMM_C1 = 0x%08x\n",
			   I915_READ(MAD_DIMM_C1));
		seq_printf(m, "MAD_DIMM_C2 = 0x%08x\n",
			   I915_READ(MAD_DIMM_C2));
		seq_printf(m, "TILECTL = 0x%08x\n",
			   I915_READ(TILECTL));
		if (INTEL_INFO(dev)->gen >= 8)
			seq_printf(m, "GAMTARBMODE = 0x%08x\n",
				   I915_READ(GAMTARBMODE));
		else
			seq_printf(m, "ARB_MODE = 0x%08x\n",
				   I915_READ(ARB_MODE));
		seq_printf(m, "DISP_ARB_CTL = 0x%08x\n",
			   I915_READ(DISP_ARB_CTL));
	}

	if (dev_priv->quirks & QUIRK_PIN_SWIZZLED_PAGES)
		seq_puts(m, "L-shaped memory detected\n");

	intel_runtime_pm_put(dev_priv);
	mutex_unlock(&dev->struct_mutex);

	return 0;
}

static int per_file_ctx(int id, void *ptr, void *data)
{
	struct intel_context *ctx = ptr;
	struct seq_file *m = data;
	struct i915_hw_ppgtt *ppgtt = ctx->ppgtt;

	if (!ppgtt) {
		seq_printf(m, "  no ppgtt for context %d\n",
			   ctx->user_handle);
		return 0;
	}

	if (i915_gem_context_is_default(ctx))
		seq_puts(m, "  default context:\n");
	else
		seq_printf(m, "  context %d:\n", ctx->user_handle);
	ppgtt->debug_dump(ppgtt, m);

	return 0;
}

static void gen8_ppgtt_info(struct seq_file *m, struct drm_device *dev)
{
	struct drm_i915_private *dev_priv = dev->dev_private;
	struct intel_engine_cs *ring;
	struct i915_hw_ppgtt *ppgtt = dev_priv->mm.aliasing_ppgtt;
	int unused, i;

	if (!ppgtt)
		return;

	for_each_ring(ring, dev_priv, unused) {
		seq_printf(m, "%s\n", ring->name);
		for (i = 0; i < 4; i++) {
			u64 pdp = I915_READ(GEN8_RING_PDP_UDW(ring, i));
			pdp <<= 32;
			pdp |= I915_READ(GEN8_RING_PDP_LDW(ring, i));
			seq_printf(m, "\tPDP%d 0x%016llx\n", i, pdp);
		}
	}
}

static void gen6_ppgtt_info(struct seq_file *m, struct drm_device *dev)
{
	struct drm_i915_private *dev_priv = dev->dev_private;
	struct intel_engine_cs *ring;
	int i;

	if (INTEL_INFO(dev)->gen == 6)
		seq_printf(m, "GFX_MODE: 0x%08x\n", I915_READ(GFX_MODE));

	for_each_ring(ring, dev_priv, i) {
		seq_printf(m, "%s\n", ring->name);
		if (INTEL_INFO(dev)->gen == 7)
			seq_printf(m, "GFX_MODE: 0x%08x\n", I915_READ(RING_MODE_GEN7(ring)));
		seq_printf(m, "PP_DIR_BASE: 0x%08x\n", I915_READ(RING_PP_DIR_BASE(ring)));
		seq_printf(m, "PP_DIR_BASE_READ: 0x%08x\n", I915_READ(RING_PP_DIR_BASE_READ(ring)));
		seq_printf(m, "PP_DIR_DCLV: 0x%08x\n", I915_READ(RING_PP_DIR_DCLV(ring)));
	}
	if (dev_priv->mm.aliasing_ppgtt) {
		struct i915_hw_ppgtt *ppgtt = dev_priv->mm.aliasing_ppgtt;

		seq_puts(m, "aliasing PPGTT:\n");
		seq_printf(m, "pd gtt offset: 0x%08x\n", ppgtt->pd.base.ggtt_offset);

		ppgtt->debug_dump(ppgtt, m);
	}

	seq_printf(m, "ECOCHK: 0x%08x\n", I915_READ(GAM_ECOCHK));
}

static int i915_ppgtt_info(struct seq_file *m, void *data)
{
	struct drm_info_node *node = m->private;
	struct drm_device *dev = node->minor->dev;
	struct drm_i915_private *dev_priv = dev->dev_private;
	struct drm_file *file;

	int ret = mutex_lock_interruptible(&dev->struct_mutex);
	if (ret)
		return ret;
	intel_runtime_pm_get(dev_priv);

	if (INTEL_INFO(dev)->gen >= 8)
		gen8_ppgtt_info(m, dev);
	else if (INTEL_INFO(dev)->gen >= 6)
		gen6_ppgtt_info(m, dev);

	list_for_each_entry_reverse(file, &dev->filelist, lhead) {
		struct drm_i915_file_private *file_priv = file->driver_priv;
		struct task_struct *task;

		task = get_pid_task(file->pid, PIDTYPE_PID);
		if (!task) {
			ret = -ESRCH;
			goto out_put;
		}
		seq_printf(m, "\nproc: %s\n", task->comm);
		put_task_struct(task);
		idr_for_each(&file_priv->context_idr, per_file_ctx,
			     (void *)(unsigned long)m);
	}

out_put:
	intel_runtime_pm_put(dev_priv);
	mutex_unlock(&dev->struct_mutex);

	return ret;
}

static int count_irq_waiters(struct drm_i915_private *i915)
{
	struct intel_engine_cs *ring;
	int count = 0;
	int i;

	for_each_ring(ring, i915, i)
		count += ring->irq_refcount;

	return count;
}

static int i915_rps_boost_info(struct seq_file *m, void *data)
{
	struct drm_info_node *node = m->private;
	struct drm_device *dev = node->minor->dev;
	struct drm_i915_private *dev_priv = dev->dev_private;
	struct drm_file *file;

	seq_printf(m, "RPS enabled? %d\n", dev_priv->rps.enabled);
	seq_printf(m, "GPU busy? %d\n", dev_priv->mm.busy);
	seq_printf(m, "CPU waiting? %d\n", count_irq_waiters(dev_priv));
	seq_printf(m, "Frequency requested %d; min hard:%d, soft:%d; max soft:%d, hard:%d\n",
		   intel_gpu_freq(dev_priv, dev_priv->rps.cur_freq),
		   intel_gpu_freq(dev_priv, dev_priv->rps.min_freq),
		   intel_gpu_freq(dev_priv, dev_priv->rps.min_freq_softlimit),
		   intel_gpu_freq(dev_priv, dev_priv->rps.max_freq_softlimit),
		   intel_gpu_freq(dev_priv, dev_priv->rps.max_freq));
	spin_lock(&dev_priv->rps.client_lock);
	list_for_each_entry_reverse(file, &dev->filelist, lhead) {
		struct drm_i915_file_private *file_priv = file->driver_priv;
		struct task_struct *task;

		rcu_read_lock();
		task = pid_task(file->pid, PIDTYPE_PID);
		seq_printf(m, "%s [%d]: %d boosts%s\n",
			   task ? task->comm : "<unknown>",
			   task ? task->pid : -1,
			   file_priv->rps.boosts,
			   list_empty(&file_priv->rps.link) ? "" : ", active");
		rcu_read_unlock();
	}
	seq_printf(m, "Semaphore boosts: %d%s\n",
		   dev_priv->rps.semaphores.boosts,
		   list_empty(&dev_priv->rps.semaphores.link) ? "" : ", active");
	seq_printf(m, "MMIO flip boosts: %d%s\n",
		   dev_priv->rps.mmioflips.boosts,
		   list_empty(&dev_priv->rps.mmioflips.link) ? "" : ", active");
	seq_printf(m, "Kernel boosts: %d\n", dev_priv->rps.boosts);
	spin_unlock(&dev_priv->rps.client_lock);

	return 0;
}

static int i915_llc(struct seq_file *m, void *data)
{
	struct drm_info_node *node = m->private;
	struct drm_device *dev = node->minor->dev;
	struct drm_i915_private *dev_priv = dev->dev_private;

	/* Size calculation for LLC is a bit of a pain. Ignore for now. */
	seq_printf(m, "LLC: %s\n", yesno(HAS_LLC(dev)));
	seq_printf(m, "eLLC: %zuMB\n", dev_priv->ellc_size);

	return 0;
}

static int i915_guc_load_status_info(struct seq_file *m, void *data)
{
	struct drm_info_node *node = m->private;
	struct drm_i915_private *dev_priv = node->minor->dev->dev_private;
	struct intel_guc_fw *guc_fw = &dev_priv->guc.guc_fw;
	u32 tmp, i;

	if (!HAS_GUC_UCODE(dev_priv->dev))
		return 0;

	seq_printf(m, "GuC firmware status:\n");
	seq_printf(m, "\tpath: %s\n",
		guc_fw->guc_fw_path);
	seq_printf(m, "\tfetch: %s\n",
		intel_guc_fw_status_repr(guc_fw->guc_fw_fetch_status));
	seq_printf(m, "\tload: %s\n",
		intel_guc_fw_status_repr(guc_fw->guc_fw_load_status));
	seq_printf(m, "\tversion wanted: %d.%d\n",
		guc_fw->guc_fw_major_wanted, guc_fw->guc_fw_minor_wanted);
	seq_printf(m, "\tversion found: %d.%d\n",
		guc_fw->guc_fw_major_found, guc_fw->guc_fw_minor_found);
<<<<<<< HEAD
	seq_printf(m, "\theader: offset is %d; size = %d\n",
		guc_fw->header_offset, guc_fw->header_size);
	seq_printf(m, "\tuCode: offset is %d; size = %d\n",
		guc_fw->ucode_offset, guc_fw->ucode_size);
	seq_printf(m, "\tRSA: offset is %d; size = %d\n",
		guc_fw->rsa_offset, guc_fw->rsa_size);
=======
>>>>>>> d7e1bc3f

	tmp = I915_READ(GUC_STATUS);

	seq_printf(m, "\nGuC status 0x%08x:\n", tmp);
	seq_printf(m, "\tBootrom status = 0x%x\n",
		(tmp & GS_BOOTROM_MASK) >> GS_BOOTROM_SHIFT);
	seq_printf(m, "\tuKernel status = 0x%x\n",
		(tmp & GS_UKERNEL_MASK) >> GS_UKERNEL_SHIFT);
	seq_printf(m, "\tMIA Core status = 0x%x\n",
		(tmp & GS_MIA_MASK) >> GS_MIA_SHIFT);
	seq_puts(m, "\nScratch registers:\n");
	for (i = 0; i < 16; i++)
		seq_printf(m, "\t%2d: \t0x%x\n", i, I915_READ(SOFT_SCRATCH(i)));

	return 0;
}

static void i915_guc_client_info(struct seq_file *m,
				 struct drm_i915_private *dev_priv,
				 struct i915_guc_client *client)
{
	struct intel_engine_cs *ring;
	uint64_t tot = 0;
	uint32_t i;

	seq_printf(m, "\tPriority %d, GuC ctx index: %u, PD offset 0x%x\n",
		client->priority, client->ctx_index, client->proc_desc_offset);
	seq_printf(m, "\tDoorbell id %d, offset: 0x%x, cookie 0x%x\n",
		client->doorbell_id, client->doorbell_offset, client->cookie);
	seq_printf(m, "\tWQ size %d, offset: 0x%x, tail %d\n",
		client->wq_size, client->wq_offset, client->wq_tail);

	seq_printf(m, "\tFailed to queue: %u\n", client->q_fail);
	seq_printf(m, "\tFailed doorbell: %u\n", client->b_fail);
	seq_printf(m, "\tLast submission result: %d\n", client->retcode);

	for_each_ring(ring, dev_priv, i) {
		seq_printf(m, "\tSubmissions: %llu %s\n",
				client->submissions[i],
				ring->name);
		tot += client->submissions[i];
	}
	seq_printf(m, "\tTotal: %llu\n", tot);
}

static int i915_guc_info(struct seq_file *m, void *data)
{
	struct drm_info_node *node = m->private;
	struct drm_device *dev = node->minor->dev;
	struct drm_i915_private *dev_priv = dev->dev_private;
	struct intel_guc guc;
	struct i915_guc_client client = {};
	struct intel_engine_cs *ring;
	enum intel_ring_id i;
	u64 total = 0;

	if (!HAS_GUC_SCHED(dev_priv->dev))
		return 0;

	/* Take a local copy of the GuC data, so we can dump it at leisure */
	spin_lock(&dev_priv->guc.host2guc_lock);
	guc = dev_priv->guc;
	if (guc.execbuf_client) {
		spin_lock(&guc.execbuf_client->wq_lock);
		client = *guc.execbuf_client;
		spin_unlock(&guc.execbuf_client->wq_lock);
	}
	spin_unlock(&dev_priv->guc.host2guc_lock);

	seq_printf(m, "GuC total action count: %llu\n", guc.action_count);
	seq_printf(m, "GuC action failure count: %u\n", guc.action_fail);
	seq_printf(m, "GuC last action command: 0x%x\n", guc.action_cmd);
	seq_printf(m, "GuC last action status: 0x%x\n", guc.action_status);
	seq_printf(m, "GuC last action error code: %d\n", guc.action_err);

	seq_printf(m, "\nGuC submissions:\n");
	for_each_ring(ring, dev_priv, i) {
		seq_printf(m, "\t%-24s: %10llu, last seqno 0x%08x %9d\n",
			ring->name, guc.submissions[i],
			guc.last_seqno[i], guc.last_seqno[i]);
		total += guc.submissions[i];
	}
	seq_printf(m, "\t%s: %llu\n", "Total", total);

	seq_printf(m, "\nGuC execbuf client @ %p:\n", guc.execbuf_client);
	i915_guc_client_info(m, dev_priv, &client);

	/* Add more as required ... */

	return 0;
}

static int i915_guc_log_dump(struct seq_file *m, void *data)
{
	struct drm_info_node *node = m->private;
	struct drm_device *dev = node->minor->dev;
	struct drm_i915_private *dev_priv = dev->dev_private;
	struct drm_i915_gem_object *log_obj = dev_priv->guc.log_obj;
	u32 *log;
	int i = 0, pg;

	if (!log_obj)
		return 0;

	for (pg = 0; pg < log_obj->base.size / PAGE_SIZE; pg++) {
		log = kmap_atomic(i915_gem_object_get_page(log_obj, pg));

		for (i = 0; i < PAGE_SIZE / sizeof(u32); i += 4)
			seq_printf(m, "0x%08x 0x%08x 0x%08x 0x%08x\n",
				   *(log + i), *(log + i + 1),
				   *(log + i + 2), *(log + i + 3));

		kunmap_atomic(log);
	}

	seq_putc(m, '\n');

	return 0;
}

static int i915_edp_psr_status(struct seq_file *m, void *data)
{
	struct drm_info_node *node = m->private;
	struct drm_device *dev = node->minor->dev;
	struct drm_i915_private *dev_priv = dev->dev_private;
	u32 psrperf = 0;
	u32 stat[3];
	enum pipe pipe;
	bool enabled = false;

	if (!HAS_PSR(dev)) {
		seq_puts(m, "PSR not supported\n");
		return 0;
	}

	intel_runtime_pm_get(dev_priv);

	mutex_lock(&dev_priv->psr.lock);
	seq_printf(m, "Sink_Support: %s\n", yesno(dev_priv->psr.sink_support));
	seq_printf(m, "Source_OK: %s\n", yesno(dev_priv->psr.source_ok));
	seq_printf(m, "Enabled: %s\n", yesno((bool)dev_priv->psr.enabled));
	seq_printf(m, "Active: %s\n", yesno(dev_priv->psr.active));
	seq_printf(m, "Busy frontbuffer bits: 0x%03x\n",
		   dev_priv->psr.busy_frontbuffer_bits);
	seq_printf(m, "Re-enable work scheduled: %s\n",
		   yesno(work_busy(&dev_priv->psr.work.work)));

	if (HAS_DDI(dev))
		enabled = I915_READ(EDP_PSR_CTL(dev)) & EDP_PSR_ENABLE;
	else {
		for_each_pipe(dev_priv, pipe) {
			stat[pipe] = I915_READ(VLV_PSRSTAT(pipe)) &
				VLV_EDP_PSR_CURR_STATE_MASK;
			if ((stat[pipe] == VLV_EDP_PSR_ACTIVE_NORFB_UP) ||
			    (stat[pipe] == VLV_EDP_PSR_ACTIVE_SF_UPDATE))
				enabled = true;
		}
	}
	seq_printf(m, "HW Enabled & Active bit: %s", yesno(enabled));

	if (!HAS_DDI(dev))
		for_each_pipe(dev_priv, pipe) {
			if ((stat[pipe] == VLV_EDP_PSR_ACTIVE_NORFB_UP) ||
			    (stat[pipe] == VLV_EDP_PSR_ACTIVE_SF_UPDATE))
				seq_printf(m, " pipe %c", pipe_name(pipe));
		}
	seq_puts(m, "\n");

	/* CHV PSR has no kind of performance counter */
	if (HAS_DDI(dev)) {
		psrperf = I915_READ(EDP_PSR_PERF_CNT(dev)) &
			EDP_PSR_PERF_CNT_MASK;

		seq_printf(m, "Performance_Counter: %u\n", psrperf);
	}
	mutex_unlock(&dev_priv->psr.lock);

	intel_runtime_pm_put(dev_priv);
	return 0;
}

static int i915_sink_crc(struct seq_file *m, void *data)
{
	struct drm_info_node *node = m->private;
	struct drm_device *dev = node->minor->dev;
	struct intel_encoder *encoder;
	struct intel_connector *connector;
	struct intel_dp *intel_dp = NULL;
	int ret;
	u8 crc[6];

	drm_modeset_lock_all(dev);
	for_each_intel_connector(dev, connector) {

		if (connector->base.dpms != DRM_MODE_DPMS_ON)
			continue;

		if (!connector->base.encoder)
			continue;

		encoder = to_intel_encoder(connector->base.encoder);
		if (encoder->type != INTEL_OUTPUT_EDP)
			continue;

		intel_dp = enc_to_intel_dp(&encoder->base);

		ret = intel_dp_sink_crc(intel_dp, crc);
		if (ret)
			goto out;

		seq_printf(m, "%02x%02x%02x%02x%02x%02x\n",
			   crc[0], crc[1], crc[2],
			   crc[3], crc[4], crc[5]);
		goto out;
	}
	ret = -ENODEV;
out:
	drm_modeset_unlock_all(dev);
	return ret;
}

static int i915_energy_uJ(struct seq_file *m, void *data)
{
	struct drm_info_node *node = m->private;
	struct drm_device *dev = node->minor->dev;
	struct drm_i915_private *dev_priv = dev->dev_private;
	u64 power;
	u32 units;

	if (INTEL_INFO(dev)->gen < 6)
		return -ENODEV;

	intel_runtime_pm_get(dev_priv);

	rdmsrl(MSR_RAPL_POWER_UNIT, power);
	power = (power & 0x1f00) >> 8;
	units = 1000000 / (1 << power); /* convert to uJ */
	power = I915_READ(MCH_SECP_NRG_STTS);
	power *= units;

	intel_runtime_pm_put(dev_priv);

	seq_printf(m, "%llu", (long long unsigned)power);

	return 0;
}

static int i915_runtime_pm_status(struct seq_file *m, void *unused)
{
	struct drm_info_node *node = m->private;
	struct drm_device *dev = node->minor->dev;
	struct drm_i915_private *dev_priv = dev->dev_private;

	if (!HAS_RUNTIME_PM(dev)) {
		seq_puts(m, "not supported\n");
		return 0;
	}

	seq_printf(m, "GPU idle: %s\n", yesno(!dev_priv->mm.busy));
	seq_printf(m, "IRQs disabled: %s\n",
		   yesno(!intel_irqs_enabled(dev_priv)));
#ifdef CONFIG_PM
	seq_printf(m, "Usage count: %d\n",
		   atomic_read(&dev->dev->power.usage_count));
#else
	seq_printf(m, "Device Power Management (CONFIG_PM) disabled\n");
#endif

	return 0;
}

static const char *power_domain_str(enum intel_display_power_domain domain)
{
	switch (domain) {
	case POWER_DOMAIN_PIPE_A:
		return "PIPE_A";
	case POWER_DOMAIN_PIPE_B:
		return "PIPE_B";
	case POWER_DOMAIN_PIPE_C:
		return "PIPE_C";
	case POWER_DOMAIN_PIPE_A_PANEL_FITTER:
		return "PIPE_A_PANEL_FITTER";
	case POWER_DOMAIN_PIPE_B_PANEL_FITTER:
		return "PIPE_B_PANEL_FITTER";
	case POWER_DOMAIN_PIPE_C_PANEL_FITTER:
		return "PIPE_C_PANEL_FITTER";
	case POWER_DOMAIN_TRANSCODER_A:
		return "TRANSCODER_A";
	case POWER_DOMAIN_TRANSCODER_B:
		return "TRANSCODER_B";
	case POWER_DOMAIN_TRANSCODER_C:
		return "TRANSCODER_C";
	case POWER_DOMAIN_TRANSCODER_EDP:
		return "TRANSCODER_EDP";
	case POWER_DOMAIN_PORT_DDI_A_2_LANES:
		return "PORT_DDI_A_2_LANES";
	case POWER_DOMAIN_PORT_DDI_A_4_LANES:
		return "PORT_DDI_A_4_LANES";
	case POWER_DOMAIN_PORT_DDI_B_2_LANES:
		return "PORT_DDI_B_2_LANES";
	case POWER_DOMAIN_PORT_DDI_B_4_LANES:
		return "PORT_DDI_B_4_LANES";
	case POWER_DOMAIN_PORT_DDI_C_2_LANES:
		return "PORT_DDI_C_2_LANES";
	case POWER_DOMAIN_PORT_DDI_C_4_LANES:
		return "PORT_DDI_C_4_LANES";
	case POWER_DOMAIN_PORT_DDI_D_2_LANES:
		return "PORT_DDI_D_2_LANES";
	case POWER_DOMAIN_PORT_DDI_D_4_LANES:
		return "PORT_DDI_D_4_LANES";
	case POWER_DOMAIN_PORT_DDI_E_2_LANES:
		return "PORT_DDI_E_2_LANES";
	case POWER_DOMAIN_PORT_DSI:
		return "PORT_DSI";
	case POWER_DOMAIN_PORT_CRT:
		return "PORT_CRT";
	case POWER_DOMAIN_PORT_OTHER:
		return "PORT_OTHER";
	case POWER_DOMAIN_VGA:
		return "VGA";
	case POWER_DOMAIN_AUDIO:
		return "AUDIO";
	case POWER_DOMAIN_PLLS:
		return "PLLS";
	case POWER_DOMAIN_AUX_A:
		return "AUX_A";
	case POWER_DOMAIN_AUX_B:
		return "AUX_B";
	case POWER_DOMAIN_AUX_C:
		return "AUX_C";
	case POWER_DOMAIN_AUX_D:
		return "AUX_D";
	case POWER_DOMAIN_INIT:
		return "INIT";
	default:
		MISSING_CASE(domain);
		return "?";
	}
}

static int i915_power_domain_info(struct seq_file *m, void *unused)
{
	struct drm_info_node *node = m->private;
	struct drm_device *dev = node->minor->dev;
	struct drm_i915_private *dev_priv = dev->dev_private;
	struct i915_power_domains *power_domains = &dev_priv->power_domains;
	int i;

	mutex_lock(&power_domains->lock);

	seq_printf(m, "%-25s %s\n", "Power well/domain", "Use count");
	for (i = 0; i < power_domains->power_well_count; i++) {
		struct i915_power_well *power_well;
		enum intel_display_power_domain power_domain;

		power_well = &power_domains->power_wells[i];
		seq_printf(m, "%-25s %d\n", power_well->name,
			   power_well->count);

		for (power_domain = 0; power_domain < POWER_DOMAIN_NUM;
		     power_domain++) {
			if (!(BIT(power_domain) & power_well->domains))
				continue;

			seq_printf(m, "  %-23s %d\n",
				 power_domain_str(power_domain),
				 power_domains->domain_use_count[power_domain]);
		}
	}

	mutex_unlock(&power_domains->lock);

	return 0;
}

static void intel_seq_print_mode(struct seq_file *m, int tabs,
				 struct drm_display_mode *mode)
{
	int i;

	for (i = 0; i < tabs; i++)
		seq_putc(m, '\t');

	seq_printf(m, "id %d:\"%s\" freq %d clock %d hdisp %d hss %d hse %d htot %d vdisp %d vss %d vse %d vtot %d type 0x%x flags 0x%x\n",
		   mode->base.id, mode->name,
		   mode->vrefresh, mode->clock,
		   mode->hdisplay, mode->hsync_start,
		   mode->hsync_end, mode->htotal,
		   mode->vdisplay, mode->vsync_start,
		   mode->vsync_end, mode->vtotal,
		   mode->type, mode->flags);
}

static void intel_encoder_info(struct seq_file *m,
			       struct intel_crtc *intel_crtc,
			       struct intel_encoder *intel_encoder)
{
	struct drm_info_node *node = m->private;
	struct drm_device *dev = node->minor->dev;
	struct drm_crtc *crtc = &intel_crtc->base;
	struct intel_connector *intel_connector;
	struct drm_encoder *encoder;

	encoder = &intel_encoder->base;
	seq_printf(m, "\tencoder %d: type: %s, connectors:\n",
		   encoder->base.id, encoder->name);
	for_each_connector_on_encoder(dev, encoder, intel_connector) {
		struct drm_connector *connector = &intel_connector->base;
		seq_printf(m, "\t\tconnector %d: type: %s, status: %s",
			   connector->base.id,
			   connector->name,
			   drm_get_connector_status_name(connector->status));
		if (connector->status == connector_status_connected) {
			struct drm_display_mode *mode = &crtc->mode;
			seq_printf(m, ", mode:\n");
			intel_seq_print_mode(m, 2, mode);
		} else {
			seq_putc(m, '\n');
		}
	}
}

static void intel_crtc_info(struct seq_file *m, struct intel_crtc *intel_crtc)
{
	struct drm_info_node *node = m->private;
	struct drm_device *dev = node->minor->dev;
	struct drm_crtc *crtc = &intel_crtc->base;
	struct intel_encoder *intel_encoder;
	struct drm_plane_state *plane_state = crtc->primary->state;
	struct drm_framebuffer *fb = plane_state->fb;

	if (fb)
		seq_printf(m, "\tfb: %d, pos: %dx%d, size: %dx%d\n",
			   fb->base.id, plane_state->src_x >> 16,
			   plane_state->src_y >> 16, fb->width, fb->height);
	else
		seq_puts(m, "\tprimary plane disabled\n");
	for_each_encoder_on_crtc(dev, crtc, intel_encoder)
		intel_encoder_info(m, intel_crtc, intel_encoder);
}

static void intel_panel_info(struct seq_file *m, struct intel_panel *panel)
{
	struct drm_display_mode *mode = panel->fixed_mode;

	seq_printf(m, "\tfixed mode:\n");
	intel_seq_print_mode(m, 2, mode);
}

static void intel_dp_info(struct seq_file *m,
			  struct intel_connector *intel_connector)
{
	struct intel_encoder *intel_encoder = intel_connector->encoder;
	struct intel_dp *intel_dp = enc_to_intel_dp(&intel_encoder->base);

	seq_printf(m, "\tDPCD rev: %x\n", intel_dp->dpcd[DP_DPCD_REV]);
	seq_printf(m, "\taudio support: %s\n", yesno(intel_dp->has_audio));
	if (intel_encoder->type == INTEL_OUTPUT_EDP)
		intel_panel_info(m, &intel_connector->panel);
}

static void intel_hdmi_info(struct seq_file *m,
			    struct intel_connector *intel_connector)
{
	struct intel_encoder *intel_encoder = intel_connector->encoder;
	struct intel_hdmi *intel_hdmi = enc_to_intel_hdmi(&intel_encoder->base);

	seq_printf(m, "\taudio support: %s\n", yesno(intel_hdmi->has_audio));
}

static void intel_lvds_info(struct seq_file *m,
			    struct intel_connector *intel_connector)
{
	intel_panel_info(m, &intel_connector->panel);
}

static void intel_connector_info(struct seq_file *m,
				 struct drm_connector *connector)
{
	struct intel_connector *intel_connector = to_intel_connector(connector);
	struct intel_encoder *intel_encoder = intel_connector->encoder;
	struct drm_display_mode *mode;

	seq_printf(m, "connector %d: type %s, status: %s\n",
		   connector->base.id, connector->name,
		   drm_get_connector_status_name(connector->status));
	if (connector->status == connector_status_connected) {
		seq_printf(m, "\tname: %s\n", connector->display_info.name);
		seq_printf(m, "\tphysical dimensions: %dx%dmm\n",
			   connector->display_info.width_mm,
			   connector->display_info.height_mm);
		seq_printf(m, "\tsubpixel order: %s\n",
			   drm_get_subpixel_order_name(connector->display_info.subpixel_order));
		seq_printf(m, "\tCEA rev: %d\n",
			   connector->display_info.cea_rev);
	}
	if (intel_encoder) {
		if (intel_encoder->type == INTEL_OUTPUT_DISPLAYPORT ||
		    intel_encoder->type == INTEL_OUTPUT_EDP)
			intel_dp_info(m, intel_connector);
		else if (intel_encoder->type == INTEL_OUTPUT_HDMI)
			intel_hdmi_info(m, intel_connector);
		else if (intel_encoder->type == INTEL_OUTPUT_LVDS)
			intel_lvds_info(m, intel_connector);
	}

	seq_printf(m, "\tmodes:\n");
	list_for_each_entry(mode, &connector->modes, head)
		intel_seq_print_mode(m, 2, mode);
}

static bool cursor_active(struct drm_device *dev, int pipe)
{
	struct drm_i915_private *dev_priv = dev->dev_private;
	u32 state;

	if (IS_845G(dev) || IS_I865G(dev))
		state = I915_READ(CURCNTR(PIPE_A)) & CURSOR_ENABLE;
	else
		state = I915_READ(CURCNTR(pipe)) & CURSOR_MODE;

	return state;
}

static bool cursor_position(struct drm_device *dev, int pipe, int *x, int *y)
{
	struct drm_i915_private *dev_priv = dev->dev_private;
	u32 pos;

	pos = I915_READ(CURPOS(pipe));

	*x = (pos >> CURSOR_X_SHIFT) & CURSOR_POS_MASK;
	if (pos & (CURSOR_POS_SIGN << CURSOR_X_SHIFT))
		*x = -*x;

	*y = (pos >> CURSOR_Y_SHIFT) & CURSOR_POS_MASK;
	if (pos & (CURSOR_POS_SIGN << CURSOR_Y_SHIFT))
		*y = -*y;

	return cursor_active(dev, pipe);
}

static int i915_display_info(struct seq_file *m, void *unused)
{
	struct drm_info_node *node = m->private;
	struct drm_device *dev = node->minor->dev;
	struct drm_i915_private *dev_priv = dev->dev_private;
	struct intel_crtc *crtc;
	struct drm_connector *connector;

	intel_runtime_pm_get(dev_priv);
	drm_modeset_lock_all(dev);
	seq_printf(m, "CRTC info\n");
	seq_printf(m, "---------\n");
	for_each_intel_crtc(dev, crtc) {
		bool active;
		struct intel_crtc_state *pipe_config;
		int x, y;

		pipe_config = to_intel_crtc_state(crtc->base.state);

		seq_printf(m, "CRTC %d: pipe: %c, active=%s (size=%dx%d)\n",
			   crtc->base.base.id, pipe_name(crtc->pipe),
			   yesno(pipe_config->base.active),
			   pipe_config->pipe_src_w, pipe_config->pipe_src_h);
		if (pipe_config->base.active) {
			intel_crtc_info(m, crtc);

			active = cursor_position(dev, crtc->pipe, &x, &y);
			seq_printf(m, "\tcursor visible? %s, position (%d, %d), size %dx%d, addr 0x%08x, active? %s\n",
				   yesno(crtc->cursor_base),
				   x, y, crtc->base.cursor->state->crtc_w,
				   crtc->base.cursor->state->crtc_h,
				   crtc->cursor_addr, yesno(active));
		}

		seq_printf(m, "\tunderrun reporting: cpu=%s pch=%s \n",
			   yesno(!crtc->cpu_fifo_underrun_disabled),
			   yesno(!crtc->pch_fifo_underrun_disabled));
	}

	seq_printf(m, "\n");
	seq_printf(m, "Connector info\n");
	seq_printf(m, "--------------\n");
	list_for_each_entry(connector, &dev->mode_config.connector_list, head) {
		intel_connector_info(m, connector);
	}
	drm_modeset_unlock_all(dev);
	intel_runtime_pm_put(dev_priv);

	return 0;
}

static int i915_semaphore_status(struct seq_file *m, void *unused)
{
	struct drm_info_node *node = (struct drm_info_node *) m->private;
	struct drm_device *dev = node->minor->dev;
	struct drm_i915_private *dev_priv = dev->dev_private;
	struct intel_engine_cs *ring;
	int num_rings = hweight32(INTEL_INFO(dev)->ring_mask);
	int i, j, ret;

	if (!i915_semaphore_is_enabled(dev)) {
		seq_puts(m, "Semaphores are disabled\n");
		return 0;
	}

	ret = mutex_lock_interruptible(&dev->struct_mutex);
	if (ret)
		return ret;
	intel_runtime_pm_get(dev_priv);

	if (IS_BROADWELL(dev)) {
		struct page *page;
		uint64_t *seqno;

		page = i915_gem_object_get_page(dev_priv->semaphore_obj, 0);

		seqno = (uint64_t *)kmap_atomic(page);
		for_each_ring(ring, dev_priv, i) {
			uint64_t offset;

			seq_printf(m, "%s\n", ring->name);

			seq_puts(m, "  Last signal:");
			for (j = 0; j < num_rings; j++) {
				offset = i * I915_NUM_RINGS + j;
				seq_printf(m, "0x%08llx (0x%02llx) ",
					   seqno[offset], offset * 8);
			}
			seq_putc(m, '\n');

			seq_puts(m, "  Last wait:  ");
			for (j = 0; j < num_rings; j++) {
				offset = i + (j * I915_NUM_RINGS);
				seq_printf(m, "0x%08llx (0x%02llx) ",
					   seqno[offset], offset * 8);
			}
			seq_putc(m, '\n');

		}
		kunmap_atomic(seqno);
	} else {
		seq_puts(m, "  Last signal:");
		for_each_ring(ring, dev_priv, i)
			for (j = 0; j < num_rings; j++)
				seq_printf(m, "0x%08x\n",
					   I915_READ(ring->semaphore.mbox.signal[j]));
		seq_putc(m, '\n');
	}

	seq_puts(m, "\nSync seqno:\n");
	for_each_ring(ring, dev_priv, i) {
		for (j = 0; j < num_rings; j++) {
			seq_printf(m, "  0x%08x ", ring->semaphore.sync_seqno[j]);
		}
		seq_putc(m, '\n');
	}
	seq_putc(m, '\n');

	intel_runtime_pm_put(dev_priv);
	mutex_unlock(&dev->struct_mutex);
	return 0;
}

static int i915_shared_dplls_info(struct seq_file *m, void *unused)
{
	struct drm_info_node *node = (struct drm_info_node *) m->private;
	struct drm_device *dev = node->minor->dev;
	struct drm_i915_private *dev_priv = dev->dev_private;
	int i;

	drm_modeset_lock_all(dev);
	for (i = 0; i < dev_priv->num_shared_dpll; i++) {
		struct intel_shared_dpll *pll = &dev_priv->shared_dplls[i];

		seq_printf(m, "DPLL%i: %s, id: %i\n", i, pll->name, pll->id);
		seq_printf(m, " crtc_mask: 0x%08x, active: %d, on: %s\n",
			   pll->config.crtc_mask, pll->active, yesno(pll->on));
		seq_printf(m, " tracked hardware state:\n");
		seq_printf(m, " dpll:    0x%08x\n", pll->config.hw_state.dpll);
		seq_printf(m, " dpll_md: 0x%08x\n",
			   pll->config.hw_state.dpll_md);
		seq_printf(m, " fp0:     0x%08x\n", pll->config.hw_state.fp0);
		seq_printf(m, " fp1:     0x%08x\n", pll->config.hw_state.fp1);
		seq_printf(m, " wrpll:   0x%08x\n", pll->config.hw_state.wrpll);
	}
	drm_modeset_unlock_all(dev);

	return 0;
}

static int i915_wa_registers(struct seq_file *m, void *unused)
{
	int i;
	int ret;
	struct drm_info_node *node = (struct drm_info_node *) m->private;
	struct drm_device *dev = node->minor->dev;
	struct drm_i915_private *dev_priv = dev->dev_private;

	ret = mutex_lock_interruptible(&dev->struct_mutex);
	if (ret)
		return ret;

	intel_runtime_pm_get(dev_priv);

	seq_printf(m, "Workarounds applied: %d\n", dev_priv->workarounds.count);
	for (i = 0; i < dev_priv->workarounds.count; ++i) {
		u32 addr, mask, value, read;
		bool ok;

		addr = dev_priv->workarounds.reg[i].addr;
		mask = dev_priv->workarounds.reg[i].mask;
		value = dev_priv->workarounds.reg[i].value;
		read = I915_READ(addr);
		ok = (value & mask) == (read & mask);
		seq_printf(m, "0x%X: 0x%08X, mask: 0x%08X, read: 0x%08x, status: %s\n",
			   addr, value, mask, read, ok ? "OK" : "FAIL");
	}

	intel_runtime_pm_put(dev_priv);
	mutex_unlock(&dev->struct_mutex);

	return 0;
}

static int i915_ddb_info(struct seq_file *m, void *unused)
{
	struct drm_info_node *node = m->private;
	struct drm_device *dev = node->minor->dev;
	struct drm_i915_private *dev_priv = dev->dev_private;
	struct skl_ddb_allocation *ddb;
	struct skl_ddb_entry *entry;
	enum pipe pipe;
	int plane;

	if (INTEL_INFO(dev)->gen < 9)
		return 0;

	drm_modeset_lock_all(dev);

	ddb = &dev_priv->wm.skl_hw.ddb;

	seq_printf(m, "%-15s%8s%8s%8s\n", "", "Start", "End", "Size");

	for_each_pipe(dev_priv, pipe) {
		seq_printf(m, "Pipe %c\n", pipe_name(pipe));

		for_each_plane(dev_priv, pipe, plane) {
			entry = &ddb->plane[pipe][plane];
			seq_printf(m, "  Plane%-8d%8u%8u%8u\n", plane + 1,
				   entry->start, entry->end,
				   skl_ddb_entry_size(entry));
		}

		entry = &ddb->plane[pipe][PLANE_CURSOR];
		seq_printf(m, "  %-13s%8u%8u%8u\n", "Cursor", entry->start,
			   entry->end, skl_ddb_entry_size(entry));
	}

	drm_modeset_unlock_all(dev);

	return 0;
}

static void drrs_status_per_crtc(struct seq_file *m,
		struct drm_device *dev, struct intel_crtc *intel_crtc)
{
	struct intel_encoder *intel_encoder;
	struct drm_i915_private *dev_priv = dev->dev_private;
	struct i915_drrs *drrs = &dev_priv->drrs;
	int vrefresh = 0;

	for_each_encoder_on_crtc(dev, &intel_crtc->base, intel_encoder) {
		/* Encoder connected on this CRTC */
		switch (intel_encoder->type) {
		case INTEL_OUTPUT_EDP:
			seq_puts(m, "eDP:\n");
			break;
		case INTEL_OUTPUT_DSI:
			seq_puts(m, "DSI:\n");
			break;
		case INTEL_OUTPUT_HDMI:
			seq_puts(m, "HDMI:\n");
			break;
		case INTEL_OUTPUT_DISPLAYPORT:
			seq_puts(m, "DP:\n");
			break;
		default:
			seq_printf(m, "Other encoder (id=%d).\n",
						intel_encoder->type);
			return;
		}
	}

	if (dev_priv->vbt.drrs_type == STATIC_DRRS_SUPPORT)
		seq_puts(m, "\tVBT: DRRS_type: Static");
	else if (dev_priv->vbt.drrs_type == SEAMLESS_DRRS_SUPPORT)
		seq_puts(m, "\tVBT: DRRS_type: Seamless");
	else if (dev_priv->vbt.drrs_type == DRRS_NOT_SUPPORTED)
		seq_puts(m, "\tVBT: DRRS_type: None");
	else
		seq_puts(m, "\tVBT: DRRS_type: FIXME: Unrecognized Value");

	seq_puts(m, "\n\n");

	if (to_intel_crtc_state(intel_crtc->base.state)->has_drrs) {
		struct intel_panel *panel;

		mutex_lock(&drrs->mutex);
		/* DRRS Supported */
		seq_puts(m, "\tDRRS Supported: Yes\n");

		/* disable_drrs() will make drrs->dp NULL */
		if (!drrs->dp) {
			seq_puts(m, "Idleness DRRS: Disabled");
			mutex_unlock(&drrs->mutex);
			return;
		}

		panel = &drrs->dp->attached_connector->panel;
		seq_printf(m, "\t\tBusy_frontbuffer_bits: 0x%X",
					drrs->busy_frontbuffer_bits);

		seq_puts(m, "\n\t\t");
		if (drrs->refresh_rate_type == DRRS_HIGH_RR) {
			seq_puts(m, "DRRS_State: DRRS_HIGH_RR\n");
			vrefresh = panel->fixed_mode->vrefresh;
		} else if (drrs->refresh_rate_type == DRRS_LOW_RR) {
			seq_puts(m, "DRRS_State: DRRS_LOW_RR\n");
			vrefresh = panel->downclock_mode->vrefresh;
		} else {
			seq_printf(m, "DRRS_State: Unknown(%d)\n",
						drrs->refresh_rate_type);
			mutex_unlock(&drrs->mutex);
			return;
		}
		seq_printf(m, "\t\tVrefresh: %d", vrefresh);

		seq_puts(m, "\n\t\t");
		mutex_unlock(&drrs->mutex);
	} else {
		/* DRRS not supported. Print the VBT parameter*/
		seq_puts(m, "\tDRRS Supported : No");
	}
	seq_puts(m, "\n");
}

static int i915_drrs_status(struct seq_file *m, void *unused)
{
	struct drm_info_node *node = m->private;
	struct drm_device *dev = node->minor->dev;
	struct intel_crtc *intel_crtc;
	int active_crtc_cnt = 0;

	for_each_intel_crtc(dev, intel_crtc) {
		drm_modeset_lock(&intel_crtc->base.mutex, NULL);

		if (intel_crtc->base.state->active) {
			active_crtc_cnt++;
			seq_printf(m, "\nCRTC %d:  ", active_crtc_cnt);

			drrs_status_per_crtc(m, dev, intel_crtc);
		}

		drm_modeset_unlock(&intel_crtc->base.mutex);
	}

	if (!active_crtc_cnt)
		seq_puts(m, "No active crtc found\n");

	return 0;
}

struct pipe_crc_info {
	const char *name;
	struct drm_device *dev;
	enum pipe pipe;
};

static int i915_dp_mst_info(struct seq_file *m, void *unused)
{
	struct drm_info_node *node = (struct drm_info_node *) m->private;
	struct drm_device *dev = node->minor->dev;
	struct drm_encoder *encoder;
	struct intel_encoder *intel_encoder;
	struct intel_digital_port *intel_dig_port;
	drm_modeset_lock_all(dev);
	list_for_each_entry(encoder, &dev->mode_config.encoder_list, head) {
		intel_encoder = to_intel_encoder(encoder);
		if (intel_encoder->type != INTEL_OUTPUT_DISPLAYPORT)
			continue;
		intel_dig_port = enc_to_dig_port(encoder);
		if (!intel_dig_port->dp.can_mst)
			continue;

		drm_dp_mst_dump_topology(m, &intel_dig_port->dp.mst_mgr);
	}
	drm_modeset_unlock_all(dev);
	return 0;
}

static int i915_pipe_crc_open(struct inode *inode, struct file *filep)
{
	struct pipe_crc_info *info = inode->i_private;
	struct drm_i915_private *dev_priv = info->dev->dev_private;
	struct intel_pipe_crc *pipe_crc = &dev_priv->pipe_crc[info->pipe];

	if (info->pipe >= INTEL_INFO(info->dev)->num_pipes)
		return -ENODEV;

	spin_lock_irq(&pipe_crc->lock);

	if (pipe_crc->opened) {
		spin_unlock_irq(&pipe_crc->lock);
		return -EBUSY; /* already open */
	}

	pipe_crc->opened = true;
	filep->private_data = inode->i_private;

	spin_unlock_irq(&pipe_crc->lock);

	return 0;
}

static int i915_pipe_crc_release(struct inode *inode, struct file *filep)
{
	struct pipe_crc_info *info = inode->i_private;
	struct drm_i915_private *dev_priv = info->dev->dev_private;
	struct intel_pipe_crc *pipe_crc = &dev_priv->pipe_crc[info->pipe];

	spin_lock_irq(&pipe_crc->lock);
	pipe_crc->opened = false;
	spin_unlock_irq(&pipe_crc->lock);

	return 0;
}

/* (6 fields, 8 chars each, space separated (5) + '\n') */
#define PIPE_CRC_LINE_LEN	(6 * 8 + 5 + 1)
/* account for \'0' */
#define PIPE_CRC_BUFFER_LEN	(PIPE_CRC_LINE_LEN + 1)

static int pipe_crc_data_count(struct intel_pipe_crc *pipe_crc)
{
	assert_spin_locked(&pipe_crc->lock);
	return CIRC_CNT(pipe_crc->head, pipe_crc->tail,
			INTEL_PIPE_CRC_ENTRIES_NR);
}

static ssize_t
i915_pipe_crc_read(struct file *filep, char __user *user_buf, size_t count,
		   loff_t *pos)
{
	struct pipe_crc_info *info = filep->private_data;
	struct drm_device *dev = info->dev;
	struct drm_i915_private *dev_priv = dev->dev_private;
	struct intel_pipe_crc *pipe_crc = &dev_priv->pipe_crc[info->pipe];
	char buf[PIPE_CRC_BUFFER_LEN];
	int n_entries;
	ssize_t bytes_read;

	/*
	 * Don't allow user space to provide buffers not big enough to hold
	 * a line of data.
	 */
	if (count < PIPE_CRC_LINE_LEN)
		return -EINVAL;

	if (pipe_crc->source == INTEL_PIPE_CRC_SOURCE_NONE)
		return 0;

	/* nothing to read */
	spin_lock_irq(&pipe_crc->lock);
	while (pipe_crc_data_count(pipe_crc) == 0) {
		int ret;

		if (filep->f_flags & O_NONBLOCK) {
			spin_unlock_irq(&pipe_crc->lock);
			return -EAGAIN;
		}

		ret = wait_event_interruptible_lock_irq(pipe_crc->wq,
				pipe_crc_data_count(pipe_crc), pipe_crc->lock);
		if (ret) {
			spin_unlock_irq(&pipe_crc->lock);
			return ret;
		}
	}

	/* We now have one or more entries to read */
	n_entries = count / PIPE_CRC_LINE_LEN;

	bytes_read = 0;
	while (n_entries > 0) {
		struct intel_pipe_crc_entry *entry =
			&pipe_crc->entries[pipe_crc->tail];
		int ret;

		if (CIRC_CNT(pipe_crc->head, pipe_crc->tail,
			     INTEL_PIPE_CRC_ENTRIES_NR) < 1)
			break;

		BUILD_BUG_ON_NOT_POWER_OF_2(INTEL_PIPE_CRC_ENTRIES_NR);
		pipe_crc->tail = (pipe_crc->tail + 1) & (INTEL_PIPE_CRC_ENTRIES_NR - 1);

		bytes_read += snprintf(buf, PIPE_CRC_BUFFER_LEN,
				       "%8u %8x %8x %8x %8x %8x\n",
				       entry->frame, entry->crc[0],
				       entry->crc[1], entry->crc[2],
				       entry->crc[3], entry->crc[4]);

		spin_unlock_irq(&pipe_crc->lock);

		ret = copy_to_user(user_buf, buf, PIPE_CRC_LINE_LEN);
		if (ret == PIPE_CRC_LINE_LEN)
			return -EFAULT;

		user_buf += PIPE_CRC_LINE_LEN;
		n_entries--;

		spin_lock_irq(&pipe_crc->lock);
	}

	spin_unlock_irq(&pipe_crc->lock);

	return bytes_read;
}

static const struct file_operations i915_pipe_crc_fops = {
	.owner = THIS_MODULE,
	.open = i915_pipe_crc_open,
	.read = i915_pipe_crc_read,
	.release = i915_pipe_crc_release,
};

static struct pipe_crc_info i915_pipe_crc_data[I915_MAX_PIPES] = {
	{
		.name = "i915_pipe_A_crc",
		.pipe = PIPE_A,
	},
	{
		.name = "i915_pipe_B_crc",
		.pipe = PIPE_B,
	},
	{
		.name = "i915_pipe_C_crc",
		.pipe = PIPE_C,
	},
};

static int i915_pipe_crc_create(struct dentry *root, struct drm_minor *minor,
				enum pipe pipe)
{
	struct drm_device *dev = minor->dev;
	struct dentry *ent;
	struct pipe_crc_info *info = &i915_pipe_crc_data[pipe];

	info->dev = dev;
	ent = debugfs_create_file(info->name, S_IRUGO, root, info,
				  &i915_pipe_crc_fops);
	if (!ent)
		return -ENOMEM;

	return drm_add_fake_info_node(minor, ent, info);
}

static const char * const pipe_crc_sources[] = {
	"none",
	"plane1",
	"plane2",
	"pf",
	"pipe",
	"TV",
	"DP-B",
	"DP-C",
	"DP-D",
	"auto",
};

static const char *pipe_crc_source_name(enum intel_pipe_crc_source source)
{
	BUILD_BUG_ON(ARRAY_SIZE(pipe_crc_sources) != INTEL_PIPE_CRC_SOURCE_MAX);
	return pipe_crc_sources[source];
}

static int display_crc_ctl_show(struct seq_file *m, void *data)
{
	struct drm_device *dev = m->private;
	struct drm_i915_private *dev_priv = dev->dev_private;
	int i;

	for (i = 0; i < I915_MAX_PIPES; i++)
		seq_printf(m, "%c %s\n", pipe_name(i),
			   pipe_crc_source_name(dev_priv->pipe_crc[i].source));

	return 0;
}

static int display_crc_ctl_open(struct inode *inode, struct file *file)
{
	struct drm_device *dev = inode->i_private;

	return single_open(file, display_crc_ctl_show, dev);
}

static int i8xx_pipe_crc_ctl_reg(enum intel_pipe_crc_source *source,
				 uint32_t *val)
{
	if (*source == INTEL_PIPE_CRC_SOURCE_AUTO)
		*source = INTEL_PIPE_CRC_SOURCE_PIPE;

	switch (*source) {
	case INTEL_PIPE_CRC_SOURCE_PIPE:
		*val = PIPE_CRC_ENABLE | PIPE_CRC_INCLUDE_BORDER_I8XX;
		break;
	case INTEL_PIPE_CRC_SOURCE_NONE:
		*val = 0;
		break;
	default:
		return -EINVAL;
	}

	return 0;
}

static int i9xx_pipe_crc_auto_source(struct drm_device *dev, enum pipe pipe,
				     enum intel_pipe_crc_source *source)
{
	struct intel_encoder *encoder;
	struct intel_crtc *crtc;
	struct intel_digital_port *dig_port;
	int ret = 0;

	*source = INTEL_PIPE_CRC_SOURCE_PIPE;

	drm_modeset_lock_all(dev);
	for_each_intel_encoder(dev, encoder) {
		if (!encoder->base.crtc)
			continue;

		crtc = to_intel_crtc(encoder->base.crtc);

		if (crtc->pipe != pipe)
			continue;

		switch (encoder->type) {
		case INTEL_OUTPUT_TVOUT:
			*source = INTEL_PIPE_CRC_SOURCE_TV;
			break;
		case INTEL_OUTPUT_DISPLAYPORT:
		case INTEL_OUTPUT_EDP:
			dig_port = enc_to_dig_port(&encoder->base);
			switch (dig_port->port) {
			case PORT_B:
				*source = INTEL_PIPE_CRC_SOURCE_DP_B;
				break;
			case PORT_C:
				*source = INTEL_PIPE_CRC_SOURCE_DP_C;
				break;
			case PORT_D:
				*source = INTEL_PIPE_CRC_SOURCE_DP_D;
				break;
			default:
				WARN(1, "nonexisting DP port %c\n",
				     port_name(dig_port->port));
				break;
			}
			break;
		default:
			break;
		}
	}
	drm_modeset_unlock_all(dev);

	return ret;
}

static int vlv_pipe_crc_ctl_reg(struct drm_device *dev,
				enum pipe pipe,
				enum intel_pipe_crc_source *source,
				uint32_t *val)
{
	struct drm_i915_private *dev_priv = dev->dev_private;
	bool need_stable_symbols = false;

	if (*source == INTEL_PIPE_CRC_SOURCE_AUTO) {
		int ret = i9xx_pipe_crc_auto_source(dev, pipe, source);
		if (ret)
			return ret;
	}

	switch (*source) {
	case INTEL_PIPE_CRC_SOURCE_PIPE:
		*val = PIPE_CRC_ENABLE | PIPE_CRC_SOURCE_PIPE_VLV;
		break;
	case INTEL_PIPE_CRC_SOURCE_DP_B:
		*val = PIPE_CRC_ENABLE | PIPE_CRC_SOURCE_DP_B_VLV;
		need_stable_symbols = true;
		break;
	case INTEL_PIPE_CRC_SOURCE_DP_C:
		*val = PIPE_CRC_ENABLE | PIPE_CRC_SOURCE_DP_C_VLV;
		need_stable_symbols = true;
		break;
	case INTEL_PIPE_CRC_SOURCE_DP_D:
		if (!IS_CHERRYVIEW(dev))
			return -EINVAL;
		*val = PIPE_CRC_ENABLE | PIPE_CRC_SOURCE_DP_D_VLV;
		need_stable_symbols = true;
		break;
	case INTEL_PIPE_CRC_SOURCE_NONE:
		*val = 0;
		break;
	default:
		return -EINVAL;
	}

	/*
	 * When the pipe CRC tap point is after the transcoders we need
	 * to tweak symbol-level features to produce a deterministic series of
	 * symbols for a given frame. We need to reset those features only once
	 * a frame (instead of every nth symbol):
	 *   - DC-balance: used to ensure a better clock recovery from the data
	 *     link (SDVO)
	 *   - DisplayPort scrambling: used for EMI reduction
	 */
	if (need_stable_symbols) {
		uint32_t tmp = I915_READ(PORT_DFT2_G4X);

		tmp |= DC_BALANCE_RESET_VLV;
		switch (pipe) {
		case PIPE_A:
			tmp |= PIPE_A_SCRAMBLE_RESET;
			break;
		case PIPE_B:
			tmp |= PIPE_B_SCRAMBLE_RESET;
			break;
		case PIPE_C:
			tmp |= PIPE_C_SCRAMBLE_RESET;
			break;
		default:
			return -EINVAL;
		}
		I915_WRITE(PORT_DFT2_G4X, tmp);
	}

	return 0;
}

static int i9xx_pipe_crc_ctl_reg(struct drm_device *dev,
				 enum pipe pipe,
				 enum intel_pipe_crc_source *source,
				 uint32_t *val)
{
	struct drm_i915_private *dev_priv = dev->dev_private;
	bool need_stable_symbols = false;

	if (*source == INTEL_PIPE_CRC_SOURCE_AUTO) {
		int ret = i9xx_pipe_crc_auto_source(dev, pipe, source);
		if (ret)
			return ret;
	}

	switch (*source) {
	case INTEL_PIPE_CRC_SOURCE_PIPE:
		*val = PIPE_CRC_ENABLE | PIPE_CRC_SOURCE_PIPE_I9XX;
		break;
	case INTEL_PIPE_CRC_SOURCE_TV:
		if (!SUPPORTS_TV(dev))
			return -EINVAL;
		*val = PIPE_CRC_ENABLE | PIPE_CRC_SOURCE_TV_PRE;
		break;
	case INTEL_PIPE_CRC_SOURCE_DP_B:
		if (!IS_G4X(dev))
			return -EINVAL;
		*val = PIPE_CRC_ENABLE | PIPE_CRC_SOURCE_DP_B_G4X;
		need_stable_symbols = true;
		break;
	case INTEL_PIPE_CRC_SOURCE_DP_C:
		if (!IS_G4X(dev))
			return -EINVAL;
		*val = PIPE_CRC_ENABLE | PIPE_CRC_SOURCE_DP_C_G4X;
		need_stable_symbols = true;
		break;
	case INTEL_PIPE_CRC_SOURCE_DP_D:
		if (!IS_G4X(dev))
			return -EINVAL;
		*val = PIPE_CRC_ENABLE | PIPE_CRC_SOURCE_DP_D_G4X;
		need_stable_symbols = true;
		break;
	case INTEL_PIPE_CRC_SOURCE_NONE:
		*val = 0;
		break;
	default:
		return -EINVAL;
	}

	/*
	 * When the pipe CRC tap point is after the transcoders we need
	 * to tweak symbol-level features to produce a deterministic series of
	 * symbols for a given frame. We need to reset those features only once
	 * a frame (instead of every nth symbol):
	 *   - DC-balance: used to ensure a better clock recovery from the data
	 *     link (SDVO)
	 *   - DisplayPort scrambling: used for EMI reduction
	 */
	if (need_stable_symbols) {
		uint32_t tmp = I915_READ(PORT_DFT2_G4X);

		WARN_ON(!IS_G4X(dev));

		I915_WRITE(PORT_DFT_I9XX,
			   I915_READ(PORT_DFT_I9XX) | DC_BALANCE_RESET);

		if (pipe == PIPE_A)
			tmp |= PIPE_A_SCRAMBLE_RESET;
		else
			tmp |= PIPE_B_SCRAMBLE_RESET;

		I915_WRITE(PORT_DFT2_G4X, tmp);
	}

	return 0;
}

static void vlv_undo_pipe_scramble_reset(struct drm_device *dev,
					 enum pipe pipe)
{
	struct drm_i915_private *dev_priv = dev->dev_private;
	uint32_t tmp = I915_READ(PORT_DFT2_G4X);

	switch (pipe) {
	case PIPE_A:
		tmp &= ~PIPE_A_SCRAMBLE_RESET;
		break;
	case PIPE_B:
		tmp &= ~PIPE_B_SCRAMBLE_RESET;
		break;
	case PIPE_C:
		tmp &= ~PIPE_C_SCRAMBLE_RESET;
		break;
	default:
		return;
	}
	if (!(tmp & PIPE_SCRAMBLE_RESET_MASK))
		tmp &= ~DC_BALANCE_RESET_VLV;
	I915_WRITE(PORT_DFT2_G4X, tmp);

}

static void g4x_undo_pipe_scramble_reset(struct drm_device *dev,
					 enum pipe pipe)
{
	struct drm_i915_private *dev_priv = dev->dev_private;
	uint32_t tmp = I915_READ(PORT_DFT2_G4X);

	if (pipe == PIPE_A)
		tmp &= ~PIPE_A_SCRAMBLE_RESET;
	else
		tmp &= ~PIPE_B_SCRAMBLE_RESET;
	I915_WRITE(PORT_DFT2_G4X, tmp);

	if (!(tmp & PIPE_SCRAMBLE_RESET_MASK)) {
		I915_WRITE(PORT_DFT_I9XX,
			   I915_READ(PORT_DFT_I9XX) & ~DC_BALANCE_RESET);
	}
}

static int ilk_pipe_crc_ctl_reg(enum intel_pipe_crc_source *source,
				uint32_t *val)
{
	if (*source == INTEL_PIPE_CRC_SOURCE_AUTO)
		*source = INTEL_PIPE_CRC_SOURCE_PIPE;

	switch (*source) {
	case INTEL_PIPE_CRC_SOURCE_PLANE1:
		*val = PIPE_CRC_ENABLE | PIPE_CRC_SOURCE_PRIMARY_ILK;
		break;
	case INTEL_PIPE_CRC_SOURCE_PLANE2:
		*val = PIPE_CRC_ENABLE | PIPE_CRC_SOURCE_SPRITE_ILK;
		break;
	case INTEL_PIPE_CRC_SOURCE_PIPE:
		*val = PIPE_CRC_ENABLE | PIPE_CRC_SOURCE_PIPE_ILK;
		break;
	case INTEL_PIPE_CRC_SOURCE_NONE:
		*val = 0;
		break;
	default:
		return -EINVAL;
	}

	return 0;
}

static void hsw_trans_edp_pipe_A_crc_wa(struct drm_device *dev, bool enable)
{
	struct drm_i915_private *dev_priv = dev->dev_private;
	struct intel_crtc *crtc =
		to_intel_crtc(dev_priv->pipe_to_crtc_mapping[PIPE_A]);
	struct intel_crtc_state *pipe_config;
	struct drm_atomic_state *state;
	int ret = 0;

	drm_modeset_lock_all(dev);
	state = drm_atomic_state_alloc(dev);
	if (!state) {
		ret = -ENOMEM;
		goto out;
	}

	state->acquire_ctx = drm_modeset_legacy_acquire_ctx(&crtc->base);
	pipe_config = intel_atomic_get_crtc_state(state, crtc);
	if (IS_ERR(pipe_config)) {
		ret = PTR_ERR(pipe_config);
		goto out;
	}

	pipe_config->pch_pfit.force_thru = enable;
	if (pipe_config->cpu_transcoder == TRANSCODER_EDP &&
	    pipe_config->pch_pfit.enabled != enable)
		pipe_config->base.connectors_changed = true;

	ret = drm_atomic_commit(state);
out:
	drm_modeset_unlock_all(dev);
	WARN(ret, "Toggling workaround to %i returns %i\n", enable, ret);
	if (ret)
		drm_atomic_state_free(state);
}

static int ivb_pipe_crc_ctl_reg(struct drm_device *dev,
				enum pipe pipe,
				enum intel_pipe_crc_source *source,
				uint32_t *val)
{
	if (*source == INTEL_PIPE_CRC_SOURCE_AUTO)
		*source = INTEL_PIPE_CRC_SOURCE_PF;

	switch (*source) {
	case INTEL_PIPE_CRC_SOURCE_PLANE1:
		*val = PIPE_CRC_ENABLE | PIPE_CRC_SOURCE_PRIMARY_IVB;
		break;
	case INTEL_PIPE_CRC_SOURCE_PLANE2:
		*val = PIPE_CRC_ENABLE | PIPE_CRC_SOURCE_SPRITE_IVB;
		break;
	case INTEL_PIPE_CRC_SOURCE_PF:
		if (IS_HASWELL(dev) && pipe == PIPE_A)
			hsw_trans_edp_pipe_A_crc_wa(dev, true);

		*val = PIPE_CRC_ENABLE | PIPE_CRC_SOURCE_PF_IVB;
		break;
	case INTEL_PIPE_CRC_SOURCE_NONE:
		*val = 0;
		break;
	default:
		return -EINVAL;
	}

	return 0;
}

static int pipe_crc_set_source(struct drm_device *dev, enum pipe pipe,
			       enum intel_pipe_crc_source source)
{
	struct drm_i915_private *dev_priv = dev->dev_private;
	struct intel_pipe_crc *pipe_crc = &dev_priv->pipe_crc[pipe];
	struct intel_crtc *crtc = to_intel_crtc(intel_get_crtc_for_pipe(dev,
									pipe));
	u32 val = 0; /* shut up gcc */
	int ret;

	if (pipe_crc->source == source)
		return 0;

	/* forbid changing the source without going back to 'none' */
	if (pipe_crc->source && source)
		return -EINVAL;

	if (!intel_display_power_is_enabled(dev_priv, POWER_DOMAIN_PIPE(pipe))) {
		DRM_DEBUG_KMS("Trying to capture CRC while pipe is off\n");
		return -EIO;
	}

	if (IS_GEN2(dev))
		ret = i8xx_pipe_crc_ctl_reg(&source, &val);
	else if (INTEL_INFO(dev)->gen < 5)
		ret = i9xx_pipe_crc_ctl_reg(dev, pipe, &source, &val);
	else if (IS_VALLEYVIEW(dev))
		ret = vlv_pipe_crc_ctl_reg(dev, pipe, &source, &val);
	else if (IS_GEN5(dev) || IS_GEN6(dev))
		ret = ilk_pipe_crc_ctl_reg(&source, &val);
	else
		ret = ivb_pipe_crc_ctl_reg(dev, pipe, &source, &val);

	if (ret != 0)
		return ret;

	/* none -> real source transition */
	if (source) {
		struct intel_pipe_crc_entry *entries;

		DRM_DEBUG_DRIVER("collecting CRCs for pipe %c, %s\n",
				 pipe_name(pipe), pipe_crc_source_name(source));

		entries = kcalloc(INTEL_PIPE_CRC_ENTRIES_NR,
				  sizeof(pipe_crc->entries[0]),
				  GFP_KERNEL);
		if (!entries)
			return -ENOMEM;

		/*
		 * When IPS gets enabled, the pipe CRC changes. Since IPS gets
		 * enabled and disabled dynamically based on package C states,
		 * user space can't make reliable use of the CRCs, so let's just
		 * completely disable it.
		 */
		hsw_disable_ips(crtc);

		spin_lock_irq(&pipe_crc->lock);
		kfree(pipe_crc->entries);
		pipe_crc->entries = entries;
		pipe_crc->head = 0;
		pipe_crc->tail = 0;
		spin_unlock_irq(&pipe_crc->lock);
	}

	pipe_crc->source = source;

	I915_WRITE(PIPE_CRC_CTL(pipe), val);
	POSTING_READ(PIPE_CRC_CTL(pipe));

	/* real source -> none transition */
	if (source == INTEL_PIPE_CRC_SOURCE_NONE) {
		struct intel_pipe_crc_entry *entries;
		struct intel_crtc *crtc =
			to_intel_crtc(dev_priv->pipe_to_crtc_mapping[pipe]);

		DRM_DEBUG_DRIVER("stopping CRCs for pipe %c\n",
				 pipe_name(pipe));

		drm_modeset_lock(&crtc->base.mutex, NULL);
		if (crtc->base.state->active)
			intel_wait_for_vblank(dev, pipe);
		drm_modeset_unlock(&crtc->base.mutex);

		spin_lock_irq(&pipe_crc->lock);
		entries = pipe_crc->entries;
		pipe_crc->entries = NULL;
		pipe_crc->head = 0;
		pipe_crc->tail = 0;
		spin_unlock_irq(&pipe_crc->lock);

		kfree(entries);

		if (IS_G4X(dev))
			g4x_undo_pipe_scramble_reset(dev, pipe);
		else if (IS_VALLEYVIEW(dev))
			vlv_undo_pipe_scramble_reset(dev, pipe);
		else if (IS_HASWELL(dev) && pipe == PIPE_A)
			hsw_trans_edp_pipe_A_crc_wa(dev, false);

		hsw_enable_ips(crtc);
	}

	return 0;
}

/*
 * Parse pipe CRC command strings:
 *   command: wsp* object wsp+ name wsp+ source wsp*
 *   object: 'pipe'
 *   name: (A | B | C)
 *   source: (none | plane1 | plane2 | pf)
 *   wsp: (#0x20 | #0x9 | #0xA)+
 *
 * eg.:
 *  "pipe A plane1"  ->  Start CRC computations on plane1 of pipe A
 *  "pipe A none"    ->  Stop CRC
 */
static int display_crc_ctl_tokenize(char *buf, char *words[], int max_words)
{
	int n_words = 0;

	while (*buf) {
		char *end;

		/* skip leading white space */
		buf = skip_spaces(buf);
		if (!*buf)
			break;	/* end of buffer */

		/* find end of word */
		for (end = buf; *end && !isspace(*end); end++)
			;

		if (n_words == max_words) {
			DRM_DEBUG_DRIVER("too many words, allowed <= %d\n",
					 max_words);
			return -EINVAL;	/* ran out of words[] before bytes */
		}

		if (*end)
			*end++ = '\0';
		words[n_words++] = buf;
		buf = end;
	}

	return n_words;
}

enum intel_pipe_crc_object {
	PIPE_CRC_OBJECT_PIPE,
};

static const char * const pipe_crc_objects[] = {
	"pipe",
};

static int
display_crc_ctl_parse_object(const char *buf, enum intel_pipe_crc_object *o)
{
	int i;

	for (i = 0; i < ARRAY_SIZE(pipe_crc_objects); i++)
		if (!strcmp(buf, pipe_crc_objects[i])) {
			*o = i;
			return 0;
		    }

	return -EINVAL;
}

static int display_crc_ctl_parse_pipe(const char *buf, enum pipe *pipe)
{
	const char name = buf[0];

	if (name < 'A' || name >= pipe_name(I915_MAX_PIPES))
		return -EINVAL;

	*pipe = name - 'A';

	return 0;
}

static int
display_crc_ctl_parse_source(const char *buf, enum intel_pipe_crc_source *s)
{
	int i;

	for (i = 0; i < ARRAY_SIZE(pipe_crc_sources); i++)
		if (!strcmp(buf, pipe_crc_sources[i])) {
			*s = i;
			return 0;
		    }

	return -EINVAL;
}

static int display_crc_ctl_parse(struct drm_device *dev, char *buf, size_t len)
{
#define N_WORDS 3
	int n_words;
	char *words[N_WORDS];
	enum pipe pipe;
	enum intel_pipe_crc_object object;
	enum intel_pipe_crc_source source;

	n_words = display_crc_ctl_tokenize(buf, words, N_WORDS);
	if (n_words != N_WORDS) {
		DRM_DEBUG_DRIVER("tokenize failed, a command is %d words\n",
				 N_WORDS);
		return -EINVAL;
	}

	if (display_crc_ctl_parse_object(words[0], &object) < 0) {
		DRM_DEBUG_DRIVER("unknown object %s\n", words[0]);
		return -EINVAL;
	}

	if (display_crc_ctl_parse_pipe(words[1], &pipe) < 0) {
		DRM_DEBUG_DRIVER("unknown pipe %s\n", words[1]);
		return -EINVAL;
	}

	if (display_crc_ctl_parse_source(words[2], &source) < 0) {
		DRM_DEBUG_DRIVER("unknown source %s\n", words[2]);
		return -EINVAL;
	}

	return pipe_crc_set_source(dev, pipe, source);
}

static ssize_t display_crc_ctl_write(struct file *file, const char __user *ubuf,
				     size_t len, loff_t *offp)
{
	struct seq_file *m = file->private_data;
	struct drm_device *dev = m->private;
	char *tmpbuf;
	int ret;

	if (len == 0)
		return 0;

	if (len > PAGE_SIZE - 1) {
		DRM_DEBUG_DRIVER("expected <%lu bytes into pipe crc control\n",
				 PAGE_SIZE);
		return -E2BIG;
	}

	tmpbuf = kmalloc(len + 1, GFP_KERNEL);
	if (!tmpbuf)
		return -ENOMEM;

	if (copy_from_user(tmpbuf, ubuf, len)) {
		ret = -EFAULT;
		goto out;
	}
	tmpbuf[len] = '\0';

	ret = display_crc_ctl_parse(dev, tmpbuf, len);

out:
	kfree(tmpbuf);
	if (ret < 0)
		return ret;

	*offp += len;
	return len;
}

static const struct file_operations i915_display_crc_ctl_fops = {
	.owner = THIS_MODULE,
	.open = display_crc_ctl_open,
	.read = seq_read,
	.llseek = seq_lseek,
	.release = single_release,
	.write = display_crc_ctl_write
};

static ssize_t i915_displayport_test_active_write(struct file *file,
					    const char __user *ubuf,
					    size_t len, loff_t *offp)
{
	char *input_buffer;
	int status = 0;
	struct drm_device *dev;
	struct drm_connector *connector;
	struct list_head *connector_list;
	struct intel_dp *intel_dp;
	int val = 0;

	dev = ((struct seq_file *)file->private_data)->private;

	connector_list = &dev->mode_config.connector_list;

	if (len == 0)
		return 0;

	input_buffer = kmalloc(len + 1, GFP_KERNEL);
	if (!input_buffer)
		return -ENOMEM;

	if (copy_from_user(input_buffer, ubuf, len)) {
		status = -EFAULT;
		goto out;
	}

	input_buffer[len] = '\0';
	DRM_DEBUG_DRIVER("Copied %d bytes from user\n", (unsigned int)len);

	list_for_each_entry(connector, connector_list, head) {

		if (connector->connector_type !=
		    DRM_MODE_CONNECTOR_DisplayPort)
			continue;

		if (connector->status == connector_status_connected &&
		    connector->encoder != NULL) {
			intel_dp = enc_to_intel_dp(connector->encoder);
			status = kstrtoint(input_buffer, 10, &val);
			if (status < 0)
				goto out;
			DRM_DEBUG_DRIVER("Got %d for test active\n", val);
			/* To prevent erroneous activation of the compliance
			 * testing code, only accept an actual value of 1 here
			 */
			if (val == 1)
				intel_dp->compliance_test_active = 1;
			else
				intel_dp->compliance_test_active = 0;
		}
	}
out:
	kfree(input_buffer);
	if (status < 0)
		return status;

	*offp += len;
	return len;
}

static int i915_displayport_test_active_show(struct seq_file *m, void *data)
{
	struct drm_device *dev = m->private;
	struct drm_connector *connector;
	struct list_head *connector_list = &dev->mode_config.connector_list;
	struct intel_dp *intel_dp;

	list_for_each_entry(connector, connector_list, head) {

		if (connector->connector_type !=
		    DRM_MODE_CONNECTOR_DisplayPort)
			continue;

		if (connector->status == connector_status_connected &&
		    connector->encoder != NULL) {
			intel_dp = enc_to_intel_dp(connector->encoder);
			if (intel_dp->compliance_test_active)
				seq_puts(m, "1");
			else
				seq_puts(m, "0");
		} else
			seq_puts(m, "0");
	}

	return 0;
}

static int i915_displayport_test_active_open(struct inode *inode,
				       struct file *file)
{
	struct drm_device *dev = inode->i_private;

	return single_open(file, i915_displayport_test_active_show, dev);
}

static const struct file_operations i915_displayport_test_active_fops = {
	.owner = THIS_MODULE,
	.open = i915_displayport_test_active_open,
	.read = seq_read,
	.llseek = seq_lseek,
	.release = single_release,
	.write = i915_displayport_test_active_write
};

static int i915_displayport_test_data_show(struct seq_file *m, void *data)
{
	struct drm_device *dev = m->private;
	struct drm_connector *connector;
	struct list_head *connector_list = &dev->mode_config.connector_list;
	struct intel_dp *intel_dp;

	list_for_each_entry(connector, connector_list, head) {

		if (connector->connector_type !=
		    DRM_MODE_CONNECTOR_DisplayPort)
			continue;

		if (connector->status == connector_status_connected &&
		    connector->encoder != NULL) {
			intel_dp = enc_to_intel_dp(connector->encoder);
			seq_printf(m, "%lx", intel_dp->compliance_test_data);
		} else
			seq_puts(m, "0");
	}

	return 0;
}
static int i915_displayport_test_data_open(struct inode *inode,
				       struct file *file)
{
	struct drm_device *dev = inode->i_private;

	return single_open(file, i915_displayport_test_data_show, dev);
}

static const struct file_operations i915_displayport_test_data_fops = {
	.owner = THIS_MODULE,
	.open = i915_displayport_test_data_open,
	.read = seq_read,
	.llseek = seq_lseek,
	.release = single_release
};

static int i915_displayport_test_type_show(struct seq_file *m, void *data)
{
	struct drm_device *dev = m->private;
	struct drm_connector *connector;
	struct list_head *connector_list = &dev->mode_config.connector_list;
	struct intel_dp *intel_dp;

	list_for_each_entry(connector, connector_list, head) {

		if (connector->connector_type !=
		    DRM_MODE_CONNECTOR_DisplayPort)
			continue;

		if (connector->status == connector_status_connected &&
		    connector->encoder != NULL) {
			intel_dp = enc_to_intel_dp(connector->encoder);
			seq_printf(m, "%02lx", intel_dp->compliance_test_type);
		} else
			seq_puts(m, "0");
	}

	return 0;
}

static int i915_displayport_test_type_open(struct inode *inode,
				       struct file *file)
{
	struct drm_device *dev = inode->i_private;

	return single_open(file, i915_displayport_test_type_show, dev);
}

static const struct file_operations i915_displayport_test_type_fops = {
	.owner = THIS_MODULE,
	.open = i915_displayport_test_type_open,
	.read = seq_read,
	.llseek = seq_lseek,
	.release = single_release
};

static void wm_latency_show(struct seq_file *m, const uint16_t wm[8])
{
	struct drm_device *dev = m->private;
	int level;
	int num_levels;

	if (IS_CHERRYVIEW(dev))
		num_levels = 3;
	else if (IS_VALLEYVIEW(dev))
		num_levels = 1;
	else
		num_levels = ilk_wm_max_level(dev) + 1;

	drm_modeset_lock_all(dev);

	for (level = 0; level < num_levels; level++) {
		unsigned int latency = wm[level];

		/*
		 * - WM1+ latency values in 0.5us units
		 * - latencies are in us on gen9/vlv/chv
		 */
		if (INTEL_INFO(dev)->gen >= 9 || IS_VALLEYVIEW(dev))
			latency *= 10;
		else if (level > 0)
			latency *= 5;

		seq_printf(m, "WM%d %u (%u.%u usec)\n",
			   level, wm[level], latency / 10, latency % 10);
	}

	drm_modeset_unlock_all(dev);
}

static int pri_wm_latency_show(struct seq_file *m, void *data)
{
	struct drm_device *dev = m->private;
	struct drm_i915_private *dev_priv = dev->dev_private;
	const uint16_t *latencies;

	if (INTEL_INFO(dev)->gen >= 9)
		latencies = dev_priv->wm.skl_latency;
	else
		latencies = to_i915(dev)->wm.pri_latency;

	wm_latency_show(m, latencies);

	return 0;
}

static int spr_wm_latency_show(struct seq_file *m, void *data)
{
	struct drm_device *dev = m->private;
	struct drm_i915_private *dev_priv = dev->dev_private;
	const uint16_t *latencies;

	if (INTEL_INFO(dev)->gen >= 9)
		latencies = dev_priv->wm.skl_latency;
	else
		latencies = to_i915(dev)->wm.spr_latency;

	wm_latency_show(m, latencies);

	return 0;
}

static int cur_wm_latency_show(struct seq_file *m, void *data)
{
	struct drm_device *dev = m->private;
	struct drm_i915_private *dev_priv = dev->dev_private;
	const uint16_t *latencies;

	if (INTEL_INFO(dev)->gen >= 9)
		latencies = dev_priv->wm.skl_latency;
	else
		latencies = to_i915(dev)->wm.cur_latency;

	wm_latency_show(m, latencies);

	return 0;
}

static int pri_wm_latency_open(struct inode *inode, struct file *file)
{
	struct drm_device *dev = inode->i_private;

	if (INTEL_INFO(dev)->gen < 5)
		return -ENODEV;

	return single_open(file, pri_wm_latency_show, dev);
}

static int spr_wm_latency_open(struct inode *inode, struct file *file)
{
	struct drm_device *dev = inode->i_private;

	if (HAS_GMCH_DISPLAY(dev))
		return -ENODEV;

	return single_open(file, spr_wm_latency_show, dev);
}

static int cur_wm_latency_open(struct inode *inode, struct file *file)
{
	struct drm_device *dev = inode->i_private;

	if (HAS_GMCH_DISPLAY(dev))
		return -ENODEV;

	return single_open(file, cur_wm_latency_show, dev);
}

static ssize_t wm_latency_write(struct file *file, const char __user *ubuf,
				size_t len, loff_t *offp, uint16_t wm[8])
{
	struct seq_file *m = file->private_data;
	struct drm_device *dev = m->private;
	uint16_t new[8] = { 0 };
	int num_levels;
	int level;
	int ret;
	char tmp[32];

	if (IS_CHERRYVIEW(dev))
		num_levels = 3;
	else if (IS_VALLEYVIEW(dev))
		num_levels = 1;
	else
		num_levels = ilk_wm_max_level(dev) + 1;

	if (len >= sizeof(tmp))
		return -EINVAL;

	if (copy_from_user(tmp, ubuf, len))
		return -EFAULT;

	tmp[len] = '\0';

	ret = sscanf(tmp, "%hu %hu %hu %hu %hu %hu %hu %hu",
		     &new[0], &new[1], &new[2], &new[3],
		     &new[4], &new[5], &new[6], &new[7]);
	if (ret != num_levels)
		return -EINVAL;

	drm_modeset_lock_all(dev);

	for (level = 0; level < num_levels; level++)
		wm[level] = new[level];

	drm_modeset_unlock_all(dev);

	return len;
}


static ssize_t pri_wm_latency_write(struct file *file, const char __user *ubuf,
				    size_t len, loff_t *offp)
{
	struct seq_file *m = file->private_data;
	struct drm_device *dev = m->private;
	struct drm_i915_private *dev_priv = dev->dev_private;
	uint16_t *latencies;

	if (INTEL_INFO(dev)->gen >= 9)
		latencies = dev_priv->wm.skl_latency;
	else
		latencies = to_i915(dev)->wm.pri_latency;

	return wm_latency_write(file, ubuf, len, offp, latencies);
}

static ssize_t spr_wm_latency_write(struct file *file, const char __user *ubuf,
				    size_t len, loff_t *offp)
{
	struct seq_file *m = file->private_data;
	struct drm_device *dev = m->private;
	struct drm_i915_private *dev_priv = dev->dev_private;
	uint16_t *latencies;

	if (INTEL_INFO(dev)->gen >= 9)
		latencies = dev_priv->wm.skl_latency;
	else
		latencies = to_i915(dev)->wm.spr_latency;

	return wm_latency_write(file, ubuf, len, offp, latencies);
}

static ssize_t cur_wm_latency_write(struct file *file, const char __user *ubuf,
				    size_t len, loff_t *offp)
{
	struct seq_file *m = file->private_data;
	struct drm_device *dev = m->private;
	struct drm_i915_private *dev_priv = dev->dev_private;
	uint16_t *latencies;

	if (INTEL_INFO(dev)->gen >= 9)
		latencies = dev_priv->wm.skl_latency;
	else
		latencies = to_i915(dev)->wm.cur_latency;

	return wm_latency_write(file, ubuf, len, offp, latencies);
}

static const struct file_operations i915_pri_wm_latency_fops = {
	.owner = THIS_MODULE,
	.open = pri_wm_latency_open,
	.read = seq_read,
	.llseek = seq_lseek,
	.release = single_release,
	.write = pri_wm_latency_write
};

static const struct file_operations i915_spr_wm_latency_fops = {
	.owner = THIS_MODULE,
	.open = spr_wm_latency_open,
	.read = seq_read,
	.llseek = seq_lseek,
	.release = single_release,
	.write = spr_wm_latency_write
};

static const struct file_operations i915_cur_wm_latency_fops = {
	.owner = THIS_MODULE,
	.open = cur_wm_latency_open,
	.read = seq_read,
	.llseek = seq_lseek,
	.release = single_release,
	.write = cur_wm_latency_write
};

static int
i915_wedged_get(void *data, u64 *val)
{
	struct drm_device *dev = data;
	struct drm_i915_private *dev_priv = dev->dev_private;

	*val = atomic_read(&dev_priv->gpu_error.reset_counter);

	return 0;
}

static int
i915_wedged_set(void *data, u64 val)
{
	struct drm_device *dev = data;
	struct drm_i915_private *dev_priv = dev->dev_private;

	/*
	 * There is no safeguard against this debugfs entry colliding
	 * with the hangcheck calling same i915_handle_error() in
	 * parallel, causing an explosion. For now we assume that the
	 * test harness is responsible enough not to inject gpu hangs
	 * while it is writing to 'i915_wedged'
	 */

	if (i915_reset_in_progress(&dev_priv->gpu_error))
		return -EAGAIN;

	intel_runtime_pm_get(dev_priv);

	i915_handle_error(dev, val,
			  "Manually setting wedged to %llu", val);

	intel_runtime_pm_put(dev_priv);

	return 0;
}

DEFINE_SIMPLE_ATTRIBUTE(i915_wedged_fops,
			i915_wedged_get, i915_wedged_set,
			"%llu\n");

static int
i915_ring_stop_get(void *data, u64 *val)
{
	struct drm_device *dev = data;
	struct drm_i915_private *dev_priv = dev->dev_private;

	*val = dev_priv->gpu_error.stop_rings;

	return 0;
}

static int
i915_ring_stop_set(void *data, u64 val)
{
	struct drm_device *dev = data;
	struct drm_i915_private *dev_priv = dev->dev_private;
	int ret;

	DRM_DEBUG_DRIVER("Stopping rings 0x%08llx\n", val);

	ret = mutex_lock_interruptible(&dev->struct_mutex);
	if (ret)
		return ret;

	dev_priv->gpu_error.stop_rings = val;
	mutex_unlock(&dev->struct_mutex);

	return 0;
}

DEFINE_SIMPLE_ATTRIBUTE(i915_ring_stop_fops,
			i915_ring_stop_get, i915_ring_stop_set,
			"0x%08llx\n");

static int
i915_ring_missed_irq_get(void *data, u64 *val)
{
	struct drm_device *dev = data;
	struct drm_i915_private *dev_priv = dev->dev_private;

	*val = dev_priv->gpu_error.missed_irq_rings;
	return 0;
}

static int
i915_ring_missed_irq_set(void *data, u64 val)
{
	struct drm_device *dev = data;
	struct drm_i915_private *dev_priv = dev->dev_private;
	int ret;

	/* Lock against concurrent debugfs callers */
	ret = mutex_lock_interruptible(&dev->struct_mutex);
	if (ret)
		return ret;
	dev_priv->gpu_error.missed_irq_rings = val;
	mutex_unlock(&dev->struct_mutex);

	return 0;
}

DEFINE_SIMPLE_ATTRIBUTE(i915_ring_missed_irq_fops,
			i915_ring_missed_irq_get, i915_ring_missed_irq_set,
			"0x%08llx\n");

static int
i915_ring_test_irq_get(void *data, u64 *val)
{
	struct drm_device *dev = data;
	struct drm_i915_private *dev_priv = dev->dev_private;

	*val = dev_priv->gpu_error.test_irq_rings;

	return 0;
}

static int
i915_ring_test_irq_set(void *data, u64 val)
{
	struct drm_device *dev = data;
	struct drm_i915_private *dev_priv = dev->dev_private;
	int ret;

	DRM_DEBUG_DRIVER("Masking interrupts on rings 0x%08llx\n", val);

	/* Lock against concurrent debugfs callers */
	ret = mutex_lock_interruptible(&dev->struct_mutex);
	if (ret)
		return ret;

	dev_priv->gpu_error.test_irq_rings = val;
	mutex_unlock(&dev->struct_mutex);

	return 0;
}

DEFINE_SIMPLE_ATTRIBUTE(i915_ring_test_irq_fops,
			i915_ring_test_irq_get, i915_ring_test_irq_set,
			"0x%08llx\n");

#define DROP_UNBOUND 0x1
#define DROP_BOUND 0x2
#define DROP_RETIRE 0x4
#define DROP_ACTIVE 0x8
#define DROP_ALL (DROP_UNBOUND | \
		  DROP_BOUND | \
		  DROP_RETIRE | \
		  DROP_ACTIVE)
static int
i915_drop_caches_get(void *data, u64 *val)
{
	*val = DROP_ALL;

	return 0;
}

static int
i915_drop_caches_set(void *data, u64 val)
{
	struct drm_device *dev = data;
	struct drm_i915_private *dev_priv = dev->dev_private;
	int ret;

	DRM_DEBUG("Dropping caches: 0x%08llx\n", val);

	/* No need to check and wait for gpu resets, only libdrm auto-restarts
	 * on ioctls on -EAGAIN. */
	ret = mutex_lock_interruptible(&dev->struct_mutex);
	if (ret)
		return ret;

	if (val & DROP_ACTIVE) {
		ret = i915_gpu_idle(dev);
		if (ret)
			goto unlock;
	}

	if (val & (DROP_RETIRE | DROP_ACTIVE))
		i915_gem_retire_requests(dev);

	if (val & DROP_BOUND)
		i915_gem_shrink(dev_priv, LONG_MAX, I915_SHRINK_BOUND);

	if (val & DROP_UNBOUND)
		i915_gem_shrink(dev_priv, LONG_MAX, I915_SHRINK_UNBOUND);

unlock:
	mutex_unlock(&dev->struct_mutex);

	return ret;
}

DEFINE_SIMPLE_ATTRIBUTE(i915_drop_caches_fops,
			i915_drop_caches_get, i915_drop_caches_set,
			"0x%08llx\n");

static int
i915_max_freq_get(void *data, u64 *val)
{
	struct drm_device *dev = data;
	struct drm_i915_private *dev_priv = dev->dev_private;
	int ret;

	if (INTEL_INFO(dev)->gen < 6)
		return -ENODEV;

	flush_delayed_work(&dev_priv->rps.delayed_resume_work);

	ret = mutex_lock_interruptible(&dev_priv->rps.hw_lock);
	if (ret)
		return ret;

	*val = intel_gpu_freq(dev_priv, dev_priv->rps.max_freq_softlimit);
	mutex_unlock(&dev_priv->rps.hw_lock);

	return 0;
}

static int
i915_max_freq_set(void *data, u64 val)
{
	struct drm_device *dev = data;
	struct drm_i915_private *dev_priv = dev->dev_private;
	u32 hw_max, hw_min;
	int ret;

	if (INTEL_INFO(dev)->gen < 6)
		return -ENODEV;

	flush_delayed_work(&dev_priv->rps.delayed_resume_work);

	DRM_DEBUG_DRIVER("Manually setting max freq to %llu\n", val);

	ret = mutex_lock_interruptible(&dev_priv->rps.hw_lock);
	if (ret)
		return ret;

	/*
	 * Turbo will still be enabled, but won't go above the set value.
	 */
	val = intel_freq_opcode(dev_priv, val);

	hw_max = dev_priv->rps.max_freq;
	hw_min = dev_priv->rps.min_freq;

	if (val < hw_min || val > hw_max || val < dev_priv->rps.min_freq_softlimit) {
		mutex_unlock(&dev_priv->rps.hw_lock);
		return -EINVAL;
	}

	dev_priv->rps.max_freq_softlimit = val;

	intel_set_rps(dev, val);

	mutex_unlock(&dev_priv->rps.hw_lock);

	return 0;
}

DEFINE_SIMPLE_ATTRIBUTE(i915_max_freq_fops,
			i915_max_freq_get, i915_max_freq_set,
			"%llu\n");

static int
i915_min_freq_get(void *data, u64 *val)
{
	struct drm_device *dev = data;
	struct drm_i915_private *dev_priv = dev->dev_private;
	int ret;

	if (INTEL_INFO(dev)->gen < 6)
		return -ENODEV;

	flush_delayed_work(&dev_priv->rps.delayed_resume_work);

	ret = mutex_lock_interruptible(&dev_priv->rps.hw_lock);
	if (ret)
		return ret;

	*val = intel_gpu_freq(dev_priv, dev_priv->rps.min_freq_softlimit);
	mutex_unlock(&dev_priv->rps.hw_lock);

	return 0;
}

static int
i915_min_freq_set(void *data, u64 val)
{
	struct drm_device *dev = data;
	struct drm_i915_private *dev_priv = dev->dev_private;
	u32 hw_max, hw_min;
	int ret;

	if (INTEL_INFO(dev)->gen < 6)
		return -ENODEV;

	flush_delayed_work(&dev_priv->rps.delayed_resume_work);

	DRM_DEBUG_DRIVER("Manually setting min freq to %llu\n", val);

	ret = mutex_lock_interruptible(&dev_priv->rps.hw_lock);
	if (ret)
		return ret;

	/*
	 * Turbo will still be enabled, but won't go below the set value.
	 */
	val = intel_freq_opcode(dev_priv, val);

	hw_max = dev_priv->rps.max_freq;
	hw_min = dev_priv->rps.min_freq;

	if (val < hw_min || val > hw_max || val > dev_priv->rps.max_freq_softlimit) {
		mutex_unlock(&dev_priv->rps.hw_lock);
		return -EINVAL;
	}

	dev_priv->rps.min_freq_softlimit = val;

	intel_set_rps(dev, val);

	mutex_unlock(&dev_priv->rps.hw_lock);

	return 0;
}

DEFINE_SIMPLE_ATTRIBUTE(i915_min_freq_fops,
			i915_min_freq_get, i915_min_freq_set,
			"%llu\n");

static int
i915_cache_sharing_get(void *data, u64 *val)
{
	struct drm_device *dev = data;
	struct drm_i915_private *dev_priv = dev->dev_private;
	u32 snpcr;
	int ret;

	if (!(IS_GEN6(dev) || IS_GEN7(dev)))
		return -ENODEV;

	ret = mutex_lock_interruptible(&dev->struct_mutex);
	if (ret)
		return ret;
	intel_runtime_pm_get(dev_priv);

	snpcr = I915_READ(GEN6_MBCUNIT_SNPCR);

	intel_runtime_pm_put(dev_priv);
	mutex_unlock(&dev_priv->dev->struct_mutex);

	*val = (snpcr & GEN6_MBC_SNPCR_MASK) >> GEN6_MBC_SNPCR_SHIFT;

	return 0;
}

static int
i915_cache_sharing_set(void *data, u64 val)
{
	struct drm_device *dev = data;
	struct drm_i915_private *dev_priv = dev->dev_private;
	u32 snpcr;

	if (!(IS_GEN6(dev) || IS_GEN7(dev)))
		return -ENODEV;

	if (val > 3)
		return -EINVAL;

	intel_runtime_pm_get(dev_priv);
	DRM_DEBUG_DRIVER("Manually setting uncore sharing to %llu\n", val);

	/* Update the cache sharing policy here as well */
	snpcr = I915_READ(GEN6_MBCUNIT_SNPCR);
	snpcr &= ~GEN6_MBC_SNPCR_MASK;
	snpcr |= (val << GEN6_MBC_SNPCR_SHIFT);
	I915_WRITE(GEN6_MBCUNIT_SNPCR, snpcr);

	intel_runtime_pm_put(dev_priv);
	return 0;
}

DEFINE_SIMPLE_ATTRIBUTE(i915_cache_sharing_fops,
			i915_cache_sharing_get, i915_cache_sharing_set,
			"%llu\n");

struct sseu_dev_status {
	unsigned int slice_total;
	unsigned int subslice_total;
	unsigned int subslice_per_slice;
	unsigned int eu_total;
	unsigned int eu_per_subslice;
};

static void cherryview_sseu_device_status(struct drm_device *dev,
					  struct sseu_dev_status *stat)
{
	struct drm_i915_private *dev_priv = dev->dev_private;
	int ss_max = 2;
	int ss;
	u32 sig1[ss_max], sig2[ss_max];

	sig1[0] = I915_READ(CHV_POWER_SS0_SIG1);
	sig1[1] = I915_READ(CHV_POWER_SS1_SIG1);
	sig2[0] = I915_READ(CHV_POWER_SS0_SIG2);
	sig2[1] = I915_READ(CHV_POWER_SS1_SIG2);

	for (ss = 0; ss < ss_max; ss++) {
		unsigned int eu_cnt;

		if (sig1[ss] & CHV_SS_PG_ENABLE)
			/* skip disabled subslice */
			continue;

		stat->slice_total = 1;
		stat->subslice_per_slice++;
		eu_cnt = ((sig1[ss] & CHV_EU08_PG_ENABLE) ? 0 : 2) +
			 ((sig1[ss] & CHV_EU19_PG_ENABLE) ? 0 : 2) +
			 ((sig1[ss] & CHV_EU210_PG_ENABLE) ? 0 : 2) +
			 ((sig2[ss] & CHV_EU311_PG_ENABLE) ? 0 : 2);
		stat->eu_total += eu_cnt;
		stat->eu_per_subslice = max(stat->eu_per_subslice, eu_cnt);
	}
	stat->subslice_total = stat->subslice_per_slice;
}

static void gen9_sseu_device_status(struct drm_device *dev,
				    struct sseu_dev_status *stat)
{
	struct drm_i915_private *dev_priv = dev->dev_private;
	int s_max = 3, ss_max = 4;
	int s, ss;
	u32 s_reg[s_max], eu_reg[2*s_max], eu_mask[2];

	/* BXT has a single slice and at most 3 subslices. */
	if (IS_BROXTON(dev)) {
		s_max = 1;
		ss_max = 3;
	}

	for (s = 0; s < s_max; s++) {
		s_reg[s] = I915_READ(GEN9_SLICE_PGCTL_ACK(s));
		eu_reg[2*s] = I915_READ(GEN9_SS01_EU_PGCTL_ACK(s));
		eu_reg[2*s + 1] = I915_READ(GEN9_SS23_EU_PGCTL_ACK(s));
	}

	eu_mask[0] = GEN9_PGCTL_SSA_EU08_ACK |
		     GEN9_PGCTL_SSA_EU19_ACK |
		     GEN9_PGCTL_SSA_EU210_ACK |
		     GEN9_PGCTL_SSA_EU311_ACK;
	eu_mask[1] = GEN9_PGCTL_SSB_EU08_ACK |
		     GEN9_PGCTL_SSB_EU19_ACK |
		     GEN9_PGCTL_SSB_EU210_ACK |
		     GEN9_PGCTL_SSB_EU311_ACK;

	for (s = 0; s < s_max; s++) {
		unsigned int ss_cnt = 0;

		if ((s_reg[s] & GEN9_PGCTL_SLICE_ACK) == 0)
			/* skip disabled slice */
			continue;

		stat->slice_total++;

		if (IS_SKYLAKE(dev))
			ss_cnt = INTEL_INFO(dev)->subslice_per_slice;

		for (ss = 0; ss < ss_max; ss++) {
			unsigned int eu_cnt;

			if (IS_BROXTON(dev) &&
			    !(s_reg[s] & (GEN9_PGCTL_SS_ACK(ss))))
				/* skip disabled subslice */
				continue;

			if (IS_BROXTON(dev))
				ss_cnt++;

			eu_cnt = 2 * hweight32(eu_reg[2*s + ss/2] &
					       eu_mask[ss%2]);
			stat->eu_total += eu_cnt;
			stat->eu_per_subslice = max(stat->eu_per_subslice,
						    eu_cnt);
		}

		stat->subslice_total += ss_cnt;
		stat->subslice_per_slice = max(stat->subslice_per_slice,
					       ss_cnt);
	}
}

static void broadwell_sseu_device_status(struct drm_device *dev,
					 struct sseu_dev_status *stat)
{
	struct drm_i915_private *dev_priv = dev->dev_private;
	int s;
	u32 slice_info = I915_READ(GEN8_GT_SLICE_INFO);

	stat->slice_total = hweight32(slice_info & GEN8_LSLICESTAT_MASK);

	if (stat->slice_total) {
		stat->subslice_per_slice = INTEL_INFO(dev)->subslice_per_slice;
		stat->subslice_total = stat->slice_total *
				       stat->subslice_per_slice;
		stat->eu_per_subslice = INTEL_INFO(dev)->eu_per_subslice;
		stat->eu_total = stat->eu_per_subslice * stat->subslice_total;

		/* subtract fused off EU(s) from enabled slice(s) */
		for (s = 0; s < stat->slice_total; s++) {
			u8 subslice_7eu = INTEL_INFO(dev)->subslice_7eu[s];

			stat->eu_total -= hweight8(subslice_7eu);
		}
	}
}

static int i915_sseu_status(struct seq_file *m, void *unused)
{
	struct drm_info_node *node = (struct drm_info_node *) m->private;
	struct drm_device *dev = node->minor->dev;
	struct sseu_dev_status stat;

	if (INTEL_INFO(dev)->gen < 8)
		return -ENODEV;

	seq_puts(m, "SSEU Device Info\n");
	seq_printf(m, "  Available Slice Total: %u\n",
		   INTEL_INFO(dev)->slice_total);
	seq_printf(m, "  Available Subslice Total: %u\n",
		   INTEL_INFO(dev)->subslice_total);
	seq_printf(m, "  Available Subslice Per Slice: %u\n",
		   INTEL_INFO(dev)->subslice_per_slice);
	seq_printf(m, "  Available EU Total: %u\n",
		   INTEL_INFO(dev)->eu_total);
	seq_printf(m, "  Available EU Per Subslice: %u\n",
		   INTEL_INFO(dev)->eu_per_subslice);
	seq_printf(m, "  Has Slice Power Gating: %s\n",
		   yesno(INTEL_INFO(dev)->has_slice_pg));
	seq_printf(m, "  Has Subslice Power Gating: %s\n",
		   yesno(INTEL_INFO(dev)->has_subslice_pg));
	seq_printf(m, "  Has EU Power Gating: %s\n",
		   yesno(INTEL_INFO(dev)->has_eu_pg));

	seq_puts(m, "SSEU Device Status\n");
	memset(&stat, 0, sizeof(stat));
	if (IS_CHERRYVIEW(dev)) {
		cherryview_sseu_device_status(dev, &stat);
	} else if (IS_BROADWELL(dev)) {
		broadwell_sseu_device_status(dev, &stat);
	} else if (INTEL_INFO(dev)->gen >= 9) {
		gen9_sseu_device_status(dev, &stat);
	}
	seq_printf(m, "  Enabled Slice Total: %u\n",
		   stat.slice_total);
	seq_printf(m, "  Enabled Subslice Total: %u\n",
		   stat.subslice_total);
	seq_printf(m, "  Enabled Subslice Per Slice: %u\n",
		   stat.subslice_per_slice);
	seq_printf(m, "  Enabled EU Total: %u\n",
		   stat.eu_total);
	seq_printf(m, "  Enabled EU Per Subslice: %u\n",
		   stat.eu_per_subslice);

	return 0;
}

static int i915_forcewake_open(struct inode *inode, struct file *file)
{
	struct drm_device *dev = inode->i_private;
	struct drm_i915_private *dev_priv = dev->dev_private;

	if (INTEL_INFO(dev)->gen < 6)
		return 0;

	intel_runtime_pm_get(dev_priv);
	intel_uncore_forcewake_get(dev_priv, FORCEWAKE_ALL);

	return 0;
}

static int i915_forcewake_release(struct inode *inode, struct file *file)
{
	struct drm_device *dev = inode->i_private;
	struct drm_i915_private *dev_priv = dev->dev_private;

	if (INTEL_INFO(dev)->gen < 6)
		return 0;

	intel_uncore_forcewake_put(dev_priv, FORCEWAKE_ALL);
	intel_runtime_pm_put(dev_priv);

	return 0;
}

static const struct file_operations i915_forcewake_fops = {
	.owner = THIS_MODULE,
	.open = i915_forcewake_open,
	.release = i915_forcewake_release,
};

static int i915_forcewake_create(struct dentry *root, struct drm_minor *minor)
{
	struct drm_device *dev = minor->dev;
	struct dentry *ent;

	ent = debugfs_create_file("i915_forcewake_user",
				  S_IRUSR,
				  root, dev,
				  &i915_forcewake_fops);
	if (!ent)
		return -ENOMEM;

	return drm_add_fake_info_node(minor, ent, &i915_forcewake_fops);
}

static int i915_debugfs_create(struct dentry *root,
			       struct drm_minor *minor,
			       const char *name,
			       const struct file_operations *fops)
{
	struct drm_device *dev = minor->dev;
	struct dentry *ent;

	ent = debugfs_create_file(name,
				  S_IRUGO | S_IWUSR,
				  root, dev,
				  fops);
	if (!ent)
		return -ENOMEM;

	return drm_add_fake_info_node(minor, ent, fops);
}

static const struct drm_info_list i915_debugfs_list[] = {
	{"i915_capabilities", i915_capabilities, 0},
	{"i915_gem_objects", i915_gem_object_info, 0},
	{"i915_gem_gtt", i915_gem_gtt_info, 0},
	{"i915_gem_pinned", i915_gem_gtt_info, 0, (void *) PINNED_LIST},
	{"i915_gem_active", i915_gem_object_list_info, 0, (void *) ACTIVE_LIST},
	{"i915_gem_inactive", i915_gem_object_list_info, 0, (void *) INACTIVE_LIST},
	{"i915_gem_stolen", i915_gem_stolen_list_info },
	{"i915_gem_pageflip", i915_gem_pageflip_info, 0},
	{"i915_gem_request", i915_gem_request_info, 0},
	{"i915_gem_seqno", i915_gem_seqno_info, 0},
	{"i915_gem_fence_regs", i915_gem_fence_regs_info, 0},
	{"i915_gem_interrupt", i915_interrupt_info, 0},
	{"i915_gem_hws", i915_hws_info, 0, (void *)RCS},
	{"i915_gem_hws_blt", i915_hws_info, 0, (void *)BCS},
	{"i915_gem_hws_bsd", i915_hws_info, 0, (void *)VCS},
	{"i915_gem_hws_vebox", i915_hws_info, 0, (void *)VECS},
	{"i915_gem_batch_pool", i915_gem_batch_pool_info, 0},
	{"i915_guc_info", i915_guc_info, 0},
	{"i915_guc_load_status", i915_guc_load_status_info, 0},
	{"i915_guc_log_dump", i915_guc_log_dump, 0},
	{"i915_frequency_info", i915_frequency_info, 0},
	{"i915_hangcheck_info", i915_hangcheck_info, 0},
	{"i915_drpc_info", i915_drpc_info, 0},
	{"i915_emon_status", i915_emon_status, 0},
	{"i915_ring_freq_table", i915_ring_freq_table, 0},
	{"i915_frontbuffer_tracking", i915_frontbuffer_tracking, 0},
	{"i915_fbc_status", i915_fbc_status, 0},
	{"i915_ips_status", i915_ips_status, 0},
	{"i915_sr_status", i915_sr_status, 0},
	{"i915_opregion", i915_opregion, 0},
	{"i915_gem_framebuffer", i915_gem_framebuffer_info, 0},
	{"i915_context_status", i915_context_status, 0},
	{"i915_dump_lrc", i915_dump_lrc, 0},
	{"i915_execlists", i915_execlists, 0},
	{"i915_forcewake_domains", i915_forcewake_domains, 0},
	{"i915_swizzle_info", i915_swizzle_info, 0},
	{"i915_ppgtt_info", i915_ppgtt_info, 0},
	{"i915_llc", i915_llc, 0},
	{"i915_edp_psr_status", i915_edp_psr_status, 0},
	{"i915_sink_crc_eDP1", i915_sink_crc, 0},
	{"i915_energy_uJ", i915_energy_uJ, 0},
	{"i915_runtime_pm_status", i915_runtime_pm_status, 0},
	{"i915_power_domain_info", i915_power_domain_info, 0},
	{"i915_display_info", i915_display_info, 0},
	{"i915_semaphore_status", i915_semaphore_status, 0},
	{"i915_shared_dplls_info", i915_shared_dplls_info, 0},
	{"i915_dp_mst_info", i915_dp_mst_info, 0},
	{"i915_wa_registers", i915_wa_registers, 0},
	{"i915_ddb_info", i915_ddb_info, 0},
	{"i915_sseu_status", i915_sseu_status, 0},
	{"i915_drrs_status", i915_drrs_status, 0},
	{"i915_rps_boost_info", i915_rps_boost_info, 0},
};
#define I915_DEBUGFS_ENTRIES ARRAY_SIZE(i915_debugfs_list)

static const struct i915_debugfs_files {
	const char *name;
	const struct file_operations *fops;
} i915_debugfs_files[] = {
	{"i915_wedged", &i915_wedged_fops},
	{"i915_max_freq", &i915_max_freq_fops},
	{"i915_min_freq", &i915_min_freq_fops},
	{"i915_cache_sharing", &i915_cache_sharing_fops},
	{"i915_ring_stop", &i915_ring_stop_fops},
	{"i915_ring_missed_irq", &i915_ring_missed_irq_fops},
	{"i915_ring_test_irq", &i915_ring_test_irq_fops},
	{"i915_gem_drop_caches", &i915_drop_caches_fops},
	{"i915_error_state", &i915_error_state_fops},
	{"i915_next_seqno", &i915_next_seqno_fops},
	{"i915_display_crc_ctl", &i915_display_crc_ctl_fops},
	{"i915_pri_wm_latency", &i915_pri_wm_latency_fops},
	{"i915_spr_wm_latency", &i915_spr_wm_latency_fops},
	{"i915_cur_wm_latency", &i915_cur_wm_latency_fops},
	{"i915_fbc_false_color", &i915_fbc_fc_fops},
	{"i915_dp_test_data", &i915_displayport_test_data_fops},
	{"i915_dp_test_type", &i915_displayport_test_type_fops},
	{"i915_dp_test_active", &i915_displayport_test_active_fops}
};

void intel_display_crc_init(struct drm_device *dev)
{
	struct drm_i915_private *dev_priv = dev->dev_private;
	enum pipe pipe;

	for_each_pipe(dev_priv, pipe) {
		struct intel_pipe_crc *pipe_crc = &dev_priv->pipe_crc[pipe];

		pipe_crc->opened = false;
		spin_lock_init(&pipe_crc->lock);
		init_waitqueue_head(&pipe_crc->wq);
	}
}

int i915_debugfs_init(struct drm_minor *minor)
{
	int ret, i;

	ret = i915_forcewake_create(minor->debugfs_root, minor);
	if (ret)
		return ret;

	for (i = 0; i < ARRAY_SIZE(i915_pipe_crc_data); i++) {
		ret = i915_pipe_crc_create(minor->debugfs_root, minor, i);
		if (ret)
			return ret;
	}

	for (i = 0; i < ARRAY_SIZE(i915_debugfs_files); i++) {
		ret = i915_debugfs_create(minor->debugfs_root, minor,
					  i915_debugfs_files[i].name,
					  i915_debugfs_files[i].fops);
		if (ret)
			return ret;
	}

	return drm_debugfs_create_files(i915_debugfs_list,
					I915_DEBUGFS_ENTRIES,
					minor->debugfs_root, minor);
}

void i915_debugfs_cleanup(struct drm_minor *minor)
{
	int i;

	drm_debugfs_remove_files(i915_debugfs_list,
				 I915_DEBUGFS_ENTRIES, minor);

	drm_debugfs_remove_files((struct drm_info_list *) &i915_forcewake_fops,
				 1, minor);

	for (i = 0; i < ARRAY_SIZE(i915_pipe_crc_data); i++) {
		struct drm_info_list *info_list =
			(struct drm_info_list *)&i915_pipe_crc_data[i];

		drm_debugfs_remove_files(info_list, 1, minor);
	}

	for (i = 0; i < ARRAY_SIZE(i915_debugfs_files); i++) {
		struct drm_info_list *info_list =
			(struct drm_info_list *) i915_debugfs_files[i].fops;

		drm_debugfs_remove_files(info_list, 1, minor);
	}
}

struct dpcd_block {
	/* DPCD dump start address. */
	unsigned int offset;
	/* DPCD dump end address, inclusive. If unset, .size will be used. */
	unsigned int end;
	/* DPCD dump size. Used if .end is unset. If unset, defaults to 1. */
	size_t size;
	/* Only valid for eDP. */
	bool edp;
};

static const struct dpcd_block i915_dpcd_debug[] = {
	{ .offset = DP_DPCD_REV, .size = DP_RECEIVER_CAP_SIZE },
	{ .offset = DP_PSR_SUPPORT, .end = DP_PSR_CAPS },
	{ .offset = DP_DOWNSTREAM_PORT_0, .size = 16 },
	{ .offset = DP_LINK_BW_SET, .end = DP_EDP_CONFIGURATION_SET },
	{ .offset = DP_SINK_COUNT, .end = DP_ADJUST_REQUEST_LANE2_3 },
	{ .offset = DP_SET_POWER },
	{ .offset = DP_EDP_DPCD_REV },
	{ .offset = DP_EDP_GENERAL_CAP_1, .end = DP_EDP_GENERAL_CAP_3 },
	{ .offset = DP_EDP_DISPLAY_CONTROL_REGISTER, .end = DP_EDP_BACKLIGHT_FREQ_CAP_MAX_LSB },
	{ .offset = DP_EDP_DBC_MINIMUM_BRIGHTNESS_SET, .end = DP_EDP_DBC_MAXIMUM_BRIGHTNESS_SET },
};

static int i915_dpcd_show(struct seq_file *m, void *data)
{
	struct drm_connector *connector = m->private;
	struct intel_dp *intel_dp =
		enc_to_intel_dp(&intel_attached_encoder(connector)->base);
	uint8_t buf[16];
	ssize_t err;
	int i;

	if (connector->status != connector_status_connected)
		return -ENODEV;

	for (i = 0; i < ARRAY_SIZE(i915_dpcd_debug); i++) {
		const struct dpcd_block *b = &i915_dpcd_debug[i];
		size_t size = b->end ? b->end - b->offset + 1 : (b->size ?: 1);

		if (b->edp &&
		    connector->connector_type != DRM_MODE_CONNECTOR_eDP)
			continue;

		/* low tech for now */
		if (WARN_ON(size > sizeof(buf)))
			continue;

		err = drm_dp_dpcd_read(&intel_dp->aux, b->offset, buf, size);
		if (err <= 0) {
			DRM_ERROR("dpcd read (%zu bytes at %u) failed (%zd)\n",
				  size, b->offset, err);
			continue;
		}

		seq_printf(m, "%04x: %*ph\n", b->offset, (int) size, buf);
	}

	return 0;
}

static int i915_dpcd_open(struct inode *inode, struct file *file)
{
	return single_open(file, i915_dpcd_show, inode->i_private);
}

static const struct file_operations i915_dpcd_fops = {
	.owner = THIS_MODULE,
	.open = i915_dpcd_open,
	.read = seq_read,
	.llseek = seq_lseek,
	.release = single_release,
};

/**
 * i915_debugfs_connector_add - add i915 specific connector debugfs files
 * @connector: pointer to a registered drm_connector
 *
 * Cleanup will be done by drm_connector_unregister() through a call to
 * drm_debugfs_connector_remove().
 *
 * Returns 0 on success, negative error codes on error.
 */
int i915_debugfs_connector_add(struct drm_connector *connector)
{
	struct dentry *root = connector->debugfs_entry;

	/* The connector must have been registered beforehands. */
	if (!root)
		return -ENODEV;

	if (connector->connector_type == DRM_MODE_CONNECTOR_DisplayPort ||
	    connector->connector_type == DRM_MODE_CONNECTOR_eDP)
		debugfs_create_file("i915_dpcd", S_IRUGO, root, connector,
				    &i915_dpcd_fops);

	return 0;
}<|MERGE_RESOLUTION|>--- conflicted
+++ resolved
@@ -2402,15 +2402,12 @@
 		guc_fw->guc_fw_major_wanted, guc_fw->guc_fw_minor_wanted);
 	seq_printf(m, "\tversion found: %d.%d\n",
 		guc_fw->guc_fw_major_found, guc_fw->guc_fw_minor_found);
-<<<<<<< HEAD
 	seq_printf(m, "\theader: offset is %d; size = %d\n",
 		guc_fw->header_offset, guc_fw->header_size);
 	seq_printf(m, "\tuCode: offset is %d; size = %d\n",
 		guc_fw->ucode_offset, guc_fw->ucode_size);
 	seq_printf(m, "\tRSA: offset is %d; size = %d\n",
 		guc_fw->rsa_offset, guc_fw->rsa_size);
-=======
->>>>>>> d7e1bc3f
 
 	tmp = I915_READ(GUC_STATUS);
 
