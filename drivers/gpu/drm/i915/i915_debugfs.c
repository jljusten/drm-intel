/*
 * Copyright © 2008 Intel Corporation
 *
 * Permission is hereby granted, free of charge, to any person obtaining a
 * copy of this software and associated documentation files (the "Software"),
 * to deal in the Software without restriction, including without limitation
 * the rights to use, copy, modify, merge, publish, distribute, sublicense,
 * and/or sell copies of the Software, and to permit persons to whom the
 * Software is furnished to do so, subject to the following conditions:
 *
 * The above copyright notice and this permission notice (including the next
 * paragraph) shall be included in all copies or substantial portions of the
 * Software.
 *
 * THE SOFTWARE IS PROVIDED "AS IS", WITHOUT WARRANTY OF ANY KIND, EXPRESS OR
 * IMPLIED, INCLUDING BUT NOT LIMITED TO THE WARRANTIES OF MERCHANTABILITY,
 * FITNESS FOR A PARTICULAR PURPOSE AND NONINFRINGEMENT.  IN NO EVENT SHALL
 * THE AUTHORS OR COPYRIGHT HOLDERS BE LIABLE FOR ANY CLAIM, DAMAGES OR OTHER
 * LIABILITY, WHETHER IN AN ACTION OF CONTRACT, TORT OR OTHERWISE, ARISING
 * FROM, OUT OF OR IN CONNECTION WITH THE SOFTWARE OR THE USE OR OTHER DEALINGS
 * IN THE SOFTWARE.
 *
 * Authors:
 *    Eric Anholt <eric@anholt.net>
 *    Keith Packard <keithp@keithp.com>
 *
 */

#include <linux/seq_file.h>
#include <linux/circ_buf.h>
#include <linux/ctype.h>
#include <linux/debugfs.h>
#include <linux/slab.h>
#include <linux/export.h>
#include <linux/list_sort.h>
#include <asm/msr-index.h>
#include <drm/drmP.h>
#include "intel_drv.h"
#include "intel_ringbuffer.h"
#include <drm/i915_drm.h>
#include "i915_drv.h"

enum {
	ACTIVE_LIST,
	INACTIVE_LIST,
	PINNED_LIST,
};

/* As the drm_debugfs_init() routines are called before dev->dev_private is
 * allocated we need to hook into the minor for release. */
static int
drm_add_fake_info_node(struct drm_minor *minor,
		       struct dentry *ent,
		       const void *key)
{
	struct drm_info_node *node;

	node = kmalloc(sizeof(*node), GFP_KERNEL);
	if (node == NULL) {
		debugfs_remove(ent);
		return -ENOMEM;
	}

	node->minor = minor;
	node->dent = ent;
	node->info_ent = (void *) key;

	mutex_lock(&minor->debugfs_lock);
	list_add(&node->list, &minor->debugfs_list);
	mutex_unlock(&minor->debugfs_lock);

	return 0;
}

static int i915_capabilities(struct seq_file *m, void *data)
{
	struct drm_info_node *node = m->private;
	struct drm_device *dev = node->minor->dev;
	const struct intel_device_info *info = INTEL_INFO(dev);

	seq_printf(m, "gen: %d\n", info->gen);
	seq_printf(m, "pch: %d\n", INTEL_PCH_TYPE(dev));
#define PRINT_FLAG(x)  seq_printf(m, #x ": %s\n", yesno(info->x))
#define SEP_SEMICOLON ;
	DEV_INFO_FOR_EACH_FLAG(PRINT_FLAG, SEP_SEMICOLON);
#undef PRINT_FLAG
#undef SEP_SEMICOLON

	return 0;
}

<<<<<<< HEAD
static const char get_active_flag(struct drm_i915_gem_object *obj)
=======
static char get_active_flag(struct drm_i915_gem_object *obj)
>>>>>>> 63d15326
{
	return obj->active ? '*' : ' ';
}

<<<<<<< HEAD
static const char get_pin_flag(struct drm_i915_gem_object *obj)
=======
static char get_pin_flag(struct drm_i915_gem_object *obj)
>>>>>>> 63d15326
{
	return obj->pin_display ? 'p' : ' ';
}

<<<<<<< HEAD
static const char get_tiling_flag(struct drm_i915_gem_object *obj)
=======
static char get_tiling_flag(struct drm_i915_gem_object *obj)
>>>>>>> 63d15326
{
	switch (obj->tiling_mode) {
	default:
	case I915_TILING_NONE: return ' ';
	case I915_TILING_X: return 'X';
	case I915_TILING_Y: return 'Y';
	}
}

<<<<<<< HEAD
static inline const char get_global_flag(struct drm_i915_gem_object *obj)
{
	return i915_gem_obj_to_ggtt(obj) ? 'g' : ' ';
}

static inline const char get_pin_mapped_flag(struct drm_i915_gem_object *obj)
{
=======
static char get_global_flag(struct drm_i915_gem_object *obj)
{
	return i915_gem_obj_to_ggtt(obj) ? 'g' : ' ';
}

static char get_pin_mapped_flag(struct drm_i915_gem_object *obj)
{
>>>>>>> 63d15326
	return obj->mapping ? 'M' : ' ';
}

static u64 i915_gem_obj_total_ggtt_size(struct drm_i915_gem_object *obj)
{
	u64 size = 0;
	struct i915_vma *vma;

	list_for_each_entry(vma, &obj->vma_list, obj_link) {
		if (vma->is_ggtt && drm_mm_node_allocated(&vma->node))
			size += vma->node.size;
	}

	return size;
}

static void
describe_obj(struct seq_file *m, struct drm_i915_gem_object *obj)
{
	struct drm_i915_private *dev_priv = to_i915(obj->base.dev);
	struct intel_engine_cs *engine;
	struct i915_vma *vma;
	int pin_count = 0;
	enum intel_engine_id id;
<<<<<<< HEAD

	lockdep_assert_held(&obj->base.dev->struct_mutex);

=======

	lockdep_assert_held(&obj->base.dev->struct_mutex);

>>>>>>> 63d15326
	seq_printf(m, "%pK: %c%c%c%c%c %8zdKiB %02x %02x [ ",
		   &obj->base,
		   get_active_flag(obj),
		   get_pin_flag(obj),
		   get_tiling_flag(obj),
		   get_global_flag(obj),
		   get_pin_mapped_flag(obj),
		   obj->base.size / 1024,
		   obj->base.read_domains,
		   obj->base.write_domain);
	for_each_engine_id(engine, dev_priv, id)
		seq_printf(m, "%x ",
				i915_gem_request_get_seqno(obj->last_read_req[id]));
	seq_printf(m, "] %x %x%s%s%s",
		   i915_gem_request_get_seqno(obj->last_write_req),
		   i915_gem_request_get_seqno(obj->last_fenced_req),
		   i915_cache_level_str(to_i915(obj->base.dev), obj->cache_level),
		   obj->dirty ? " dirty" : "",
		   obj->madv == I915_MADV_DONTNEED ? " purgeable" : "");
	if (obj->base.name)
		seq_printf(m, " (name: %d)", obj->base.name);
	list_for_each_entry(vma, &obj->vma_list, obj_link) {
		if (vma->pin_count > 0)
			pin_count++;
	}
	seq_printf(m, " (pinned x %d)", pin_count);
	if (obj->pin_display)
		seq_printf(m, " (display)");
	if (obj->fence_reg != I915_FENCE_REG_NONE)
		seq_printf(m, " (fence: %d)", obj->fence_reg);
	list_for_each_entry(vma, &obj->vma_list, obj_link) {
		seq_printf(m, " (%sgtt offset: %08llx, size: %08llx",
			   vma->is_ggtt ? "g" : "pp",
			   vma->node.start, vma->node.size);
		if (vma->is_ggtt)
			seq_printf(m, ", type: %u", vma->ggtt_view.type);
		seq_puts(m, ")");
	}
	if (obj->stolen)
		seq_printf(m, " (stolen: %08llx)", obj->stolen->start);
	if (obj->pin_display || obj->fault_mappable) {
		char s[3], *t = s;
		if (obj->pin_display)
			*t++ = 'p';
		if (obj->fault_mappable)
			*t++ = 'f';
		*t = '\0';
		seq_printf(m, " (%s mappable)", s);
	}
	if (obj->last_write_req != NULL)
		seq_printf(m, " (%s)",
			   i915_gem_request_get_engine(obj->last_write_req)->name);
	if (obj->frontbuffer_bits)
		seq_printf(m, " (frontbuffer: 0x%03x)", obj->frontbuffer_bits);
}

static void describe_ctx(struct seq_file *m, struct intel_context *ctx)
{
	seq_putc(m, ctx->legacy_hw_ctx.initialized ? 'I' : 'i');
	seq_putc(m, ctx->remap_slice ? 'R' : 'r');
	seq_putc(m, ' ');
}

static int i915_gem_object_list_info(struct seq_file *m, void *data)
{
	struct drm_info_node *node = m->private;
	uintptr_t list = (uintptr_t) node->info_ent->data;
	struct list_head *head;
	struct drm_device *dev = node->minor->dev;
	struct drm_i915_private *dev_priv = to_i915(dev);
	struct i915_ggtt *ggtt = &dev_priv->ggtt;
	struct i915_vma *vma;
	u64 total_obj_size, total_gtt_size;
	int count, ret;

	ret = mutex_lock_interruptible(&dev->struct_mutex);
	if (ret)
		return ret;

	/* FIXME: the user of this interface might want more than just GGTT */
	switch (list) {
	case ACTIVE_LIST:
		seq_puts(m, "Active:\n");
		head = &ggtt->base.active_list;
		break;
	case INACTIVE_LIST:
		seq_puts(m, "Inactive:\n");
		head = &ggtt->base.inactive_list;
		break;
	default:
		mutex_unlock(&dev->struct_mutex);
		return -EINVAL;
	}

	total_obj_size = total_gtt_size = count = 0;
	list_for_each_entry(vma, head, vm_link) {
		seq_printf(m, "   ");
		describe_obj(m, vma->obj);
		seq_printf(m, "\n");
		total_obj_size += vma->obj->base.size;
		total_gtt_size += vma->node.size;
		count++;
	}
	mutex_unlock(&dev->struct_mutex);

	seq_printf(m, "Total %d objects, %llu bytes, %llu GTT size\n",
		   count, total_obj_size, total_gtt_size);
	return 0;
}

static int obj_rank_by_stolen(void *priv,
			      struct list_head *A, struct list_head *B)
{
	struct drm_i915_gem_object *a =
		container_of(A, struct drm_i915_gem_object, obj_exec_link);
	struct drm_i915_gem_object *b =
		container_of(B, struct drm_i915_gem_object, obj_exec_link);

	if (a->stolen->start < b->stolen->start)
		return -1;
	if (a->stolen->start > b->stolen->start)
		return 1;
	return 0;
}

static int i915_gem_stolen_list_info(struct seq_file *m, void *data)
{
	struct drm_info_node *node = m->private;
	struct drm_device *dev = node->minor->dev;
	struct drm_i915_private *dev_priv = dev->dev_private;
	struct drm_i915_gem_object *obj;
	u64 total_obj_size, total_gtt_size;
	LIST_HEAD(stolen);
	int count, ret;

	ret = mutex_lock_interruptible(&dev->struct_mutex);
	if (ret)
		return ret;

	total_obj_size = total_gtt_size = count = 0;
	list_for_each_entry(obj, &dev_priv->mm.bound_list, global_list) {
		if (obj->stolen == NULL)
			continue;

		list_add(&obj->obj_exec_link, &stolen);

		total_obj_size += obj->base.size;
		total_gtt_size += i915_gem_obj_total_ggtt_size(obj);
		count++;
	}
	list_for_each_entry(obj, &dev_priv->mm.unbound_list, global_list) {
		if (obj->stolen == NULL)
			continue;

		list_add(&obj->obj_exec_link, &stolen);

		total_obj_size += obj->base.size;
		count++;
	}
	list_sort(NULL, &stolen, obj_rank_by_stolen);
	seq_puts(m, "Stolen:\n");
	while (!list_empty(&stolen)) {
		obj = list_first_entry(&stolen, typeof(*obj), obj_exec_link);
		seq_puts(m, "   ");
		describe_obj(m, obj);
		seq_putc(m, '\n');
		list_del_init(&obj->obj_exec_link);
	}
	mutex_unlock(&dev->struct_mutex);

	seq_printf(m, "Total %d objects, %llu bytes, %llu GTT size\n",
		   count, total_obj_size, total_gtt_size);
	return 0;
}

#define count_objects(list, member) do { \
	list_for_each_entry(obj, list, member) { \
		size += i915_gem_obj_total_ggtt_size(obj); \
		++count; \
		if (obj->map_and_fenceable) { \
			mappable_size += i915_gem_obj_ggtt_size(obj); \
			++mappable_count; \
		} \
	} \
} while (0)

struct file_stats {
	struct drm_i915_file_private *file_priv;
	unsigned long count;
	u64 total, unbound;
	u64 global, shared;
	u64 active, inactive;
};

static int per_file_stats(int id, void *ptr, void *data)
{
	struct drm_i915_gem_object *obj = ptr;
	struct file_stats *stats = data;
	struct i915_vma *vma;

	stats->count++;
	stats->total += obj->base.size;

	if (obj->base.name || obj->base.dma_buf)
		stats->shared += obj->base.size;

	if (USES_FULL_PPGTT(obj->base.dev)) {
		list_for_each_entry(vma, &obj->vma_list, obj_link) {
			struct i915_hw_ppgtt *ppgtt;

			if (!drm_mm_node_allocated(&vma->node))
				continue;

			if (vma->is_ggtt) {
				stats->global += obj->base.size;
				continue;
			}

			ppgtt = container_of(vma->vm, struct i915_hw_ppgtt, base);
			if (ppgtt->file_priv != stats->file_priv)
				continue;

			if (obj->active) /* XXX per-vma statistic */
				stats->active += obj->base.size;
			else
				stats->inactive += obj->base.size;

			return 0;
		}
	} else {
		if (i915_gem_obj_ggtt_bound(obj)) {
			stats->global += obj->base.size;
			if (obj->active)
				stats->active += obj->base.size;
			else
				stats->inactive += obj->base.size;
			return 0;
		}
	}

	if (!list_empty(&obj->global_list))
		stats->unbound += obj->base.size;

	return 0;
}

#define print_file_stats(m, name, stats) do { \
	if (stats.count) \
		seq_printf(m, "%s: %lu objects, %llu bytes (%llu active, %llu inactive, %llu global, %llu shared, %llu unbound)\n", \
			   name, \
			   stats.count, \
			   stats.total, \
			   stats.active, \
			   stats.inactive, \
			   stats.global, \
			   stats.shared, \
			   stats.unbound); \
} while (0)

static void print_batch_pool_stats(struct seq_file *m,
				   struct drm_i915_private *dev_priv)
{
	struct drm_i915_gem_object *obj;
	struct file_stats stats;
	struct intel_engine_cs *engine;
	int j;

	memset(&stats, 0, sizeof(stats));

	for_each_engine(engine, dev_priv) {
		for (j = 0; j < ARRAY_SIZE(engine->batch_pool.cache_list); j++) {
			list_for_each_entry(obj,
					    &engine->batch_pool.cache_list[j],
					    batch_pool_link)
				per_file_stats(0, obj, &stats);
		}
	}

	print_file_stats(m, "[k]batch pool", stats);
}

#define count_vmas(list, member) do { \
	list_for_each_entry(vma, list, member) { \
		size += i915_gem_obj_total_ggtt_size(vma->obj); \
		++count; \
		if (vma->obj->map_and_fenceable) { \
			mappable_size += i915_gem_obj_ggtt_size(vma->obj); \
			++mappable_count; \
		} \
	} \
} while (0)

static int i915_gem_object_info(struct seq_file *m, void* data)
{
	struct drm_info_node *node = m->private;
	struct drm_device *dev = node->minor->dev;
	struct drm_i915_private *dev_priv = to_i915(dev);
	struct i915_ggtt *ggtt = &dev_priv->ggtt;
	u32 count, mappable_count, purgeable_count;
	u64 size, mappable_size, purgeable_size;
	unsigned long pin_mapped_count = 0, pin_mapped_purgeable_count = 0;
	u64 pin_mapped_size = 0, pin_mapped_purgeable_size = 0;
	struct drm_i915_gem_object *obj;
	struct drm_file *file;
	struct i915_vma *vma;
	int ret;

	ret = mutex_lock_interruptible(&dev->struct_mutex);
	if (ret)
		return ret;

	seq_printf(m, "%u objects, %zu bytes\n",
		   dev_priv->mm.object_count,
		   dev_priv->mm.object_memory);

	size = count = mappable_size = mappable_count = 0;
	count_objects(&dev_priv->mm.bound_list, global_list);
	seq_printf(m, "%u [%u] objects, %llu [%llu] bytes in gtt\n",
		   count, mappable_count, size, mappable_size);

	size = count = mappable_size = mappable_count = 0;
	count_vmas(&ggtt->base.active_list, vm_link);
	seq_printf(m, "  %u [%u] active objects, %llu [%llu] bytes\n",
		   count, mappable_count, size, mappable_size);

	size = count = mappable_size = mappable_count = 0;
	count_vmas(&ggtt->base.inactive_list, vm_link);
	seq_printf(m, "  %u [%u] inactive objects, %llu [%llu] bytes\n",
		   count, mappable_count, size, mappable_size);

	size = count = purgeable_size = purgeable_count = 0;
	list_for_each_entry(obj, &dev_priv->mm.unbound_list, global_list) {
		size += obj->base.size, ++count;
		if (obj->madv == I915_MADV_DONTNEED)
			purgeable_size += obj->base.size, ++purgeable_count;
		if (obj->mapping) {
			pin_mapped_count++;
			pin_mapped_size += obj->base.size;
			if (obj->pages_pin_count == 0) {
				pin_mapped_purgeable_count++;
				pin_mapped_purgeable_size += obj->base.size;
			}
		}
	}
	seq_printf(m, "%u unbound objects, %llu bytes\n", count, size);

	size = count = mappable_size = mappable_count = 0;
	list_for_each_entry(obj, &dev_priv->mm.bound_list, global_list) {
		if (obj->fault_mappable) {
			size += i915_gem_obj_ggtt_size(obj);
			++count;
		}
		if (obj->pin_display) {
			mappable_size += i915_gem_obj_ggtt_size(obj);
			++mappable_count;
		}
		if (obj->madv == I915_MADV_DONTNEED) {
			purgeable_size += obj->base.size;
			++purgeable_count;
		}
		if (obj->mapping) {
			pin_mapped_count++;
			pin_mapped_size += obj->base.size;
			if (obj->pages_pin_count == 0) {
				pin_mapped_purgeable_count++;
				pin_mapped_purgeable_size += obj->base.size;
			}
		}
	}
	seq_printf(m, "%u purgeable objects, %llu bytes\n",
		   purgeable_count, purgeable_size);
	seq_printf(m, "%u pinned mappable objects, %llu bytes\n",
		   mappable_count, mappable_size);
	seq_printf(m, "%u fault mappable objects, %llu bytes\n",
		   count, size);
	seq_printf(m,
		   "%lu [%lu] pin mapped objects, %llu [%llu] bytes [purgeable]\n",
		   pin_mapped_count, pin_mapped_purgeable_count,
		   pin_mapped_size, pin_mapped_purgeable_size);

	seq_printf(m, "%llu [%llu] gtt total\n",
		   ggtt->base.total, ggtt->mappable_end - ggtt->base.start);

	seq_putc(m, '\n');
	print_batch_pool_stats(m, dev_priv);

	mutex_unlock(&dev->struct_mutex);

	mutex_lock(&dev->filelist_mutex);
	list_for_each_entry_reverse(file, &dev->filelist, lhead) {
		struct file_stats stats;
		struct task_struct *task;

		memset(&stats, 0, sizeof(stats));
		stats.file_priv = file->driver_priv;
		spin_lock(&file->table_lock);
		idr_for_each(&file->object_idr, per_file_stats, &stats);
		spin_unlock(&file->table_lock);
		/*
		 * Although we have a valid reference on file->pid, that does
		 * not guarantee that the task_struct who called get_pid() is
		 * still alive (e.g. get_pid(current) => fork() => exit()).
		 * Therefore, we need to protect this ->comm access using RCU.
		 */
		rcu_read_lock();
		task = pid_task(file->pid, PIDTYPE_PID);
		print_file_stats(m, task ? task->comm : "<unknown>", stats);
		rcu_read_unlock();
	}
	mutex_unlock(&dev->filelist_mutex);

	return 0;
}

static int i915_gem_gtt_info(struct seq_file *m, void *data)
{
	struct drm_info_node *node = m->private;
	struct drm_device *dev = node->minor->dev;
	uintptr_t list = (uintptr_t) node->info_ent->data;
	struct drm_i915_private *dev_priv = dev->dev_private;
	struct drm_i915_gem_object *obj;
	u64 total_obj_size, total_gtt_size;
	int count, ret;

	ret = mutex_lock_interruptible(&dev->struct_mutex);
	if (ret)
		return ret;

	total_obj_size = total_gtt_size = count = 0;
	list_for_each_entry(obj, &dev_priv->mm.bound_list, global_list) {
		if (list == PINNED_LIST && !i915_gem_obj_is_pinned(obj))
			continue;

		seq_puts(m, "   ");
		describe_obj(m, obj);
		seq_putc(m, '\n');
		total_obj_size += obj->base.size;
		total_gtt_size += i915_gem_obj_total_ggtt_size(obj);
		count++;
	}

	mutex_unlock(&dev->struct_mutex);

	seq_printf(m, "Total %d objects, %llu bytes, %llu GTT size\n",
		   count, total_obj_size, total_gtt_size);

	return 0;
}

static void i915_dump_pageflip(struct seq_file *m,
			       struct drm_i915_private *dev_priv,
			       struct intel_crtc *crtc,
			       struct intel_flip_work *work)
{
	const char pipe = pipe_name(crtc->pipe);
	u32 pending;
	int i;

	pending = atomic_read(&work->pending);
	if (pending) {
		seq_printf(m, "Flip ioctl preparing on pipe %c (plane %c)\n",
			   pipe, plane_name(crtc->plane));
	} else {
		seq_printf(m, "Flip pending (waiting for vsync) on pipe %c (plane %c)\n",
			   pipe, plane_name(crtc->plane));
	}

	for (i = 0; i < work->num_planes; i++) {
		struct intel_plane_state *old_plane_state = work->old_plane_state[i];
		struct drm_plane *plane = old_plane_state->base.plane;
		struct drm_i915_gem_request *req = old_plane_state->wait_req;
		struct intel_engine_cs *engine;

		seq_printf(m, "[PLANE:%i] part of flip.\n", plane->base.id);

		if (!req) {
			seq_printf(m, "Plane not associated with any engine\n");
			continue;
		}

		engine = i915_gem_request_get_engine(req);

		seq_printf(m, "Plane blocked on %s at seqno %x, next seqno %x [current breadcrumb %x], completed? %d\n",
			   engine->name,
			   i915_gem_request_get_seqno(req),
			   dev_priv->next_seqno,
			   engine->get_seqno(engine),
			   i915_gem_request_completed(req, true));
	}

	seq_printf(m, "Flip queued on frame %d, now %d\n",
		   pending ? work->flip_queued_vblank : -1,
		   intel_crtc_get_vblank_counter(crtc));
}

static int i915_gem_pageflip_info(struct seq_file *m, void *data)
{
	struct drm_info_node *node = m->private;
	struct drm_device *dev = node->minor->dev;
	struct drm_i915_private *dev_priv = dev->dev_private;
	struct intel_crtc *crtc;
	int ret;

	ret = mutex_lock_interruptible(&dev->struct_mutex);
	if (ret)
		return ret;

	for_each_intel_crtc(dev, crtc) {
		const char pipe = pipe_name(crtc->pipe);
		const char plane = plane_name(crtc->plane);
		struct intel_flip_work *work;

		spin_lock_irq(&dev->event_lock);
		if (list_empty(&crtc->flip_work)) {
			seq_printf(m, "No flip due on pipe %c (plane %c)\n",
				   pipe, plane);
		} else {
<<<<<<< HEAD
			u32 addr;

			if (atomic_read(&work->pending) < INTEL_FLIP_COMPLETE) {
				seq_printf(m, "Flip queued on pipe %c (plane %c)\n",
					   pipe, plane);
			} else {
				seq_printf(m, "Flip pending (waiting for vsync) on pipe %c (plane %c)\n",
					   pipe, plane);
			}
			if (work->flip_queued_req) {
				struct intel_engine_cs *engine = i915_gem_request_get_engine(work->flip_queued_req);

				seq_printf(m, "Flip queued on %s at seqno %x, next seqno %x [current breadcrumb %x], completed? %d\n",
					   engine->name,
					   i915_gem_request_get_seqno(work->flip_queued_req),
					   dev_priv->next_seqno,
					   engine->get_seqno(engine),
					   i915_gem_request_completed(work->flip_queued_req, true));
			} else
				seq_printf(m, "Flip not associated with any ring\n");
			seq_printf(m, "Flip queued on frame %d, (was ready on frame %d), now %d\n",
				   work->flip_queued_vblank,
				   work->flip_ready_vblank,
				   drm_crtc_vblank_count(&crtc->base));
			if (work->enable_stall_check)
				seq_puts(m, "Stall check enabled, ");
			else
				seq_puts(m, "Stall check waiting for page flip ioctl, ");
			seq_printf(m, "%d prepares\n", atomic_read(&work->pending));

			if (INTEL_INFO(dev)->gen >= 4)
				addr = I915_HI_DISPBASE(I915_READ(DSPSURF(crtc->plane)));
			else
				addr = I915_READ(DSPADDR(crtc->plane));
			seq_printf(m, "Current scanout address 0x%08x\n", addr);

			if (work->pending_flip_obj) {
				seq_printf(m, "New framebuffer address 0x%08lx\n", (long)work->gtt_offset);
				seq_printf(m, "MMIO update completed? %d\n",  addr == work->gtt_offset);
=======
			list_for_each_entry(work, &crtc->flip_work, head) {
				i915_dump_pageflip(m, dev_priv, crtc, work);
				seq_puts(m, "\n");
>>>>>>> 63d15326
			}
		}
		spin_unlock_irq(&dev->event_lock);
	}

	mutex_unlock(&dev->struct_mutex);

	return 0;
}

static int i915_gem_batch_pool_info(struct seq_file *m, void *data)
{
	struct drm_info_node *node = m->private;
	struct drm_device *dev = node->minor->dev;
	struct drm_i915_private *dev_priv = dev->dev_private;
	struct drm_i915_gem_object *obj;
	struct intel_engine_cs *engine;
	int total = 0;
	int ret, j;

	ret = mutex_lock_interruptible(&dev->struct_mutex);
	if (ret)
		return ret;

	for_each_engine(engine, dev_priv) {
		for (j = 0; j < ARRAY_SIZE(engine->batch_pool.cache_list); j++) {
			int count;

			count = 0;
			list_for_each_entry(obj,
					    &engine->batch_pool.cache_list[j],
					    batch_pool_link)
				count++;
			seq_printf(m, "%s cache[%d]: %d objects\n",
				   engine->name, j, count);

			list_for_each_entry(obj,
					    &engine->batch_pool.cache_list[j],
					    batch_pool_link) {
				seq_puts(m, "   ");
				describe_obj(m, obj);
				seq_putc(m, '\n');
			}

			total += count;
		}
	}

	seq_printf(m, "total: %d\n", total);

	mutex_unlock(&dev->struct_mutex);

	return 0;
}

static int i915_gem_request_info(struct seq_file *m, void *data)
{
	struct drm_info_node *node = m->private;
	struct drm_device *dev = node->minor->dev;
	struct drm_i915_private *dev_priv = dev->dev_private;
	struct intel_engine_cs *engine;
	struct drm_i915_gem_request *req;
	int ret, any;

	ret = mutex_lock_interruptible(&dev->struct_mutex);
	if (ret)
		return ret;

	any = 0;
	for_each_engine(engine, dev_priv) {
		int count;

		count = 0;
		list_for_each_entry(req, &engine->request_list, list)
			count++;
		if (count == 0)
			continue;

		seq_printf(m, "%s requests: %d\n", engine->name, count);
		list_for_each_entry(req, &engine->request_list, list) {
			struct task_struct *task;

			rcu_read_lock();
			task = NULL;
			if (req->pid)
				task = pid_task(req->pid, PIDTYPE_PID);
			seq_printf(m, "    %x @ %d: %s [%d]\n",
				   req->seqno,
				   (int) (jiffies - req->emitted_jiffies),
				   task ? task->comm : "<unknown>",
				   task ? task->pid : -1);
			rcu_read_unlock();
		}

		any++;
	}
	mutex_unlock(&dev->struct_mutex);

	if (any == 0)
		seq_puts(m, "No requests\n");

	return 0;
}

static void i915_ring_seqno_info(struct seq_file *m,
				 struct intel_engine_cs *engine)
{
	seq_printf(m, "Current sequence (%s): %x\n",
		   engine->name, engine->get_seqno(engine));
	seq_printf(m, "Current user interrupts (%s): %x\n",
		   engine->name, READ_ONCE(engine->user_interrupts));
}

static int i915_gem_seqno_info(struct seq_file *m, void *data)
{
	struct drm_info_node *node = m->private;
	struct drm_device *dev = node->minor->dev;
	struct drm_i915_private *dev_priv = dev->dev_private;
	struct intel_engine_cs *engine;
	int ret;

	ret = mutex_lock_interruptible(&dev->struct_mutex);
	if (ret)
		return ret;
	intel_runtime_pm_get(dev_priv);

	for_each_engine(engine, dev_priv)
		i915_ring_seqno_info(m, engine);

	intel_runtime_pm_put(dev_priv);
	mutex_unlock(&dev->struct_mutex);

	return 0;
}


static int i915_interrupt_info(struct seq_file *m, void *data)
{
	struct drm_info_node *node = m->private;
	struct drm_device *dev = node->minor->dev;
	struct drm_i915_private *dev_priv = dev->dev_private;
	struct intel_engine_cs *engine;
	int ret, i, pipe;

	ret = mutex_lock_interruptible(&dev->struct_mutex);
	if (ret)
		return ret;
	intel_runtime_pm_get(dev_priv);

	if (IS_CHERRYVIEW(dev)) {
		seq_printf(m, "Master Interrupt Control:\t%08x\n",
			   I915_READ(GEN8_MASTER_IRQ));

		seq_printf(m, "Display IER:\t%08x\n",
			   I915_READ(VLV_IER));
		seq_printf(m, "Display IIR:\t%08x\n",
			   I915_READ(VLV_IIR));
		seq_printf(m, "Display IIR_RW:\t%08x\n",
			   I915_READ(VLV_IIR_RW));
		seq_printf(m, "Display IMR:\t%08x\n",
			   I915_READ(VLV_IMR));
		for_each_pipe(dev_priv, pipe)
			seq_printf(m, "Pipe %c stat:\t%08x\n",
				   pipe_name(pipe),
				   I915_READ(PIPESTAT(pipe)));

		seq_printf(m, "Port hotplug:\t%08x\n",
			   I915_READ(PORT_HOTPLUG_EN));
		seq_printf(m, "DPFLIPSTAT:\t%08x\n",
			   I915_READ(VLV_DPFLIPSTAT));
		seq_printf(m, "DPINVGTT:\t%08x\n",
			   I915_READ(DPINVGTT));

		for (i = 0; i < 4; i++) {
			seq_printf(m, "GT Interrupt IMR %d:\t%08x\n",
				   i, I915_READ(GEN8_GT_IMR(i)));
			seq_printf(m, "GT Interrupt IIR %d:\t%08x\n",
				   i, I915_READ(GEN8_GT_IIR(i)));
			seq_printf(m, "GT Interrupt IER %d:\t%08x\n",
				   i, I915_READ(GEN8_GT_IER(i)));
		}

		seq_printf(m, "PCU interrupt mask:\t%08x\n",
			   I915_READ(GEN8_PCU_IMR));
		seq_printf(m, "PCU interrupt identity:\t%08x\n",
			   I915_READ(GEN8_PCU_IIR));
		seq_printf(m, "PCU interrupt enable:\t%08x\n",
			   I915_READ(GEN8_PCU_IER));
	} else if (INTEL_INFO(dev)->gen >= 8) {
		seq_printf(m, "Master Interrupt Control:\t%08x\n",
			   I915_READ(GEN8_MASTER_IRQ));

		for (i = 0; i < 4; i++) {
			seq_printf(m, "GT Interrupt IMR %d:\t%08x\n",
				   i, I915_READ(GEN8_GT_IMR(i)));
			seq_printf(m, "GT Interrupt IIR %d:\t%08x\n",
				   i, I915_READ(GEN8_GT_IIR(i)));
			seq_printf(m, "GT Interrupt IER %d:\t%08x\n",
				   i, I915_READ(GEN8_GT_IER(i)));
		}

		for_each_pipe(dev_priv, pipe) {
			enum intel_display_power_domain power_domain;

			power_domain = POWER_DOMAIN_PIPE(pipe);
			if (!intel_display_power_get_if_enabled(dev_priv,
								power_domain)) {
				seq_printf(m, "Pipe %c power disabled\n",
					   pipe_name(pipe));
				continue;
			}
			seq_printf(m, "Pipe %c IMR:\t%08x\n",
				   pipe_name(pipe),
				   I915_READ(GEN8_DE_PIPE_IMR(pipe)));
			seq_printf(m, "Pipe %c IIR:\t%08x\n",
				   pipe_name(pipe),
				   I915_READ(GEN8_DE_PIPE_IIR(pipe)));
			seq_printf(m, "Pipe %c IER:\t%08x\n",
				   pipe_name(pipe),
				   I915_READ(GEN8_DE_PIPE_IER(pipe)));

			intel_display_power_put(dev_priv, power_domain);
		}

		seq_printf(m, "Display Engine port interrupt mask:\t%08x\n",
			   I915_READ(GEN8_DE_PORT_IMR));
		seq_printf(m, "Display Engine port interrupt identity:\t%08x\n",
			   I915_READ(GEN8_DE_PORT_IIR));
		seq_printf(m, "Display Engine port interrupt enable:\t%08x\n",
			   I915_READ(GEN8_DE_PORT_IER));

		seq_printf(m, "Display Engine misc interrupt mask:\t%08x\n",
			   I915_READ(GEN8_DE_MISC_IMR));
		seq_printf(m, "Display Engine misc interrupt identity:\t%08x\n",
			   I915_READ(GEN8_DE_MISC_IIR));
		seq_printf(m, "Display Engine misc interrupt enable:\t%08x\n",
			   I915_READ(GEN8_DE_MISC_IER));

		seq_printf(m, "PCU interrupt mask:\t%08x\n",
			   I915_READ(GEN8_PCU_IMR));
		seq_printf(m, "PCU interrupt identity:\t%08x\n",
			   I915_READ(GEN8_PCU_IIR));
		seq_printf(m, "PCU interrupt enable:\t%08x\n",
			   I915_READ(GEN8_PCU_IER));
	} else if (IS_VALLEYVIEW(dev)) {
		seq_printf(m, "Display IER:\t%08x\n",
			   I915_READ(VLV_IER));
		seq_printf(m, "Display IIR:\t%08x\n",
			   I915_READ(VLV_IIR));
		seq_printf(m, "Display IIR_RW:\t%08x\n",
			   I915_READ(VLV_IIR_RW));
		seq_printf(m, "Display IMR:\t%08x\n",
			   I915_READ(VLV_IMR));
		for_each_pipe(dev_priv, pipe)
			seq_printf(m, "Pipe %c stat:\t%08x\n",
				   pipe_name(pipe),
				   I915_READ(PIPESTAT(pipe)));

		seq_printf(m, "Master IER:\t%08x\n",
			   I915_READ(VLV_MASTER_IER));

		seq_printf(m, "Render IER:\t%08x\n",
			   I915_READ(GTIER));
		seq_printf(m, "Render IIR:\t%08x\n",
			   I915_READ(GTIIR));
		seq_printf(m, "Render IMR:\t%08x\n",
			   I915_READ(GTIMR));

		seq_printf(m, "PM IER:\t\t%08x\n",
			   I915_READ(GEN6_PMIER));
		seq_printf(m, "PM IIR:\t\t%08x\n",
			   I915_READ(GEN6_PMIIR));
		seq_printf(m, "PM IMR:\t\t%08x\n",
			   I915_READ(GEN6_PMIMR));

		seq_printf(m, "Port hotplug:\t%08x\n",
			   I915_READ(PORT_HOTPLUG_EN));
		seq_printf(m, "DPFLIPSTAT:\t%08x\n",
			   I915_READ(VLV_DPFLIPSTAT));
		seq_printf(m, "DPINVGTT:\t%08x\n",
			   I915_READ(DPINVGTT));

	} else if (!HAS_PCH_SPLIT(dev)) {
		seq_printf(m, "Interrupt enable:    %08x\n",
			   I915_READ(IER));
		seq_printf(m, "Interrupt identity:  %08x\n",
			   I915_READ(IIR));
		seq_printf(m, "Interrupt mask:      %08x\n",
			   I915_READ(IMR));
		for_each_pipe(dev_priv, pipe)
			seq_printf(m, "Pipe %c stat:         %08x\n",
				   pipe_name(pipe),
				   I915_READ(PIPESTAT(pipe)));
	} else {
		seq_printf(m, "North Display Interrupt enable:		%08x\n",
			   I915_READ(DEIER));
		seq_printf(m, "North Display Interrupt identity:	%08x\n",
			   I915_READ(DEIIR));
		seq_printf(m, "North Display Interrupt mask:		%08x\n",
			   I915_READ(DEIMR));
		seq_printf(m, "South Display Interrupt enable:		%08x\n",
			   I915_READ(SDEIER));
		seq_printf(m, "South Display Interrupt identity:	%08x\n",
			   I915_READ(SDEIIR));
		seq_printf(m, "South Display Interrupt mask:		%08x\n",
			   I915_READ(SDEIMR));
		seq_printf(m, "Graphics Interrupt enable:		%08x\n",
			   I915_READ(GTIER));
		seq_printf(m, "Graphics Interrupt identity:		%08x\n",
			   I915_READ(GTIIR));
		seq_printf(m, "Graphics Interrupt mask:		%08x\n",
			   I915_READ(GTIMR));
	}
	for_each_engine(engine, dev_priv) {
		if (INTEL_INFO(dev)->gen >= 6) {
			seq_printf(m,
				   "Graphics Interrupt mask (%s):	%08x\n",
				   engine->name, I915_READ_IMR(engine));
		}
		i915_ring_seqno_info(m, engine);
	}
	intel_runtime_pm_put(dev_priv);
	mutex_unlock(&dev->struct_mutex);

	return 0;
}

static int i915_gem_fence_regs_info(struct seq_file *m, void *data)
{
	struct drm_info_node *node = m->private;
	struct drm_device *dev = node->minor->dev;
	struct drm_i915_private *dev_priv = dev->dev_private;
	int i, ret;

	ret = mutex_lock_interruptible(&dev->struct_mutex);
	if (ret)
		return ret;

	seq_printf(m, "Total fences = %d\n", dev_priv->num_fence_regs);
	for (i = 0; i < dev_priv->num_fence_regs; i++) {
		struct drm_i915_gem_object *obj = dev_priv->fence_regs[i].obj;

		seq_printf(m, "Fence %d, pin count = %d, object = ",
			   i, dev_priv->fence_regs[i].pin_count);
		if (obj == NULL)
			seq_puts(m, "unused");
		else
			describe_obj(m, obj);
		seq_putc(m, '\n');
	}

	mutex_unlock(&dev->struct_mutex);
	return 0;
}

static int i915_hws_info(struct seq_file *m, void *data)
{
	struct drm_info_node *node = m->private;
	struct drm_device *dev = node->minor->dev;
	struct drm_i915_private *dev_priv = dev->dev_private;
	struct intel_engine_cs *engine;
	const u32 *hws;
	int i;

	engine = &dev_priv->engine[(uintptr_t)node->info_ent->data];
	hws = engine->status_page.page_addr;
	if (hws == NULL)
		return 0;

	for (i = 0; i < 4096 / sizeof(u32) / 4; i += 4) {
		seq_printf(m, "0x%08x: 0x%08x 0x%08x 0x%08x 0x%08x\n",
			   i * 4,
			   hws[i], hws[i + 1], hws[i + 2], hws[i + 3]);
	}
	return 0;
}

static ssize_t
i915_error_state_write(struct file *filp,
		       const char __user *ubuf,
		       size_t cnt,
		       loff_t *ppos)
{
	struct i915_error_state_file_priv *error_priv = filp->private_data;
	struct drm_device *dev = error_priv->dev;
	int ret;

	DRM_DEBUG_DRIVER("Resetting error state\n");

	ret = mutex_lock_interruptible(&dev->struct_mutex);
	if (ret)
		return ret;

	i915_destroy_error_state(dev);
	mutex_unlock(&dev->struct_mutex);

	return cnt;
}

static int i915_error_state_open(struct inode *inode, struct file *file)
{
	struct drm_device *dev = inode->i_private;
	struct i915_error_state_file_priv *error_priv;

	error_priv = kzalloc(sizeof(*error_priv), GFP_KERNEL);
	if (!error_priv)
		return -ENOMEM;

	error_priv->dev = dev;

	i915_error_state_get(dev, error_priv);

	file->private_data = error_priv;

	return 0;
}

static int i915_error_state_release(struct inode *inode, struct file *file)
{
	struct i915_error_state_file_priv *error_priv = file->private_data;

	i915_error_state_put(error_priv);
	kfree(error_priv);

	return 0;
}

static ssize_t i915_error_state_read(struct file *file, char __user *userbuf,
				     size_t count, loff_t *pos)
{
	struct i915_error_state_file_priv *error_priv = file->private_data;
	struct drm_i915_error_state_buf error_str;
	loff_t tmp_pos = 0;
	ssize_t ret_count = 0;
	int ret;

	ret = i915_error_state_buf_init(&error_str, to_i915(error_priv->dev), count, *pos);
	if (ret)
		return ret;

	ret = i915_error_state_to_str(&error_str, error_priv);
	if (ret)
		goto out;

	ret_count = simple_read_from_buffer(userbuf, count, &tmp_pos,
					    error_str.buf,
					    error_str.bytes);

	if (ret_count < 0)
		ret = ret_count;
	else
		*pos = error_str.start + ret_count;
out:
	i915_error_state_buf_release(&error_str);
	return ret ?: ret_count;
}

static const struct file_operations i915_error_state_fops = {
	.owner = THIS_MODULE,
	.open = i915_error_state_open,
	.read = i915_error_state_read,
	.write = i915_error_state_write,
	.llseek = default_llseek,
	.release = i915_error_state_release,
};

static int
i915_next_seqno_get(void *data, u64 *val)
{
	struct drm_device *dev = data;
	struct drm_i915_private *dev_priv = dev->dev_private;
	int ret;

	ret = mutex_lock_interruptible(&dev->struct_mutex);
	if (ret)
		return ret;

	*val = dev_priv->next_seqno;
	mutex_unlock(&dev->struct_mutex);

	return 0;
}

static int
i915_next_seqno_set(void *data, u64 val)
{
	struct drm_device *dev = data;
	int ret;

	ret = mutex_lock_interruptible(&dev->struct_mutex);
	if (ret)
		return ret;

	ret = i915_gem_set_seqno(dev, val);
	mutex_unlock(&dev->struct_mutex);

	return ret;
}

DEFINE_SIMPLE_ATTRIBUTE(i915_next_seqno_fops,
			i915_next_seqno_get, i915_next_seqno_set,
			"0x%llx\n");

static int i915_frequency_info(struct seq_file *m, void *unused)
{
	struct drm_info_node *node = m->private;
	struct drm_device *dev = node->minor->dev;
	struct drm_i915_private *dev_priv = dev->dev_private;
	int ret = 0;

	intel_runtime_pm_get(dev_priv);

	flush_delayed_work(&dev_priv->rps.delayed_resume_work);

	if (IS_GEN5(dev)) {
		u16 rgvswctl = I915_READ16(MEMSWCTL);
		u16 rgvstat = I915_READ16(MEMSTAT_ILK);

		seq_printf(m, "Requested P-state: %d\n", (rgvswctl >> 8) & 0xf);
		seq_printf(m, "Requested VID: %d\n", rgvswctl & 0x3f);
		seq_printf(m, "Current VID: %d\n", (rgvstat & MEMSTAT_VID_MASK) >>
			   MEMSTAT_VID_SHIFT);
		seq_printf(m, "Current P-state: %d\n",
			   (rgvstat & MEMSTAT_PSTATE_MASK) >> MEMSTAT_PSTATE_SHIFT);
	} else if (IS_VALLEYVIEW(dev) || IS_CHERRYVIEW(dev)) {
		u32 freq_sts;

		mutex_lock(&dev_priv->rps.hw_lock);
		freq_sts = vlv_punit_read(dev_priv, PUNIT_REG_GPU_FREQ_STS);
		seq_printf(m, "PUNIT_REG_GPU_FREQ_STS: 0x%08x\n", freq_sts);
		seq_printf(m, "DDR freq: %d MHz\n", dev_priv->mem_freq);

		seq_printf(m, "actual GPU freq: %d MHz\n",
			   intel_gpu_freq(dev_priv, (freq_sts >> 8) & 0xff));

		seq_printf(m, "current GPU freq: %d MHz\n",
			   intel_gpu_freq(dev_priv, dev_priv->rps.cur_freq));

		seq_printf(m, "max GPU freq: %d MHz\n",
			   intel_gpu_freq(dev_priv, dev_priv->rps.max_freq));

		seq_printf(m, "min GPU freq: %d MHz\n",
			   intel_gpu_freq(dev_priv, dev_priv->rps.min_freq));

		seq_printf(m, "idle GPU freq: %d MHz\n",
			   intel_gpu_freq(dev_priv, dev_priv->rps.idle_freq));

		seq_printf(m,
			   "efficient (RPe) frequency: %d MHz\n",
			   intel_gpu_freq(dev_priv, dev_priv->rps.efficient_freq));
		mutex_unlock(&dev_priv->rps.hw_lock);
	} else if (INTEL_INFO(dev)->gen >= 6) {
		u32 rp_state_limits;
		u32 gt_perf_status;
		u32 rp_state_cap;
		u32 rpmodectl, rpinclimit, rpdeclimit;
		u32 rpstat, cagf, reqf;
		u32 rpupei, rpcurup, rpprevup;
		u32 rpdownei, rpcurdown, rpprevdown;
		u32 pm_ier, pm_imr, pm_isr, pm_iir, pm_mask;
		int max_freq;

		rp_state_limits = I915_READ(GEN6_RP_STATE_LIMITS);
		if (IS_BROXTON(dev)) {
			rp_state_cap = I915_READ(BXT_RP_STATE_CAP);
			gt_perf_status = I915_READ(BXT_GT_PERF_STATUS);
		} else {
			rp_state_cap = I915_READ(GEN6_RP_STATE_CAP);
			gt_perf_status = I915_READ(GEN6_GT_PERF_STATUS);
		}

		/* RPSTAT1 is in the GT power well */
		ret = mutex_lock_interruptible(&dev->struct_mutex);
		if (ret)
			goto out;

		intel_uncore_forcewake_get(dev_priv, FORCEWAKE_ALL);

		reqf = I915_READ(GEN6_RPNSWREQ);
		if (IS_GEN9(dev))
			reqf >>= 23;
		else {
			reqf &= ~GEN6_TURBO_DISABLE;
			if (IS_HASWELL(dev) || IS_BROADWELL(dev))
				reqf >>= 24;
			else
				reqf >>= 25;
		}
		reqf = intel_gpu_freq(dev_priv, reqf);

		rpmodectl = I915_READ(GEN6_RP_CONTROL);
		rpinclimit = I915_READ(GEN6_RP_UP_THRESHOLD);
		rpdeclimit = I915_READ(GEN6_RP_DOWN_THRESHOLD);

		rpstat = I915_READ(GEN6_RPSTAT1);
		rpupei = I915_READ(GEN6_RP_CUR_UP_EI) & GEN6_CURICONT_MASK;
		rpcurup = I915_READ(GEN6_RP_CUR_UP) & GEN6_CURBSYTAVG_MASK;
		rpprevup = I915_READ(GEN6_RP_PREV_UP) & GEN6_CURBSYTAVG_MASK;
		rpdownei = I915_READ(GEN6_RP_CUR_DOWN_EI) & GEN6_CURIAVG_MASK;
		rpcurdown = I915_READ(GEN6_RP_CUR_DOWN) & GEN6_CURBSYTAVG_MASK;
		rpprevdown = I915_READ(GEN6_RP_PREV_DOWN) & GEN6_CURBSYTAVG_MASK;
		if (IS_GEN9(dev))
			cagf = (rpstat & GEN9_CAGF_MASK) >> GEN9_CAGF_SHIFT;
		else if (IS_HASWELL(dev) || IS_BROADWELL(dev))
			cagf = (rpstat & HSW_CAGF_MASK) >> HSW_CAGF_SHIFT;
		else
			cagf = (rpstat & GEN6_CAGF_MASK) >> GEN6_CAGF_SHIFT;
		cagf = intel_gpu_freq(dev_priv, cagf);

		intel_uncore_forcewake_put(dev_priv, FORCEWAKE_ALL);
		mutex_unlock(&dev->struct_mutex);

		if (IS_GEN6(dev) || IS_GEN7(dev)) {
			pm_ier = I915_READ(GEN6_PMIER);
			pm_imr = I915_READ(GEN6_PMIMR);
			pm_isr = I915_READ(GEN6_PMISR);
			pm_iir = I915_READ(GEN6_PMIIR);
			pm_mask = I915_READ(GEN6_PMINTRMSK);
		} else {
			pm_ier = I915_READ(GEN8_GT_IER(2));
			pm_imr = I915_READ(GEN8_GT_IMR(2));
			pm_isr = I915_READ(GEN8_GT_ISR(2));
			pm_iir = I915_READ(GEN8_GT_IIR(2));
			pm_mask = I915_READ(GEN6_PMINTRMSK);
		}
		seq_printf(m, "PM IER=0x%08x IMR=0x%08x ISR=0x%08x IIR=0x%08x, MASK=0x%08x\n",
			   pm_ier, pm_imr, pm_isr, pm_iir, pm_mask);
		seq_printf(m, "GT_PERF_STATUS: 0x%08x\n", gt_perf_status);
		seq_printf(m, "Render p-state ratio: %d\n",
			   (gt_perf_status & (IS_GEN9(dev) ? 0x1ff00 : 0xff00)) >> 8);
		seq_printf(m, "Render p-state VID: %d\n",
			   gt_perf_status & 0xff);
		seq_printf(m, "Render p-state limit: %d\n",
			   rp_state_limits & 0xff);
		seq_printf(m, "RPSTAT1: 0x%08x\n", rpstat);
		seq_printf(m, "RPMODECTL: 0x%08x\n", rpmodectl);
		seq_printf(m, "RPINCLIMIT: 0x%08x\n", rpinclimit);
		seq_printf(m, "RPDECLIMIT: 0x%08x\n", rpdeclimit);
		seq_printf(m, "RPNSWREQ: %dMHz\n", reqf);
		seq_printf(m, "CAGF: %dMHz\n", cagf);
		seq_printf(m, "RP CUR UP EI: %d (%dus)\n",
			   rpupei, GT_PM_INTERVAL_TO_US(dev_priv, rpupei));
		seq_printf(m, "RP CUR UP: %d (%dus)\n",
			   rpcurup, GT_PM_INTERVAL_TO_US(dev_priv, rpcurup));
		seq_printf(m, "RP PREV UP: %d (%dus)\n",
			   rpprevup, GT_PM_INTERVAL_TO_US(dev_priv, rpprevup));
		seq_printf(m, "Up threshold: %d%%\n",
			   dev_priv->rps.up_threshold);

		seq_printf(m, "RP CUR DOWN EI: %d (%dus)\n",
			   rpdownei, GT_PM_INTERVAL_TO_US(dev_priv, rpdownei));
		seq_printf(m, "RP CUR DOWN: %d (%dus)\n",
			   rpcurdown, GT_PM_INTERVAL_TO_US(dev_priv, rpcurdown));
		seq_printf(m, "RP PREV DOWN: %d (%dus)\n",
			   rpprevdown, GT_PM_INTERVAL_TO_US(dev_priv, rpprevdown));
		seq_printf(m, "Down threshold: %d%%\n",
			   dev_priv->rps.down_threshold);

		max_freq = (IS_BROXTON(dev) ? rp_state_cap >> 0 :
			    rp_state_cap >> 16) & 0xff;
		max_freq *= (IS_SKYLAKE(dev) || IS_KABYLAKE(dev) ?
			     GEN9_FREQ_SCALER : 1);
		seq_printf(m, "Lowest (RPN) frequency: %dMHz\n",
			   intel_gpu_freq(dev_priv, max_freq));

		max_freq = (rp_state_cap & 0xff00) >> 8;
		max_freq *= (IS_SKYLAKE(dev) || IS_KABYLAKE(dev) ?
			     GEN9_FREQ_SCALER : 1);
		seq_printf(m, "Nominal (RP1) frequency: %dMHz\n",
			   intel_gpu_freq(dev_priv, max_freq));

		max_freq = (IS_BROXTON(dev) ? rp_state_cap >> 16 :
			    rp_state_cap >> 0) & 0xff;
		max_freq *= (IS_SKYLAKE(dev) || IS_KABYLAKE(dev) ?
			     GEN9_FREQ_SCALER : 1);
		seq_printf(m, "Max non-overclocked (RP0) frequency: %dMHz\n",
			   intel_gpu_freq(dev_priv, max_freq));
		seq_printf(m, "Max overclocked frequency: %dMHz\n",
			   intel_gpu_freq(dev_priv, dev_priv->rps.max_freq));

		seq_printf(m, "Current freq: %d MHz\n",
			   intel_gpu_freq(dev_priv, dev_priv->rps.cur_freq));
		seq_printf(m, "Actual freq: %d MHz\n", cagf);
		seq_printf(m, "Idle freq: %d MHz\n",
			   intel_gpu_freq(dev_priv, dev_priv->rps.idle_freq));
		seq_printf(m, "Min freq: %d MHz\n",
			   intel_gpu_freq(dev_priv, dev_priv->rps.min_freq));
		seq_printf(m, "Max freq: %d MHz\n",
			   intel_gpu_freq(dev_priv, dev_priv->rps.max_freq));
		seq_printf(m,
			   "efficient (RPe) frequency: %d MHz\n",
			   intel_gpu_freq(dev_priv, dev_priv->rps.efficient_freq));
	} else {
		seq_puts(m, "no P-state info available\n");
	}

	seq_printf(m, "Current CD clock frequency: %d kHz\n", dev_priv->cdclk_freq);
	seq_printf(m, "Max CD clock frequency: %d kHz\n", dev_priv->max_cdclk_freq);
	seq_printf(m, "Max pixel clock frequency: %d kHz\n", dev_priv->max_dotclk_freq);

out:
	intel_runtime_pm_put(dev_priv);
	return ret;
}

static int i915_hangcheck_info(struct seq_file *m, void *unused)
{
	struct drm_info_node *node = m->private;
	struct drm_device *dev = node->minor->dev;
	struct drm_i915_private *dev_priv = dev->dev_private;
	struct intel_engine_cs *engine;
	u64 acthd[I915_NUM_ENGINES];
	u32 seqno[I915_NUM_ENGINES];
	u32 instdone[I915_NUM_INSTDONE_REG];
	enum intel_engine_id id;
	int j;

	if (!i915.enable_hangcheck) {
		seq_printf(m, "Hangcheck disabled\n");
		return 0;
	}

	intel_runtime_pm_get(dev_priv);

	for_each_engine_id(engine, dev_priv, id) {
		acthd[id] = intel_ring_get_active_head(engine);
		seqno[id] = engine->get_seqno(engine);
	}

	i915_get_extra_instdone(dev_priv, instdone);

	intel_runtime_pm_put(dev_priv);

	if (delayed_work_pending(&dev_priv->gpu_error.hangcheck_work)) {
		seq_printf(m, "Hangcheck active, fires in %dms\n",
			   jiffies_to_msecs(dev_priv->gpu_error.hangcheck_work.timer.expires -
					    jiffies));
	} else
		seq_printf(m, "Hangcheck inactive\n");

	for_each_engine_id(engine, dev_priv, id) {
		seq_printf(m, "%s:\n", engine->name);
		seq_printf(m, "\tseqno = %x [current %x, last %x]\n",
			   engine->hangcheck.seqno,
			   seqno[id],
			   engine->last_submitted_seqno);
		seq_printf(m, "\tuser interrupts = %x [current %x]\n",
			   engine->hangcheck.user_interrupts,
			   READ_ONCE(engine->user_interrupts));
		seq_printf(m, "\tACTHD = 0x%08llx [current 0x%08llx]\n",
			   (long long)engine->hangcheck.acthd,
			   (long long)acthd[id]);
		seq_printf(m, "\tscore = %d\n", engine->hangcheck.score);
		seq_printf(m, "\taction = %d\n", engine->hangcheck.action);

		if (engine->id == RCS) {
			seq_puts(m, "\tinstdone read =");

			for (j = 0; j < I915_NUM_INSTDONE_REG; j++)
				seq_printf(m, " 0x%08x", instdone[j]);

			seq_puts(m, "\n\tinstdone accu =");

			for (j = 0; j < I915_NUM_INSTDONE_REG; j++)
				seq_printf(m, " 0x%08x",
					   engine->hangcheck.instdone[j]);

			seq_puts(m, "\n");
		}
	}

	return 0;
}

static int ironlake_drpc_info(struct seq_file *m)
{
	struct drm_info_node *node = m->private;
	struct drm_device *dev = node->minor->dev;
	struct drm_i915_private *dev_priv = dev->dev_private;
	u32 rgvmodectl, rstdbyctl;
	u16 crstandvid;
	int ret;

	ret = mutex_lock_interruptible(&dev->struct_mutex);
	if (ret)
		return ret;
	intel_runtime_pm_get(dev_priv);

	rgvmodectl = I915_READ(MEMMODECTL);
	rstdbyctl = I915_READ(RSTDBYCTL);
	crstandvid = I915_READ16(CRSTANDVID);

	intel_runtime_pm_put(dev_priv);
	mutex_unlock(&dev->struct_mutex);

	seq_printf(m, "HD boost: %s\n", yesno(rgvmodectl & MEMMODE_BOOST_EN));
	seq_printf(m, "Boost freq: %d\n",
		   (rgvmodectl & MEMMODE_BOOST_FREQ_MASK) >>
		   MEMMODE_BOOST_FREQ_SHIFT);
	seq_printf(m, "HW control enabled: %s\n",
		   yesno(rgvmodectl & MEMMODE_HWIDLE_EN));
	seq_printf(m, "SW control enabled: %s\n",
		   yesno(rgvmodectl & MEMMODE_SWMODE_EN));
	seq_printf(m, "Gated voltage change: %s\n",
		   yesno(rgvmodectl & MEMMODE_RCLK_GATE));
	seq_printf(m, "Starting frequency: P%d\n",
		   (rgvmodectl & MEMMODE_FSTART_MASK) >> MEMMODE_FSTART_SHIFT);
	seq_printf(m, "Max P-state: P%d\n",
		   (rgvmodectl & MEMMODE_FMAX_MASK) >> MEMMODE_FMAX_SHIFT);
	seq_printf(m, "Min P-state: P%d\n", (rgvmodectl & MEMMODE_FMIN_MASK));
	seq_printf(m, "RS1 VID: %d\n", (crstandvid & 0x3f));
	seq_printf(m, "RS2 VID: %d\n", ((crstandvid >> 8) & 0x3f));
	seq_printf(m, "Render standby enabled: %s\n",
		   yesno(!(rstdbyctl & RCX_SW_EXIT)));
	seq_puts(m, "Current RS state: ");
	switch (rstdbyctl & RSX_STATUS_MASK) {
	case RSX_STATUS_ON:
		seq_puts(m, "on\n");
		break;
	case RSX_STATUS_RC1:
		seq_puts(m, "RC1\n");
		break;
	case RSX_STATUS_RC1E:
		seq_puts(m, "RC1E\n");
		break;
	case RSX_STATUS_RS1:
		seq_puts(m, "RS1\n");
		break;
	case RSX_STATUS_RS2:
		seq_puts(m, "RS2 (RC6)\n");
		break;
	case RSX_STATUS_RS3:
		seq_puts(m, "RC3 (RC6+)\n");
		break;
	default:
		seq_puts(m, "unknown\n");
		break;
	}

	return 0;
}

static int i915_forcewake_domains(struct seq_file *m, void *data)
{
	struct drm_info_node *node = m->private;
	struct drm_device *dev = node->minor->dev;
	struct drm_i915_private *dev_priv = dev->dev_private;
	struct intel_uncore_forcewake_domain *fw_domain;

	spin_lock_irq(&dev_priv->uncore.lock);
	for_each_fw_domain(fw_domain, dev_priv) {
		seq_printf(m, "%s.wake_count = %u\n",
			   intel_uncore_forcewake_domain_to_str(fw_domain->id),
			   fw_domain->wake_count);
	}
	spin_unlock_irq(&dev_priv->uncore.lock);

	return 0;
}

static int vlv_drpc_info(struct seq_file *m)
{
	struct drm_info_node *node = m->private;
	struct drm_device *dev = node->minor->dev;
	struct drm_i915_private *dev_priv = dev->dev_private;
	u32 rpmodectl1, rcctl1, pw_status;

	intel_runtime_pm_get(dev_priv);

	pw_status = I915_READ(VLV_GTLC_PW_STATUS);
	rpmodectl1 = I915_READ(GEN6_RP_CONTROL);
	rcctl1 = I915_READ(GEN6_RC_CONTROL);

	intel_runtime_pm_put(dev_priv);

	seq_printf(m, "Video Turbo Mode: %s\n",
		   yesno(rpmodectl1 & GEN6_RP_MEDIA_TURBO));
	seq_printf(m, "Turbo enabled: %s\n",
		   yesno(rpmodectl1 & GEN6_RP_ENABLE));
	seq_printf(m, "HW control enabled: %s\n",
		   yesno(rpmodectl1 & GEN6_RP_ENABLE));
	seq_printf(m, "SW control enabled: %s\n",
		   yesno((rpmodectl1 & GEN6_RP_MEDIA_MODE_MASK) ==
			  GEN6_RP_MEDIA_SW_MODE));
	seq_printf(m, "RC6 Enabled: %s\n",
		   yesno(rcctl1 & (GEN7_RC_CTL_TO_MODE |
					GEN6_RC_CTL_EI_MODE(1))));
	seq_printf(m, "Render Power Well: %s\n",
		   (pw_status & VLV_GTLC_PW_RENDER_STATUS_MASK) ? "Up" : "Down");
	seq_printf(m, "Media Power Well: %s\n",
		   (pw_status & VLV_GTLC_PW_MEDIA_STATUS_MASK) ? "Up" : "Down");

	seq_printf(m, "Render RC6 residency since boot: %u\n",
		   I915_READ(VLV_GT_RENDER_RC6));
	seq_printf(m, "Media RC6 residency since boot: %u\n",
		   I915_READ(VLV_GT_MEDIA_RC6));

	return i915_forcewake_domains(m, NULL);
}

static int gen6_drpc_info(struct seq_file *m)
{
	struct drm_info_node *node = m->private;
	struct drm_device *dev = node->minor->dev;
	struct drm_i915_private *dev_priv = dev->dev_private;
	u32 rpmodectl1, gt_core_status, rcctl1, rc6vids = 0;
	unsigned forcewake_count;
	int count = 0, ret;

	ret = mutex_lock_interruptible(&dev->struct_mutex);
	if (ret)
		return ret;
	intel_runtime_pm_get(dev_priv);

	spin_lock_irq(&dev_priv->uncore.lock);
	forcewake_count = dev_priv->uncore.fw_domain[FW_DOMAIN_ID_RENDER].wake_count;
	spin_unlock_irq(&dev_priv->uncore.lock);

	if (forcewake_count) {
		seq_puts(m, "RC information inaccurate because somebody "
			    "holds a forcewake reference \n");
	} else {
		/* NB: we cannot use forcewake, else we read the wrong values */
		while (count++ < 50 && (I915_READ_NOTRACE(FORCEWAKE_ACK) & 1))
			udelay(10);
		seq_printf(m, "RC information accurate: %s\n", yesno(count < 51));
	}

	gt_core_status = I915_READ_FW(GEN6_GT_CORE_STATUS);
	trace_i915_reg_rw(false, GEN6_GT_CORE_STATUS, gt_core_status, 4, true);

	rpmodectl1 = I915_READ(GEN6_RP_CONTROL);
	rcctl1 = I915_READ(GEN6_RC_CONTROL);
	mutex_unlock(&dev->struct_mutex);
	mutex_lock(&dev_priv->rps.hw_lock);
	sandybridge_pcode_read(dev_priv, GEN6_PCODE_READ_RC6VIDS, &rc6vids);
	mutex_unlock(&dev_priv->rps.hw_lock);

	intel_runtime_pm_put(dev_priv);

	seq_printf(m, "Video Turbo Mode: %s\n",
		   yesno(rpmodectl1 & GEN6_RP_MEDIA_TURBO));
	seq_printf(m, "HW control enabled: %s\n",
		   yesno(rpmodectl1 & GEN6_RP_ENABLE));
	seq_printf(m, "SW control enabled: %s\n",
		   yesno((rpmodectl1 & GEN6_RP_MEDIA_MODE_MASK) ==
			  GEN6_RP_MEDIA_SW_MODE));
	seq_printf(m, "RC1e Enabled: %s\n",
		   yesno(rcctl1 & GEN6_RC_CTL_RC1e_ENABLE));
	seq_printf(m, "RC6 Enabled: %s\n",
		   yesno(rcctl1 & GEN6_RC_CTL_RC6_ENABLE));
	seq_printf(m, "Deep RC6 Enabled: %s\n",
		   yesno(rcctl1 & GEN6_RC_CTL_RC6p_ENABLE));
	seq_printf(m, "Deepest RC6 Enabled: %s\n",
		   yesno(rcctl1 & GEN6_RC_CTL_RC6pp_ENABLE));
	seq_puts(m, "Current RC state: ");
	switch (gt_core_status & GEN6_RCn_MASK) {
	case GEN6_RC0:
		if (gt_core_status & GEN6_CORE_CPD_STATE_MASK)
			seq_puts(m, "Core Power Down\n");
		else
			seq_puts(m, "on\n");
		break;
	case GEN6_RC3:
		seq_puts(m, "RC3\n");
		break;
	case GEN6_RC6:
		seq_puts(m, "RC6\n");
		break;
	case GEN6_RC7:
		seq_puts(m, "RC7\n");
		break;
	default:
		seq_puts(m, "Unknown\n");
		break;
	}

	seq_printf(m, "Core Power Down: %s\n",
		   yesno(gt_core_status & GEN6_CORE_CPD_STATE_MASK));

	/* Not exactly sure what this is */
	seq_printf(m, "RC6 \"Locked to RPn\" residency since boot: %u\n",
		   I915_READ(GEN6_GT_GFX_RC6_LOCKED));
	seq_printf(m, "RC6 residency since boot: %u\n",
		   I915_READ(GEN6_GT_GFX_RC6));
	seq_printf(m, "RC6+ residency since boot: %u\n",
		   I915_READ(GEN6_GT_GFX_RC6p));
	seq_printf(m, "RC6++ residency since boot: %u\n",
		   I915_READ(GEN6_GT_GFX_RC6pp));

	seq_printf(m, "RC6   voltage: %dmV\n",
		   GEN6_DECODE_RC6_VID(((rc6vids >> 0) & 0xff)));
	seq_printf(m, "RC6+  voltage: %dmV\n",
		   GEN6_DECODE_RC6_VID(((rc6vids >> 8) & 0xff)));
	seq_printf(m, "RC6++ voltage: %dmV\n",
		   GEN6_DECODE_RC6_VID(((rc6vids >> 16) & 0xff)));
	return 0;
}

static int i915_drpc_info(struct seq_file *m, void *unused)
{
	struct drm_info_node *node = m->private;
	struct drm_device *dev = node->minor->dev;

	if (IS_VALLEYVIEW(dev) || IS_CHERRYVIEW(dev))
		return vlv_drpc_info(m);
	else if (INTEL_INFO(dev)->gen >= 6)
		return gen6_drpc_info(m);
	else
		return ironlake_drpc_info(m);
}

static int i915_frontbuffer_tracking(struct seq_file *m, void *unused)
{
	struct drm_info_node *node = m->private;
	struct drm_device *dev = node->minor->dev;
	struct drm_i915_private *dev_priv = dev->dev_private;

	seq_printf(m, "FB tracking busy bits: 0x%08x\n",
		   dev_priv->fb_tracking.busy_bits);

	seq_printf(m, "FB tracking flip bits: 0x%08x\n",
		   dev_priv->fb_tracking.flip_bits);

	return 0;
}

static int i915_fbc_status(struct seq_file *m, void *unused)
{
	struct drm_info_node *node = m->private;
	struct drm_device *dev = node->minor->dev;
	struct drm_i915_private *dev_priv = dev->dev_private;

	if (!HAS_FBC(dev)) {
		seq_puts(m, "FBC unsupported on this chipset\n");
		return 0;
	}

	intel_runtime_pm_get(dev_priv);
	mutex_lock(&dev_priv->fbc.lock);

	if (intel_fbc_is_active(dev_priv))
		seq_puts(m, "FBC enabled\n");
	else
		seq_printf(m, "FBC disabled: %s\n",
			   dev_priv->fbc.no_fbc_reason);

	if (INTEL_INFO(dev_priv)->gen >= 7)
		seq_printf(m, "Compressing: %s\n",
			   yesno(I915_READ(FBC_STATUS2) &
				 FBC_COMPRESSION_MASK));

	mutex_unlock(&dev_priv->fbc.lock);
	intel_runtime_pm_put(dev_priv);

	return 0;
}

static int i915_fbc_fc_get(void *data, u64 *val)
{
	struct drm_device *dev = data;
	struct drm_i915_private *dev_priv = dev->dev_private;

	if (INTEL_INFO(dev)->gen < 7 || !HAS_FBC(dev))
		return -ENODEV;

	*val = dev_priv->fbc.false_color;

	return 0;
}

static int i915_fbc_fc_set(void *data, u64 val)
{
	struct drm_device *dev = data;
	struct drm_i915_private *dev_priv = dev->dev_private;
	u32 reg;

	if (INTEL_INFO(dev)->gen < 7 || !HAS_FBC(dev))
		return -ENODEV;

	mutex_lock(&dev_priv->fbc.lock);

	reg = I915_READ(ILK_DPFC_CONTROL);
	dev_priv->fbc.false_color = val;

	I915_WRITE(ILK_DPFC_CONTROL, val ?
		   (reg | FBC_CTL_FALSE_COLOR) :
		   (reg & ~FBC_CTL_FALSE_COLOR));

	mutex_unlock(&dev_priv->fbc.lock);
	return 0;
}

DEFINE_SIMPLE_ATTRIBUTE(i915_fbc_fc_fops,
			i915_fbc_fc_get, i915_fbc_fc_set,
			"%llu\n");

static int i915_ips_status(struct seq_file *m, void *unused)
{
	struct drm_info_node *node = m->private;
	struct drm_device *dev = node->minor->dev;
	struct drm_i915_private *dev_priv = dev->dev_private;

	if (!HAS_IPS(dev)) {
		seq_puts(m, "not supported\n");
		return 0;
	}

	intel_runtime_pm_get(dev_priv);

	seq_printf(m, "Enabled by kernel parameter: %s\n",
		   yesno(i915.enable_ips));

	if (INTEL_INFO(dev)->gen >= 8) {
		seq_puts(m, "Currently: unknown\n");
	} else {
		if (I915_READ(IPS_CTL) & IPS_ENABLE)
			seq_puts(m, "Currently: enabled\n");
		else
			seq_puts(m, "Currently: disabled\n");
	}

	intel_runtime_pm_put(dev_priv);

	return 0;
}

static int i915_sr_status(struct seq_file *m, void *unused)
{
	struct drm_info_node *node = m->private;
	struct drm_device *dev = node->minor->dev;
	struct drm_i915_private *dev_priv = dev->dev_private;
	bool sr_enabled = false;

	intel_runtime_pm_get(dev_priv);

	if (HAS_PCH_SPLIT(dev))
		sr_enabled = I915_READ(WM1_LP_ILK) & WM1_LP_SR_EN;
	else if (IS_CRESTLINE(dev) || IS_G4X(dev) ||
		 IS_I945G(dev) || IS_I945GM(dev))
		sr_enabled = I915_READ(FW_BLC_SELF) & FW_BLC_SELF_EN;
	else if (IS_I915GM(dev))
		sr_enabled = I915_READ(INSTPM) & INSTPM_SELF_EN;
	else if (IS_PINEVIEW(dev))
		sr_enabled = I915_READ(DSPFW3) & PINEVIEW_SELF_REFRESH_EN;
	else if (IS_VALLEYVIEW(dev) || IS_CHERRYVIEW(dev))
		sr_enabled = I915_READ(FW_BLC_SELF_VLV) & FW_CSPWRDWNEN;

	intel_runtime_pm_put(dev_priv);

	seq_printf(m, "self-refresh: %s\n",
		   sr_enabled ? "enabled" : "disabled");

	return 0;
}

static int i915_emon_status(struct seq_file *m, void *unused)
{
	struct drm_info_node *node = m->private;
	struct drm_device *dev = node->minor->dev;
	struct drm_i915_private *dev_priv = dev->dev_private;
	unsigned long temp, chipset, gfx;
	int ret;

	if (!IS_GEN5(dev))
		return -ENODEV;

	ret = mutex_lock_interruptible(&dev->struct_mutex);
	if (ret)
		return ret;

	temp = i915_mch_val(dev_priv);
	chipset = i915_chipset_val(dev_priv);
	gfx = i915_gfx_val(dev_priv);
	mutex_unlock(&dev->struct_mutex);

	seq_printf(m, "GMCH temp: %ld\n", temp);
	seq_printf(m, "Chipset power: %ld\n", chipset);
	seq_printf(m, "GFX power: %ld\n", gfx);
	seq_printf(m, "Total power: %ld\n", chipset + gfx);

	return 0;
}

static int i915_ring_freq_table(struct seq_file *m, void *unused)
{
	struct drm_info_node *node = m->private;
	struct drm_device *dev = node->minor->dev;
	struct drm_i915_private *dev_priv = dev->dev_private;
	int ret = 0;
	int gpu_freq, ia_freq;
	unsigned int max_gpu_freq, min_gpu_freq;

	if (!HAS_CORE_RING_FREQ(dev)) {
		seq_puts(m, "unsupported on this chipset\n");
		return 0;
	}

	intel_runtime_pm_get(dev_priv);

	flush_delayed_work(&dev_priv->rps.delayed_resume_work);

	ret = mutex_lock_interruptible(&dev_priv->rps.hw_lock);
	if (ret)
		goto out;

	if (IS_SKYLAKE(dev) || IS_KABYLAKE(dev)) {
		/* Convert GT frequency to 50 HZ units */
		min_gpu_freq =
			dev_priv->rps.min_freq_softlimit / GEN9_FREQ_SCALER;
		max_gpu_freq =
			dev_priv->rps.max_freq_softlimit / GEN9_FREQ_SCALER;
	} else {
		min_gpu_freq = dev_priv->rps.min_freq_softlimit;
		max_gpu_freq = dev_priv->rps.max_freq_softlimit;
	}

	seq_puts(m, "GPU freq (MHz)\tEffective CPU freq (MHz)\tEffective Ring freq (MHz)\n");

	for (gpu_freq = min_gpu_freq; gpu_freq <= max_gpu_freq; gpu_freq++) {
		ia_freq = gpu_freq;
		sandybridge_pcode_read(dev_priv,
				       GEN6_PCODE_READ_MIN_FREQ_TABLE,
				       &ia_freq);
		seq_printf(m, "%d\t\t%d\t\t\t\t%d\n",
			   intel_gpu_freq(dev_priv, (gpu_freq *
				(IS_SKYLAKE(dev) || IS_KABYLAKE(dev) ?
				 GEN9_FREQ_SCALER : 1))),
			   ((ia_freq >> 0) & 0xff) * 100,
			   ((ia_freq >> 8) & 0xff) * 100);
	}

	mutex_unlock(&dev_priv->rps.hw_lock);

out:
	intel_runtime_pm_put(dev_priv);
	return ret;
}

static int i915_opregion(struct seq_file *m, void *unused)
{
	struct drm_info_node *node = m->private;
	struct drm_device *dev = node->minor->dev;
	struct drm_i915_private *dev_priv = dev->dev_private;
	struct intel_opregion *opregion = &dev_priv->opregion;
	int ret;

	ret = mutex_lock_interruptible(&dev->struct_mutex);
	if (ret)
		goto out;

	if (opregion->header)
		seq_write(m, opregion->header, OPREGION_SIZE);

	mutex_unlock(&dev->struct_mutex);

out:
	return 0;
}

static int i915_vbt(struct seq_file *m, void *unused)
{
	struct drm_info_node *node = m->private;
	struct drm_device *dev = node->minor->dev;
	struct drm_i915_private *dev_priv = dev->dev_private;
	struct intel_opregion *opregion = &dev_priv->opregion;

	if (opregion->vbt)
		seq_write(m, opregion->vbt, opregion->vbt_size);

	return 0;
}

static int i915_gem_framebuffer_info(struct seq_file *m, void *data)
{
	struct drm_info_node *node = m->private;
	struct drm_device *dev = node->minor->dev;
	struct intel_framebuffer *fbdev_fb = NULL;
	struct drm_framebuffer *drm_fb;
	int ret;

	ret = mutex_lock_interruptible(&dev->struct_mutex);
	if (ret)
		return ret;

#ifdef CONFIG_DRM_FBDEV_EMULATION
       if (to_i915(dev)->fbdev) {
               fbdev_fb = to_intel_framebuffer(to_i915(dev)->fbdev->helper.fb);

               seq_printf(m, "fbcon size: %d x %d, depth %d, %d bpp, modifier 0x%llx, refcount %d, obj ",
                         fbdev_fb->base.width,
                         fbdev_fb->base.height,
                         fbdev_fb->base.depth,
                         fbdev_fb->base.bits_per_pixel,
                         fbdev_fb->base.modifier[0],
                         drm_framebuffer_read_refcount(&fbdev_fb->base));
               describe_obj(m, fbdev_fb->obj);
               seq_putc(m, '\n');
       }
#endif

	mutex_lock(&dev->mode_config.fb_lock);
	drm_for_each_fb(drm_fb, dev) {
		struct intel_framebuffer *fb = to_intel_framebuffer(drm_fb);
		if (fb == fbdev_fb)
			continue;

		seq_printf(m, "user size: %d x %d, depth %d, %d bpp, modifier 0x%llx, refcount %d, obj ",
			   fb->base.width,
			   fb->base.height,
			   fb->base.depth,
			   fb->base.bits_per_pixel,
			   fb->base.modifier[0],
			   drm_framebuffer_read_refcount(&fb->base));
		describe_obj(m, fb->obj);
		seq_putc(m, '\n');
	}
	mutex_unlock(&dev->mode_config.fb_lock);
	mutex_unlock(&dev->struct_mutex);

	return 0;
}

static void describe_ctx_ringbuf(struct seq_file *m,
				 struct intel_ringbuffer *ringbuf)
{
	seq_printf(m, " (ringbuffer, space: %d, head: %u, tail: %u, last head: %d)",
		   ringbuf->space, ringbuf->head, ringbuf->tail,
		   ringbuf->last_retired_head);
}

static int i915_context_status(struct seq_file *m, void *unused)
{
	struct drm_info_node *node = m->private;
	struct drm_device *dev = node->minor->dev;
	struct drm_i915_private *dev_priv = dev->dev_private;
	struct intel_engine_cs *engine;
	struct intel_context *ctx;
	enum intel_engine_id id;
	int ret;

	ret = mutex_lock_interruptible(&dev->struct_mutex);
	if (ret)
		return ret;

	list_for_each_entry(ctx, &dev_priv->context_list, link) {
		if (!i915.enable_execlists &&
		    ctx->legacy_hw_ctx.rcs_state == NULL)
			continue;

		seq_printf(m, "HW context %u ", ctx->hw_id);
		describe_ctx(m, ctx);
		if (ctx == dev_priv->kernel_context)
			seq_printf(m, "(kernel context) ");

		if (i915.enable_execlists) {
			seq_putc(m, '\n');
			for_each_engine_id(engine, dev_priv, id) {
				struct drm_i915_gem_object *ctx_obj =
					ctx->engine[id].state;
				struct intel_ringbuffer *ringbuf =
					ctx->engine[id].ringbuf;

				seq_printf(m, "%s: ", engine->name);
				if (ctx_obj)
					describe_obj(m, ctx_obj);
				if (ringbuf)
					describe_ctx_ringbuf(m, ringbuf);
				seq_putc(m, '\n');
			}
		} else {
			describe_obj(m, ctx->legacy_hw_ctx.rcs_state);
		}

		seq_putc(m, '\n');
	}

	mutex_unlock(&dev->struct_mutex);

	return 0;
}

static void i915_dump_lrc_obj(struct seq_file *m,
			      struct intel_context *ctx,
			      struct intel_engine_cs *engine)
{
	struct page *page;
	uint32_t *reg_state;
	int j;
	struct drm_i915_gem_object *ctx_obj = ctx->engine[engine->id].state;
	unsigned long ggtt_offset = 0;

	seq_printf(m, "CONTEXT: %s %u\n", engine->name, ctx->hw_id);

	if (ctx_obj == NULL) {
<<<<<<< HEAD
		seq_printf(m, "Context on %s with no gem object\n",
			   engine->name);
		return;
	}

	seq_printf(m, "CONTEXT: %s %u\n", engine->name,
		   intel_execlists_ctx_id(ctx, engine));

=======
		seq_puts(m, "\tNot allocated\n");
		return;
	}

>>>>>>> 63d15326
	if (!i915_gem_obj_ggtt_bound(ctx_obj))
		seq_puts(m, "\tNot bound in GGTT\n");
	else
		ggtt_offset = i915_gem_obj_ggtt_offset(ctx_obj);

	if (i915_gem_object_get_pages(ctx_obj)) {
		seq_puts(m, "\tFailed to get pages for context object\n");
		return;
	}

	page = i915_gem_object_get_page(ctx_obj, LRC_STATE_PN);
	if (!WARN_ON(page == NULL)) {
		reg_state = kmap_atomic(page);

		for (j = 0; j < 0x600 / sizeof(u32) / 4; j += 4) {
			seq_printf(m, "\t[0x%08lx] 0x%08x 0x%08x 0x%08x 0x%08x\n",
				   ggtt_offset + 4096 + (j * 4),
				   reg_state[j], reg_state[j + 1],
				   reg_state[j + 2], reg_state[j + 3]);
		}
		kunmap_atomic(reg_state);
	}

	seq_putc(m, '\n');
}

static int i915_dump_lrc(struct seq_file *m, void *unused)
{
	struct drm_info_node *node = (struct drm_info_node *) m->private;
	struct drm_device *dev = node->minor->dev;
	struct drm_i915_private *dev_priv = dev->dev_private;
	struct intel_engine_cs *engine;
	struct intel_context *ctx;
	int ret;

	if (!i915.enable_execlists) {
		seq_printf(m, "Logical Ring Contexts are disabled\n");
		return 0;
	}

	ret = mutex_lock_interruptible(&dev->struct_mutex);
	if (ret)
		return ret;

	list_for_each_entry(ctx, &dev_priv->context_list, link)
<<<<<<< HEAD
		if (ctx != dev_priv->kernel_context)
			for_each_engine(engine, dev_priv)
				i915_dump_lrc_obj(m, ctx, engine);
=======
		for_each_engine(engine, dev_priv)
			i915_dump_lrc_obj(m, ctx, engine);
>>>>>>> 63d15326

	mutex_unlock(&dev->struct_mutex);

	return 0;
}

static int i915_execlists(struct seq_file *m, void *data)
{
	struct drm_info_node *node = (struct drm_info_node *)m->private;
	struct drm_device *dev = node->minor->dev;
	struct drm_i915_private *dev_priv = dev->dev_private;
	struct intel_engine_cs *engine;
	u32 status_pointer;
	u8 read_pointer;
	u8 write_pointer;
	u32 status;
	u32 ctx_id;
	struct list_head *cursor;
	int i, ret;

	if (!i915.enable_execlists) {
		seq_puts(m, "Logical Ring Contexts are disabled\n");
		return 0;
	}

	ret = mutex_lock_interruptible(&dev->struct_mutex);
	if (ret)
		return ret;

	intel_runtime_pm_get(dev_priv);

	for_each_engine(engine, dev_priv) {
		struct drm_i915_gem_request *head_req = NULL;
		int count = 0;

		seq_printf(m, "%s\n", engine->name);

		status = I915_READ(RING_EXECLIST_STATUS_LO(engine));
		ctx_id = I915_READ(RING_EXECLIST_STATUS_HI(engine));
		seq_printf(m, "\tExeclist status: 0x%08X, context: %u\n",
			   status, ctx_id);

		status_pointer = I915_READ(RING_CONTEXT_STATUS_PTR(engine));
		seq_printf(m, "\tStatus pointer: 0x%08X\n", status_pointer);

		read_pointer = engine->next_context_status_buffer;
		write_pointer = GEN8_CSB_WRITE_PTR(status_pointer);
		if (read_pointer > write_pointer)
			write_pointer += GEN8_CSB_ENTRIES;
		seq_printf(m, "\tRead pointer: 0x%08X, write pointer 0x%08X\n",
			   read_pointer, write_pointer);

		for (i = 0; i < GEN8_CSB_ENTRIES; i++) {
			status = I915_READ(RING_CONTEXT_STATUS_BUF_LO(engine, i));
			ctx_id = I915_READ(RING_CONTEXT_STATUS_BUF_HI(engine, i));

			seq_printf(m, "\tStatus buffer %d: 0x%08X, context: %u\n",
				   i, status, ctx_id);
		}

		spin_lock_bh(&engine->execlist_lock);
		list_for_each(cursor, &engine->execlist_queue)
			count++;
		head_req = list_first_entry_or_null(&engine->execlist_queue,
						    struct drm_i915_gem_request,
						    execlist_link);
		spin_unlock_bh(&engine->execlist_lock);

		seq_printf(m, "\t%d requests in queue\n", count);
		if (head_req) {
<<<<<<< HEAD
			seq_printf(m, "\tHead request id: %u\n",
				   intel_execlists_ctx_id(head_req->ctx, engine));
=======
			seq_printf(m, "\tHead request context: %u\n",
				   head_req->ctx->hw_id);
>>>>>>> 63d15326
			seq_printf(m, "\tHead request tail: %u\n",
				   head_req->tail);
		}

		seq_putc(m, '\n');
	}

	intel_runtime_pm_put(dev_priv);
	mutex_unlock(&dev->struct_mutex);

	return 0;
}

static const char *swizzle_string(unsigned swizzle)
{
	switch (swizzle) {
	case I915_BIT_6_SWIZZLE_NONE:
		return "none";
	case I915_BIT_6_SWIZZLE_9:
		return "bit9";
	case I915_BIT_6_SWIZZLE_9_10:
		return "bit9/bit10";
	case I915_BIT_6_SWIZZLE_9_11:
		return "bit9/bit11";
	case I915_BIT_6_SWIZZLE_9_10_11:
		return "bit9/bit10/bit11";
	case I915_BIT_6_SWIZZLE_9_17:
		return "bit9/bit17";
	case I915_BIT_6_SWIZZLE_9_10_17:
		return "bit9/bit10/bit17";
	case I915_BIT_6_SWIZZLE_UNKNOWN:
		return "unknown";
	}

	return "bug";
}

static int i915_swizzle_info(struct seq_file *m, void *data)
{
	struct drm_info_node *node = m->private;
	struct drm_device *dev = node->minor->dev;
	struct drm_i915_private *dev_priv = dev->dev_private;
	int ret;

	ret = mutex_lock_interruptible(&dev->struct_mutex);
	if (ret)
		return ret;
	intel_runtime_pm_get(dev_priv);

	seq_printf(m, "bit6 swizzle for X-tiling = %s\n",
		   swizzle_string(dev_priv->mm.bit_6_swizzle_x));
	seq_printf(m, "bit6 swizzle for Y-tiling = %s\n",
		   swizzle_string(dev_priv->mm.bit_6_swizzle_y));

	if (IS_GEN3(dev) || IS_GEN4(dev)) {
		seq_printf(m, "DDC = 0x%08x\n",
			   I915_READ(DCC));
		seq_printf(m, "DDC2 = 0x%08x\n",
			   I915_READ(DCC2));
		seq_printf(m, "C0DRB3 = 0x%04x\n",
			   I915_READ16(C0DRB3));
		seq_printf(m, "C1DRB3 = 0x%04x\n",
			   I915_READ16(C1DRB3));
	} else if (INTEL_INFO(dev)->gen >= 6) {
		seq_printf(m, "MAD_DIMM_C0 = 0x%08x\n",
			   I915_READ(MAD_DIMM_C0));
		seq_printf(m, "MAD_DIMM_C1 = 0x%08x\n",
			   I915_READ(MAD_DIMM_C1));
		seq_printf(m, "MAD_DIMM_C2 = 0x%08x\n",
			   I915_READ(MAD_DIMM_C2));
		seq_printf(m, "TILECTL = 0x%08x\n",
			   I915_READ(TILECTL));
		if (INTEL_INFO(dev)->gen >= 8)
			seq_printf(m, "GAMTARBMODE = 0x%08x\n",
				   I915_READ(GAMTARBMODE));
		else
			seq_printf(m, "ARB_MODE = 0x%08x\n",
				   I915_READ(ARB_MODE));
		seq_printf(m, "DISP_ARB_CTL = 0x%08x\n",
			   I915_READ(DISP_ARB_CTL));
	}

	if (dev_priv->quirks & QUIRK_PIN_SWIZZLED_PAGES)
		seq_puts(m, "L-shaped memory detected\n");

	intel_runtime_pm_put(dev_priv);
	mutex_unlock(&dev->struct_mutex);

	return 0;
}

static int per_file_ctx(int id, void *ptr, void *data)
{
	struct intel_context *ctx = ptr;
	struct seq_file *m = data;
	struct i915_hw_ppgtt *ppgtt = ctx->ppgtt;

	if (!ppgtt) {
		seq_printf(m, "  no ppgtt for context %d\n",
			   ctx->user_handle);
		return 0;
	}

	if (i915_gem_context_is_default(ctx))
		seq_puts(m, "  default context:\n");
	else
		seq_printf(m, "  context %d:\n", ctx->user_handle);
	ppgtt->debug_dump(ppgtt, m);

	return 0;
}

static void gen8_ppgtt_info(struct seq_file *m, struct drm_device *dev)
{
	struct drm_i915_private *dev_priv = dev->dev_private;
	struct intel_engine_cs *engine;
	struct i915_hw_ppgtt *ppgtt = dev_priv->mm.aliasing_ppgtt;
	int i;

	if (!ppgtt)
		return;

	for_each_engine(engine, dev_priv) {
		seq_printf(m, "%s\n", engine->name);
		for (i = 0; i < 4; i++) {
			u64 pdp = I915_READ(GEN8_RING_PDP_UDW(engine, i));
			pdp <<= 32;
			pdp |= I915_READ(GEN8_RING_PDP_LDW(engine, i));
			seq_printf(m, "\tPDP%d 0x%016llx\n", i, pdp);
		}
	}
}

static void gen6_ppgtt_info(struct seq_file *m, struct drm_device *dev)
{
	struct drm_i915_private *dev_priv = dev->dev_private;
	struct intel_engine_cs *engine;

	if (IS_GEN6(dev_priv))
		seq_printf(m, "GFX_MODE: 0x%08x\n", I915_READ(GFX_MODE));

	for_each_engine(engine, dev_priv) {
		seq_printf(m, "%s\n", engine->name);
<<<<<<< HEAD
		if (INTEL_INFO(dev)->gen == 7)
=======
		if (IS_GEN7(dev_priv))
>>>>>>> 63d15326
			seq_printf(m, "GFX_MODE: 0x%08x\n",
				   I915_READ(RING_MODE_GEN7(engine)));
		seq_printf(m, "PP_DIR_BASE: 0x%08x\n",
			   I915_READ(RING_PP_DIR_BASE(engine)));
		seq_printf(m, "PP_DIR_BASE_READ: 0x%08x\n",
			   I915_READ(RING_PP_DIR_BASE_READ(engine)));
		seq_printf(m, "PP_DIR_DCLV: 0x%08x\n",
			   I915_READ(RING_PP_DIR_DCLV(engine)));
	}
	if (dev_priv->mm.aliasing_ppgtt) {
		struct i915_hw_ppgtt *ppgtt = dev_priv->mm.aliasing_ppgtt;

		seq_puts(m, "aliasing PPGTT:\n");
		seq_printf(m, "pd gtt offset: 0x%08x\n", ppgtt->pd.base.ggtt_offset);

		ppgtt->debug_dump(ppgtt, m);
	}

	seq_printf(m, "ECOCHK: 0x%08x\n", I915_READ(GAM_ECOCHK));
}

static int i915_ppgtt_info(struct seq_file *m, void *data)
{
	struct drm_info_node *node = m->private;
	struct drm_device *dev = node->minor->dev;
	struct drm_i915_private *dev_priv = dev->dev_private;
	struct drm_file *file;

	int ret = mutex_lock_interruptible(&dev->struct_mutex);
	if (ret)
		return ret;
	intel_runtime_pm_get(dev_priv);

	if (INTEL_INFO(dev)->gen >= 8)
		gen8_ppgtt_info(m, dev);
	else if (INTEL_INFO(dev)->gen >= 6)
		gen6_ppgtt_info(m, dev);

	mutex_lock(&dev->filelist_mutex);
	list_for_each_entry_reverse(file, &dev->filelist, lhead) {
		struct drm_i915_file_private *file_priv = file->driver_priv;
		struct task_struct *task;

		task = get_pid_task(file->pid, PIDTYPE_PID);
		if (!task) {
			ret = -ESRCH;
			goto out_put;
		}
		seq_printf(m, "\nproc: %s\n", task->comm);
		put_task_struct(task);
		idr_for_each(&file_priv->context_idr, per_file_ctx,
			     (void *)(unsigned long)m);
	}
	mutex_unlock(&dev->filelist_mutex);

out_put:
	intel_runtime_pm_put(dev_priv);
	mutex_unlock(&dev->struct_mutex);

	return ret;
}

static int count_irq_waiters(struct drm_i915_private *i915)
{
	struct intel_engine_cs *engine;
	int count = 0;

	for_each_engine(engine, i915)
		count += engine->irq_refcount;

	return count;
}

static int i915_rps_boost_info(struct seq_file *m, void *data)
{
	struct drm_info_node *node = m->private;
	struct drm_device *dev = node->minor->dev;
	struct drm_i915_private *dev_priv = dev->dev_private;
	struct drm_file *file;

	seq_printf(m, "RPS enabled? %d\n", dev_priv->rps.enabled);
	seq_printf(m, "GPU busy? %d\n", dev_priv->mm.busy);
	seq_printf(m, "CPU waiting? %d\n", count_irq_waiters(dev_priv));
	seq_printf(m, "Frequency requested %d; min hard:%d, soft:%d; max soft:%d, hard:%d\n",
		   intel_gpu_freq(dev_priv, dev_priv->rps.cur_freq),
		   intel_gpu_freq(dev_priv, dev_priv->rps.min_freq),
		   intel_gpu_freq(dev_priv, dev_priv->rps.min_freq_softlimit),
		   intel_gpu_freq(dev_priv, dev_priv->rps.max_freq_softlimit),
		   intel_gpu_freq(dev_priv, dev_priv->rps.max_freq));

	mutex_lock(&dev->filelist_mutex);
	spin_lock(&dev_priv->rps.client_lock);
	list_for_each_entry_reverse(file, &dev->filelist, lhead) {
		struct drm_i915_file_private *file_priv = file->driver_priv;
		struct task_struct *task;

		rcu_read_lock();
		task = pid_task(file->pid, PIDTYPE_PID);
		seq_printf(m, "%s [%d]: %d boosts%s\n",
			   task ? task->comm : "<unknown>",
			   task ? task->pid : -1,
			   file_priv->rps.boosts,
			   list_empty(&file_priv->rps.link) ? "" : ", active");
		rcu_read_unlock();
	}
	seq_printf(m, "Semaphore boosts: %d%s\n",
		   dev_priv->rps.semaphores.boosts,
		   list_empty(&dev_priv->rps.semaphores.link) ? "" : ", active");
	seq_printf(m, "MMIO flip boosts: %d%s\n",
		   dev_priv->rps.mmioflips.boosts,
		   list_empty(&dev_priv->rps.mmioflips.link) ? "" : ", active");
	seq_printf(m, "Kernel boosts: %d\n", dev_priv->rps.boosts);
	spin_unlock(&dev_priv->rps.client_lock);
	mutex_unlock(&dev->filelist_mutex);

	return 0;
}

static int i915_llc(struct seq_file *m, void *data)
{
	struct drm_info_node *node = m->private;
	struct drm_device *dev = node->minor->dev;
	struct drm_i915_private *dev_priv = dev->dev_private;
	const bool edram = INTEL_GEN(dev_priv) > 8;

	seq_printf(m, "LLC: %s\n", yesno(HAS_LLC(dev)));
	seq_printf(m, "%s: %lluMB\n", edram ? "eDRAM" : "eLLC",
		   intel_uncore_edram_size(dev_priv)/1024/1024);

	return 0;
}

static int i915_guc_load_status_info(struct seq_file *m, void *data)
{
	struct drm_info_node *node = m->private;
	struct drm_i915_private *dev_priv = node->minor->dev->dev_private;
	struct intel_guc_fw *guc_fw = &dev_priv->guc.guc_fw;
	u32 tmp, i;

	if (!HAS_GUC_UCODE(dev_priv))
		return 0;

	seq_printf(m, "GuC firmware status:\n");
	seq_printf(m, "\tpath: %s\n",
		guc_fw->guc_fw_path);
	seq_printf(m, "\tfetch: %s\n",
		intel_guc_fw_status_repr(guc_fw->guc_fw_fetch_status));
	seq_printf(m, "\tload: %s\n",
		intel_guc_fw_status_repr(guc_fw->guc_fw_load_status));
	seq_printf(m, "\tversion wanted: %d.%d\n",
		guc_fw->guc_fw_major_wanted, guc_fw->guc_fw_minor_wanted);
	seq_printf(m, "\tversion found: %d.%d\n",
		guc_fw->guc_fw_major_found, guc_fw->guc_fw_minor_found);
	seq_printf(m, "\theader: offset is %d; size = %d\n",
		guc_fw->header_offset, guc_fw->header_size);
	seq_printf(m, "\tuCode: offset is %d; size = %d\n",
		guc_fw->ucode_offset, guc_fw->ucode_size);
	seq_printf(m, "\tRSA: offset is %d; size = %d\n",
		guc_fw->rsa_offset, guc_fw->rsa_size);

	tmp = I915_READ(GUC_STATUS);

	seq_printf(m, "\nGuC status 0x%08x:\n", tmp);
	seq_printf(m, "\tBootrom status = 0x%x\n",
		(tmp & GS_BOOTROM_MASK) >> GS_BOOTROM_SHIFT);
	seq_printf(m, "\tuKernel status = 0x%x\n",
		(tmp & GS_UKERNEL_MASK) >> GS_UKERNEL_SHIFT);
	seq_printf(m, "\tMIA Core status = 0x%x\n",
		(tmp & GS_MIA_MASK) >> GS_MIA_SHIFT);
	seq_puts(m, "\nScratch registers:\n");
	for (i = 0; i < 16; i++)
		seq_printf(m, "\t%2d: \t0x%x\n", i, I915_READ(SOFT_SCRATCH(i)));

	return 0;
}

static void i915_guc_client_info(struct seq_file *m,
				 struct drm_i915_private *dev_priv,
				 struct i915_guc_client *client)
{
	struct intel_engine_cs *engine;
	uint64_t tot = 0;

	seq_printf(m, "\tPriority %d, GuC ctx index: %u, PD offset 0x%x\n",
		client->priority, client->ctx_index, client->proc_desc_offset);
	seq_printf(m, "\tDoorbell id %d, offset: 0x%x, cookie 0x%x\n",
		client->doorbell_id, client->doorbell_offset, client->cookie);
	seq_printf(m, "\tWQ size %d, offset: 0x%x, tail %d\n",
		client->wq_size, client->wq_offset, client->wq_tail);

	seq_printf(m, "\tFailed to queue: %u\n", client->q_fail);
	seq_printf(m, "\tFailed doorbell: %u\n", client->b_fail);
	seq_printf(m, "\tLast submission result: %d\n", client->retcode);

	for_each_engine(engine, dev_priv) {
		seq_printf(m, "\tSubmissions: %llu %s\n",
				client->submissions[engine->guc_id],
				engine->name);
		tot += client->submissions[engine->guc_id];
	}
	seq_printf(m, "\tTotal: %llu\n", tot);
}

static int i915_guc_info(struct seq_file *m, void *data)
{
	struct drm_info_node *node = m->private;
	struct drm_device *dev = node->minor->dev;
	struct drm_i915_private *dev_priv = dev->dev_private;
	struct intel_guc guc;
	struct i915_guc_client client = {};
	struct intel_engine_cs *engine;
	u64 total = 0;

	if (!HAS_GUC_SCHED(dev_priv))
		return 0;

	if (mutex_lock_interruptible(&dev->struct_mutex))
		return 0;

	/* Take a local copy of the GuC data, so we can dump it at leisure */
	guc = dev_priv->guc;
	if (guc.execbuf_client)
		client = *guc.execbuf_client;

	mutex_unlock(&dev->struct_mutex);

	seq_printf(m, "GuC total action count: %llu\n", guc.action_count);
	seq_printf(m, "GuC action failure count: %u\n", guc.action_fail);
	seq_printf(m, "GuC last action command: 0x%x\n", guc.action_cmd);
	seq_printf(m, "GuC last action status: 0x%x\n", guc.action_status);
	seq_printf(m, "GuC last action error code: %d\n", guc.action_err);

	seq_printf(m, "\nGuC submissions:\n");
	for_each_engine(engine, dev_priv) {
		seq_printf(m, "\t%-24s: %10llu, last seqno 0x%08x\n",
			engine->name, guc.submissions[engine->guc_id],
			guc.last_seqno[engine->guc_id]);
		total += guc.submissions[engine->guc_id];
	}
	seq_printf(m, "\t%s: %llu\n", "Total", total);

	seq_printf(m, "\nGuC execbuf client @ %p:\n", guc.execbuf_client);
	i915_guc_client_info(m, dev_priv, &client);

	/* Add more as required ... */

	return 0;
}

static int i915_guc_log_dump(struct seq_file *m, void *data)
{
	struct drm_info_node *node = m->private;
	struct drm_device *dev = node->minor->dev;
	struct drm_i915_private *dev_priv = dev->dev_private;
	struct drm_i915_gem_object *log_obj = dev_priv->guc.log_obj;
	u32 *log;
	int i = 0, pg;

	if (!log_obj)
		return 0;

	for (pg = 0; pg < log_obj->base.size / PAGE_SIZE; pg++) {
		log = kmap_atomic(i915_gem_object_get_page(log_obj, pg));

		for (i = 0; i < PAGE_SIZE / sizeof(u32); i += 4)
			seq_printf(m, "0x%08x 0x%08x 0x%08x 0x%08x\n",
				   *(log + i), *(log + i + 1),
				   *(log + i + 2), *(log + i + 3));

		kunmap_atomic(log);
	}

	seq_putc(m, '\n');

	return 0;
}

static int i915_edp_psr_status(struct seq_file *m, void *data)
{
	struct drm_info_node *node = m->private;
	struct drm_device *dev = node->minor->dev;
	struct drm_i915_private *dev_priv = dev->dev_private;
	u32 psrperf = 0;
	u32 stat[3];
	enum pipe pipe;
	bool enabled = false;

	if (!HAS_PSR(dev)) {
		seq_puts(m, "PSR not supported\n");
		return 0;
	}

	intel_runtime_pm_get(dev_priv);

	mutex_lock(&dev_priv->psr.lock);
	seq_printf(m, "Sink_Support: %s\n", yesno(dev_priv->psr.sink_support));
	seq_printf(m, "Source_OK: %s\n", yesno(dev_priv->psr.source_ok));
	seq_printf(m, "Enabled: %s\n", yesno((bool)dev_priv->psr.enabled));
	seq_printf(m, "Active: %s\n", yesno(dev_priv->psr.active));
	seq_printf(m, "Busy frontbuffer bits: 0x%03x\n",
		   dev_priv->psr.busy_frontbuffer_bits);
	seq_printf(m, "Re-enable work scheduled: %s\n",
		   yesno(work_busy(&dev_priv->psr.work.work)));

	if (HAS_DDI(dev))
		enabled = I915_READ(EDP_PSR_CTL) & EDP_PSR_ENABLE;
	else {
		for_each_pipe(dev_priv, pipe) {
			stat[pipe] = I915_READ(VLV_PSRSTAT(pipe)) &
				VLV_EDP_PSR_CURR_STATE_MASK;
			if ((stat[pipe] == VLV_EDP_PSR_ACTIVE_NORFB_UP) ||
			    (stat[pipe] == VLV_EDP_PSR_ACTIVE_SF_UPDATE))
				enabled = true;
		}
	}

	seq_printf(m, "Main link in standby mode: %s\n",
		   yesno(dev_priv->psr.link_standby));

	seq_printf(m, "HW Enabled & Active bit: %s", yesno(enabled));

	if (!HAS_DDI(dev))
		for_each_pipe(dev_priv, pipe) {
			if ((stat[pipe] == VLV_EDP_PSR_ACTIVE_NORFB_UP) ||
			    (stat[pipe] == VLV_EDP_PSR_ACTIVE_SF_UPDATE))
				seq_printf(m, " pipe %c", pipe_name(pipe));
		}
	seq_puts(m, "\n");

	/*
	 * VLV/CHV PSR has no kind of performance counter
	 * SKL+ Perf counter is reset to 0 everytime DC state is entered
	 */
	if (IS_HASWELL(dev) || IS_BROADWELL(dev)) {
		psrperf = I915_READ(EDP_PSR_PERF_CNT) &
			EDP_PSR_PERF_CNT_MASK;

		seq_printf(m, "Performance_Counter: %u\n", psrperf);
	}
	mutex_unlock(&dev_priv->psr.lock);

	intel_runtime_pm_put(dev_priv);
	return 0;
}

static int i915_sink_crc(struct seq_file *m, void *data)
{
	struct drm_info_node *node = m->private;
	struct drm_device *dev = node->minor->dev;
	struct intel_encoder *encoder;
	struct intel_connector *connector;
	struct intel_dp *intel_dp = NULL;
	int ret;
	u8 crc[6];

	drm_modeset_lock_all(dev);
	for_each_intel_connector(dev, connector) {

		if (connector->base.dpms != DRM_MODE_DPMS_ON)
			continue;

		if (!connector->base.encoder)
			continue;

		encoder = to_intel_encoder(connector->base.encoder);
		if (encoder->type != INTEL_OUTPUT_EDP)
			continue;

		intel_dp = enc_to_intel_dp(&encoder->base);

		ret = intel_dp_sink_crc(intel_dp, crc);
		if (ret)
			goto out;

		seq_printf(m, "%02x%02x%02x%02x%02x%02x\n",
			   crc[0], crc[1], crc[2],
			   crc[3], crc[4], crc[5]);
		goto out;
	}
	ret = -ENODEV;
out:
	drm_modeset_unlock_all(dev);
	return ret;
}

static int i915_energy_uJ(struct seq_file *m, void *data)
{
	struct drm_info_node *node = m->private;
	struct drm_device *dev = node->minor->dev;
	struct drm_i915_private *dev_priv = dev->dev_private;
	u64 power;
	u32 units;

	if (INTEL_INFO(dev)->gen < 6)
		return -ENODEV;

	intel_runtime_pm_get(dev_priv);

	rdmsrl(MSR_RAPL_POWER_UNIT, power);
	power = (power & 0x1f00) >> 8;
	units = 1000000 / (1 << power); /* convert to uJ */
	power = I915_READ(MCH_SECP_NRG_STTS);
	power *= units;

	intel_runtime_pm_put(dev_priv);

	seq_printf(m, "%llu", (long long unsigned)power);

	return 0;
}

static int i915_runtime_pm_status(struct seq_file *m, void *unused)
{
	struct drm_info_node *node = m->private;
	struct drm_device *dev = node->minor->dev;
	struct drm_i915_private *dev_priv = dev->dev_private;

	if (!HAS_RUNTIME_PM(dev_priv))
		seq_puts(m, "Runtime power management not supported\n");

	seq_printf(m, "GPU idle: %s\n", yesno(!dev_priv->mm.busy));
	seq_printf(m, "IRQs disabled: %s\n",
		   yesno(!intel_irqs_enabled(dev_priv)));
#ifdef CONFIG_PM
	seq_printf(m, "Usage count: %d\n",
		   atomic_read(&dev->dev->power.usage_count));
#else
	seq_printf(m, "Device Power Management (CONFIG_PM) disabled\n");
#endif
	seq_printf(m, "PCI device power state: %s [%d]\n",
		   pci_power_name(dev_priv->dev->pdev->current_state),
		   dev_priv->dev->pdev->current_state);

	return 0;
}

static int i915_power_domain_info(struct seq_file *m, void *unused)
{
	struct drm_info_node *node = m->private;
	struct drm_device *dev = node->minor->dev;
	struct drm_i915_private *dev_priv = dev->dev_private;
	struct i915_power_domains *power_domains = &dev_priv->power_domains;
	int i;

	mutex_lock(&power_domains->lock);

	seq_printf(m, "%-25s %s\n", "Power well/domain", "Use count");
	for (i = 0; i < power_domains->power_well_count; i++) {
		struct i915_power_well *power_well;
		enum intel_display_power_domain power_domain;

		power_well = &power_domains->power_wells[i];
		seq_printf(m, "%-25s %d\n", power_well->name,
			   power_well->count);

		for (power_domain = 0; power_domain < POWER_DOMAIN_NUM;
		     power_domain++) {
			if (!(BIT(power_domain) & power_well->domains))
				continue;

			seq_printf(m, "  %-23s %d\n",
				 intel_display_power_domain_str(power_domain),
				 power_domains->domain_use_count[power_domain]);
		}
	}

	mutex_unlock(&power_domains->lock);

	return 0;
}

static int i915_dmc_info(struct seq_file *m, void *unused)
{
	struct drm_info_node *node = m->private;
	struct drm_device *dev = node->minor->dev;
	struct drm_i915_private *dev_priv = dev->dev_private;
	struct intel_csr *csr;

	if (!HAS_CSR(dev)) {
		seq_puts(m, "not supported\n");
		return 0;
	}

	csr = &dev_priv->csr;

	intel_runtime_pm_get(dev_priv);

	seq_printf(m, "fw loaded: %s\n", yesno(csr->dmc_payload != NULL));
	seq_printf(m, "path: %s\n", csr->fw_path);

	if (!csr->dmc_payload)
		goto out;

	seq_printf(m, "version: %d.%d\n", CSR_VERSION_MAJOR(csr->version),
		   CSR_VERSION_MINOR(csr->version));

	if (IS_SKYLAKE(dev) && csr->version >= CSR_VERSION(1, 6)) {
		seq_printf(m, "DC3 -> DC5 count: %d\n",
			   I915_READ(SKL_CSR_DC3_DC5_COUNT));
		seq_printf(m, "DC5 -> DC6 count: %d\n",
			   I915_READ(SKL_CSR_DC5_DC6_COUNT));
	} else if (IS_BROXTON(dev) && csr->version >= CSR_VERSION(1, 4)) {
		seq_printf(m, "DC3 -> DC5 count: %d\n",
			   I915_READ(BXT_CSR_DC3_DC5_COUNT));
	}

out:
	seq_printf(m, "program base: 0x%08x\n", I915_READ(CSR_PROGRAM(0)));
	seq_printf(m, "ssp base: 0x%08x\n", I915_READ(CSR_SSP_BASE));
	seq_printf(m, "htp: 0x%08x\n", I915_READ(CSR_HTP_SKL));

	intel_runtime_pm_put(dev_priv);

	return 0;
}

static void intel_seq_print_mode(struct seq_file *m, int tabs,
				 struct drm_display_mode *mode)
{
	int i;

	for (i = 0; i < tabs; i++)
		seq_putc(m, '\t');

	seq_printf(m, "id %d:\"%s\" freq %d clock %d hdisp %d hss %d hse %d htot %d vdisp %d vss %d vse %d vtot %d type 0x%x flags 0x%x\n",
		   mode->base.id, mode->name,
		   mode->vrefresh, mode->clock,
		   mode->hdisplay, mode->hsync_start,
		   mode->hsync_end, mode->htotal,
		   mode->vdisplay, mode->vsync_start,
		   mode->vsync_end, mode->vtotal,
		   mode->type, mode->flags);
}

static void intel_encoder_info(struct seq_file *m,
			       struct intel_crtc *intel_crtc,
			       struct intel_encoder *intel_encoder)
{
	struct drm_info_node *node = m->private;
	struct drm_device *dev = node->minor->dev;
	struct drm_crtc *crtc = &intel_crtc->base;
	struct intel_connector *intel_connector;
	struct drm_encoder *encoder;

	encoder = &intel_encoder->base;
	seq_printf(m, "\tencoder %d: type: %s, connectors:\n",
		   encoder->base.id, encoder->name);
	for_each_connector_on_encoder(dev, encoder, intel_connector) {
		struct drm_connector *connector = &intel_connector->base;
		seq_printf(m, "\t\tconnector %d: type: %s, status: %s",
			   connector->base.id,
			   connector->name,
			   drm_get_connector_status_name(connector->status));
		if (connector->status == connector_status_connected) {
			struct drm_display_mode *mode = &crtc->mode;
			seq_printf(m, ", mode:\n");
			intel_seq_print_mode(m, 2, mode);
		} else {
			seq_putc(m, '\n');
		}
	}
}

static void intel_crtc_info(struct seq_file *m, struct intel_crtc *intel_crtc)
{
	struct drm_info_node *node = m->private;
	struct drm_device *dev = node->minor->dev;
	struct drm_crtc *crtc = &intel_crtc->base;
	struct intel_encoder *intel_encoder;
	struct drm_plane_state *plane_state = crtc->primary->state;
	struct drm_framebuffer *fb = plane_state->fb;

	if (fb)
		seq_printf(m, "\tfb: %d, pos: %dx%d, size: %dx%d\n",
			   fb->base.id, plane_state->src_x >> 16,
			   plane_state->src_y >> 16, fb->width, fb->height);
	else
		seq_puts(m, "\tprimary plane disabled\n");
	for_each_encoder_on_crtc(dev, crtc, intel_encoder)
		intel_encoder_info(m, intel_crtc, intel_encoder);
}

static void intel_panel_info(struct seq_file *m, struct intel_panel *panel)
{
	struct drm_display_mode *mode = panel->fixed_mode;

	seq_printf(m, "\tfixed mode:\n");
	intel_seq_print_mode(m, 2, mode);
}

static void intel_dp_info(struct seq_file *m,
			  struct intel_connector *intel_connector)
{
	struct intel_encoder *intel_encoder = intel_connector->encoder;
	struct intel_dp *intel_dp = enc_to_intel_dp(&intel_encoder->base);

	seq_printf(m, "\tDPCD rev: %x\n", intel_dp->dpcd[DP_DPCD_REV]);
	seq_printf(m, "\taudio support: %s\n", yesno(intel_dp->has_audio));
	if (intel_encoder->type == INTEL_OUTPUT_EDP)
		intel_panel_info(m, &intel_connector->panel);
}

static void intel_hdmi_info(struct seq_file *m,
			    struct intel_connector *intel_connector)
{
	struct intel_encoder *intel_encoder = intel_connector->encoder;
	struct intel_hdmi *intel_hdmi = enc_to_intel_hdmi(&intel_encoder->base);

	seq_printf(m, "\taudio support: %s\n", yesno(intel_hdmi->has_audio));
}

static void intel_lvds_info(struct seq_file *m,
			    struct intel_connector *intel_connector)
{
	intel_panel_info(m, &intel_connector->panel);
}

static void intel_connector_info(struct seq_file *m,
				 struct drm_connector *connector)
{
	struct intel_connector *intel_connector = to_intel_connector(connector);
	struct intel_encoder *intel_encoder = intel_connector->encoder;
	struct drm_display_mode *mode;

	seq_printf(m, "connector %d: type %s, status: %s\n",
		   connector->base.id, connector->name,
		   drm_get_connector_status_name(connector->status));
	if (connector->status == connector_status_connected) {
		seq_printf(m, "\tname: %s\n", connector->display_info.name);
		seq_printf(m, "\tphysical dimensions: %dx%dmm\n",
			   connector->display_info.width_mm,
			   connector->display_info.height_mm);
		seq_printf(m, "\tsubpixel order: %s\n",
			   drm_get_subpixel_order_name(connector->display_info.subpixel_order));
		seq_printf(m, "\tCEA rev: %d\n",
			   connector->display_info.cea_rev);
	}
	if (intel_encoder) {
		if (intel_encoder->type == INTEL_OUTPUT_DISPLAYPORT ||
		    intel_encoder->type == INTEL_OUTPUT_EDP)
			intel_dp_info(m, intel_connector);
		else if (intel_encoder->type == INTEL_OUTPUT_HDMI)
			intel_hdmi_info(m, intel_connector);
		else if (intel_encoder->type == INTEL_OUTPUT_LVDS)
			intel_lvds_info(m, intel_connector);
	}

	seq_printf(m, "\tmodes:\n");
	list_for_each_entry(mode, &connector->modes, head)
		intel_seq_print_mode(m, 2, mode);
}

static bool cursor_active(struct drm_device *dev, int pipe)
{
	struct drm_i915_private *dev_priv = dev->dev_private;
	u32 state;

	if (IS_845G(dev) || IS_I865G(dev))
		state = I915_READ(CURCNTR(PIPE_A)) & CURSOR_ENABLE;
	else
		state = I915_READ(CURCNTR(pipe)) & CURSOR_MODE;

	return state;
}

static bool cursor_position(struct drm_device *dev, int pipe, int *x, int *y)
{
	struct drm_i915_private *dev_priv = dev->dev_private;
	u32 pos;

	pos = I915_READ(CURPOS(pipe));

	*x = (pos >> CURSOR_X_SHIFT) & CURSOR_POS_MASK;
	if (pos & (CURSOR_POS_SIGN << CURSOR_X_SHIFT))
		*x = -*x;

	*y = (pos >> CURSOR_Y_SHIFT) & CURSOR_POS_MASK;
	if (pos & (CURSOR_POS_SIGN << CURSOR_Y_SHIFT))
		*y = -*y;

	return cursor_active(dev, pipe);
}

static const char *plane_type(enum drm_plane_type type)
{
	switch (type) {
	case DRM_PLANE_TYPE_OVERLAY:
		return "OVL";
	case DRM_PLANE_TYPE_PRIMARY:
		return "PRI";
	case DRM_PLANE_TYPE_CURSOR:
		return "CUR";
	/*
	 * Deliberately omitting default: to generate compiler warnings
	 * when a new drm_plane_type gets added.
	 */
	}

	return "unknown";
}

static const char *plane_rotation(unsigned int rotation)
{
	static char buf[48];
	/*
	 * According to doc only one DRM_ROTATE_ is allowed but this
	 * will print them all to visualize if the values are misused
	 */
	snprintf(buf, sizeof(buf),
		 "%s%s%s%s%s%s(0x%08x)",
		 (rotation & BIT(DRM_ROTATE_0)) ? "0 " : "",
		 (rotation & BIT(DRM_ROTATE_90)) ? "90 " : "",
		 (rotation & BIT(DRM_ROTATE_180)) ? "180 " : "",
		 (rotation & BIT(DRM_ROTATE_270)) ? "270 " : "",
		 (rotation & BIT(DRM_REFLECT_X)) ? "FLIPX " : "",
		 (rotation & BIT(DRM_REFLECT_Y)) ? "FLIPY " : "",
		 rotation);

	return buf;
}

static void intel_plane_info(struct seq_file *m, struct intel_crtc *intel_crtc)
{
	struct drm_info_node *node = m->private;
	struct drm_device *dev = node->minor->dev;
	struct intel_plane *intel_plane;

	for_each_intel_plane_on_crtc(dev, intel_crtc, intel_plane) {
		struct drm_plane_state *state;
		struct drm_plane *plane = &intel_plane->base;

		if (!plane->state) {
			seq_puts(m, "plane->state is NULL!\n");
			continue;
		}

		state = plane->state;

		seq_printf(m, "\t--Plane id %d: type=%s, crtc_pos=%4dx%4d, crtc_size=%4dx%4d, src_pos=%d.%04ux%d.%04u, src_size=%d.%04ux%d.%04u, format=%s, rotation=%s\n",
			   plane->base.id,
			   plane_type(intel_plane->base.type),
			   state->crtc_x, state->crtc_y,
			   state->crtc_w, state->crtc_h,
			   (state->src_x >> 16),
			   ((state->src_x & 0xffff) * 15625) >> 10,
			   (state->src_y >> 16),
			   ((state->src_y & 0xffff) * 15625) >> 10,
			   (state->src_w >> 16),
			   ((state->src_w & 0xffff) * 15625) >> 10,
			   (state->src_h >> 16),
			   ((state->src_h & 0xffff) * 15625) >> 10,
			   state->fb ? drm_get_format_name(state->fb->pixel_format) : "N/A",
			   plane_rotation(state->rotation));
	}
}

static void intel_scaler_info(struct seq_file *m, struct intel_crtc *intel_crtc)
{
	struct intel_crtc_state *pipe_config;
	int num_scalers = intel_crtc->num_scalers;
	int i;

	pipe_config = to_intel_crtc_state(intel_crtc->base.state);

	/* Not all platformas have a scaler */
	if (num_scalers) {
		seq_printf(m, "\tnum_scalers=%d, scaler_users=%x scaler_id=%d",
			   num_scalers,
			   pipe_config->scaler_state.scaler_users,
			   pipe_config->scaler_state.scaler_id);

		for (i = 0; i < SKL_NUM_SCALERS; i++) {
			struct intel_scaler *sc =
					&pipe_config->scaler_state.scalers[i];

			seq_printf(m, ", scalers[%d]: use=%s, mode=%x",
				   i, yesno(sc->in_use), sc->mode);
		}
		seq_puts(m, "\n");
	} else {
		seq_puts(m, "\tNo scalers available on this platform\n");
	}
}

static int i915_display_info(struct seq_file *m, void *unused)
{
	struct drm_info_node *node = m->private;
	struct drm_device *dev = node->minor->dev;
	struct drm_i915_private *dev_priv = dev->dev_private;
	struct intel_crtc *crtc;
	struct drm_connector *connector;

	intel_runtime_pm_get(dev_priv);
	drm_modeset_lock_all(dev);
	seq_printf(m, "CRTC info\n");
	seq_printf(m, "---------\n");
	for_each_intel_crtc(dev, crtc) {
		bool active;
		struct intel_crtc_state *pipe_config;
		int x, y;

		pipe_config = to_intel_crtc_state(crtc->base.state);

		seq_printf(m, "CRTC %d: pipe: %c, active=%s, (size=%dx%d), dither=%s, bpp=%d\n",
			   crtc->base.base.id, pipe_name(crtc->pipe),
			   yesno(pipe_config->base.active),
			   pipe_config->pipe_src_w, pipe_config->pipe_src_h,
			   yesno(pipe_config->dither), pipe_config->pipe_bpp);

		if (pipe_config->base.active) {
			intel_crtc_info(m, crtc);

			active = cursor_position(dev, crtc->pipe, &x, &y);
			seq_printf(m, "\tcursor visible? %s, position (%d, %d), size %dx%d, addr 0x%08x, active? %s\n",
				   yesno(crtc->cursor_base),
				   x, y, crtc->base.cursor->state->crtc_w,
				   crtc->base.cursor->state->crtc_h,
				   crtc->cursor_addr, yesno(active));
			intel_scaler_info(m, crtc);
			intel_plane_info(m, crtc);
		}

		seq_printf(m, "\tunderrun reporting: cpu=%s pch=%s \n",
			   yesno(!crtc->cpu_fifo_underrun_disabled),
			   yesno(!crtc->pch_fifo_underrun_disabled));
	}

	seq_printf(m, "\n");
	seq_printf(m, "Connector info\n");
	seq_printf(m, "--------------\n");
	list_for_each_entry(connector, &dev->mode_config.connector_list, head) {
		intel_connector_info(m, connector);
	}
	drm_modeset_unlock_all(dev);
	intel_runtime_pm_put(dev_priv);

	return 0;
}

static int i915_semaphore_status(struct seq_file *m, void *unused)
{
	struct drm_info_node *node = (struct drm_info_node *) m->private;
	struct drm_device *dev = node->minor->dev;
	struct drm_i915_private *dev_priv = dev->dev_private;
	struct intel_engine_cs *engine;
	int num_rings = hweight32(INTEL_INFO(dev)->ring_mask);
	enum intel_engine_id id;
	int j, ret;

	if (!i915_semaphore_is_enabled(dev_priv)) {
		seq_puts(m, "Semaphores are disabled\n");
		return 0;
	}

	ret = mutex_lock_interruptible(&dev->struct_mutex);
	if (ret)
		return ret;
	intel_runtime_pm_get(dev_priv);

	if (IS_BROADWELL(dev)) {
		struct page *page;
		uint64_t *seqno;

		page = i915_gem_object_get_page(dev_priv->semaphore_obj, 0);

		seqno = (uint64_t *)kmap_atomic(page);
		for_each_engine_id(engine, dev_priv, id) {
			uint64_t offset;

			seq_printf(m, "%s\n", engine->name);

			seq_puts(m, "  Last signal:");
			for (j = 0; j < num_rings; j++) {
				offset = id * I915_NUM_ENGINES + j;
				seq_printf(m, "0x%08llx (0x%02llx) ",
					   seqno[offset], offset * 8);
			}
			seq_putc(m, '\n');

			seq_puts(m, "  Last wait:  ");
			for (j = 0; j < num_rings; j++) {
				offset = id + (j * I915_NUM_ENGINES);
				seq_printf(m, "0x%08llx (0x%02llx) ",
					   seqno[offset], offset * 8);
			}
			seq_putc(m, '\n');

		}
		kunmap_atomic(seqno);
	} else {
		seq_puts(m, "  Last signal:");
		for_each_engine(engine, dev_priv)
			for (j = 0; j < num_rings; j++)
				seq_printf(m, "0x%08x\n",
					   I915_READ(engine->semaphore.mbox.signal[j]));
		seq_putc(m, '\n');
	}

	seq_puts(m, "\nSync seqno:\n");
	for_each_engine(engine, dev_priv) {
		for (j = 0; j < num_rings; j++)
			seq_printf(m, "  0x%08x ",
				   engine->semaphore.sync_seqno[j]);
		seq_putc(m, '\n');
	}
	seq_putc(m, '\n');

	intel_runtime_pm_put(dev_priv);
	mutex_unlock(&dev->struct_mutex);
	return 0;
}

static int i915_shared_dplls_info(struct seq_file *m, void *unused)
{
	struct drm_info_node *node = (struct drm_info_node *) m->private;
	struct drm_device *dev = node->minor->dev;
	struct drm_i915_private *dev_priv = dev->dev_private;
	int i;

	drm_modeset_lock_all(dev);
	for (i = 0; i < dev_priv->num_shared_dpll; i++) {
		struct intel_shared_dpll *pll = &dev_priv->shared_dplls[i];

		seq_printf(m, "DPLL%i: %s, id: %i\n", i, pll->name, pll->id);
		seq_printf(m, " crtc_mask: 0x%08x, active: 0x%x, on: %s\n",
			   pll->config.crtc_mask, pll->active_mask, yesno(pll->on));
		seq_printf(m, " tracked hardware state:\n");
		seq_printf(m, " dpll:    0x%08x\n", pll->config.hw_state.dpll);
		seq_printf(m, " dpll_md: 0x%08x\n",
			   pll->config.hw_state.dpll_md);
		seq_printf(m, " fp0:     0x%08x\n", pll->config.hw_state.fp0);
		seq_printf(m, " fp1:     0x%08x\n", pll->config.hw_state.fp1);
		seq_printf(m, " wrpll:   0x%08x\n", pll->config.hw_state.wrpll);
	}
	drm_modeset_unlock_all(dev);

	return 0;
}

static int i915_wa_registers(struct seq_file *m, void *unused)
{
	int i;
	int ret;
	struct intel_engine_cs *engine;
	struct drm_info_node *node = (struct drm_info_node *) m->private;
	struct drm_device *dev = node->minor->dev;
	struct drm_i915_private *dev_priv = dev->dev_private;
	struct i915_workarounds *workarounds = &dev_priv->workarounds;
	enum intel_engine_id id;

	ret = mutex_lock_interruptible(&dev->struct_mutex);
	if (ret)
		return ret;

	intel_runtime_pm_get(dev_priv);

	seq_printf(m, "Workarounds applied: %d\n", workarounds->count);
	for_each_engine_id(engine, dev_priv, id)
		seq_printf(m, "HW whitelist count for %s: %d\n",
			   engine->name, workarounds->hw_whitelist_count[id]);
	for (i = 0; i < workarounds->count; ++i) {
		i915_reg_t addr;
		u32 mask, value, read;
		bool ok;

		addr = workarounds->reg[i].addr;
		mask = workarounds->reg[i].mask;
		value = workarounds->reg[i].value;
		read = I915_READ(addr);
		ok = (value & mask) == (read & mask);
		seq_printf(m, "0x%X: 0x%08X, mask: 0x%08X, read: 0x%08x, status: %s\n",
			   i915_mmio_reg_offset(addr), value, mask, read, ok ? "OK" : "FAIL");
	}

	intel_runtime_pm_put(dev_priv);
	mutex_unlock(&dev->struct_mutex);

	return 0;
}

static int i915_ddb_info(struct seq_file *m, void *unused)
{
	struct drm_info_node *node = m->private;
	struct drm_device *dev = node->minor->dev;
	struct drm_i915_private *dev_priv = dev->dev_private;
	struct skl_ddb_allocation *ddb;
	struct skl_ddb_entry *entry;
	enum pipe pipe;
	int plane;

	if (INTEL_INFO(dev)->gen < 9)
		return 0;

	drm_modeset_lock_all(dev);

	ddb = &dev_priv->wm.skl_hw.ddb;

	seq_printf(m, "%-15s%8s%8s%8s\n", "", "Start", "End", "Size");

	for_each_pipe(dev_priv, pipe) {
		seq_printf(m, "Pipe %c\n", pipe_name(pipe));

		for_each_plane(dev_priv, pipe, plane) {
			entry = &ddb->plane[pipe][plane];
			seq_printf(m, "  Plane%-8d%8u%8u%8u\n", plane + 1,
				   entry->start, entry->end,
				   skl_ddb_entry_size(entry));
		}

		entry = &ddb->plane[pipe][PLANE_CURSOR];
		seq_printf(m, "  %-13s%8u%8u%8u\n", "Cursor", entry->start,
			   entry->end, skl_ddb_entry_size(entry));
	}

	drm_modeset_unlock_all(dev);

	return 0;
}

static void drrs_status_per_crtc(struct seq_file *m,
		struct drm_device *dev, struct intel_crtc *intel_crtc)
{
	struct intel_encoder *intel_encoder;
	struct drm_i915_private *dev_priv = dev->dev_private;
	struct i915_drrs *drrs = &dev_priv->drrs;
	int vrefresh = 0;

	for_each_encoder_on_crtc(dev, &intel_crtc->base, intel_encoder) {
		/* Encoder connected on this CRTC */
		switch (intel_encoder->type) {
		case INTEL_OUTPUT_EDP:
			seq_puts(m, "eDP:\n");
			break;
		case INTEL_OUTPUT_DSI:
			seq_puts(m, "DSI:\n");
			break;
		case INTEL_OUTPUT_HDMI:
			seq_puts(m, "HDMI:\n");
			break;
		case INTEL_OUTPUT_DISPLAYPORT:
			seq_puts(m, "DP:\n");
			break;
		default:
			seq_printf(m, "Other encoder (id=%d).\n",
						intel_encoder->type);
			return;
		}
	}

	if (dev_priv->vbt.drrs_type == STATIC_DRRS_SUPPORT)
		seq_puts(m, "\tVBT: DRRS_type: Static");
	else if (dev_priv->vbt.drrs_type == SEAMLESS_DRRS_SUPPORT)
		seq_puts(m, "\tVBT: DRRS_type: Seamless");
	else if (dev_priv->vbt.drrs_type == DRRS_NOT_SUPPORTED)
		seq_puts(m, "\tVBT: DRRS_type: None");
	else
		seq_puts(m, "\tVBT: DRRS_type: FIXME: Unrecognized Value");

	seq_puts(m, "\n\n");

	if (to_intel_crtc_state(intel_crtc->base.state)->has_drrs) {
		struct intel_panel *panel;

		mutex_lock(&drrs->mutex);
		/* DRRS Supported */
		seq_puts(m, "\tDRRS Supported: Yes\n");

		/* disable_drrs() will make drrs->dp NULL */
		if (!drrs->dp) {
			seq_puts(m, "Idleness DRRS: Disabled");
			mutex_unlock(&drrs->mutex);
			return;
		}

		panel = &drrs->dp->attached_connector->panel;
		seq_printf(m, "\t\tBusy_frontbuffer_bits: 0x%X",
					drrs->busy_frontbuffer_bits);

		seq_puts(m, "\n\t\t");
		if (drrs->refresh_rate_type == DRRS_HIGH_RR) {
			seq_puts(m, "DRRS_State: DRRS_HIGH_RR\n");
			vrefresh = panel->fixed_mode->vrefresh;
		} else if (drrs->refresh_rate_type == DRRS_LOW_RR) {
			seq_puts(m, "DRRS_State: DRRS_LOW_RR\n");
			vrefresh = panel->downclock_mode->vrefresh;
		} else {
			seq_printf(m, "DRRS_State: Unknown(%d)\n",
						drrs->refresh_rate_type);
			mutex_unlock(&drrs->mutex);
			return;
		}
		seq_printf(m, "\t\tVrefresh: %d", vrefresh);

		seq_puts(m, "\n\t\t");
		mutex_unlock(&drrs->mutex);
	} else {
		/* DRRS not supported. Print the VBT parameter*/
		seq_puts(m, "\tDRRS Supported : No");
	}
	seq_puts(m, "\n");
}

static int i915_drrs_status(struct seq_file *m, void *unused)
{
	struct drm_info_node *node = m->private;
	struct drm_device *dev = node->minor->dev;
	struct intel_crtc *intel_crtc;
	int active_crtc_cnt = 0;

	for_each_intel_crtc(dev, intel_crtc) {
		drm_modeset_lock(&intel_crtc->base.mutex, NULL);

		if (intel_crtc->base.state->active) {
			active_crtc_cnt++;
			seq_printf(m, "\nCRTC %d:  ", active_crtc_cnt);

			drrs_status_per_crtc(m, dev, intel_crtc);
		}

		drm_modeset_unlock(&intel_crtc->base.mutex);
	}

	if (!active_crtc_cnt)
		seq_puts(m, "No active crtc found\n");

	return 0;
}

struct pipe_crc_info {
	const char *name;
	struct drm_device *dev;
	enum pipe pipe;
};

static int i915_dp_mst_info(struct seq_file *m, void *unused)
{
	struct drm_info_node *node = (struct drm_info_node *) m->private;
	struct drm_device *dev = node->minor->dev;
	struct drm_encoder *encoder;
	struct intel_encoder *intel_encoder;
	struct intel_digital_port *intel_dig_port;
	drm_modeset_lock_all(dev);
	list_for_each_entry(encoder, &dev->mode_config.encoder_list, head) {
		intel_encoder = to_intel_encoder(encoder);
		if (intel_encoder->type != INTEL_OUTPUT_DISPLAYPORT)
			continue;
		intel_dig_port = enc_to_dig_port(encoder);
		if (!intel_dig_port->dp.can_mst)
			continue;
		seq_printf(m, "MST Source Port %c\n",
			   port_name(intel_dig_port->port));
		drm_dp_mst_dump_topology(m, &intel_dig_port->dp.mst_mgr);
	}
	drm_modeset_unlock_all(dev);
	return 0;
}

static int i915_pipe_crc_open(struct inode *inode, struct file *filep)
{
	struct pipe_crc_info *info = inode->i_private;
	struct drm_i915_private *dev_priv = info->dev->dev_private;
	struct intel_pipe_crc *pipe_crc = &dev_priv->pipe_crc[info->pipe];

	if (info->pipe >= INTEL_INFO(info->dev)->num_pipes)
		return -ENODEV;

	spin_lock_irq(&pipe_crc->lock);

	if (pipe_crc->opened) {
		spin_unlock_irq(&pipe_crc->lock);
		return -EBUSY; /* already open */
	}

	pipe_crc->opened = true;
	filep->private_data = inode->i_private;

	spin_unlock_irq(&pipe_crc->lock);

	return 0;
}

static int i915_pipe_crc_release(struct inode *inode, struct file *filep)
{
	struct pipe_crc_info *info = inode->i_private;
	struct drm_i915_private *dev_priv = info->dev->dev_private;
	struct intel_pipe_crc *pipe_crc = &dev_priv->pipe_crc[info->pipe];

	spin_lock_irq(&pipe_crc->lock);
	pipe_crc->opened = false;
	spin_unlock_irq(&pipe_crc->lock);

	return 0;
}

/* (6 fields, 8 chars each, space separated (5) + '\n') */
#define PIPE_CRC_LINE_LEN	(6 * 8 + 5 + 1)
/* account for \'0' */
#define PIPE_CRC_BUFFER_LEN	(PIPE_CRC_LINE_LEN + 1)

static int pipe_crc_data_count(struct intel_pipe_crc *pipe_crc)
{
	assert_spin_locked(&pipe_crc->lock);
	return CIRC_CNT(pipe_crc->head, pipe_crc->tail,
			INTEL_PIPE_CRC_ENTRIES_NR);
}

static ssize_t
i915_pipe_crc_read(struct file *filep, char __user *user_buf, size_t count,
		   loff_t *pos)
{
	struct pipe_crc_info *info = filep->private_data;
	struct drm_device *dev = info->dev;
	struct drm_i915_private *dev_priv = dev->dev_private;
	struct intel_pipe_crc *pipe_crc = &dev_priv->pipe_crc[info->pipe];
	char buf[PIPE_CRC_BUFFER_LEN];
	int n_entries;
	ssize_t bytes_read;

	/*
	 * Don't allow user space to provide buffers not big enough to hold
	 * a line of data.
	 */
	if (count < PIPE_CRC_LINE_LEN)
		return -EINVAL;

	if (pipe_crc->source == INTEL_PIPE_CRC_SOURCE_NONE)
		return 0;

	/* nothing to read */
	spin_lock_irq(&pipe_crc->lock);
	while (pipe_crc_data_count(pipe_crc) == 0) {
		int ret;

		if (filep->f_flags & O_NONBLOCK) {
			spin_unlock_irq(&pipe_crc->lock);
			return -EAGAIN;
		}

		ret = wait_event_interruptible_lock_irq(pipe_crc->wq,
				pipe_crc_data_count(pipe_crc), pipe_crc->lock);
		if (ret) {
			spin_unlock_irq(&pipe_crc->lock);
			return ret;
		}
	}

	/* We now have one or more entries to read */
	n_entries = count / PIPE_CRC_LINE_LEN;

	bytes_read = 0;
	while (n_entries > 0) {
		struct intel_pipe_crc_entry *entry =
			&pipe_crc->entries[pipe_crc->tail];
		int ret;

		if (CIRC_CNT(pipe_crc->head, pipe_crc->tail,
			     INTEL_PIPE_CRC_ENTRIES_NR) < 1)
			break;

		BUILD_BUG_ON_NOT_POWER_OF_2(INTEL_PIPE_CRC_ENTRIES_NR);
		pipe_crc->tail = (pipe_crc->tail + 1) & (INTEL_PIPE_CRC_ENTRIES_NR - 1);

		bytes_read += snprintf(buf, PIPE_CRC_BUFFER_LEN,
				       "%8u %8x %8x %8x %8x %8x\n",
				       entry->frame, entry->crc[0],
				       entry->crc[1], entry->crc[2],
				       entry->crc[3], entry->crc[4]);

		spin_unlock_irq(&pipe_crc->lock);

		ret = copy_to_user(user_buf, buf, PIPE_CRC_LINE_LEN);
		if (ret == PIPE_CRC_LINE_LEN)
			return -EFAULT;

		user_buf += PIPE_CRC_LINE_LEN;
		n_entries--;

		spin_lock_irq(&pipe_crc->lock);
	}

	spin_unlock_irq(&pipe_crc->lock);

	return bytes_read;
}

static const struct file_operations i915_pipe_crc_fops = {
	.owner = THIS_MODULE,
	.open = i915_pipe_crc_open,
	.read = i915_pipe_crc_read,
	.release = i915_pipe_crc_release,
};

static struct pipe_crc_info i915_pipe_crc_data[I915_MAX_PIPES] = {
	{
		.name = "i915_pipe_A_crc",
		.pipe = PIPE_A,
	},
	{
		.name = "i915_pipe_B_crc",
		.pipe = PIPE_B,
	},
	{
		.name = "i915_pipe_C_crc",
		.pipe = PIPE_C,
	},
};

static int i915_pipe_crc_create(struct dentry *root, struct drm_minor *minor,
				enum pipe pipe)
{
	struct drm_device *dev = minor->dev;
	struct dentry *ent;
	struct pipe_crc_info *info = &i915_pipe_crc_data[pipe];

	info->dev = dev;
	ent = debugfs_create_file(info->name, S_IRUGO, root, info,
				  &i915_pipe_crc_fops);
	if (!ent)
		return -ENOMEM;

	return drm_add_fake_info_node(minor, ent, info);
}

static const char * const pipe_crc_sources[] = {
	"none",
	"plane1",
	"plane2",
	"pf",
	"pipe",
	"TV",
	"DP-B",
	"DP-C",
	"DP-D",
	"auto",
};

static const char *pipe_crc_source_name(enum intel_pipe_crc_source source)
{
	BUILD_BUG_ON(ARRAY_SIZE(pipe_crc_sources) != INTEL_PIPE_CRC_SOURCE_MAX);
	return pipe_crc_sources[source];
}

static int display_crc_ctl_show(struct seq_file *m, void *data)
{
	struct drm_device *dev = m->private;
	struct drm_i915_private *dev_priv = dev->dev_private;
	int i;

	for (i = 0; i < I915_MAX_PIPES; i++)
		seq_printf(m, "%c %s\n", pipe_name(i),
			   pipe_crc_source_name(dev_priv->pipe_crc[i].source));

	return 0;
}

static int display_crc_ctl_open(struct inode *inode, struct file *file)
{
	struct drm_device *dev = inode->i_private;

	return single_open(file, display_crc_ctl_show, dev);
}

static int i8xx_pipe_crc_ctl_reg(enum intel_pipe_crc_source *source,
				 uint32_t *val)
{
	if (*source == INTEL_PIPE_CRC_SOURCE_AUTO)
		*source = INTEL_PIPE_CRC_SOURCE_PIPE;

	switch (*source) {
	case INTEL_PIPE_CRC_SOURCE_PIPE:
		*val = PIPE_CRC_ENABLE | PIPE_CRC_INCLUDE_BORDER_I8XX;
		break;
	case INTEL_PIPE_CRC_SOURCE_NONE:
		*val = 0;
		break;
	default:
		return -EINVAL;
	}

	return 0;
}

static int i9xx_pipe_crc_auto_source(struct drm_device *dev, enum pipe pipe,
				     enum intel_pipe_crc_source *source)
{
	struct intel_encoder *encoder;
	struct intel_crtc *crtc;
	struct intel_digital_port *dig_port;
	int ret = 0;

	*source = INTEL_PIPE_CRC_SOURCE_PIPE;

	drm_modeset_lock_all(dev);
	for_each_intel_encoder(dev, encoder) {
		if (!encoder->base.crtc)
			continue;

		crtc = to_intel_crtc(encoder->base.crtc);

		if (crtc->pipe != pipe)
			continue;

		switch (encoder->type) {
		case INTEL_OUTPUT_TVOUT:
			*source = INTEL_PIPE_CRC_SOURCE_TV;
			break;
		case INTEL_OUTPUT_DISPLAYPORT:
		case INTEL_OUTPUT_EDP:
			dig_port = enc_to_dig_port(&encoder->base);
			switch (dig_port->port) {
			case PORT_B:
				*source = INTEL_PIPE_CRC_SOURCE_DP_B;
				break;
			case PORT_C:
				*source = INTEL_PIPE_CRC_SOURCE_DP_C;
				break;
			case PORT_D:
				*source = INTEL_PIPE_CRC_SOURCE_DP_D;
				break;
			default:
				WARN(1, "nonexisting DP port %c\n",
				     port_name(dig_port->port));
				break;
			}
			break;
		default:
			break;
		}
	}
	drm_modeset_unlock_all(dev);

	return ret;
}

static int vlv_pipe_crc_ctl_reg(struct drm_device *dev,
				enum pipe pipe,
				enum intel_pipe_crc_source *source,
				uint32_t *val)
{
	struct drm_i915_private *dev_priv = dev->dev_private;
	bool need_stable_symbols = false;

	if (*source == INTEL_PIPE_CRC_SOURCE_AUTO) {
		int ret = i9xx_pipe_crc_auto_source(dev, pipe, source);
		if (ret)
			return ret;
	}

	switch (*source) {
	case INTEL_PIPE_CRC_SOURCE_PIPE:
		*val = PIPE_CRC_ENABLE | PIPE_CRC_SOURCE_PIPE_VLV;
		break;
	case INTEL_PIPE_CRC_SOURCE_DP_B:
		*val = PIPE_CRC_ENABLE | PIPE_CRC_SOURCE_DP_B_VLV;
		need_stable_symbols = true;
		break;
	case INTEL_PIPE_CRC_SOURCE_DP_C:
		*val = PIPE_CRC_ENABLE | PIPE_CRC_SOURCE_DP_C_VLV;
		need_stable_symbols = true;
		break;
	case INTEL_PIPE_CRC_SOURCE_DP_D:
		if (!IS_CHERRYVIEW(dev))
			return -EINVAL;
		*val = PIPE_CRC_ENABLE | PIPE_CRC_SOURCE_DP_D_VLV;
		need_stable_symbols = true;
		break;
	case INTEL_PIPE_CRC_SOURCE_NONE:
		*val = 0;
		break;
	default:
		return -EINVAL;
	}

	/*
	 * When the pipe CRC tap point is after the transcoders we need
	 * to tweak symbol-level features to produce a deterministic series of
	 * symbols for a given frame. We need to reset those features only once
	 * a frame (instead of every nth symbol):
	 *   - DC-balance: used to ensure a better clock recovery from the data
	 *     link (SDVO)
	 *   - DisplayPort scrambling: used for EMI reduction
	 */
	if (need_stable_symbols) {
		uint32_t tmp = I915_READ(PORT_DFT2_G4X);

		tmp |= DC_BALANCE_RESET_VLV;
		switch (pipe) {
		case PIPE_A:
			tmp |= PIPE_A_SCRAMBLE_RESET;
			break;
		case PIPE_B:
			tmp |= PIPE_B_SCRAMBLE_RESET;
			break;
		case PIPE_C:
			tmp |= PIPE_C_SCRAMBLE_RESET;
			break;
		default:
			return -EINVAL;
		}
		I915_WRITE(PORT_DFT2_G4X, tmp);
	}

	return 0;
}

static int i9xx_pipe_crc_ctl_reg(struct drm_device *dev,
				 enum pipe pipe,
				 enum intel_pipe_crc_source *source,
				 uint32_t *val)
{
	struct drm_i915_private *dev_priv = dev->dev_private;
	bool need_stable_symbols = false;

	if (*source == INTEL_PIPE_CRC_SOURCE_AUTO) {
		int ret = i9xx_pipe_crc_auto_source(dev, pipe, source);
		if (ret)
			return ret;
	}

	switch (*source) {
	case INTEL_PIPE_CRC_SOURCE_PIPE:
		*val = PIPE_CRC_ENABLE | PIPE_CRC_SOURCE_PIPE_I9XX;
		break;
	case INTEL_PIPE_CRC_SOURCE_TV:
		if (!SUPPORTS_TV(dev))
			return -EINVAL;
		*val = PIPE_CRC_ENABLE | PIPE_CRC_SOURCE_TV_PRE;
		break;
	case INTEL_PIPE_CRC_SOURCE_DP_B:
		if (!IS_G4X(dev))
			return -EINVAL;
		*val = PIPE_CRC_ENABLE | PIPE_CRC_SOURCE_DP_B_G4X;
		need_stable_symbols = true;
		break;
	case INTEL_PIPE_CRC_SOURCE_DP_C:
		if (!IS_G4X(dev))
			return -EINVAL;
		*val = PIPE_CRC_ENABLE | PIPE_CRC_SOURCE_DP_C_G4X;
		need_stable_symbols = true;
		break;
	case INTEL_PIPE_CRC_SOURCE_DP_D:
		if (!IS_G4X(dev))
			return -EINVAL;
		*val = PIPE_CRC_ENABLE | PIPE_CRC_SOURCE_DP_D_G4X;
		need_stable_symbols = true;
		break;
	case INTEL_PIPE_CRC_SOURCE_NONE:
		*val = 0;
		break;
	default:
		return -EINVAL;
	}

	/*
	 * When the pipe CRC tap point is after the transcoders we need
	 * to tweak symbol-level features to produce a deterministic series of
	 * symbols for a given frame. We need to reset those features only once
	 * a frame (instead of every nth symbol):
	 *   - DC-balance: used to ensure a better clock recovery from the data
	 *     link (SDVO)
	 *   - DisplayPort scrambling: used for EMI reduction
	 */
	if (need_stable_symbols) {
		uint32_t tmp = I915_READ(PORT_DFT2_G4X);

		WARN_ON(!IS_G4X(dev));

		I915_WRITE(PORT_DFT_I9XX,
			   I915_READ(PORT_DFT_I9XX) | DC_BALANCE_RESET);

		if (pipe == PIPE_A)
			tmp |= PIPE_A_SCRAMBLE_RESET;
		else
			tmp |= PIPE_B_SCRAMBLE_RESET;

		I915_WRITE(PORT_DFT2_G4X, tmp);
	}

	return 0;
}

static void vlv_undo_pipe_scramble_reset(struct drm_device *dev,
					 enum pipe pipe)
{
	struct drm_i915_private *dev_priv = dev->dev_private;
	uint32_t tmp = I915_READ(PORT_DFT2_G4X);

	switch (pipe) {
	case PIPE_A:
		tmp &= ~PIPE_A_SCRAMBLE_RESET;
		break;
	case PIPE_B:
		tmp &= ~PIPE_B_SCRAMBLE_RESET;
		break;
	case PIPE_C:
		tmp &= ~PIPE_C_SCRAMBLE_RESET;
		break;
	default:
		return;
	}
	if (!(tmp & PIPE_SCRAMBLE_RESET_MASK))
		tmp &= ~DC_BALANCE_RESET_VLV;
	I915_WRITE(PORT_DFT2_G4X, tmp);

}

static void g4x_undo_pipe_scramble_reset(struct drm_device *dev,
					 enum pipe pipe)
{
	struct drm_i915_private *dev_priv = dev->dev_private;
	uint32_t tmp = I915_READ(PORT_DFT2_G4X);

	if (pipe == PIPE_A)
		tmp &= ~PIPE_A_SCRAMBLE_RESET;
	else
		tmp &= ~PIPE_B_SCRAMBLE_RESET;
	I915_WRITE(PORT_DFT2_G4X, tmp);

	if (!(tmp & PIPE_SCRAMBLE_RESET_MASK)) {
		I915_WRITE(PORT_DFT_I9XX,
			   I915_READ(PORT_DFT_I9XX) & ~DC_BALANCE_RESET);
	}
}

static int ilk_pipe_crc_ctl_reg(enum intel_pipe_crc_source *source,
				uint32_t *val)
{
	if (*source == INTEL_PIPE_CRC_SOURCE_AUTO)
		*source = INTEL_PIPE_CRC_SOURCE_PIPE;

	switch (*source) {
	case INTEL_PIPE_CRC_SOURCE_PLANE1:
		*val = PIPE_CRC_ENABLE | PIPE_CRC_SOURCE_PRIMARY_ILK;
		break;
	case INTEL_PIPE_CRC_SOURCE_PLANE2:
		*val = PIPE_CRC_ENABLE | PIPE_CRC_SOURCE_SPRITE_ILK;
		break;
	case INTEL_PIPE_CRC_SOURCE_PIPE:
		*val = PIPE_CRC_ENABLE | PIPE_CRC_SOURCE_PIPE_ILK;
		break;
	case INTEL_PIPE_CRC_SOURCE_NONE:
		*val = 0;
		break;
	default:
		return -EINVAL;
	}

	return 0;
}

static void hsw_trans_edp_pipe_A_crc_wa(struct drm_device *dev, bool enable)
{
	struct drm_i915_private *dev_priv = dev->dev_private;
	struct intel_crtc *crtc =
		to_intel_crtc(dev_priv->pipe_to_crtc_mapping[PIPE_A]);
	struct intel_crtc_state *pipe_config;
	struct drm_atomic_state *state;
	int ret = 0;

	drm_modeset_lock_all(dev);
	state = drm_atomic_state_alloc(dev);
	if (!state) {
		ret = -ENOMEM;
		goto out;
	}

	state->acquire_ctx = drm_modeset_legacy_acquire_ctx(&crtc->base);
	pipe_config = intel_atomic_get_crtc_state(state, crtc);
	if (IS_ERR(pipe_config)) {
		ret = PTR_ERR(pipe_config);
		goto out;
	}

	pipe_config->pch_pfit.force_thru = enable;
	if (pipe_config->cpu_transcoder == TRANSCODER_EDP &&
	    pipe_config->pch_pfit.enabled != enable)
		pipe_config->base.connectors_changed = true;

	ret = drm_atomic_commit(state);
out:
	drm_modeset_unlock_all(dev);
	WARN(ret, "Toggling workaround to %i returns %i\n", enable, ret);
	if (ret)
		drm_atomic_state_free(state);
}

static int ivb_pipe_crc_ctl_reg(struct drm_device *dev,
				enum pipe pipe,
				enum intel_pipe_crc_source *source,
				uint32_t *val)
{
	if (*source == INTEL_PIPE_CRC_SOURCE_AUTO)
		*source = INTEL_PIPE_CRC_SOURCE_PF;

	switch (*source) {
	case INTEL_PIPE_CRC_SOURCE_PLANE1:
		*val = PIPE_CRC_ENABLE | PIPE_CRC_SOURCE_PRIMARY_IVB;
		break;
	case INTEL_PIPE_CRC_SOURCE_PLANE2:
		*val = PIPE_CRC_ENABLE | PIPE_CRC_SOURCE_SPRITE_IVB;
		break;
	case INTEL_PIPE_CRC_SOURCE_PF:
		if (IS_HASWELL(dev) && pipe == PIPE_A)
			hsw_trans_edp_pipe_A_crc_wa(dev, true);

		*val = PIPE_CRC_ENABLE | PIPE_CRC_SOURCE_PF_IVB;
		break;
	case INTEL_PIPE_CRC_SOURCE_NONE:
		*val = 0;
		break;
	default:
		return -EINVAL;
	}

	return 0;
}

static int pipe_crc_set_source(struct drm_device *dev, enum pipe pipe,
			       enum intel_pipe_crc_source source)
{
	struct drm_i915_private *dev_priv = dev->dev_private;
	struct intel_pipe_crc *pipe_crc = &dev_priv->pipe_crc[pipe];
	struct intel_crtc *crtc = to_intel_crtc(intel_get_crtc_for_pipe(dev,
									pipe));
	enum intel_display_power_domain power_domain;
	u32 val = 0; /* shut up gcc */
	int ret;

	if (pipe_crc->source == source)
		return 0;

	/* forbid changing the source without going back to 'none' */
	if (pipe_crc->source && source)
		return -EINVAL;

	power_domain = POWER_DOMAIN_PIPE(pipe);
	if (!intel_display_power_get_if_enabled(dev_priv, power_domain)) {
		DRM_DEBUG_KMS("Trying to capture CRC while pipe is off\n");
		return -EIO;
	}

	if (IS_GEN2(dev))
		ret = i8xx_pipe_crc_ctl_reg(&source, &val);
	else if (INTEL_INFO(dev)->gen < 5)
		ret = i9xx_pipe_crc_ctl_reg(dev, pipe, &source, &val);
	else if (IS_VALLEYVIEW(dev) || IS_CHERRYVIEW(dev))
		ret = vlv_pipe_crc_ctl_reg(dev, pipe, &source, &val);
	else if (IS_GEN5(dev) || IS_GEN6(dev))
		ret = ilk_pipe_crc_ctl_reg(&source, &val);
	else
		ret = ivb_pipe_crc_ctl_reg(dev, pipe, &source, &val);

	if (ret != 0)
		goto out;

	/* none -> real source transition */
	if (source) {
		struct intel_pipe_crc_entry *entries;

		DRM_DEBUG_DRIVER("collecting CRCs for pipe %c, %s\n",
				 pipe_name(pipe), pipe_crc_source_name(source));

		entries = kcalloc(INTEL_PIPE_CRC_ENTRIES_NR,
				  sizeof(pipe_crc->entries[0]),
				  GFP_KERNEL);
		if (!entries) {
			ret = -ENOMEM;
			goto out;
		}

		/*
		 * When IPS gets enabled, the pipe CRC changes. Since IPS gets
		 * enabled and disabled dynamically based on package C states,
		 * user space can't make reliable use of the CRCs, so let's just
		 * completely disable it.
		 */
		hsw_disable_ips(crtc);

		spin_lock_irq(&pipe_crc->lock);
		kfree(pipe_crc->entries);
		pipe_crc->entries = entries;
		pipe_crc->head = 0;
		pipe_crc->tail = 0;
		spin_unlock_irq(&pipe_crc->lock);
	}

	pipe_crc->source = source;

	I915_WRITE(PIPE_CRC_CTL(pipe), val);
	POSTING_READ(PIPE_CRC_CTL(pipe));

	/* real source -> none transition */
	if (source == INTEL_PIPE_CRC_SOURCE_NONE) {
		struct intel_pipe_crc_entry *entries;
		struct intel_crtc *crtc =
			to_intel_crtc(dev_priv->pipe_to_crtc_mapping[pipe]);

		DRM_DEBUG_DRIVER("stopping CRCs for pipe %c\n",
				 pipe_name(pipe));

		drm_modeset_lock(&crtc->base.mutex, NULL);
		if (crtc->base.state->active)
			intel_wait_for_vblank(dev, pipe);
		drm_modeset_unlock(&crtc->base.mutex);

		spin_lock_irq(&pipe_crc->lock);
		entries = pipe_crc->entries;
		pipe_crc->entries = NULL;
		pipe_crc->head = 0;
		pipe_crc->tail = 0;
		spin_unlock_irq(&pipe_crc->lock);

		kfree(entries);

		if (IS_G4X(dev))
			g4x_undo_pipe_scramble_reset(dev, pipe);
		else if (IS_VALLEYVIEW(dev) || IS_CHERRYVIEW(dev))
			vlv_undo_pipe_scramble_reset(dev, pipe);
		else if (IS_HASWELL(dev) && pipe == PIPE_A)
			hsw_trans_edp_pipe_A_crc_wa(dev, false);

		hsw_enable_ips(crtc);
	}

	ret = 0;

out:
	intel_display_power_put(dev_priv, power_domain);

	return ret;
}

/*
 * Parse pipe CRC command strings:
 *   command: wsp* object wsp+ name wsp+ source wsp*
 *   object: 'pipe'
 *   name: (A | B | C)
 *   source: (none | plane1 | plane2 | pf)
 *   wsp: (#0x20 | #0x9 | #0xA)+
 *
 * eg.:
 *  "pipe A plane1"  ->  Start CRC computations on plane1 of pipe A
 *  "pipe A none"    ->  Stop CRC
 */
static int display_crc_ctl_tokenize(char *buf, char *words[], int max_words)
{
	int n_words = 0;

	while (*buf) {
		char *end;

		/* skip leading white space */
		buf = skip_spaces(buf);
		if (!*buf)
			break;	/* end of buffer */

		/* find end of word */
		for (end = buf; *end && !isspace(*end); end++)
			;

		if (n_words == max_words) {
			DRM_DEBUG_DRIVER("too many words, allowed <= %d\n",
					 max_words);
			return -EINVAL;	/* ran out of words[] before bytes */
		}

		if (*end)
			*end++ = '\0';
		words[n_words++] = buf;
		buf = end;
	}

	return n_words;
}

enum intel_pipe_crc_object {
	PIPE_CRC_OBJECT_PIPE,
};

static const char * const pipe_crc_objects[] = {
	"pipe",
};

static int
display_crc_ctl_parse_object(const char *buf, enum intel_pipe_crc_object *o)
{
	int i;

	for (i = 0; i < ARRAY_SIZE(pipe_crc_objects); i++)
		if (!strcmp(buf, pipe_crc_objects[i])) {
			*o = i;
			return 0;
		    }

	return -EINVAL;
}

static int display_crc_ctl_parse_pipe(const char *buf, enum pipe *pipe)
{
	const char name = buf[0];

	if (name < 'A' || name >= pipe_name(I915_MAX_PIPES))
		return -EINVAL;

	*pipe = name - 'A';

	return 0;
}

static int
display_crc_ctl_parse_source(const char *buf, enum intel_pipe_crc_source *s)
{
	int i;

	for (i = 0; i < ARRAY_SIZE(pipe_crc_sources); i++)
		if (!strcmp(buf, pipe_crc_sources[i])) {
			*s = i;
			return 0;
		    }

	return -EINVAL;
}

static int display_crc_ctl_parse(struct drm_device *dev, char *buf, size_t len)
{
#define N_WORDS 3
	int n_words;
	char *words[N_WORDS];
	enum pipe pipe;
	enum intel_pipe_crc_object object;
	enum intel_pipe_crc_source source;

	n_words = display_crc_ctl_tokenize(buf, words, N_WORDS);
	if (n_words != N_WORDS) {
		DRM_DEBUG_DRIVER("tokenize failed, a command is %d words\n",
				 N_WORDS);
		return -EINVAL;
	}

	if (display_crc_ctl_parse_object(words[0], &object) < 0) {
		DRM_DEBUG_DRIVER("unknown object %s\n", words[0]);
		return -EINVAL;
	}

	if (display_crc_ctl_parse_pipe(words[1], &pipe) < 0) {
		DRM_DEBUG_DRIVER("unknown pipe %s\n", words[1]);
		return -EINVAL;
	}

	if (display_crc_ctl_parse_source(words[2], &source) < 0) {
		DRM_DEBUG_DRIVER("unknown source %s\n", words[2]);
		return -EINVAL;
	}

	return pipe_crc_set_source(dev, pipe, source);
}

static ssize_t display_crc_ctl_write(struct file *file, const char __user *ubuf,
				     size_t len, loff_t *offp)
{
	struct seq_file *m = file->private_data;
	struct drm_device *dev = m->private;
	char *tmpbuf;
	int ret;

	if (len == 0)
		return 0;

	if (len > PAGE_SIZE - 1) {
		DRM_DEBUG_DRIVER("expected <%lu bytes into pipe crc control\n",
				 PAGE_SIZE);
		return -E2BIG;
	}

	tmpbuf = kmalloc(len + 1, GFP_KERNEL);
	if (!tmpbuf)
		return -ENOMEM;

	if (copy_from_user(tmpbuf, ubuf, len)) {
		ret = -EFAULT;
		goto out;
	}
	tmpbuf[len] = '\0';

	ret = display_crc_ctl_parse(dev, tmpbuf, len);

out:
	kfree(tmpbuf);
	if (ret < 0)
		return ret;

	*offp += len;
	return len;
}

static const struct file_operations i915_display_crc_ctl_fops = {
	.owner = THIS_MODULE,
	.open = display_crc_ctl_open,
	.read = seq_read,
	.llseek = seq_lseek,
	.release = single_release,
	.write = display_crc_ctl_write
};

static ssize_t i915_displayport_test_active_write(struct file *file,
					    const char __user *ubuf,
					    size_t len, loff_t *offp)
{
	char *input_buffer;
	int status = 0;
	struct drm_device *dev;
	struct drm_connector *connector;
	struct list_head *connector_list;
	struct intel_dp *intel_dp;
	int val = 0;

	dev = ((struct seq_file *)file->private_data)->private;

	connector_list = &dev->mode_config.connector_list;

	if (len == 0)
		return 0;

	input_buffer = kmalloc(len + 1, GFP_KERNEL);
	if (!input_buffer)
		return -ENOMEM;

	if (copy_from_user(input_buffer, ubuf, len)) {
		status = -EFAULT;
		goto out;
	}

	input_buffer[len] = '\0';
	DRM_DEBUG_DRIVER("Copied %d bytes from user\n", (unsigned int)len);

	list_for_each_entry(connector, connector_list, head) {

		if (connector->connector_type !=
		    DRM_MODE_CONNECTOR_DisplayPort)
			continue;

		if (connector->status == connector_status_connected &&
		    connector->encoder != NULL) {
			intel_dp = enc_to_intel_dp(connector->encoder);
			status = kstrtoint(input_buffer, 10, &val);
			if (status < 0)
				goto out;
			DRM_DEBUG_DRIVER("Got %d for test active\n", val);
			/* To prevent erroneous activation of the compliance
			 * testing code, only accept an actual value of 1 here
			 */
			if (val == 1)
				intel_dp->compliance_test_active = 1;
			else
				intel_dp->compliance_test_active = 0;
		}
	}
out:
	kfree(input_buffer);
	if (status < 0)
		return status;

	*offp += len;
	return len;
}

static int i915_displayport_test_active_show(struct seq_file *m, void *data)
{
	struct drm_device *dev = m->private;
	struct drm_connector *connector;
	struct list_head *connector_list = &dev->mode_config.connector_list;
	struct intel_dp *intel_dp;

	list_for_each_entry(connector, connector_list, head) {

		if (connector->connector_type !=
		    DRM_MODE_CONNECTOR_DisplayPort)
			continue;

		if (connector->status == connector_status_connected &&
		    connector->encoder != NULL) {
			intel_dp = enc_to_intel_dp(connector->encoder);
			if (intel_dp->compliance_test_active)
				seq_puts(m, "1");
			else
				seq_puts(m, "0");
		} else
			seq_puts(m, "0");
	}

	return 0;
}

static int i915_displayport_test_active_open(struct inode *inode,
				       struct file *file)
{
	struct drm_device *dev = inode->i_private;

	return single_open(file, i915_displayport_test_active_show, dev);
}

static const struct file_operations i915_displayport_test_active_fops = {
	.owner = THIS_MODULE,
	.open = i915_displayport_test_active_open,
	.read = seq_read,
	.llseek = seq_lseek,
	.release = single_release,
	.write = i915_displayport_test_active_write
};

static int i915_displayport_test_data_show(struct seq_file *m, void *data)
{
	struct drm_device *dev = m->private;
	struct drm_connector *connector;
	struct list_head *connector_list = &dev->mode_config.connector_list;
	struct intel_dp *intel_dp;

	list_for_each_entry(connector, connector_list, head) {

		if (connector->connector_type !=
		    DRM_MODE_CONNECTOR_DisplayPort)
			continue;

		if (connector->status == connector_status_connected &&
		    connector->encoder != NULL) {
			intel_dp = enc_to_intel_dp(connector->encoder);
			seq_printf(m, "%lx", intel_dp->compliance_test_data);
		} else
			seq_puts(m, "0");
	}

	return 0;
}
static int i915_displayport_test_data_open(struct inode *inode,
				       struct file *file)
{
	struct drm_device *dev = inode->i_private;

	return single_open(file, i915_displayport_test_data_show, dev);
}

static const struct file_operations i915_displayport_test_data_fops = {
	.owner = THIS_MODULE,
	.open = i915_displayport_test_data_open,
	.read = seq_read,
	.llseek = seq_lseek,
	.release = single_release
};

static int i915_displayport_test_type_show(struct seq_file *m, void *data)
{
	struct drm_device *dev = m->private;
	struct drm_connector *connector;
	struct list_head *connector_list = &dev->mode_config.connector_list;
	struct intel_dp *intel_dp;

	list_for_each_entry(connector, connector_list, head) {

		if (connector->connector_type !=
		    DRM_MODE_CONNECTOR_DisplayPort)
			continue;

		if (connector->status == connector_status_connected &&
		    connector->encoder != NULL) {
			intel_dp = enc_to_intel_dp(connector->encoder);
			seq_printf(m, "%02lx", intel_dp->compliance_test_type);
		} else
			seq_puts(m, "0");
	}

	return 0;
}

static int i915_displayport_test_type_open(struct inode *inode,
				       struct file *file)
{
	struct drm_device *dev = inode->i_private;

	return single_open(file, i915_displayport_test_type_show, dev);
}

static const struct file_operations i915_displayport_test_type_fops = {
	.owner = THIS_MODULE,
	.open = i915_displayport_test_type_open,
	.read = seq_read,
	.llseek = seq_lseek,
	.release = single_release
};

static void wm_latency_show(struct seq_file *m, const uint16_t wm[8])
{
	struct drm_device *dev = m->private;
	int level;
	int num_levels;

	if (IS_CHERRYVIEW(dev))
		num_levels = 3;
	else if (IS_VALLEYVIEW(dev))
		num_levels = 1;
	else
		num_levels = ilk_wm_max_level(dev) + 1;

	drm_modeset_lock_all(dev);

	for (level = 0; level < num_levels; level++) {
		unsigned int latency = wm[level];

		/*
		 * - WM1+ latency values in 0.5us units
		 * - latencies are in us on gen9/vlv/chv
		 */
		if (INTEL_INFO(dev)->gen >= 9 || IS_VALLEYVIEW(dev) ||
		    IS_CHERRYVIEW(dev))
			latency *= 10;
		else if (level > 0)
			latency *= 5;

		seq_printf(m, "WM%d %u (%u.%u usec)\n",
			   level, wm[level], latency / 10, latency % 10);
	}

	drm_modeset_unlock_all(dev);
}

static int pri_wm_latency_show(struct seq_file *m, void *data)
{
	struct drm_device *dev = m->private;
	struct drm_i915_private *dev_priv = dev->dev_private;
	const uint16_t *latencies;

	if (INTEL_INFO(dev)->gen >= 9)
		latencies = dev_priv->wm.skl_latency;
	else
		latencies = to_i915(dev)->wm.pri_latency;

	wm_latency_show(m, latencies);

	return 0;
}

static int spr_wm_latency_show(struct seq_file *m, void *data)
{
	struct drm_device *dev = m->private;
	struct drm_i915_private *dev_priv = dev->dev_private;
	const uint16_t *latencies;

	if (INTEL_INFO(dev)->gen >= 9)
		latencies = dev_priv->wm.skl_latency;
	else
		latencies = to_i915(dev)->wm.spr_latency;

	wm_latency_show(m, latencies);

	return 0;
}

static int cur_wm_latency_show(struct seq_file *m, void *data)
{
	struct drm_device *dev = m->private;
	struct drm_i915_private *dev_priv = dev->dev_private;
	const uint16_t *latencies;

	if (INTEL_INFO(dev)->gen >= 9)
		latencies = dev_priv->wm.skl_latency;
	else
		latencies = to_i915(dev)->wm.cur_latency;

	wm_latency_show(m, latencies);

	return 0;
}

static int pri_wm_latency_open(struct inode *inode, struct file *file)
{
	struct drm_device *dev = inode->i_private;

	if (INTEL_INFO(dev)->gen < 5)
		return -ENODEV;

	return single_open(file, pri_wm_latency_show, dev);
}

static int spr_wm_latency_open(struct inode *inode, struct file *file)
{
	struct drm_device *dev = inode->i_private;

	if (HAS_GMCH_DISPLAY(dev))
		return -ENODEV;

	return single_open(file, spr_wm_latency_show, dev);
}

static int cur_wm_latency_open(struct inode *inode, struct file *file)
{
	struct drm_device *dev = inode->i_private;

	if (HAS_GMCH_DISPLAY(dev))
		return -ENODEV;

	return single_open(file, cur_wm_latency_show, dev);
}

static ssize_t wm_latency_write(struct file *file, const char __user *ubuf,
				size_t len, loff_t *offp, uint16_t wm[8])
{
	struct seq_file *m = file->private_data;
	struct drm_device *dev = m->private;
	uint16_t new[8] = { 0 };
	int num_levels;
	int level;
	int ret;
	char tmp[32];

	if (IS_CHERRYVIEW(dev))
		num_levels = 3;
	else if (IS_VALLEYVIEW(dev))
		num_levels = 1;
	else
		num_levels = ilk_wm_max_level(dev) + 1;

	if (len >= sizeof(tmp))
		return -EINVAL;

	if (copy_from_user(tmp, ubuf, len))
		return -EFAULT;

	tmp[len] = '\0';

	ret = sscanf(tmp, "%hu %hu %hu %hu %hu %hu %hu %hu",
		     &new[0], &new[1], &new[2], &new[3],
		     &new[4], &new[5], &new[6], &new[7]);
	if (ret != num_levels)
		return -EINVAL;

	drm_modeset_lock_all(dev);

	for (level = 0; level < num_levels; level++)
		wm[level] = new[level];

	drm_modeset_unlock_all(dev);

	return len;
}


static ssize_t pri_wm_latency_write(struct file *file, const char __user *ubuf,
				    size_t len, loff_t *offp)
{
	struct seq_file *m = file->private_data;
	struct drm_device *dev = m->private;
	struct drm_i915_private *dev_priv = dev->dev_private;
	uint16_t *latencies;

	if (INTEL_INFO(dev)->gen >= 9)
		latencies = dev_priv->wm.skl_latency;
	else
		latencies = to_i915(dev)->wm.pri_latency;

	return wm_latency_write(file, ubuf, len, offp, latencies);
}

static ssize_t spr_wm_latency_write(struct file *file, const char __user *ubuf,
				    size_t len, loff_t *offp)
{
	struct seq_file *m = file->private_data;
	struct drm_device *dev = m->private;
	struct drm_i915_private *dev_priv = dev->dev_private;
	uint16_t *latencies;

	if (INTEL_INFO(dev)->gen >= 9)
		latencies = dev_priv->wm.skl_latency;
	else
		latencies = to_i915(dev)->wm.spr_latency;

	return wm_latency_write(file, ubuf, len, offp, latencies);
}

static ssize_t cur_wm_latency_write(struct file *file, const char __user *ubuf,
				    size_t len, loff_t *offp)
{
	struct seq_file *m = file->private_data;
	struct drm_device *dev = m->private;
	struct drm_i915_private *dev_priv = dev->dev_private;
	uint16_t *latencies;

	if (INTEL_INFO(dev)->gen >= 9)
		latencies = dev_priv->wm.skl_latency;
	else
		latencies = to_i915(dev)->wm.cur_latency;

	return wm_latency_write(file, ubuf, len, offp, latencies);
}

static const struct file_operations i915_pri_wm_latency_fops = {
	.owner = THIS_MODULE,
	.open = pri_wm_latency_open,
	.read = seq_read,
	.llseek = seq_lseek,
	.release = single_release,
	.write = pri_wm_latency_write
};

static const struct file_operations i915_spr_wm_latency_fops = {
	.owner = THIS_MODULE,
	.open = spr_wm_latency_open,
	.read = seq_read,
	.llseek = seq_lseek,
	.release = single_release,
	.write = spr_wm_latency_write
};

static const struct file_operations i915_cur_wm_latency_fops = {
	.owner = THIS_MODULE,
	.open = cur_wm_latency_open,
	.read = seq_read,
	.llseek = seq_lseek,
	.release = single_release,
	.write = cur_wm_latency_write
};

static int
i915_wedged_get(void *data, u64 *val)
{
	struct drm_device *dev = data;
	struct drm_i915_private *dev_priv = dev->dev_private;

	*val = i915_terminally_wedged(&dev_priv->gpu_error);

	return 0;
}

static int
i915_wedged_set(void *data, u64 val)
{
	struct drm_device *dev = data;
	struct drm_i915_private *dev_priv = dev->dev_private;

	/*
	 * There is no safeguard against this debugfs entry colliding
	 * with the hangcheck calling same i915_handle_error() in
	 * parallel, causing an explosion. For now we assume that the
	 * test harness is responsible enough not to inject gpu hangs
	 * while it is writing to 'i915_wedged'
	 */

	if (i915_reset_in_progress(&dev_priv->gpu_error))
		return -EAGAIN;

	intel_runtime_pm_get(dev_priv);

	i915_handle_error(dev_priv, val,
			  "Manually setting wedged to %llu", val);

	intel_runtime_pm_put(dev_priv);

	return 0;
}

DEFINE_SIMPLE_ATTRIBUTE(i915_wedged_fops,
			i915_wedged_get, i915_wedged_set,
			"%llu\n");

static int
i915_ring_stop_get(void *data, u64 *val)
{
	struct drm_device *dev = data;
	struct drm_i915_private *dev_priv = dev->dev_private;

	*val = dev_priv->gpu_error.stop_rings;

	return 0;
}

static int
i915_ring_stop_set(void *data, u64 val)
{
	struct drm_device *dev = data;
	struct drm_i915_private *dev_priv = dev->dev_private;
	int ret;

	DRM_DEBUG_DRIVER("Stopping rings 0x%08llx\n", val);

	ret = mutex_lock_interruptible(&dev->struct_mutex);
	if (ret)
		return ret;

	dev_priv->gpu_error.stop_rings = val;
	mutex_unlock(&dev->struct_mutex);

	return 0;
}

DEFINE_SIMPLE_ATTRIBUTE(i915_ring_stop_fops,
			i915_ring_stop_get, i915_ring_stop_set,
			"0x%08llx\n");

static int
i915_ring_missed_irq_get(void *data, u64 *val)
{
	struct drm_device *dev = data;
	struct drm_i915_private *dev_priv = dev->dev_private;

	*val = dev_priv->gpu_error.missed_irq_rings;
	return 0;
}

static int
i915_ring_missed_irq_set(void *data, u64 val)
{
	struct drm_device *dev = data;
	struct drm_i915_private *dev_priv = dev->dev_private;
	int ret;

	/* Lock against concurrent debugfs callers */
	ret = mutex_lock_interruptible(&dev->struct_mutex);
	if (ret)
		return ret;
	dev_priv->gpu_error.missed_irq_rings = val;
	mutex_unlock(&dev->struct_mutex);

	return 0;
}

DEFINE_SIMPLE_ATTRIBUTE(i915_ring_missed_irq_fops,
			i915_ring_missed_irq_get, i915_ring_missed_irq_set,
			"0x%08llx\n");

static int
i915_ring_test_irq_get(void *data, u64 *val)
{
	struct drm_device *dev = data;
	struct drm_i915_private *dev_priv = dev->dev_private;

	*val = dev_priv->gpu_error.test_irq_rings;

	return 0;
}

static int
i915_ring_test_irq_set(void *data, u64 val)
{
	struct drm_device *dev = data;
	struct drm_i915_private *dev_priv = dev->dev_private;
	int ret;

	DRM_DEBUG_DRIVER("Masking interrupts on rings 0x%08llx\n", val);

	/* Lock against concurrent debugfs callers */
	ret = mutex_lock_interruptible(&dev->struct_mutex);
	if (ret)
		return ret;

	dev_priv->gpu_error.test_irq_rings = val;
	mutex_unlock(&dev->struct_mutex);

	return 0;
}

DEFINE_SIMPLE_ATTRIBUTE(i915_ring_test_irq_fops,
			i915_ring_test_irq_get, i915_ring_test_irq_set,
			"0x%08llx\n");

#define DROP_UNBOUND 0x1
#define DROP_BOUND 0x2
#define DROP_RETIRE 0x4
#define DROP_ACTIVE 0x8
#define DROP_ALL (DROP_UNBOUND | \
		  DROP_BOUND | \
		  DROP_RETIRE | \
		  DROP_ACTIVE)
static int
i915_drop_caches_get(void *data, u64 *val)
{
	*val = DROP_ALL;

	return 0;
}

static int
i915_drop_caches_set(void *data, u64 val)
{
	struct drm_device *dev = data;
	struct drm_i915_private *dev_priv = dev->dev_private;
	int ret;

	DRM_DEBUG("Dropping caches: 0x%08llx\n", val);

	/* No need to check and wait for gpu resets, only libdrm auto-restarts
	 * on ioctls on -EAGAIN. */
	ret = mutex_lock_interruptible(&dev->struct_mutex);
	if (ret)
		return ret;

	if (val & DROP_ACTIVE) {
		ret = i915_gpu_idle(dev);
		if (ret)
			goto unlock;
	}

	if (val & (DROP_RETIRE | DROP_ACTIVE))
		i915_gem_retire_requests(dev_priv);

	if (val & DROP_BOUND)
		i915_gem_shrink(dev_priv, LONG_MAX, I915_SHRINK_BOUND);

	if (val & DROP_UNBOUND)
		i915_gem_shrink(dev_priv, LONG_MAX, I915_SHRINK_UNBOUND);

unlock:
	mutex_unlock(&dev->struct_mutex);

	return ret;
}

DEFINE_SIMPLE_ATTRIBUTE(i915_drop_caches_fops,
			i915_drop_caches_get, i915_drop_caches_set,
			"0x%08llx\n");

static int
i915_max_freq_get(void *data, u64 *val)
{
	struct drm_device *dev = data;
	struct drm_i915_private *dev_priv = dev->dev_private;
	int ret;

	if (INTEL_INFO(dev)->gen < 6)
		return -ENODEV;

	flush_delayed_work(&dev_priv->rps.delayed_resume_work);

	ret = mutex_lock_interruptible(&dev_priv->rps.hw_lock);
	if (ret)
		return ret;

	*val = intel_gpu_freq(dev_priv, dev_priv->rps.max_freq_softlimit);
	mutex_unlock(&dev_priv->rps.hw_lock);

	return 0;
}

static int
i915_max_freq_set(void *data, u64 val)
{
	struct drm_device *dev = data;
	struct drm_i915_private *dev_priv = dev->dev_private;
	u32 hw_max, hw_min;
	int ret;

	if (INTEL_INFO(dev)->gen < 6)
		return -ENODEV;

	flush_delayed_work(&dev_priv->rps.delayed_resume_work);

	DRM_DEBUG_DRIVER("Manually setting max freq to %llu\n", val);

	ret = mutex_lock_interruptible(&dev_priv->rps.hw_lock);
	if (ret)
		return ret;

	/*
	 * Turbo will still be enabled, but won't go above the set value.
	 */
	val = intel_freq_opcode(dev_priv, val);

	hw_max = dev_priv->rps.max_freq;
	hw_min = dev_priv->rps.min_freq;

	if (val < hw_min || val > hw_max || val < dev_priv->rps.min_freq_softlimit) {
		mutex_unlock(&dev_priv->rps.hw_lock);
		return -EINVAL;
	}

	dev_priv->rps.max_freq_softlimit = val;

	intel_set_rps(dev_priv, val);

	mutex_unlock(&dev_priv->rps.hw_lock);

	return 0;
}

DEFINE_SIMPLE_ATTRIBUTE(i915_max_freq_fops,
			i915_max_freq_get, i915_max_freq_set,
			"%llu\n");

static int
i915_min_freq_get(void *data, u64 *val)
{
	struct drm_device *dev = data;
	struct drm_i915_private *dev_priv = dev->dev_private;
	int ret;

	if (INTEL_INFO(dev)->gen < 6)
		return -ENODEV;

	flush_delayed_work(&dev_priv->rps.delayed_resume_work);

	ret = mutex_lock_interruptible(&dev_priv->rps.hw_lock);
	if (ret)
		return ret;

	*val = intel_gpu_freq(dev_priv, dev_priv->rps.min_freq_softlimit);
	mutex_unlock(&dev_priv->rps.hw_lock);

	return 0;
}

static int
i915_min_freq_set(void *data, u64 val)
{
	struct drm_device *dev = data;
	struct drm_i915_private *dev_priv = dev->dev_private;
	u32 hw_max, hw_min;
	int ret;

	if (INTEL_INFO(dev)->gen < 6)
		return -ENODEV;

	flush_delayed_work(&dev_priv->rps.delayed_resume_work);

	DRM_DEBUG_DRIVER("Manually setting min freq to %llu\n", val);

	ret = mutex_lock_interruptible(&dev_priv->rps.hw_lock);
	if (ret)
		return ret;

	/*
	 * Turbo will still be enabled, but won't go below the set value.
	 */
	val = intel_freq_opcode(dev_priv, val);

	hw_max = dev_priv->rps.max_freq;
	hw_min = dev_priv->rps.min_freq;

	if (val < hw_min || val > hw_max || val > dev_priv->rps.max_freq_softlimit) {
		mutex_unlock(&dev_priv->rps.hw_lock);
		return -EINVAL;
	}

	dev_priv->rps.min_freq_softlimit = val;

	intel_set_rps(dev_priv, val);

	mutex_unlock(&dev_priv->rps.hw_lock);

	return 0;
}

DEFINE_SIMPLE_ATTRIBUTE(i915_min_freq_fops,
			i915_min_freq_get, i915_min_freq_set,
			"%llu\n");

static int
i915_cache_sharing_get(void *data, u64 *val)
{
	struct drm_device *dev = data;
	struct drm_i915_private *dev_priv = dev->dev_private;
	u32 snpcr;
	int ret;

	if (!(IS_GEN6(dev) || IS_GEN7(dev)))
		return -ENODEV;

	ret = mutex_lock_interruptible(&dev->struct_mutex);
	if (ret)
		return ret;
	intel_runtime_pm_get(dev_priv);

	snpcr = I915_READ(GEN6_MBCUNIT_SNPCR);

	intel_runtime_pm_put(dev_priv);
	mutex_unlock(&dev_priv->dev->struct_mutex);

	*val = (snpcr & GEN6_MBC_SNPCR_MASK) >> GEN6_MBC_SNPCR_SHIFT;

	return 0;
}

static int
i915_cache_sharing_set(void *data, u64 val)
{
	struct drm_device *dev = data;
	struct drm_i915_private *dev_priv = dev->dev_private;
	u32 snpcr;

	if (!(IS_GEN6(dev) || IS_GEN7(dev)))
		return -ENODEV;

	if (val > 3)
		return -EINVAL;

	intel_runtime_pm_get(dev_priv);
	DRM_DEBUG_DRIVER("Manually setting uncore sharing to %llu\n", val);

	/* Update the cache sharing policy here as well */
	snpcr = I915_READ(GEN6_MBCUNIT_SNPCR);
	snpcr &= ~GEN6_MBC_SNPCR_MASK;
	snpcr |= (val << GEN6_MBC_SNPCR_SHIFT);
	I915_WRITE(GEN6_MBCUNIT_SNPCR, snpcr);

	intel_runtime_pm_put(dev_priv);
	return 0;
}

DEFINE_SIMPLE_ATTRIBUTE(i915_cache_sharing_fops,
			i915_cache_sharing_get, i915_cache_sharing_set,
			"%llu\n");

struct sseu_dev_status {
	unsigned int slice_total;
	unsigned int subslice_total;
	unsigned int subslice_per_slice;
	unsigned int eu_total;
	unsigned int eu_per_subslice;
};

static void cherryview_sseu_device_status(struct drm_device *dev,
					  struct sseu_dev_status *stat)
{
	struct drm_i915_private *dev_priv = dev->dev_private;
	int ss_max = 2;
	int ss;
	u32 sig1[ss_max], sig2[ss_max];

	sig1[0] = I915_READ(CHV_POWER_SS0_SIG1);
	sig1[1] = I915_READ(CHV_POWER_SS1_SIG1);
	sig2[0] = I915_READ(CHV_POWER_SS0_SIG2);
	sig2[1] = I915_READ(CHV_POWER_SS1_SIG2);

	for (ss = 0; ss < ss_max; ss++) {
		unsigned int eu_cnt;

		if (sig1[ss] & CHV_SS_PG_ENABLE)
			/* skip disabled subslice */
			continue;

		stat->slice_total = 1;
		stat->subslice_per_slice++;
		eu_cnt = ((sig1[ss] & CHV_EU08_PG_ENABLE) ? 0 : 2) +
			 ((sig1[ss] & CHV_EU19_PG_ENABLE) ? 0 : 2) +
			 ((sig1[ss] & CHV_EU210_PG_ENABLE) ? 0 : 2) +
			 ((sig2[ss] & CHV_EU311_PG_ENABLE) ? 0 : 2);
		stat->eu_total += eu_cnt;
		stat->eu_per_subslice = max(stat->eu_per_subslice, eu_cnt);
	}
	stat->subslice_total = stat->subslice_per_slice;
}

static void gen9_sseu_device_status(struct drm_device *dev,
				    struct sseu_dev_status *stat)
{
	struct drm_i915_private *dev_priv = dev->dev_private;
	int s_max = 3, ss_max = 4;
	int s, ss;
	u32 s_reg[s_max], eu_reg[2*s_max], eu_mask[2];

	/* BXT has a single slice and at most 3 subslices. */
	if (IS_BROXTON(dev)) {
		s_max = 1;
		ss_max = 3;
	}

	for (s = 0; s < s_max; s++) {
		s_reg[s] = I915_READ(GEN9_SLICE_PGCTL_ACK(s));
		eu_reg[2*s] = I915_READ(GEN9_SS01_EU_PGCTL_ACK(s));
		eu_reg[2*s + 1] = I915_READ(GEN9_SS23_EU_PGCTL_ACK(s));
	}

	eu_mask[0] = GEN9_PGCTL_SSA_EU08_ACK |
		     GEN9_PGCTL_SSA_EU19_ACK |
		     GEN9_PGCTL_SSA_EU210_ACK |
		     GEN9_PGCTL_SSA_EU311_ACK;
	eu_mask[1] = GEN9_PGCTL_SSB_EU08_ACK |
		     GEN9_PGCTL_SSB_EU19_ACK |
		     GEN9_PGCTL_SSB_EU210_ACK |
		     GEN9_PGCTL_SSB_EU311_ACK;

	for (s = 0; s < s_max; s++) {
		unsigned int ss_cnt = 0;

		if ((s_reg[s] & GEN9_PGCTL_SLICE_ACK) == 0)
			/* skip disabled slice */
			continue;

		stat->slice_total++;

		if (IS_SKYLAKE(dev) || IS_KABYLAKE(dev))
			ss_cnt = INTEL_INFO(dev)->subslice_per_slice;

		for (ss = 0; ss < ss_max; ss++) {
			unsigned int eu_cnt;

			if (IS_BROXTON(dev) &&
			    !(s_reg[s] & (GEN9_PGCTL_SS_ACK(ss))))
				/* skip disabled subslice */
				continue;

			if (IS_BROXTON(dev))
				ss_cnt++;

			eu_cnt = 2 * hweight32(eu_reg[2*s + ss/2] &
					       eu_mask[ss%2]);
			stat->eu_total += eu_cnt;
			stat->eu_per_subslice = max(stat->eu_per_subslice,
						    eu_cnt);
		}

		stat->subslice_total += ss_cnt;
		stat->subslice_per_slice = max(stat->subslice_per_slice,
					       ss_cnt);
	}
}

static void broadwell_sseu_device_status(struct drm_device *dev,
					 struct sseu_dev_status *stat)
{
	struct drm_i915_private *dev_priv = dev->dev_private;
	int s;
	u32 slice_info = I915_READ(GEN8_GT_SLICE_INFO);

	stat->slice_total = hweight32(slice_info & GEN8_LSLICESTAT_MASK);

	if (stat->slice_total) {
		stat->subslice_per_slice = INTEL_INFO(dev)->subslice_per_slice;
		stat->subslice_total = stat->slice_total *
				       stat->subslice_per_slice;
		stat->eu_per_subslice = INTEL_INFO(dev)->eu_per_subslice;
		stat->eu_total = stat->eu_per_subslice * stat->subslice_total;

		/* subtract fused off EU(s) from enabled slice(s) */
		for (s = 0; s < stat->slice_total; s++) {
			u8 subslice_7eu = INTEL_INFO(dev)->subslice_7eu[s];

			stat->eu_total -= hweight8(subslice_7eu);
		}
	}
}

static int i915_sseu_status(struct seq_file *m, void *unused)
{
	struct drm_info_node *node = (struct drm_info_node *) m->private;
	struct drm_device *dev = node->minor->dev;
	struct sseu_dev_status stat;

	if (INTEL_INFO(dev)->gen < 8)
		return -ENODEV;

	seq_puts(m, "SSEU Device Info\n");
	seq_printf(m, "  Available Slice Total: %u\n",
		   INTEL_INFO(dev)->slice_total);
	seq_printf(m, "  Available Subslice Total: %u\n",
		   INTEL_INFO(dev)->subslice_total);
	seq_printf(m, "  Available Subslice Per Slice: %u\n",
		   INTEL_INFO(dev)->subslice_per_slice);
	seq_printf(m, "  Available EU Total: %u\n",
		   INTEL_INFO(dev)->eu_total);
	seq_printf(m, "  Available EU Per Subslice: %u\n",
		   INTEL_INFO(dev)->eu_per_subslice);
	seq_printf(m, "  Has Slice Power Gating: %s\n",
		   yesno(INTEL_INFO(dev)->has_slice_pg));
	seq_printf(m, "  Has Subslice Power Gating: %s\n",
		   yesno(INTEL_INFO(dev)->has_subslice_pg));
	seq_printf(m, "  Has EU Power Gating: %s\n",
		   yesno(INTEL_INFO(dev)->has_eu_pg));

	seq_puts(m, "SSEU Device Status\n");
	memset(&stat, 0, sizeof(stat));
	if (IS_CHERRYVIEW(dev)) {
		cherryview_sseu_device_status(dev, &stat);
	} else if (IS_BROADWELL(dev)) {
		broadwell_sseu_device_status(dev, &stat);
	} else if (INTEL_INFO(dev)->gen >= 9) {
		gen9_sseu_device_status(dev, &stat);
	}
	seq_printf(m, "  Enabled Slice Total: %u\n",
		   stat.slice_total);
	seq_printf(m, "  Enabled Subslice Total: %u\n",
		   stat.subslice_total);
	seq_printf(m, "  Enabled Subslice Per Slice: %u\n",
		   stat.subslice_per_slice);
	seq_printf(m, "  Enabled EU Total: %u\n",
		   stat.eu_total);
	seq_printf(m, "  Enabled EU Per Subslice: %u\n",
		   stat.eu_per_subslice);

	return 0;
}

static int i915_forcewake_open(struct inode *inode, struct file *file)
{
	struct drm_device *dev = inode->i_private;
	struct drm_i915_private *dev_priv = dev->dev_private;

	if (INTEL_INFO(dev)->gen < 6)
		return 0;

	intel_runtime_pm_get(dev_priv);
	intel_uncore_forcewake_get(dev_priv, FORCEWAKE_ALL);

	return 0;
}

static int i915_forcewake_release(struct inode *inode, struct file *file)
{
	struct drm_device *dev = inode->i_private;
	struct drm_i915_private *dev_priv = dev->dev_private;

	if (INTEL_INFO(dev)->gen < 6)
		return 0;

	intel_uncore_forcewake_put(dev_priv, FORCEWAKE_ALL);
	intel_runtime_pm_put(dev_priv);

	return 0;
}

static const struct file_operations i915_forcewake_fops = {
	.owner = THIS_MODULE,
	.open = i915_forcewake_open,
	.release = i915_forcewake_release,
};

static int i915_forcewake_create(struct dentry *root, struct drm_minor *minor)
{
	struct drm_device *dev = minor->dev;
	struct dentry *ent;

	ent = debugfs_create_file("i915_forcewake_user",
				  S_IRUSR,
				  root, dev,
				  &i915_forcewake_fops);
	if (!ent)
		return -ENOMEM;

	return drm_add_fake_info_node(minor, ent, &i915_forcewake_fops);
}

static int i915_debugfs_create(struct dentry *root,
			       struct drm_minor *minor,
			       const char *name,
			       const struct file_operations *fops)
{
	struct drm_device *dev = minor->dev;
	struct dentry *ent;

	ent = debugfs_create_file(name,
				  S_IRUGO | S_IWUSR,
				  root, dev,
				  fops);
	if (!ent)
		return -ENOMEM;

	return drm_add_fake_info_node(minor, ent, fops);
}

static const struct drm_info_list i915_debugfs_list[] = {
	{"i915_capabilities", i915_capabilities, 0},
	{"i915_gem_objects", i915_gem_object_info, 0},
	{"i915_gem_gtt", i915_gem_gtt_info, 0},
	{"i915_gem_pinned", i915_gem_gtt_info, 0, (void *) PINNED_LIST},
	{"i915_gem_active", i915_gem_object_list_info, 0, (void *) ACTIVE_LIST},
	{"i915_gem_inactive", i915_gem_object_list_info, 0, (void *) INACTIVE_LIST},
	{"i915_gem_stolen", i915_gem_stolen_list_info },
	{"i915_gem_pageflip", i915_gem_pageflip_info, 0},
	{"i915_gem_request", i915_gem_request_info, 0},
	{"i915_gem_seqno", i915_gem_seqno_info, 0},
	{"i915_gem_fence_regs", i915_gem_fence_regs_info, 0},
	{"i915_gem_interrupt", i915_interrupt_info, 0},
	{"i915_gem_hws", i915_hws_info, 0, (void *)RCS},
	{"i915_gem_hws_blt", i915_hws_info, 0, (void *)BCS},
	{"i915_gem_hws_bsd", i915_hws_info, 0, (void *)VCS},
	{"i915_gem_hws_vebox", i915_hws_info, 0, (void *)VECS},
	{"i915_gem_batch_pool", i915_gem_batch_pool_info, 0},
	{"i915_guc_info", i915_guc_info, 0},
	{"i915_guc_load_status", i915_guc_load_status_info, 0},
	{"i915_guc_log_dump", i915_guc_log_dump, 0},
	{"i915_frequency_info", i915_frequency_info, 0},
	{"i915_hangcheck_info", i915_hangcheck_info, 0},
	{"i915_drpc_info", i915_drpc_info, 0},
	{"i915_emon_status", i915_emon_status, 0},
	{"i915_ring_freq_table", i915_ring_freq_table, 0},
	{"i915_frontbuffer_tracking", i915_frontbuffer_tracking, 0},
	{"i915_fbc_status", i915_fbc_status, 0},
	{"i915_ips_status", i915_ips_status, 0},
	{"i915_sr_status", i915_sr_status, 0},
	{"i915_opregion", i915_opregion, 0},
	{"i915_vbt", i915_vbt, 0},
	{"i915_gem_framebuffer", i915_gem_framebuffer_info, 0},
	{"i915_context_status", i915_context_status, 0},
	{"i915_dump_lrc", i915_dump_lrc, 0},
	{"i915_execlists", i915_execlists, 0},
	{"i915_forcewake_domains", i915_forcewake_domains, 0},
	{"i915_swizzle_info", i915_swizzle_info, 0},
	{"i915_ppgtt_info", i915_ppgtt_info, 0},
	{"i915_llc", i915_llc, 0},
	{"i915_edp_psr_status", i915_edp_psr_status, 0},
	{"i915_sink_crc_eDP1", i915_sink_crc, 0},
	{"i915_energy_uJ", i915_energy_uJ, 0},
	{"i915_runtime_pm_status", i915_runtime_pm_status, 0},
	{"i915_power_domain_info", i915_power_domain_info, 0},
	{"i915_dmc_info", i915_dmc_info, 0},
	{"i915_display_info", i915_display_info, 0},
	{"i915_semaphore_status", i915_semaphore_status, 0},
	{"i915_shared_dplls_info", i915_shared_dplls_info, 0},
	{"i915_dp_mst_info", i915_dp_mst_info, 0},
	{"i915_wa_registers", i915_wa_registers, 0},
	{"i915_ddb_info", i915_ddb_info, 0},
	{"i915_sseu_status", i915_sseu_status, 0},
	{"i915_drrs_status", i915_drrs_status, 0},
	{"i915_rps_boost_info", i915_rps_boost_info, 0},
};
#define I915_DEBUGFS_ENTRIES ARRAY_SIZE(i915_debugfs_list)

static const struct i915_debugfs_files {
	const char *name;
	const struct file_operations *fops;
} i915_debugfs_files[] = {
	{"i915_wedged", &i915_wedged_fops},
	{"i915_max_freq", &i915_max_freq_fops},
	{"i915_min_freq", &i915_min_freq_fops},
	{"i915_cache_sharing", &i915_cache_sharing_fops},
	{"i915_ring_stop", &i915_ring_stop_fops},
	{"i915_ring_missed_irq", &i915_ring_missed_irq_fops},
	{"i915_ring_test_irq", &i915_ring_test_irq_fops},
	{"i915_gem_drop_caches", &i915_drop_caches_fops},
	{"i915_error_state", &i915_error_state_fops},
	{"i915_next_seqno", &i915_next_seqno_fops},
	{"i915_display_crc_ctl", &i915_display_crc_ctl_fops},
	{"i915_pri_wm_latency", &i915_pri_wm_latency_fops},
	{"i915_spr_wm_latency", &i915_spr_wm_latency_fops},
	{"i915_cur_wm_latency", &i915_cur_wm_latency_fops},
	{"i915_fbc_false_color", &i915_fbc_fc_fops},
	{"i915_dp_test_data", &i915_displayport_test_data_fops},
	{"i915_dp_test_type", &i915_displayport_test_type_fops},
	{"i915_dp_test_active", &i915_displayport_test_active_fops}
};

void intel_display_crc_init(struct drm_device *dev)
{
	struct drm_i915_private *dev_priv = dev->dev_private;
	enum pipe pipe;

	for_each_pipe(dev_priv, pipe) {
		struct intel_pipe_crc *pipe_crc = &dev_priv->pipe_crc[pipe];

		pipe_crc->opened = false;
		spin_lock_init(&pipe_crc->lock);
		init_waitqueue_head(&pipe_crc->wq);
	}
}

int i915_debugfs_init(struct drm_minor *minor)
{
	int ret, i;

	ret = i915_forcewake_create(minor->debugfs_root, minor);
	if (ret)
		return ret;

	for (i = 0; i < ARRAY_SIZE(i915_pipe_crc_data); i++) {
		ret = i915_pipe_crc_create(minor->debugfs_root, minor, i);
		if (ret)
			return ret;
	}

	for (i = 0; i < ARRAY_SIZE(i915_debugfs_files); i++) {
		ret = i915_debugfs_create(minor->debugfs_root, minor,
					  i915_debugfs_files[i].name,
					  i915_debugfs_files[i].fops);
		if (ret)
			return ret;
	}

	return drm_debugfs_create_files(i915_debugfs_list,
					I915_DEBUGFS_ENTRIES,
					minor->debugfs_root, minor);
}

void i915_debugfs_cleanup(struct drm_minor *minor)
{
	int i;

	drm_debugfs_remove_files(i915_debugfs_list,
				 I915_DEBUGFS_ENTRIES, minor);

	drm_debugfs_remove_files((struct drm_info_list *) &i915_forcewake_fops,
				 1, minor);

	for (i = 0; i < ARRAY_SIZE(i915_pipe_crc_data); i++) {
		struct drm_info_list *info_list =
			(struct drm_info_list *)&i915_pipe_crc_data[i];

		drm_debugfs_remove_files(info_list, 1, minor);
	}

	for (i = 0; i < ARRAY_SIZE(i915_debugfs_files); i++) {
		struct drm_info_list *info_list =
			(struct drm_info_list *) i915_debugfs_files[i].fops;

		drm_debugfs_remove_files(info_list, 1, minor);
	}
}

struct dpcd_block {
	/* DPCD dump start address. */
	unsigned int offset;
	/* DPCD dump end address, inclusive. If unset, .size will be used. */
	unsigned int end;
	/* DPCD dump size. Used if .end is unset. If unset, defaults to 1. */
	size_t size;
	/* Only valid for eDP. */
	bool edp;
};

static const struct dpcd_block i915_dpcd_debug[] = {
	{ .offset = DP_DPCD_REV, .size = DP_RECEIVER_CAP_SIZE },
	{ .offset = DP_PSR_SUPPORT, .end = DP_PSR_CAPS },
	{ .offset = DP_DOWNSTREAM_PORT_0, .size = 16 },
	{ .offset = DP_LINK_BW_SET, .end = DP_EDP_CONFIGURATION_SET },
	{ .offset = DP_SINK_COUNT, .end = DP_ADJUST_REQUEST_LANE2_3 },
	{ .offset = DP_SET_POWER },
	{ .offset = DP_EDP_DPCD_REV },
	{ .offset = DP_EDP_GENERAL_CAP_1, .end = DP_EDP_GENERAL_CAP_3 },
	{ .offset = DP_EDP_DISPLAY_CONTROL_REGISTER, .end = DP_EDP_BACKLIGHT_FREQ_CAP_MAX_LSB },
	{ .offset = DP_EDP_DBC_MINIMUM_BRIGHTNESS_SET, .end = DP_EDP_DBC_MAXIMUM_BRIGHTNESS_SET },
};

static int i915_dpcd_show(struct seq_file *m, void *data)
{
	struct drm_connector *connector = m->private;
	struct intel_dp *intel_dp =
		enc_to_intel_dp(&intel_attached_encoder(connector)->base);
	uint8_t buf[16];
	ssize_t err;
	int i;

	if (connector->status != connector_status_connected)
		return -ENODEV;

	for (i = 0; i < ARRAY_SIZE(i915_dpcd_debug); i++) {
		const struct dpcd_block *b = &i915_dpcd_debug[i];
		size_t size = b->end ? b->end - b->offset + 1 : (b->size ?: 1);

		if (b->edp &&
		    connector->connector_type != DRM_MODE_CONNECTOR_eDP)
			continue;

		/* low tech for now */
		if (WARN_ON(size > sizeof(buf)))
			continue;

		err = drm_dp_dpcd_read(&intel_dp->aux, b->offset, buf, size);
		if (err <= 0) {
			DRM_ERROR("dpcd read (%zu bytes at %u) failed (%zd)\n",
				  size, b->offset, err);
			continue;
		}

		seq_printf(m, "%04x: %*ph\n", b->offset, (int) size, buf);
	}

	return 0;
}

static int i915_dpcd_open(struct inode *inode, struct file *file)
{
	return single_open(file, i915_dpcd_show, inode->i_private);
}

static const struct file_operations i915_dpcd_fops = {
	.owner = THIS_MODULE,
	.open = i915_dpcd_open,
	.read = seq_read,
	.llseek = seq_lseek,
	.release = single_release,
};

/**
 * i915_debugfs_connector_add - add i915 specific connector debugfs files
 * @connector: pointer to a registered drm_connector
 *
 * Cleanup will be done by drm_connector_unregister() through a call to
 * drm_debugfs_connector_remove().
 *
 * Returns 0 on success, negative error codes on error.
 */
int i915_debugfs_connector_add(struct drm_connector *connector)
{
	struct dentry *root = connector->debugfs_entry;

	/* The connector must have been registered beforehands. */
	if (!root)
		return -ENODEV;

	if (connector->connector_type == DRM_MODE_CONNECTOR_DisplayPort ||
	    connector->connector_type == DRM_MODE_CONNECTOR_eDP)
		debugfs_create_file("i915_dpcd", S_IRUGO, root, connector,
				    &i915_dpcd_fops);

	return 0;
}<|MERGE_RESOLUTION|>--- conflicted
+++ resolved
@@ -89,29 +89,17 @@
 	return 0;
 }
 
-<<<<<<< HEAD
-static const char get_active_flag(struct drm_i915_gem_object *obj)
-=======
 static char get_active_flag(struct drm_i915_gem_object *obj)
->>>>>>> 63d15326
 {
 	return obj->active ? '*' : ' ';
 }
 
-<<<<<<< HEAD
-static const char get_pin_flag(struct drm_i915_gem_object *obj)
-=======
 static char get_pin_flag(struct drm_i915_gem_object *obj)
->>>>>>> 63d15326
 {
 	return obj->pin_display ? 'p' : ' ';
 }
 
-<<<<<<< HEAD
-static const char get_tiling_flag(struct drm_i915_gem_object *obj)
-=======
 static char get_tiling_flag(struct drm_i915_gem_object *obj)
->>>>>>> 63d15326
 {
 	switch (obj->tiling_mode) {
 	default:
@@ -121,23 +109,13 @@
 	}
 }
 
-<<<<<<< HEAD
-static inline const char get_global_flag(struct drm_i915_gem_object *obj)
+static char get_global_flag(struct drm_i915_gem_object *obj)
 {
 	return i915_gem_obj_to_ggtt(obj) ? 'g' : ' ';
 }
 
-static inline const char get_pin_mapped_flag(struct drm_i915_gem_object *obj)
-{
-=======
-static char get_global_flag(struct drm_i915_gem_object *obj)
-{
-	return i915_gem_obj_to_ggtt(obj) ? 'g' : ' ';
-}
-
 static char get_pin_mapped_flag(struct drm_i915_gem_object *obj)
 {
->>>>>>> 63d15326
 	return obj->mapping ? 'M' : ' ';
 }
 
@@ -162,15 +140,9 @@
 	struct i915_vma *vma;
 	int pin_count = 0;
 	enum intel_engine_id id;
-<<<<<<< HEAD
 
 	lockdep_assert_held(&obj->base.dev->struct_mutex);
 
-=======
-
-	lockdep_assert_held(&obj->base.dev->struct_mutex);
-
->>>>>>> 63d15326
 	seq_printf(m, "%pK: %c%c%c%c%c %8zdKiB %02x %02x [ ",
 		   &obj->base,
 		   get_active_flag(obj),
@@ -688,51 +660,9 @@
 			seq_printf(m, "No flip due on pipe %c (plane %c)\n",
 				   pipe, plane);
 		} else {
-<<<<<<< HEAD
-			u32 addr;
-
-			if (atomic_read(&work->pending) < INTEL_FLIP_COMPLETE) {
-				seq_printf(m, "Flip queued on pipe %c (plane %c)\n",
-					   pipe, plane);
-			} else {
-				seq_printf(m, "Flip pending (waiting for vsync) on pipe %c (plane %c)\n",
-					   pipe, plane);
-			}
-			if (work->flip_queued_req) {
-				struct intel_engine_cs *engine = i915_gem_request_get_engine(work->flip_queued_req);
-
-				seq_printf(m, "Flip queued on %s at seqno %x, next seqno %x [current breadcrumb %x], completed? %d\n",
-					   engine->name,
-					   i915_gem_request_get_seqno(work->flip_queued_req),
-					   dev_priv->next_seqno,
-					   engine->get_seqno(engine),
-					   i915_gem_request_completed(work->flip_queued_req, true));
-			} else
-				seq_printf(m, "Flip not associated with any ring\n");
-			seq_printf(m, "Flip queued on frame %d, (was ready on frame %d), now %d\n",
-				   work->flip_queued_vblank,
-				   work->flip_ready_vblank,
-				   drm_crtc_vblank_count(&crtc->base));
-			if (work->enable_stall_check)
-				seq_puts(m, "Stall check enabled, ");
-			else
-				seq_puts(m, "Stall check waiting for page flip ioctl, ");
-			seq_printf(m, "%d prepares\n", atomic_read(&work->pending));
-
-			if (INTEL_INFO(dev)->gen >= 4)
-				addr = I915_HI_DISPBASE(I915_READ(DSPSURF(crtc->plane)));
-			else
-				addr = I915_READ(DSPADDR(crtc->plane));
-			seq_printf(m, "Current scanout address 0x%08x\n", addr);
-
-			if (work->pending_flip_obj) {
-				seq_printf(m, "New framebuffer address 0x%08lx\n", (long)work->gtt_offset);
-				seq_printf(m, "MMIO update completed? %d\n",  addr == work->gtt_offset);
-=======
 			list_for_each_entry(work, &crtc->flip_work, head) {
 				i915_dump_pageflip(m, dev_priv, crtc, work);
 				seq_puts(m, "\n");
->>>>>>> 63d15326
 			}
 		}
 		spin_unlock_irq(&dev->event_lock);
@@ -2128,21 +2058,10 @@
 	seq_printf(m, "CONTEXT: %s %u\n", engine->name, ctx->hw_id);
 
 	if (ctx_obj == NULL) {
-<<<<<<< HEAD
-		seq_printf(m, "Context on %s with no gem object\n",
-			   engine->name);
-		return;
-	}
-
-	seq_printf(m, "CONTEXT: %s %u\n", engine->name,
-		   intel_execlists_ctx_id(ctx, engine));
-
-=======
 		seq_puts(m, "\tNot allocated\n");
 		return;
 	}
 
->>>>>>> 63d15326
 	if (!i915_gem_obj_ggtt_bound(ctx_obj))
 		seq_puts(m, "\tNot bound in GGTT\n");
 	else
@@ -2188,14 +2107,8 @@
 		return ret;
 
 	list_for_each_entry(ctx, &dev_priv->context_list, link)
-<<<<<<< HEAD
-		if (ctx != dev_priv->kernel_context)
-			for_each_engine(engine, dev_priv)
-				i915_dump_lrc_obj(m, ctx, engine);
-=======
 		for_each_engine(engine, dev_priv)
 			i915_dump_lrc_obj(m, ctx, engine);
->>>>>>> 63d15326
 
 	mutex_unlock(&dev->struct_mutex);
 
@@ -2266,13 +2179,8 @@
 
 		seq_printf(m, "\t%d requests in queue\n", count);
 		if (head_req) {
-<<<<<<< HEAD
-			seq_printf(m, "\tHead request id: %u\n",
-				   intel_execlists_ctx_id(head_req->ctx, engine));
-=======
 			seq_printf(m, "\tHead request context: %u\n",
 				   head_req->ctx->hw_id);
->>>>>>> 63d15326
 			seq_printf(m, "\tHead request tail: %u\n",
 				   head_req->tail);
 		}
@@ -2416,11 +2324,7 @@
 
 	for_each_engine(engine, dev_priv) {
 		seq_printf(m, "%s\n", engine->name);
-<<<<<<< HEAD
-		if (INTEL_INFO(dev)->gen == 7)
-=======
 		if (IS_GEN7(dev_priv))
->>>>>>> 63d15326
 			seq_printf(m, "GFX_MODE: 0x%08x\n",
 				   I915_READ(RING_MODE_GEN7(engine)));
 		seq_printf(m, "PP_DIR_BASE: 0x%08x\n",
