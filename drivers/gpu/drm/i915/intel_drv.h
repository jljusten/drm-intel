--- conflicted
+++ resolved
@@ -547,12 +547,8 @@
 	unsigned long last_power_cycle;
 	unsigned long last_power_on;
 	unsigned long last_backlight_off;
-<<<<<<< HEAD
-=======
-	bool psr_setup_done;
 	struct notifier_block edp_notifier;
 
->>>>>>> f4be89ce
 	bool use_tps3;
 	struct intel_connector *attached_connector;
 
