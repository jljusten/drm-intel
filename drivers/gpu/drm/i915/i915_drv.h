/* i915_drv.h -- Private header for the I915 driver -*- linux-c -*-
 */
/*
 *
 * Copyright 2003 Tungsten Graphics, Inc., Cedar Park, Texas.
 * All Rights Reserved.
 *
 * Permission is hereby granted, free of charge, to any person obtaining a
 * copy of this software and associated documentation files (the
 * "Software"), to deal in the Software without restriction, including
 * without limitation the rights to use, copy, modify, merge, publish,
 * distribute, sub license, and/or sell copies of the Software, and to
 * permit persons to whom the Software is furnished to do so, subject to
 * the following conditions:
 *
 * The above copyright notice and this permission notice (including the
 * next paragraph) shall be included in all copies or substantial portions
 * of the Software.
 *
 * THE SOFTWARE IS PROVIDED "AS IS", WITHOUT WARRANTY OF ANY KIND, EXPRESS
 * OR IMPLIED, INCLUDING BUT NOT LIMITED TO THE WARRANTIES OF
 * MERCHANTABILITY, FITNESS FOR A PARTICULAR PURPOSE AND NON-INFRINGEMENT.
 * IN NO EVENT SHALL TUNGSTEN GRAPHICS AND/OR ITS SUPPLIERS BE LIABLE FOR
 * ANY CLAIM, DAMAGES OR OTHER LIABILITY, WHETHER IN AN ACTION OF CONTRACT,
 * TORT OR OTHERWISE, ARISING FROM, OUT OF OR IN CONNECTION WITH THE
 * SOFTWARE OR THE USE OR OTHER DEALINGS IN THE SOFTWARE.
 *
 */

#ifndef _I915_DRV_H_
#define _I915_DRV_H_

#include <uapi/drm/i915_drm.h>
#include <uapi/drm/drm_fourcc.h>

#include "i915_reg.h"
#include "intel_bios.h"
#include "intel_ringbuffer.h"
#include "intel_lrc.h"
#include "i915_gem_gtt.h"
#include "i915_gem_render_state.h"
#include <linux/io-mapping.h>
#include <linux/i2c.h>
#include <linux/i2c-algo-bit.h>
#include <drm/intel-gtt.h>
#include <drm/drm_legacy.h> /* for struct drm_dma_handle */
#include <drm/drm_gem.h>
#include <linux/backlight.h>
#include <linux/hashtable.h>
#include <linux/intel-iommu.h>
#include <linux/kref.h>
#include <linux/pm_qos.h>

/* General customization:
 */

#define DRIVER_NAME		"i915"
#define DRIVER_DESC		"Intel Graphics"
#define DRIVER_DATE		"20150522"

#undef WARN_ON
/* Many gcc seem to no see through this and fall over :( */
#if 0
#define WARN_ON(x) ({ \
	bool __i915_warn_cond = (x); \
	if (__builtin_constant_p(__i915_warn_cond)) \
		BUILD_BUG_ON(__i915_warn_cond); \
	WARN(__i915_warn_cond, "WARN_ON(" #x ")"); })
#else
#define WARN_ON(x) WARN((x), "WARN_ON(" #x ")")
#endif

#undef WARN_ON_ONCE
#define WARN_ON_ONCE(x) WARN_ONCE((x), "WARN_ON_ONCE(" #x ")")

#define MISSING_CASE(x) WARN(1, "Missing switch case (%lu) in %s\n", \
			     (long) (x), __func__);

/* Use I915_STATE_WARN(x) and I915_STATE_WARN_ON() (rather than WARN() and
 * WARN_ON()) for hw state sanity checks to check for unexpected conditions
 * which may not necessarily be a user visible problem.  This will either
 * WARN() or DRM_ERROR() depending on the verbose_checks moduleparam, to
 * enable distros and users to tailor their preferred amount of i915 abrt
 * spam.
 */
#define I915_STATE_WARN(condition, format...) ({			\
	int __ret_warn_on = !!(condition);				\
	if (unlikely(__ret_warn_on)) {					\
		if (i915.verbose_state_checks)				\
			WARN(1, format);				\
		else 							\
			DRM_ERROR(format);				\
	}								\
	unlikely(__ret_warn_on);					\
})

#define I915_STATE_WARN_ON(condition) ({				\
	int __ret_warn_on = !!(condition);				\
	if (unlikely(__ret_warn_on)) {					\
		if (i915.verbose_state_checks)				\
			WARN(1, "WARN_ON(" #condition ")\n");		\
		else 							\
			DRM_ERROR("WARN_ON(" #condition ")\n");		\
	}								\
	unlikely(__ret_warn_on);					\
})

enum pipe {
	INVALID_PIPE = -1,
	PIPE_A = 0,
	PIPE_B,
	PIPE_C,
	_PIPE_EDP,
	I915_MAX_PIPES = _PIPE_EDP
};
#define pipe_name(p) ((p) + 'A')

enum transcoder {
	TRANSCODER_A = 0,
	TRANSCODER_B,
	TRANSCODER_C,
	TRANSCODER_EDP,
	I915_MAX_TRANSCODERS
};
#define transcoder_name(t) ((t) + 'A')

/*
 * This is the maximum (across all platforms) number of planes (primary +
 * sprites) that can be active at the same time on one pipe.
 *
 * This value doesn't count the cursor plane.
 */
#define I915_MAX_PLANES	4

enum plane {
	PLANE_A = 0,
	PLANE_B,
	PLANE_C,
};
#define plane_name(p) ((p) + 'A')

#define sprite_name(p, s) ((p) * INTEL_INFO(dev)->num_sprites[(p)] + (s) + 'A')

enum port {
	PORT_A = 0,
	PORT_B,
	PORT_C,
	PORT_D,
	PORT_E,
	I915_MAX_PORTS
};
#define port_name(p) ((p) + 'A')

#define I915_NUM_PHYS_VLV 2

enum dpio_channel {
	DPIO_CH0,
	DPIO_CH1
};

enum dpio_phy {
	DPIO_PHY0,
	DPIO_PHY1
};

enum intel_display_power_domain {
	POWER_DOMAIN_PIPE_A,
	POWER_DOMAIN_PIPE_B,
	POWER_DOMAIN_PIPE_C,
	POWER_DOMAIN_PIPE_A_PANEL_FITTER,
	POWER_DOMAIN_PIPE_B_PANEL_FITTER,
	POWER_DOMAIN_PIPE_C_PANEL_FITTER,
	POWER_DOMAIN_TRANSCODER_A,
	POWER_DOMAIN_TRANSCODER_B,
	POWER_DOMAIN_TRANSCODER_C,
	POWER_DOMAIN_TRANSCODER_EDP,
	POWER_DOMAIN_PORT_DDI_A_2_LANES,
	POWER_DOMAIN_PORT_DDI_A_4_LANES,
	POWER_DOMAIN_PORT_DDI_B_2_LANES,
	POWER_DOMAIN_PORT_DDI_B_4_LANES,
	POWER_DOMAIN_PORT_DDI_C_2_LANES,
	POWER_DOMAIN_PORT_DDI_C_4_LANES,
	POWER_DOMAIN_PORT_DDI_D_2_LANES,
	POWER_DOMAIN_PORT_DDI_D_4_LANES,
	POWER_DOMAIN_PORT_DSI,
	POWER_DOMAIN_PORT_CRT,
	POWER_DOMAIN_PORT_OTHER,
	POWER_DOMAIN_VGA,
	POWER_DOMAIN_AUDIO,
	POWER_DOMAIN_PLLS,
	POWER_DOMAIN_AUX_A,
	POWER_DOMAIN_AUX_B,
	POWER_DOMAIN_AUX_C,
	POWER_DOMAIN_AUX_D,
	POWER_DOMAIN_INIT,

	POWER_DOMAIN_NUM,
};

#define POWER_DOMAIN_PIPE(pipe) ((pipe) + POWER_DOMAIN_PIPE_A)
#define POWER_DOMAIN_PIPE_PANEL_FITTER(pipe) \
		((pipe) + POWER_DOMAIN_PIPE_A_PANEL_FITTER)
#define POWER_DOMAIN_TRANSCODER(tran) \
	((tran) == TRANSCODER_EDP ? POWER_DOMAIN_TRANSCODER_EDP : \
	 (tran) + POWER_DOMAIN_TRANSCODER_A)

enum hpd_pin {
	HPD_NONE = 0,
	HPD_PORT_A = HPD_NONE, /* PORT_A is internal */
	HPD_TV = HPD_NONE,     /* TV is known to be unreliable */
	HPD_CRT,
	HPD_SDVO_B,
	HPD_SDVO_C,
	HPD_PORT_B,
	HPD_PORT_C,
	HPD_PORT_D,
	HPD_NUM_PINS
};

#define for_each_hpd_pin(__pin) \
	for ((__pin) = (HPD_NONE + 1); (__pin) < HPD_NUM_PINS; (__pin)++)

struct i915_hotplug {
	struct work_struct hotplug_work;

	struct {
		unsigned long last_jiffies;
		int count;
		enum {
			HPD_ENABLED = 0,
			HPD_DISABLED = 1,
			HPD_MARK_DISABLED = 2
		} state;
	} stats[HPD_NUM_PINS];
	u32 event_bits;
	struct delayed_work reenable_work;

	struct intel_digital_port *irq_port[I915_MAX_PORTS];
	u32 long_port_mask;
	u32 short_port_mask;
	struct work_struct dig_port_work;

	/*
	 * if we get a HPD irq from DP and a HPD irq from non-DP
	 * the non-DP HPD could block the workqueue on a mode config
	 * mutex getting, that userspace may have taken. However
	 * userspace is waiting on the DP workqueue to run which is
	 * blocked behind the non-DP one.
	 */
	struct workqueue_struct *dp_wq;
};

#define I915_GEM_GPU_DOMAINS \
	(I915_GEM_DOMAIN_RENDER | \
	 I915_GEM_DOMAIN_SAMPLER | \
	 I915_GEM_DOMAIN_COMMAND | \
	 I915_GEM_DOMAIN_INSTRUCTION | \
	 I915_GEM_DOMAIN_VERTEX)

#define for_each_pipe(__dev_priv, __p) \
	for ((__p) = 0; (__p) < INTEL_INFO(__dev_priv)->num_pipes; (__p)++)
#define for_each_plane(__dev_priv, __pipe, __p)				\
	for ((__p) = 0;							\
	     (__p) < INTEL_INFO(__dev_priv)->num_sprites[(__pipe)] + 1;	\
	     (__p)++)
#define for_each_sprite(__dev_priv, __p, __s)				\
	for ((__s) = 0;							\
	     (__s) < INTEL_INFO(__dev_priv)->num_sprites[(__p)];	\
	     (__s)++)

#define for_each_crtc(dev, crtc) \
	list_for_each_entry(crtc, &dev->mode_config.crtc_list, head)

#define for_each_intel_plane(dev, intel_plane) \
	list_for_each_entry(intel_plane,			\
			    &dev->mode_config.plane_list,	\
			    base.head)

#define for_each_intel_crtc(dev, intel_crtc) \
	list_for_each_entry(intel_crtc, &dev->mode_config.crtc_list, base.head)

#define for_each_intel_encoder(dev, intel_encoder)		\
	list_for_each_entry(intel_encoder,			\
			    &(dev)->mode_config.encoder_list,	\
			    base.head)

#define for_each_intel_connector(dev, intel_connector)		\
	list_for_each_entry(intel_connector,			\
			    &dev->mode_config.connector_list,	\
			    base.head)

#define for_each_encoder_on_crtc(dev, __crtc, intel_encoder) \
	list_for_each_entry((intel_encoder), &(dev)->mode_config.encoder_list, base.head) \
		if ((intel_encoder)->base.crtc == (__crtc))

#define for_each_connector_on_encoder(dev, __encoder, intel_connector) \
	list_for_each_entry((intel_connector), &(dev)->mode_config.connector_list, base.head) \
		if ((intel_connector)->base.encoder == (__encoder))

#define for_each_power_domain(domain, mask)				\
	for ((domain) = 0; (domain) < POWER_DOMAIN_NUM; (domain)++)	\
		if ((1 << (domain)) & (mask))

struct drm_i915_private;
struct i915_mm_struct;
struct i915_mmu_object;

struct drm_i915_file_private {
	struct drm_i915_private *dev_priv;
	struct drm_file *file;

	struct {
		spinlock_t lock;
		struct list_head request_list;
/* 20ms is a fairly arbitrary limit (greater than the average frame time)
 * chosen to prevent the CPU getting more than a frame ahead of the GPU
 * (when using lax throttling for the frontbuffer). We also use it to
 * offer free GPU waitboosts for severely congested workloads.
 */
#define DRM_I915_THROTTLE_JIFFIES msecs_to_jiffies(20)
	} mm;
	struct idr context_idr;

	struct intel_rps_client {
		struct list_head link;
		unsigned boosts;
	} rps;

	struct intel_engine_cs *bsd_ring;
};

enum intel_dpll_id {
	DPLL_ID_PRIVATE = -1, /* non-shared dpll in use */
	/* real shared dpll ids must be >= 0 */
	DPLL_ID_PCH_PLL_A = 0,
	DPLL_ID_PCH_PLL_B = 1,
	/* hsw/bdw */
	DPLL_ID_WRPLL1 = 0,
	DPLL_ID_WRPLL2 = 1,
	/* skl */
	DPLL_ID_SKL_DPLL1 = 0,
	DPLL_ID_SKL_DPLL2 = 1,
	DPLL_ID_SKL_DPLL3 = 2,
};
#define I915_NUM_PLLS 3

struct intel_dpll_hw_state {
	/* i9xx, pch plls */
	uint32_t dpll;
	uint32_t dpll_md;
	uint32_t fp0;
	uint32_t fp1;

	/* hsw, bdw */
	uint32_t wrpll;

	/* skl */
	/*
	 * DPLL_CTRL1 has 6 bits for each each this DPLL. We store those in
	 * lower part of ctrl1 and they get shifted into position when writing
	 * the register.  This allows us to easily compare the state to share
	 * the DPLL.
	 */
	uint32_t ctrl1;
	/* HDMI only, 0 when used for DP */
	uint32_t cfgcr1, cfgcr2;

	/* bxt */
	uint32_t ebb0, pll0, pll1, pll2, pll3, pll6, pll8, pll10, pcsdw12;
};

struct intel_shared_dpll_config {
	unsigned crtc_mask; /* mask of CRTCs sharing this PLL */
	struct intel_dpll_hw_state hw_state;
};

struct intel_shared_dpll {
	struct intel_shared_dpll_config config;

	int active; /* count of number of active CRTCs (i.e. DPMS on) */
	bool on; /* is the PLL actually active? Disabled during modeset */
	const char *name;
	/* should match the index in the dev_priv->shared_dplls array */
	enum intel_dpll_id id;
	/* The mode_set hook is optional and should be used together with the
	 * intel_prepare_shared_dpll function. */
	void (*mode_set)(struct drm_i915_private *dev_priv,
			 struct intel_shared_dpll *pll);
	void (*enable)(struct drm_i915_private *dev_priv,
		       struct intel_shared_dpll *pll);
	void (*disable)(struct drm_i915_private *dev_priv,
			struct intel_shared_dpll *pll);
	bool (*get_hw_state)(struct drm_i915_private *dev_priv,
			     struct intel_shared_dpll *pll,
			     struct intel_dpll_hw_state *hw_state);
};

#define SKL_DPLL0 0
#define SKL_DPLL1 1
#define SKL_DPLL2 2
#define SKL_DPLL3 3

/* Used by dp and fdi links */
struct intel_link_m_n {
	uint32_t	tu;
	uint32_t	gmch_m;
	uint32_t	gmch_n;
	uint32_t	link_m;
	uint32_t	link_n;
};

void intel_link_compute_m_n(int bpp, int nlanes,
			    int pixel_clock, int link_clock,
			    struct intel_link_m_n *m_n);

/* Interface history:
 *
 * 1.1: Original.
 * 1.2: Add Power Management
 * 1.3: Add vblank support
 * 1.4: Fix cmdbuffer path, add heap destroy
 * 1.5: Add vblank pipe configuration
 * 1.6: - New ioctl for scheduling buffer swaps on vertical blank
 *      - Support vertical blank on secondary display pipe
 */
#define DRIVER_MAJOR		1
#define DRIVER_MINOR		6
#define DRIVER_PATCHLEVEL	0

#define WATCH_LISTS	0

struct opregion_header;
struct opregion_acpi;
struct opregion_swsci;
struct opregion_asle;

struct intel_opregion {
	struct opregion_header __iomem *header;
	struct opregion_acpi __iomem *acpi;
	struct opregion_swsci __iomem *swsci;
	u32 swsci_gbda_sub_functions;
	u32 swsci_sbcb_sub_functions;
	struct opregion_asle __iomem *asle;
	void __iomem *vbt;
	u32 __iomem *lid_state;
	struct work_struct asle_work;
};
#define OPREGION_SIZE            (8*1024)

struct intel_overlay;
struct intel_overlay_error_state;

#define I915_FENCE_REG_NONE -1
#define I915_MAX_NUM_FENCES 32
/* 32 fences + sign bit for FENCE_REG_NONE */
#define I915_MAX_NUM_FENCE_BITS 6

struct drm_i915_fence_reg {
	struct list_head lru_list;
	struct drm_i915_gem_object *obj;
	int pin_count;
};

struct sdvo_device_mapping {
	u8 initialized;
	u8 dvo_port;
	u8 slave_addr;
	u8 dvo_wiring;
	u8 i2c_pin;
	u8 ddc_pin;
};

struct intel_display_error_state;

struct drm_i915_error_state {
	struct kref ref;
	struct timeval time;

	char error_msg[128];
	u32 reset_count;
	u32 suspend_count;

	/* Generic register state */
	u32 eir;
	u32 pgtbl_er;
	u32 ier;
	u32 gtier[4];
	u32 ccid;
	u32 derrmr;
	u32 forcewake;
	u32 error; /* gen6+ */
	u32 err_int; /* gen7 */
	u32 fault_data0; /* gen8, gen9 */
	u32 fault_data1; /* gen8, gen9 */
	u32 done_reg;
	u32 gac_eco;
	u32 gam_ecochk;
	u32 gab_ctl;
	u32 gfx_mode;
	u32 extra_instdone[I915_NUM_INSTDONE_REG];
	u64 fence[I915_MAX_NUM_FENCES];
	struct intel_overlay_error_state *overlay;
	struct intel_display_error_state *display;
	struct drm_i915_error_object *semaphore_obj;

	struct drm_i915_error_ring {
		bool valid;
		/* Software tracked state */
		bool waiting;
		int hangcheck_score;
		enum intel_ring_hangcheck_action hangcheck_action;
		int num_requests;

		/* our own tracking of ring head and tail */
		u32 cpu_ring_head;
		u32 cpu_ring_tail;

		u32 semaphore_seqno[I915_NUM_RINGS - 1];

		/* Register state */
		u32 start;
		u32 tail;
		u32 head;
		u32 ctl;
		u32 hws;
		u32 ipeir;
		u32 ipehr;
		u32 instdone;
		u32 bbstate;
		u32 instpm;
		u32 instps;
		u32 seqno;
		u64 bbaddr;
		u64 acthd;
		u32 fault_reg;
		u64 faddr;
		u32 rc_psmi; /* sleep state */
		u32 semaphore_mboxes[I915_NUM_RINGS - 1];

		struct drm_i915_error_object {
			int page_count;
			u32 gtt_offset;
			u32 *pages[0];
		} *ringbuffer, *batchbuffer, *wa_batchbuffer, *ctx, *hws_page;

		struct drm_i915_error_request {
			long jiffies;
			u32 seqno;
			u32 tail;
		} *requests;

		struct {
			u32 gfx_mode;
			union {
				u64 pdp[4];
				u32 pp_dir_base;
			};
		} vm_info;

		pid_t pid;
		char comm[TASK_COMM_LEN];
	} ring[I915_NUM_RINGS];

	struct drm_i915_error_buffer {
		u32 size;
		u32 name;
		u32 rseqno[I915_NUM_RINGS], wseqno;
		u32 gtt_offset;
		u32 read_domains;
		u32 write_domain;
		s32 fence_reg:I915_MAX_NUM_FENCE_BITS;
		s32 pinned:2;
		u32 tiling:2;
		u32 dirty:1;
		u32 purgeable:1;
		u32 userptr:1;
		s32 ring:4;
		u32 cache_level:3;
	} **active_bo, **pinned_bo;

	u32 *active_bo_count, *pinned_bo_count;
	u32 vm_count;
};

struct intel_connector;
struct intel_encoder;
struct intel_crtc_state;
struct intel_initial_plane_config;
struct intel_crtc;
struct intel_limit;
struct dpll;

struct drm_i915_display_funcs {
	bool (*fbc_enabled)(struct drm_device *dev);
	void (*enable_fbc)(struct drm_crtc *crtc);
	void (*disable_fbc)(struct drm_device *dev);
	int (*get_display_clock_speed)(struct drm_device *dev);
	int (*get_fifo_size)(struct drm_device *dev, int plane);
	/**
	 * find_dpll() - Find the best values for the PLL
	 * @limit: limits for the PLL
	 * @crtc: current CRTC
	 * @target: target frequency in kHz
	 * @refclk: reference clock frequency in kHz
	 * @match_clock: if provided, @best_clock P divider must
	 *               match the P divider from @match_clock
	 *               used for LVDS downclocking
	 * @best_clock: best PLL values found
	 *
	 * Returns true on success, false on failure.
	 */
	bool (*find_dpll)(const struct intel_limit *limit,
			  struct intel_crtc_state *crtc_state,
			  int target, int refclk,
			  struct dpll *match_clock,
			  struct dpll *best_clock);
	void (*update_wm)(struct drm_crtc *crtc);
	void (*update_sprite_wm)(struct drm_plane *plane,
				 struct drm_crtc *crtc,
				 uint32_t sprite_width, uint32_t sprite_height,
				 int pixel_size, bool enable, bool scaled);
	void (*modeset_global_resources)(struct drm_atomic_state *state);
	/* Returns the active state of the crtc, and if the crtc is active,
	 * fills out the pipe-config with the hw state. */
	bool (*get_pipe_config)(struct intel_crtc *,
				struct intel_crtc_state *);
	void (*get_initial_plane_config)(struct intel_crtc *,
					 struct intel_initial_plane_config *);
	int (*crtc_compute_clock)(struct intel_crtc *crtc,
				  struct intel_crtc_state *crtc_state);
	void (*crtc_enable)(struct drm_crtc *crtc);
	void (*crtc_disable)(struct drm_crtc *crtc);
	void (*audio_codec_enable)(struct drm_connector *connector,
				   struct intel_encoder *encoder,
				   struct drm_display_mode *mode);
	void (*audio_codec_disable)(struct intel_encoder *encoder);
	void (*fdi_link_train)(struct drm_crtc *crtc);
	void (*init_clock_gating)(struct drm_device *dev);
	int (*queue_flip)(struct drm_device *dev, struct drm_crtc *crtc,
			  struct drm_framebuffer *fb,
			  struct drm_i915_gem_object *obj,
			  struct intel_engine_cs *ring,
			  uint32_t flags);
	void (*update_primary_plane)(struct drm_crtc *crtc,
				     struct drm_framebuffer *fb,
				     int x, int y);
	void (*hpd_irq_setup)(struct drm_device *dev);
	/* clock updates for mode set */
	/* cursor updates */
	/* render clock increase/decrease */
	/* display clock increase/decrease */
	/* pll clock increase/decrease */

	int (*setup_backlight)(struct intel_connector *connector, enum pipe pipe);
	uint32_t (*get_backlight)(struct intel_connector *connector);
	void (*set_backlight)(struct intel_connector *connector,
			      uint32_t level);
	void (*disable_backlight)(struct intel_connector *connector);
	void (*enable_backlight)(struct intel_connector *connector);
};

enum forcewake_domain_id {
	FW_DOMAIN_ID_RENDER = 0,
	FW_DOMAIN_ID_BLITTER,
	FW_DOMAIN_ID_MEDIA,

	FW_DOMAIN_ID_COUNT
};

enum forcewake_domains {
	FORCEWAKE_RENDER = (1 << FW_DOMAIN_ID_RENDER),
	FORCEWAKE_BLITTER = (1 << FW_DOMAIN_ID_BLITTER),
	FORCEWAKE_MEDIA	= (1 << FW_DOMAIN_ID_MEDIA),
	FORCEWAKE_ALL = (FORCEWAKE_RENDER |
			 FORCEWAKE_BLITTER |
			 FORCEWAKE_MEDIA)
};

struct intel_uncore_funcs {
	void (*force_wake_get)(struct drm_i915_private *dev_priv,
							enum forcewake_domains domains);
	void (*force_wake_put)(struct drm_i915_private *dev_priv,
							enum forcewake_domains domains);

	uint8_t  (*mmio_readb)(struct drm_i915_private *dev_priv, off_t offset, bool trace);
	uint16_t (*mmio_readw)(struct drm_i915_private *dev_priv, off_t offset, bool trace);
	uint32_t (*mmio_readl)(struct drm_i915_private *dev_priv, off_t offset, bool trace);
	uint64_t (*mmio_readq)(struct drm_i915_private *dev_priv, off_t offset, bool trace);

	void (*mmio_writeb)(struct drm_i915_private *dev_priv, off_t offset,
				uint8_t val, bool trace);
	void (*mmio_writew)(struct drm_i915_private *dev_priv, off_t offset,
				uint16_t val, bool trace);
	void (*mmio_writel)(struct drm_i915_private *dev_priv, off_t offset,
				uint32_t val, bool trace);
	void (*mmio_writeq)(struct drm_i915_private *dev_priv, off_t offset,
				uint64_t val, bool trace);
};

struct intel_uncore {
	spinlock_t lock; /** lock is also taken in irq contexts. */

	struct intel_uncore_funcs funcs;

	unsigned fifo_count;
	enum forcewake_domains fw_domains;

	struct intel_uncore_forcewake_domain {
		struct drm_i915_private *i915;
		enum forcewake_domain_id id;
		unsigned wake_count;
		struct timer_list timer;
		u32 reg_set;
		u32 val_set;
		u32 val_clear;
		u32 reg_ack;
		u32 reg_post;
		u32 val_reset;
	} fw_domain[FW_DOMAIN_ID_COUNT];
};

/* Iterate over initialised fw domains */
#define for_each_fw_domain_mask(domain__, mask__, dev_priv__, i__) \
	for ((i__) = 0, (domain__) = &(dev_priv__)->uncore.fw_domain[0]; \
	     (i__) < FW_DOMAIN_ID_COUNT; \
	     (i__)++, (domain__) = &(dev_priv__)->uncore.fw_domain[i__]) \
		if (((mask__) & (dev_priv__)->uncore.fw_domains) & (1 << (i__)))

#define for_each_fw_domain(domain__, dev_priv__, i__) \
	for_each_fw_domain_mask(domain__, FORCEWAKE_ALL, dev_priv__, i__)

enum csr_state {
	FW_UNINITIALIZED = 0,
	FW_LOADED,
	FW_FAILED
};

struct intel_csr {
	const char *fw_path;
	__be32 *dmc_payload;
	uint32_t dmc_fw_size;
	uint32_t mmio_count;
	uint32_t mmioaddr[8];
	uint32_t mmiodata[8];
	enum csr_state state;
};

#define DEV_INFO_FOR_EACH_FLAG(func, sep) \
	func(is_mobile) sep \
	func(is_i85x) sep \
	func(is_i915g) sep \
	func(is_i945gm) sep \
	func(is_g33) sep \
	func(need_gfx_hws) sep \
	func(is_g4x) sep \
	func(is_pineview) sep \
	func(is_broadwater) sep \
	func(is_crestline) sep \
	func(is_ivybridge) sep \
	func(is_valleyview) sep \
	func(is_haswell) sep \
	func(is_skylake) sep \
	func(is_preliminary) sep \
	func(has_fbc) sep \
	func(has_pipe_cxsr) sep \
	func(has_hotplug) sep \
	func(cursor_needs_physical) sep \
	func(has_overlay) sep \
	func(overlay_needs_physical) sep \
	func(supports_tv) sep \
	func(has_llc) sep \
	func(has_ddi) sep \
	func(has_fpga_dbg)

#define DEFINE_FLAG(name) u8 name:1
#define SEP_SEMICOLON ;

struct intel_device_info {
	u32 display_mmio_offset;
	u16 device_id;
	u8 num_pipes:3;
	u8 num_sprites[I915_MAX_PIPES];
	u8 gen;
	u8 ring_mask; /* Rings supported by the HW */
	DEV_INFO_FOR_EACH_FLAG(DEFINE_FLAG, SEP_SEMICOLON);
	/* Register offsets for the various display pipes and transcoders */
	int pipe_offsets[I915_MAX_TRANSCODERS];
	int trans_offsets[I915_MAX_TRANSCODERS];
	int palette_offsets[I915_MAX_PIPES];
	int cursor_offsets[I915_MAX_PIPES];

	/* Slice/subslice/EU info */
	u8 slice_total;
	u8 subslice_total;
	u8 subslice_per_slice;
	u8 eu_total;
	u8 eu_per_subslice;
	/* For each slice, which subslice(s) has(have) 7 EUs (bitfield)? */
	u8 subslice_7eu[3];
	u8 has_slice_pg:1;
	u8 has_subslice_pg:1;
	u8 has_eu_pg:1;
};

#undef DEFINE_FLAG
#undef SEP_SEMICOLON

enum i915_cache_level {
	I915_CACHE_NONE = 0,
	I915_CACHE_LLC, /* also used for snoopable memory on non-LLC */
	I915_CACHE_L3_LLC, /* gen7+, L3 sits between the domain specifc
			      caches, eg sampler/render caches, and the
			      large Last-Level-Cache. LLC is coherent with
			      the CPU, but L3 is only visible to the GPU. */
	I915_CACHE_WT, /* hsw:gt3e WriteThrough for scanouts */
};

struct i915_ctx_hang_stats {
	/* This context had batch pending when hang was declared */
	unsigned batch_pending;

	/* This context had batch active when hang was declared */
	unsigned batch_active;

	/* Time when this context was last blamed for a GPU reset */
	unsigned long guilty_ts;

	/* If the contexts causes a second GPU hang within this time,
	 * it is permanently banned from submitting any more work.
	 */
	unsigned long ban_period_seconds;

	/* This context is banned to submit more work */
	bool banned;
};

/* This must match up with the value previously used for execbuf2.rsvd1. */
#define DEFAULT_CONTEXT_HANDLE 0

#define CONTEXT_NO_ZEROMAP (1<<0)
/**
 * struct intel_context - as the name implies, represents a context.
 * @ref: reference count.
 * @user_handle: userspace tracking identity for this context.
 * @remap_slice: l3 row remapping information.
 * @flags: context specific flags:
 *         CONTEXT_NO_ZEROMAP: do not allow mapping things to page 0.
 * @file_priv: filp associated with this context (NULL for global default
 *	       context).
 * @hang_stats: information about the role of this context in possible GPU
 *		hangs.
 * @ppgtt: virtual memory space used by this context.
 * @legacy_hw_ctx: render context backing object and whether it is correctly
 *                initialized (legacy ring submission mechanism only).
 * @link: link in the global list of contexts.
 *
 * Contexts are memory images used by the hardware to store copies of their
 * internal state.
 */
struct intel_context {
	struct kref ref;
	int user_handle;
	uint8_t remap_slice;
	int flags;
	struct drm_i915_file_private *file_priv;
	struct i915_ctx_hang_stats hang_stats;
	struct i915_hw_ppgtt *ppgtt;

	/* Legacy ring buffer submission */
	struct {
		struct drm_i915_gem_object *rcs_state;
		bool initialized;
	} legacy_hw_ctx;

	/* Execlists */
	bool rcs_initialized;
	struct {
		struct drm_i915_gem_object *state;
		struct intel_ringbuffer *ringbuf;
		int pin_count;
	} engine[I915_NUM_RINGS];

	struct list_head link;
};

enum fb_op_origin {
	ORIGIN_GTT,
	ORIGIN_CPU,
	ORIGIN_CS,
	ORIGIN_FLIP,
};

struct i915_fbc {
	unsigned long uncompressed_size;
	unsigned threshold;
	unsigned int fb_id;
	unsigned int possible_framebuffer_bits;
	unsigned int busy_bits;
	struct intel_crtc *crtc;
	int y;

	struct drm_mm_node compressed_fb;
	struct drm_mm_node *compressed_llb;

	bool false_color;

	/* Tracks whether the HW is actually enabled, not whether the feature is
	 * possible. */
	bool enabled;

	struct intel_fbc_work {
		struct delayed_work work;
		struct drm_crtc *crtc;
		struct drm_framebuffer *fb;
	} *fbc_work;

	enum no_fbc_reason {
		FBC_OK, /* FBC is enabled */
		FBC_UNSUPPORTED, /* FBC is not supported by this chipset */
		FBC_NO_OUTPUT, /* no outputs enabled to compress */
		FBC_STOLEN_TOO_SMALL, /* not enough space for buffers */
		FBC_UNSUPPORTED_MODE, /* interlace or doublescanned mode */
		FBC_MODE_TOO_LARGE, /* mode too large for compression */
		FBC_BAD_PLANE, /* fbc not supported on plane */
		FBC_NOT_TILED, /* buffer not tiled */
		FBC_MULTIPLE_PIPES, /* more than one pipe active */
		FBC_MODULE_PARAM,
		FBC_CHIP_DEFAULT, /* disabled by default on this chip */
		FBC_ROTATION, /* rotation is not supported */
	} no_fbc_reason;
};

/**
 * HIGH_RR is the highest eDP panel refresh rate read from EDID
 * LOW_RR is the lowest eDP panel refresh rate found from EDID
 * parsing for same resolution.
 */
enum drrs_refresh_rate_type {
	DRRS_HIGH_RR,
	DRRS_LOW_RR,
	DRRS_MAX_RR, /* RR count */
};

enum drrs_support_type {
	DRRS_NOT_SUPPORTED = 0,
	STATIC_DRRS_SUPPORT = 1,
	SEAMLESS_DRRS_SUPPORT = 2
};

struct intel_dp;
struct i915_drrs {
	struct mutex mutex;
	struct delayed_work work;
	struct intel_dp *dp;
	unsigned busy_frontbuffer_bits;
	enum drrs_refresh_rate_type refresh_rate_type;
	enum drrs_support_type type;
};

struct i915_psr {
	struct mutex lock;
	bool sink_support;
	bool source_ok;
	struct intel_dp *enabled;
	bool active;
	struct delayed_work work;
	unsigned busy_frontbuffer_bits;
	bool psr2_support;
	bool aux_frame_sync;
};

enum intel_pch {
	PCH_NONE = 0,	/* No PCH present */
	PCH_IBX,	/* Ibexpeak PCH */
	PCH_CPT,	/* Cougarpoint PCH */
	PCH_LPT,	/* Lynxpoint PCH */
	PCH_SPT,        /* Sunrisepoint PCH */
	PCH_NOP,
};

enum intel_sbi_destination {
	SBI_ICLK,
	SBI_MPHY,
};

#define QUIRK_PIPEA_FORCE (1<<0)
#define QUIRK_LVDS_SSC_DISABLE (1<<1)
#define QUIRK_INVERT_BRIGHTNESS (1<<2)
#define QUIRK_BACKLIGHT_PRESENT (1<<3)
#define QUIRK_PIPEB_FORCE (1<<4)
#define QUIRK_PIN_SWIZZLED_PAGES (1<<5)

struct intel_fbdev;
struct intel_fbc_work;

struct intel_gmbus {
	struct i2c_adapter adapter;
	u32 force_bit;
	u32 reg0;
	u32 gpio_reg;
	struct i2c_algo_bit_data bit_algo;
	struct drm_i915_private *dev_priv;
};

struct i915_suspend_saved_registers {
	u32 saveDSPARB;
	u32 saveLVDS;
	u32 savePP_ON_DELAYS;
	u32 savePP_OFF_DELAYS;
	u32 savePP_ON;
	u32 savePP_OFF;
	u32 savePP_CONTROL;
	u32 savePP_DIVISOR;
	u32 saveFBC_CONTROL;
	u32 saveCACHE_MODE_0;
	u32 saveMI_ARB_STATE;
	u32 saveSWF0[16];
	u32 saveSWF1[16];
	u32 saveSWF2[3];
	uint64_t saveFENCE[I915_MAX_NUM_FENCES];
	u32 savePCH_PORT_HOTPLUG;
	u16 saveGCDGMBUS;
};

struct vlv_s0ix_state {
	/* GAM */
	u32 wr_watermark;
	u32 gfx_prio_ctrl;
	u32 arb_mode;
	u32 gfx_pend_tlb0;
	u32 gfx_pend_tlb1;
	u32 lra_limits[GEN7_LRA_LIMITS_REG_NUM];
	u32 media_max_req_count;
	u32 gfx_max_req_count;
	u32 render_hwsp;
	u32 ecochk;
	u32 bsd_hwsp;
	u32 blt_hwsp;
	u32 tlb_rd_addr;

	/* MBC */
	u32 g3dctl;
	u32 gsckgctl;
	u32 mbctl;

	/* GCP */
	u32 ucgctl1;
	u32 ucgctl3;
	u32 rcgctl1;
	u32 rcgctl2;
	u32 rstctl;
	u32 misccpctl;

	/* GPM */
	u32 gfxpause;
	u32 rpdeuhwtc;
	u32 rpdeuc;
	u32 ecobus;
	u32 pwrdwnupctl;
	u32 rp_down_timeout;
	u32 rp_deucsw;
	u32 rcubmabdtmr;
	u32 rcedata;
	u32 spare2gh;

	/* Display 1 CZ domain */
	u32 gt_imr;
	u32 gt_ier;
	u32 pm_imr;
	u32 pm_ier;
	u32 gt_scratch[GEN7_GT_SCRATCH_REG_NUM];

	/* GT SA CZ domain */
	u32 tilectl;
	u32 gt_fifoctl;
	u32 gtlc_wake_ctrl;
	u32 gtlc_survive;
	u32 pmwgicz;

	/* Display 2 CZ domain */
	u32 gu_ctl0;
	u32 gu_ctl1;
	u32 pcbr;
	u32 clock_gate_dis2;
};

struct intel_rps_ei {
	u32 cz_clock;
	u32 render_c0;
	u32 media_c0;
};

struct intel_gen6_power_mgmt {
	/*
	 * work, interrupts_enabled and pm_iir are protected by
	 * dev_priv->irq_lock
	 */
	struct work_struct work;
	bool interrupts_enabled;
	u32 pm_iir;

	/* Frequencies are stored in potentially platform dependent multiples.
	 * In other words, *_freq needs to be multiplied by X to be interesting.
	 * Soft limits are those which are used for the dynamic reclocking done
	 * by the driver (raise frequencies under heavy loads, and lower for
	 * lighter loads). Hard limits are those imposed by the hardware.
	 *
	 * A distinction is made for overclocking, which is never enabled by
	 * default, and is considered to be above the hard limit if it's
	 * possible at all.
	 */
	u8 cur_freq;		/* Current frequency (cached, may not == HW) */
	u8 min_freq_softlimit;	/* Minimum frequency permitted by the driver */
	u8 max_freq_softlimit;	/* Max frequency permitted by the driver */
	u8 max_freq;		/* Maximum frequency, RP0 if not overclocking */
	u8 min_freq;		/* AKA RPn. Minimum frequency */
	u8 idle_freq;		/* Frequency to request when we are idle */
	u8 efficient_freq;	/* AKA RPe. Pre-determined balanced frequency */
	u8 rp1_freq;		/* "less than" RP0 power/freqency */
	u8 rp0_freq;		/* Non-overclocked max frequency. */
	u32 cz_freq;

	u8 up_threshold; /* Current %busy required to uplock */
	u8 down_threshold; /* Current %busy required to downclock */

	int last_adj;
	enum { LOW_POWER, BETWEEN, HIGH_POWER } power;

	spinlock_t client_lock;
	struct list_head clients;
	bool client_boost;

	bool enabled;
	struct delayed_work delayed_resume_work;
	unsigned boosts;

	struct intel_rps_client semaphores, mmioflips;

	/* manual wa residency calculations */
	struct intel_rps_ei up_ei, down_ei;

	/*
	 * Protects RPS/RC6 register access and PCU communication.
	 * Must be taken after struct_mutex if nested. Note that
	 * this lock may be held for long periods of time when
	 * talking to hw - so only take it when talking to hw!
	 */
	struct mutex hw_lock;
};

/* defined intel_pm.c */
extern spinlock_t mchdev_lock;

struct intel_ilk_power_mgmt {
	u8 cur_delay;
	u8 min_delay;
	u8 max_delay;
	u8 fmax;
	u8 fstart;

	u64 last_count1;
	unsigned long last_time1;
	unsigned long chipset_power;
	u64 last_count2;
	u64 last_time2;
	unsigned long gfx_power;
	u8 corr;

	int c_m;
	int r_t;
};

struct drm_i915_private;
struct i915_power_well;

struct i915_power_well_ops {
	/*
	 * Synchronize the well's hw state to match the current sw state, for
	 * example enable/disable it based on the current refcount. Called
	 * during driver init and resume time, possibly after first calling
	 * the enable/disable handlers.
	 */
	void (*sync_hw)(struct drm_i915_private *dev_priv,
			struct i915_power_well *power_well);
	/*
	 * Enable the well and resources that depend on it (for example
	 * interrupts located on the well). Called after the 0->1 refcount
	 * transition.
	 */
	void (*enable)(struct drm_i915_private *dev_priv,
		       struct i915_power_well *power_well);
	/*
	 * Disable the well and resources that depend on it. Called after
	 * the 1->0 refcount transition.
	 */
	void (*disable)(struct drm_i915_private *dev_priv,
			struct i915_power_well *power_well);
	/* Returns the hw enabled state. */
	bool (*is_enabled)(struct drm_i915_private *dev_priv,
			   struct i915_power_well *power_well);
};

/* Power well structure for haswell */
struct i915_power_well {
	const char *name;
	bool always_on;
	/* power well enable/disable usage count */
	int count;
	/* cached hw enabled state */
	bool hw_enabled;
	unsigned long domains;
	unsigned long data;
	const struct i915_power_well_ops *ops;
};

struct i915_power_domains {
	/*
	 * Power wells needed for initialization at driver init and suspend
	 * time are on. They are kept on until after the first modeset.
	 */
	bool init_power_on;
	bool initializing;
	int power_well_count;

	struct mutex lock;
	int domain_use_count[POWER_DOMAIN_NUM];
	struct i915_power_well *power_wells;
};

#define MAX_L3_SLICES 2
struct intel_l3_parity {
	u32 *remap_info[MAX_L3_SLICES];
	struct work_struct error_work;
	int which_slice;
};

struct i915_gem_mm {
	/** Memory allocator for GTT stolen memory */
	struct drm_mm stolen;
	/** List of all objects in gtt_space. Used to restore gtt
	 * mappings on resume */
	struct list_head bound_list;
	/**
	 * List of objects which are not bound to the GTT (thus
	 * are idle and not used by the GPU) but still have
	 * (presumably uncached) pages still attached.
	 */
	struct list_head unbound_list;

	/** Usable portion of the GTT for GEM */
	unsigned long stolen_base; /* limited to low memory (32-bit) */

	/** PPGTT used for aliasing the PPGTT with the GTT */
	struct i915_hw_ppgtt *aliasing_ppgtt;

	struct notifier_block oom_notifier;
	struct shrinker shrinker;
	bool shrinker_no_lock_stealing;

	/** LRU list of objects with fence regs on them. */
	struct list_head fence_list;

	/**
	 * We leave the user IRQ off as much as possible,
	 * but this means that requests will finish and never
	 * be retired once the system goes idle. Set a timer to
	 * fire periodically while the ring is running. When it
	 * fires, go retire requests.
	 */
	struct delayed_work retire_work;

	/**
	 * When we detect an idle GPU, we want to turn on
	 * powersaving features. So once we see that there
	 * are no more requests outstanding and no more
	 * arrive within a small period of time, we fire
	 * off the idle_work.
	 */
	struct delayed_work idle_work;

	/**
	 * Are we in a non-interruptible section of code like
	 * modesetting?
	 */
	bool interruptible;

	/**
	 * Is the GPU currently considered idle, or busy executing userspace
	 * requests?  Whilst idle, we attempt to power down the hardware and
	 * display clocks. In order to reduce the effect on performance, there
	 * is a slight delay before we do so.
	 */
	bool busy;

	/* the indicator for dispatch video commands on two BSD rings */
	int bsd_ring_dispatch_index;

	/** Bit 6 swizzling required for X tiling */
	uint32_t bit_6_swizzle_x;
	/** Bit 6 swizzling required for Y tiling */
	uint32_t bit_6_swizzle_y;

	/* accounting, useful for userland debugging */
	spinlock_t object_stat_lock;
	size_t object_memory;
	u32 object_count;
};

struct drm_i915_error_state_buf {
	struct drm_i915_private *i915;
	unsigned bytes;
	unsigned size;
	int err;
	u8 *buf;
	loff_t start;
	loff_t pos;
};

struct i915_error_state_file_priv {
	struct drm_device *dev;
	struct drm_i915_error_state *error;
};

struct i915_gpu_error {
	/* For hangcheck timer */
#define DRM_I915_HANGCHECK_PERIOD 1500 /* in ms */
#define DRM_I915_HANGCHECK_JIFFIES msecs_to_jiffies(DRM_I915_HANGCHECK_PERIOD)
	/* Hang gpu twice in this window and your context gets banned */
#define DRM_I915_CTX_BAN_PERIOD DIV_ROUND_UP(8*DRM_I915_HANGCHECK_PERIOD, 1000)

	struct workqueue_struct *hangcheck_wq;
	struct delayed_work hangcheck_work;

	/* For reset and error_state handling. */
	spinlock_t lock;
	/* Protected by the above dev->gpu_error.lock. */
	struct drm_i915_error_state *first_error;

	unsigned long missed_irq_rings;

	/**
	 * State variable controlling the reset flow and count
	 *
	 * This is a counter which gets incremented when reset is triggered,
	 * and again when reset has been handled. So odd values (lowest bit set)
	 * means that reset is in progress and even values that
	 * (reset_counter >> 1):th reset was successfully completed.
	 *
	 * If reset is not completed succesfully, the I915_WEDGE bit is
	 * set meaning that hardware is terminally sour and there is no
	 * recovery. All waiters on the reset_queue will be woken when
	 * that happens.
	 *
	 * This counter is used by the wait_seqno code to notice that reset
	 * event happened and it needs to restart the entire ioctl (since most
	 * likely the seqno it waited for won't ever signal anytime soon).
	 *
	 * This is important for lock-free wait paths, where no contended lock
	 * naturally enforces the correct ordering between the bail-out of the
	 * waiter and the gpu reset work code.
	 */
	atomic_t reset_counter;

#define I915_RESET_IN_PROGRESS_FLAG	1
#define I915_WEDGED			(1 << 31)

	/**
	 * Waitqueue to signal when the reset has completed. Used by clients
	 * that wait for dev_priv->mm.wedged to settle.
	 */
	wait_queue_head_t reset_queue;

	/* Userspace knobs for gpu hang simulation;
	 * combines both a ring mask, and extra flags
	 */
	u32 stop_rings;
#define I915_STOP_RING_ALLOW_BAN       (1 << 31)
#define I915_STOP_RING_ALLOW_WARN      (1 << 30)

	/* For missed irq/seqno simulation. */
	unsigned int test_irq_rings;

	/* Used to prevent gem_check_wedged returning -EAGAIN during gpu reset   */
	bool reload_in_reset;
};

enum modeset_restore {
	MODESET_ON_LID_OPEN,
	MODESET_DONE,
	MODESET_SUSPENDED,
};

struct ddi_vbt_port_info {
	/*
	 * This is an index in the HDMI/DVI DDI buffer translation table.
	 * The special value HDMI_LEVEL_SHIFT_UNKNOWN means the VBT didn't
	 * populate this field.
	 */
#define HDMI_LEVEL_SHIFT_UNKNOWN	0xff
	uint8_t hdmi_level_shift;

	uint8_t supports_dvi:1;
	uint8_t supports_hdmi:1;
	uint8_t supports_dp:1;
};

enum psr_lines_to_wait {
	PSR_0_LINES_TO_WAIT = 0,
	PSR_1_LINE_TO_WAIT,
	PSR_4_LINES_TO_WAIT,
	PSR_8_LINES_TO_WAIT
};

struct intel_vbt_data {
	struct drm_display_mode *lfp_lvds_vbt_mode; /* if any */
	struct drm_display_mode *sdvo_lvds_vbt_mode; /* if any */

	/* Feature bits */
	unsigned int int_tv_support:1;
	unsigned int lvds_dither:1;
	unsigned int lvds_vbt:1;
	unsigned int int_crt_support:1;
	unsigned int lvds_use_ssc:1;
	unsigned int display_clock_mode:1;
	unsigned int fdi_rx_polarity_inverted:1;
	unsigned int has_mipi:1;
	int lvds_ssc_freq;
	unsigned int bios_lvds_val; /* initial [PCH_]LVDS reg val in VBIOS */

	enum drrs_support_type drrs_type;

	/* eDP */
	int edp_rate;
	int edp_lanes;
	int edp_preemphasis;
	int edp_vswing;
	bool edp_initialized;
	bool edp_support;
	int edp_bpp;
	struct edp_power_seq edp_pps;

	struct {
		bool full_link;
		bool require_aux_wakeup;
		int idle_frames;
		enum psr_lines_to_wait lines_to_wait;
		int tp1_wakeup_time;
		int tp2_tp3_wakeup_time;
	} psr;

	struct {
		u16 pwm_freq_hz;
		bool present;
		bool active_low_pwm;
		u8 min_brightness;	/* min_brightness/255 of max */
	} backlight;

	/* MIPI DSI */
	struct {
		u16 port;
		u16 panel_id;
		struct mipi_config *config;
		struct mipi_pps_data *pps;
		u8 seq_version;
		u32 size;
		u8 *data;
		u8 *sequence[MIPI_SEQ_MAX];
	} dsi;

	int crt_ddc_pin;

	int child_dev_num;
	union child_device_config *child_dev;

	struct ddi_vbt_port_info ddi_port_info[I915_MAX_PORTS];
};

enum intel_ddb_partitioning {
	INTEL_DDB_PART_1_2,
	INTEL_DDB_PART_5_6, /* IVB+ */
};

struct intel_wm_level {
	bool enable;
	uint32_t pri_val;
	uint32_t spr_val;
	uint32_t cur_val;
	uint32_t fbc_val;
};

struct ilk_wm_values {
	uint32_t wm_pipe[3];
	uint32_t wm_lp[3];
	uint32_t wm_lp_spr[3];
	uint32_t wm_linetime[3];
	bool enable_fbc_wm;
	enum intel_ddb_partitioning partitioning;
};

struct vlv_wm_values {
	struct {
		uint16_t primary;
		uint16_t sprite[2];
		uint8_t cursor;
	} pipe[3];

	struct {
		uint16_t plane;
		uint8_t cursor;
	} sr;

	struct {
		uint8_t cursor;
		uint8_t sprite[2];
		uint8_t primary;
	} ddl[3];
};

struct skl_ddb_entry {
	uint16_t start, end;	/* in number of blocks, 'end' is exclusive */
};

static inline uint16_t skl_ddb_entry_size(const struct skl_ddb_entry *entry)
{
	return entry->end - entry->start;
}

static inline bool skl_ddb_entry_equal(const struct skl_ddb_entry *e1,
				       const struct skl_ddb_entry *e2)
{
	if (e1->start == e2->start && e1->end == e2->end)
		return true;

	return false;
}

struct skl_ddb_allocation {
	struct skl_ddb_entry pipe[I915_MAX_PIPES];
	struct skl_ddb_entry plane[I915_MAX_PIPES][I915_MAX_PLANES]; /* packed/uv */
	struct skl_ddb_entry y_plane[I915_MAX_PIPES][I915_MAX_PLANES]; /* y-plane */
	struct skl_ddb_entry cursor[I915_MAX_PIPES];
};

struct skl_wm_values {
	bool dirty[I915_MAX_PIPES];
	struct skl_ddb_allocation ddb;
	uint32_t wm_linetime[I915_MAX_PIPES];
	uint32_t plane[I915_MAX_PIPES][I915_MAX_PLANES][8];
	uint32_t cursor[I915_MAX_PIPES][8];
	uint32_t plane_trans[I915_MAX_PIPES][I915_MAX_PLANES];
	uint32_t cursor_trans[I915_MAX_PIPES];
};

struct skl_wm_level {
	bool plane_en[I915_MAX_PLANES];
	bool cursor_en;
	uint16_t plane_res_b[I915_MAX_PLANES];
	uint8_t plane_res_l[I915_MAX_PLANES];
	uint16_t cursor_res_b;
	uint8_t cursor_res_l;
};

/*
 * This struct helps tracking the state needed for runtime PM, which puts the
 * device in PCI D3 state. Notice that when this happens, nothing on the
 * graphics device works, even register access, so we don't get interrupts nor
 * anything else.
 *
 * Every piece of our code that needs to actually touch the hardware needs to
 * either call intel_runtime_pm_get or call intel_display_power_get with the
 * appropriate power domain.
 *
 * Our driver uses the autosuspend delay feature, which means we'll only really
 * suspend if we stay with zero refcount for a certain amount of time. The
 * default value is currently very conservative (see intel_runtime_pm_enable), but
 * it can be changed with the standard runtime PM files from sysfs.
 *
 * The irqs_disabled variable becomes true exactly after we disable the IRQs and
 * goes back to false exactly before we reenable the IRQs. We use this variable
 * to check if someone is trying to enable/disable IRQs while they're supposed
 * to be disabled. This shouldn't happen and we'll print some error messages in
 * case it happens.
 *
 * For more, read the Documentation/power/runtime_pm.txt.
 */
struct i915_runtime_pm {
	bool suspended;
	bool irqs_enabled;
};

enum intel_pipe_crc_source {
	INTEL_PIPE_CRC_SOURCE_NONE,
	INTEL_PIPE_CRC_SOURCE_PLANE1,
	INTEL_PIPE_CRC_SOURCE_PLANE2,
	INTEL_PIPE_CRC_SOURCE_PF,
	INTEL_PIPE_CRC_SOURCE_PIPE,
	/* TV/DP on pre-gen5/vlv can't use the pipe source. */
	INTEL_PIPE_CRC_SOURCE_TV,
	INTEL_PIPE_CRC_SOURCE_DP_B,
	INTEL_PIPE_CRC_SOURCE_DP_C,
	INTEL_PIPE_CRC_SOURCE_DP_D,
	INTEL_PIPE_CRC_SOURCE_AUTO,
	INTEL_PIPE_CRC_SOURCE_MAX,
};

struct intel_pipe_crc_entry {
	uint32_t frame;
	uint32_t crc[5];
};

#define INTEL_PIPE_CRC_ENTRIES_NR	128
struct intel_pipe_crc {
	spinlock_t lock;
	bool opened;		/* exclusive access to the result file */
	struct intel_pipe_crc_entry *entries;
	enum intel_pipe_crc_source source;
	int head, tail;
	wait_queue_head_t wq;
};

struct i915_frontbuffer_tracking {
	struct mutex lock;

	/*
	 * Tracking bits for delayed frontbuffer flushing du to gpu activity or
	 * scheduled flips.
	 */
	unsigned busy_bits;
	unsigned flip_bits;
};

struct i915_wa_reg {
	u32 addr;
	u32 value;
	/* bitmask representing WA bits */
	u32 mask;
};

#define I915_MAX_WA_REGS 16

struct i915_workarounds {
	struct i915_wa_reg reg[I915_MAX_WA_REGS];
	u32 count;
};

struct i915_virtual_gpu {
	bool active;
};

struct drm_i915_private {
	struct drm_device *dev;
	struct kmem_cache *objects;
	struct kmem_cache *vmas;
	struct kmem_cache *requests;

	const struct intel_device_info info;

	int relative_constants_mode;

	void __iomem *regs;

	struct intel_uncore uncore;

	struct i915_virtual_gpu vgpu;

	struct intel_csr csr;
<<<<<<< HEAD

	/* Display CSR-related protection */
	struct mutex csr_lock;

=======

	/* Display CSR-related protection */
	struct mutex csr_lock;

>>>>>>> 7fd2d269
	struct intel_gmbus gmbus[GMBUS_NUM_PINS];

	/** gmbus_mutex protects against concurrent usage of the single hw gmbus
	 * controller on different i2c buses. */
	struct mutex gmbus_mutex;

	/**
	 * Base address of the gmbus and gpio block.
	 */
	uint32_t gpio_mmio_base;

	/* MMIO base address for MIPI regs */
	uint32_t mipi_mmio_base;

	wait_queue_head_t gmbus_wait_queue;

	struct pci_dev *bridge_dev;
	struct intel_engine_cs ring[I915_NUM_RINGS];
	struct drm_i915_gem_object *semaphore_obj;
	uint32_t last_seqno, next_seqno;

	struct drm_dma_handle *status_page_dmah;
	struct resource mch_res;

	/* protects the irq masks */
	spinlock_t irq_lock;

	/* protects the mmio flip data */
	spinlock_t mmio_flip_lock;

	bool display_irqs_enabled;

	/* To control wakeup latency, e.g. for irq-driven dp aux transfers. */
	struct pm_qos_request pm_qos;

	/* Sideband mailbox protection */
	struct mutex sb_lock;

	/** Cached value of IMR to avoid reads in updating the bitfield */
	union {
		u32 irq_mask;
		u32 de_irq_mask[I915_MAX_PIPES];
	};
	u32 gt_irq_mask;
	u32 pm_irq_mask;
	u32 pm_rps_events;
	u32 pipestat_irq_mask[I915_MAX_PIPES];

	struct i915_hotplug hotplug;
	struct i915_fbc fbc;
	struct i915_drrs drrs;
	struct intel_opregion opregion;
	struct intel_vbt_data vbt;

	bool preserve_bios_swizzle;

	/* overlay */
	struct intel_overlay *overlay;

	/* backlight registers and fields in struct intel_panel */
	struct mutex backlight_lock;

	/* LVDS info */
	bool no_aux_handshake;

	/* protects panel power sequencer state */
	struct mutex pps_mutex;

	struct drm_i915_fence_reg fence_regs[I915_MAX_NUM_FENCES]; /* assume 965 */
	int fence_reg_start; /* 4 if userland hasn't ioctl'd us yet */
	int num_fence_regs; /* 8 on pre-965, 16 otherwise */

	unsigned int fsb_freq, mem_freq, is_ddr3;
	unsigned int skl_boot_cdclk;
<<<<<<< HEAD
	unsigned int cdclk_freq;
=======
	unsigned int cdclk_freq, max_cdclk_freq;
>>>>>>> 7fd2d269
	unsigned int hpll_freq;

	/**
	 * wq - Driver workqueue for GEM.
	 *
	 * NOTE: Work items scheduled here are not allowed to grab any modeset
	 * locks, for otherwise the flushing done in the pageflip code will
	 * result in deadlocks.
	 */
	struct workqueue_struct *wq;

	/* Display functions */
	struct drm_i915_display_funcs display;

	/* PCH chipset type */
	enum intel_pch pch_type;
	unsigned short pch_id;

	unsigned long quirks;

	enum modeset_restore modeset_restore;
	struct mutex modeset_restore_lock;

	struct list_head vm_list; /* Global list of all address spaces */
	struct i915_gtt gtt; /* VM representing the global address space */

	struct i915_gem_mm mm;
	DECLARE_HASHTABLE(mm_structs, 7);
	struct mutex mm_lock;

	/* Kernel Modesetting */

	struct sdvo_device_mapping sdvo_mappings[2];

	struct drm_crtc *plane_to_crtc_mapping[I915_MAX_PIPES];
	struct drm_crtc *pipe_to_crtc_mapping[I915_MAX_PIPES];
	wait_queue_head_t pending_flip_queue;

#ifdef CONFIG_DEBUG_FS
	struct intel_pipe_crc pipe_crc[I915_MAX_PIPES];
#endif

	int num_shared_dpll;
	struct intel_shared_dpll shared_dplls[I915_NUM_PLLS];
	int dpio_phy_iosf_port[I915_NUM_PHYS_VLV];

	struct i915_workarounds workarounds;

	/* Reclocking support */
	bool render_reclock_avail;
	bool lvds_downclock_avail;
	/* indicates the reduced downclock for LVDS*/
	int lvds_downclock;

	struct i915_frontbuffer_tracking fb_tracking;

	u16 orig_clock;

	bool mchbar_need_disable;

	struct intel_l3_parity l3_parity;

	/* Cannot be determined by PCIID. You must always read a register. */
	size_t ellc_size;

	/* gen6+ rps state */
	struct intel_gen6_power_mgmt rps;

	/* ilk-only ips/rps state. Everything in here is protected by the global
	 * mchdev_lock in intel_pm.c */
	struct intel_ilk_power_mgmt ips;

	struct i915_power_domains power_domains;

	struct i915_psr psr;

	struct i915_gpu_error gpu_error;

	struct drm_i915_gem_object *vlv_pctx;

#ifdef CONFIG_DRM_I915_FBDEV
	/* list of fbdev register on this device */
	struct intel_fbdev *fbdev;
	struct work_struct fbdev_suspend_work;
#endif

	struct drm_property *broadcast_rgb_property;
	struct drm_property *force_audio_property;

	/* hda/i915 audio component */
	bool audio_component_registered;

	uint32_t hw_context_size;
	struct list_head context_list;

	u32 fdi_rx_config;

	u32 chv_phy_control;

	u32 suspend_count;
	struct i915_suspend_saved_registers regfile;
	struct vlv_s0ix_state vlv_s0ix_state;

	struct {
		/*
		 * Raw watermark latency values:
		 * in 0.1us units for WM0,
		 * in 0.5us units for WM1+.
		 */
		/* primary */
		uint16_t pri_latency[5];
		/* sprite */
		uint16_t spr_latency[5];
		/* cursor */
		uint16_t cur_latency[5];
		/*
		 * Raw watermark memory latency values
		 * for SKL for all 8 levels
		 * in 1us units.
		 */
		uint16_t skl_latency[8];

		/*
		 * The skl_wm_values structure is a bit too big for stack
		 * allocation, so we keep the staging struct where we store
		 * intermediate results here instead.
		 */
		struct skl_wm_values skl_results;

		/* current hardware state */
		union {
			struct ilk_wm_values hw;
			struct skl_wm_values skl_hw;
			struct vlv_wm_values vlv;
		};
	} wm;

	struct i915_runtime_pm pm;

	/* Abstract the submission mechanism (legacy ringbuffer or execlists) away */
	struct {
		int (*execbuf_submit)(struct drm_device *dev, struct drm_file *file,
				      struct intel_engine_cs *ring,
				      struct intel_context *ctx,
				      struct drm_i915_gem_execbuffer2 *args,
				      struct list_head *vmas,
				      struct drm_i915_gem_object *batch_obj,
				      u64 exec_start, u32 flags);
		int (*init_rings)(struct drm_device *dev);
		void (*cleanup_ring)(struct intel_engine_cs *ring);
		void (*stop_ring)(struct intel_engine_cs *ring);
	} gt;

	bool edp_low_vswing;

	/*
	 * NOTE: This is the dri1/ums dungeon, don't add stuff here. Your patch
	 * will be rejected. Instead look for a better place.
	 */
};

static inline struct drm_i915_private *to_i915(const struct drm_device *dev)
{
	return dev->dev_private;
}

static inline struct drm_i915_private *dev_to_i915(struct device *dev)
{
	return to_i915(dev_get_drvdata(dev));
}

/* Iterate over initialised rings */
#define for_each_ring(ring__, dev_priv__, i__) \
	for ((i__) = 0; (i__) < I915_NUM_RINGS; (i__)++) \
		if (((ring__) = &(dev_priv__)->ring[(i__)]), intel_ring_initialized((ring__)))

enum hdmi_force_audio {
	HDMI_AUDIO_OFF_DVI = -2,	/* no aux data for HDMI-DVI converter */
	HDMI_AUDIO_OFF,			/* force turn off HDMI audio */
	HDMI_AUDIO_AUTO,		/* trust EDID */
	HDMI_AUDIO_ON,			/* force turn on HDMI audio */
};

#define I915_GTT_OFFSET_NONE ((u32)-1)

struct drm_i915_gem_object_ops {
	/* Interface between the GEM object and its backing storage.
	 * get_pages() is called once prior to the use of the associated set
	 * of pages before to binding them into the GTT, and put_pages() is
	 * called after we no longer need them. As we expect there to be
	 * associated cost with migrating pages between the backing storage
	 * and making them available for the GPU (e.g. clflush), we may hold
	 * onto the pages after they are no longer referenced by the GPU
	 * in case they may be used again shortly (for example migrating the
	 * pages to a different memory domain within the GTT). put_pages()
	 * will therefore most likely be called when the object itself is
	 * being released or under memory pressure (where we attempt to
	 * reap pages for the shrinker).
	 */
	int (*get_pages)(struct drm_i915_gem_object *);
	void (*put_pages)(struct drm_i915_gem_object *);
	int (*dmabuf_export)(struct drm_i915_gem_object *);
	void (*release)(struct drm_i915_gem_object *);
};

/*
 * Frontbuffer tracking bits. Set in obj->frontbuffer_bits while a gem bo is
 * considered to be the frontbuffer for the given plane interface-vise. This
 * doesn't mean that the hw necessarily already scans it out, but that any
 * rendering (by the cpu or gpu) will land in the frontbuffer eventually.
 *
 * We have one bit per pipe and per scanout plane type.
 */
#define INTEL_FRONTBUFFER_BITS_PER_PIPE 4
#define INTEL_FRONTBUFFER_BITS \
	(INTEL_FRONTBUFFER_BITS_PER_PIPE * I915_MAX_PIPES)
#define INTEL_FRONTBUFFER_PRIMARY(pipe) \
	(1 << (INTEL_FRONTBUFFER_BITS_PER_PIPE * (pipe)))
#define INTEL_FRONTBUFFER_CURSOR(pipe) \
	(1 << (1 +(INTEL_FRONTBUFFER_BITS_PER_PIPE * (pipe))))
#define INTEL_FRONTBUFFER_SPRITE(pipe) \
	(1 << (2 +(INTEL_FRONTBUFFER_BITS_PER_PIPE * (pipe))))
#define INTEL_FRONTBUFFER_OVERLAY(pipe) \
	(1 << (3 +(INTEL_FRONTBUFFER_BITS_PER_PIPE * (pipe))))
#define INTEL_FRONTBUFFER_ALL_MASK(pipe) \
	(0xf << (INTEL_FRONTBUFFER_BITS_PER_PIPE * (pipe)))

struct drm_i915_gem_object {
	struct drm_gem_object base;

	const struct drm_i915_gem_object_ops *ops;

	/** List of VMAs backed by this object */
	struct list_head vma_list;

	/** Stolen memory for this object, instead of being backed by shmem. */
	struct drm_mm_node *stolen;
	struct list_head global_list;

	struct list_head ring_list[I915_NUM_RINGS];
	/** Used in execbuf to temporarily hold a ref */
	struct list_head obj_exec_link;

	struct list_head batch_pool_link;

	/**
	 * This is set if the object is on the active lists (has pending
	 * rendering and so a non-zero seqno), and is not set if it i s on
	 * inactive (ready to be unbound) list.
	 */
	unsigned int active:I915_NUM_RINGS;

	/**
	 * This is set if the object has been written to since last bound
	 * to the GTT
	 */
	unsigned int dirty:1;

	/**
	 * Fence register bits (if any) for this object.  Will be set
	 * as needed when mapped into the GTT.
	 * Protected by dev->struct_mutex.
	 */
	signed int fence_reg:I915_MAX_NUM_FENCE_BITS;

	/**
	 * Advice: are the backing pages purgeable?
	 */
	unsigned int madv:2;

	/**
	 * Current tiling mode for the object.
	 */
	unsigned int tiling_mode:2;
	/**
	 * Whether the tiling parameters for the currently associated fence
	 * register have changed. Note that for the purposes of tracking
	 * tiling changes we also treat the unfenced register, the register
	 * slot that the object occupies whilst it executes a fenced
	 * command (such as BLT on gen2/3), as a "fence".
	 */
	unsigned int fence_dirty:1;

	/**
	 * Is the object at the current location in the gtt mappable and
	 * fenceable? Used to avoid costly recalculations.
	 */
	unsigned int map_and_fenceable:1;

	/**
	 * Whether the current gtt mapping needs to be mappable (and isn't just
	 * mappable by accident). Track pin and fault separate for a more
	 * accurate mappable working set.
	 */
	unsigned int fault_mappable:1;

	/*
	 * Is the object to be mapped as read-only to the GPU
	 * Only honoured if hardware has relevant pte bit
	 */
	unsigned long gt_ro:1;
	unsigned int cache_level:3;
	unsigned int cache_dirty:1;

	unsigned int has_dma_mapping:1;

	unsigned int frontbuffer_bits:INTEL_FRONTBUFFER_BITS;

	unsigned int pin_display;

	struct sg_table *pages;
	int pages_pin_count;
	struct get_page {
		struct scatterlist *sg;
		int last;
	} get_page;

	/* prime dma-buf support */
	void *dma_buf_vmapping;
	int vmapping_count;

	/** Breadcrumb of last rendering to the buffer.
	 * There can only be one writer, but we allow for multiple readers.
	 * If there is a writer that necessarily implies that all other
	 * read requests are complete - but we may only be lazily clearing
	 * the read requests. A read request is naturally the most recent
	 * request on a ring, so we may have two different write and read
	 * requests on one ring where the write request is older than the
	 * read request. This allows for the CPU to read from an active
	 * buffer by only waiting for the write to complete.
	 * */
	struct drm_i915_gem_request *last_read_req[I915_NUM_RINGS];
	struct drm_i915_gem_request *last_write_req;
	/** Breadcrumb of last fenced GPU access to the buffer. */
	struct drm_i915_gem_request *last_fenced_req;

	/** Current tiling stride for the object, if it's tiled. */
	uint32_t stride;

	/** References from framebuffers, locks out tiling changes. */
	unsigned long framebuffer_references;

	/** Record of address bit 17 of each page at last unbind. */
	unsigned long *bit_17;

	union {
		/** for phy allocated objects */
		struct drm_dma_handle *phys_handle;

		struct i915_gem_userptr {
			uintptr_t ptr;
			unsigned read_only :1;
			unsigned workers :4;
#define I915_GEM_USERPTR_MAX_WORKERS 15

			struct i915_mm_struct *mm;
			struct i915_mmu_object *mmu_object;
			struct work_struct *work;
		} userptr;
	};
};
#define to_intel_bo(x) container_of(x, struct drm_i915_gem_object, base)

void i915_gem_track_fb(struct drm_i915_gem_object *old,
		       struct drm_i915_gem_object *new,
		       unsigned frontbuffer_bits);

/**
 * Request queue structure.
 *
 * The request queue allows us to note sequence numbers that have been emitted
 * and may be associated with active buffers to be retired.
 *
 * By keeping this list, we can avoid having to do questionable sequence
 * number comparisons on buffer last_read|write_seqno. It also allows an
 * emission time to be associated with the request for tracking how far ahead
 * of the GPU the submission is.
 *
 * The requests are reference counted, so upon creation they should have an
 * initial reference taken using kref_init
 */
struct drm_i915_gem_request {
	struct kref ref;

	/** On Which ring this request was generated */
	struct drm_i915_private *i915;
	struct intel_engine_cs *ring;

	/** GEM sequence number associated with this request. */
	uint32_t seqno;

	/** Position in the ringbuffer of the start of the request */
	u32 head;

	/**
	 * Position in the ringbuffer of the start of the postfix.
	 * This is required to calculate the maximum available ringbuffer
	 * space without overwriting the postfix.
	 */
	 u32 postfix;

	/** Position in the ringbuffer of the end of the whole request */
	u32 tail;

	/**
	 * Context and ring buffer related to this request
	 * Contexts are refcounted, so when this request is associated with a
	 * context, we must increment the context's refcount, to guarantee that
	 * it persists while any request is linked to it. Requests themselves
	 * are also refcounted, so the request will only be freed when the last
	 * reference to it is dismissed, and the code in
	 * i915_gem_request_free() will then decrement the refcount on the
	 * context.
	 */
	struct intel_context *ctx;
	struct intel_ringbuffer *ringbuf;

	/** Batch buffer related to this request if any */
	struct drm_i915_gem_object *batch_obj;

	/** Time at which this request was emitted, in jiffies. */
	unsigned long emitted_jiffies;

	/** global list entry for this request */
	struct list_head list;

	struct drm_i915_file_private *file_priv;
	/** file_priv list entry for this request */
	struct list_head client_list;

	/** process identifier submitting this request */
	struct pid *pid;

	/**
	 * The ELSP only accepts two elements at a time, so we queue
	 * context/tail pairs on a given queue (ring->execlist_queue) until the
	 * hardware is available. The queue serves a double purpose: we also use
	 * it to keep track of the up to 2 contexts currently in the hardware
	 * (usually one in execution and the other queued up by the GPU): We
	 * only remove elements from the head of the queue when the hardware
	 * informs us that an element has been completed.
	 *
	 * All accesses to the queue are mediated by a spinlock
	 * (ring->execlist_lock).
	 */

	/** Execlist link in the submission queue.*/
	struct list_head execlist_link;

	/** Execlists no. of times this request has been sent to the ELSP */
	int elsp_submitted;

};

int i915_gem_request_alloc(struct intel_engine_cs *ring,
			   struct intel_context *ctx);
void i915_gem_request_free(struct kref *req_ref);

static inline uint32_t
i915_gem_request_get_seqno(struct drm_i915_gem_request *req)
{
	return req ? req->seqno : 0;
}

static inline struct intel_engine_cs *
i915_gem_request_get_ring(struct drm_i915_gem_request *req)
{
	return req ? req->ring : NULL;
}

static inline struct drm_i915_gem_request *
i915_gem_request_reference(struct drm_i915_gem_request *req)
{
	if (req)
		kref_get(&req->ref);
	return req;
}

static inline void
i915_gem_request_unreference(struct drm_i915_gem_request *req)
{
	WARN_ON(!mutex_is_locked(&req->ring->dev->struct_mutex));
	kref_put(&req->ref, i915_gem_request_free);
}

static inline void
i915_gem_request_unreference__unlocked(struct drm_i915_gem_request *req)
{
	struct drm_device *dev;

	if (!req)
		return;

	dev = req->ring->dev;
	if (kref_put_mutex(&req->ref, i915_gem_request_free, &dev->struct_mutex))
		mutex_unlock(&dev->struct_mutex);
}

static inline void i915_gem_request_assign(struct drm_i915_gem_request **pdst,
					   struct drm_i915_gem_request *src)
{
	if (src)
		i915_gem_request_reference(src);

	if (*pdst)
		i915_gem_request_unreference(*pdst);

	*pdst = src;
}

/*
 * XXX: i915_gem_request_completed should be here but currently needs the
 * definition of i915_seqno_passed() which is below. It will be moved in
 * a later patch when the call to i915_seqno_passed() is obsoleted...
 */

/*
 * A command that requires special handling by the command parser.
 */
struct drm_i915_cmd_descriptor {
	/*
	 * Flags describing how the command parser processes the command.
	 *
	 * CMD_DESC_FIXED: The command has a fixed length if this is set,
	 *                 a length mask if not set
	 * CMD_DESC_SKIP: The command is allowed but does not follow the
	 *                standard length encoding for the opcode range in
	 *                which it falls
	 * CMD_DESC_REJECT: The command is never allowed
	 * CMD_DESC_REGISTER: The command should be checked against the
	 *                    register whitelist for the appropriate ring
	 * CMD_DESC_MASTER: The command is allowed if the submitting process
	 *                  is the DRM master
	 */
	u32 flags;
#define CMD_DESC_FIXED    (1<<0)
#define CMD_DESC_SKIP     (1<<1)
#define CMD_DESC_REJECT   (1<<2)
#define CMD_DESC_REGISTER (1<<3)
#define CMD_DESC_BITMASK  (1<<4)
#define CMD_DESC_MASTER   (1<<5)

	/*
	 * The command's unique identification bits and the bitmask to get them.
	 * This isn't strictly the opcode field as defined in the spec and may
	 * also include type, subtype, and/or subop fields.
	 */
	struct {
		u32 value;
		u32 mask;
	} cmd;

	/*
	 * The command's length. The command is either fixed length (i.e. does
	 * not include a length field) or has a length field mask. The flag
	 * CMD_DESC_FIXED indicates a fixed length. Otherwise, the command has
	 * a length mask. All command entries in a command table must include
	 * length information.
	 */
	union {
		u32 fixed;
		u32 mask;
	} length;

	/*
	 * Describes where to find a register address in the command to check
	 * against the ring's register whitelist. Only valid if flags has the
	 * CMD_DESC_REGISTER bit set.
	 *
	 * A non-zero step value implies that the command may access multiple
	 * registers in sequence (e.g. LRI), in that case step gives the
	 * distance in dwords between individual offset fields.
	 */
	struct {
		u32 offset;
		u32 mask;
		u32 step;
	} reg;

#define MAX_CMD_DESC_BITMASKS 3
	/*
	 * Describes command checks where a particular dword is masked and
	 * compared against an expected value. If the command does not match
	 * the expected value, the parser rejects it. Only valid if flags has
	 * the CMD_DESC_BITMASK bit set. Only entries where mask is non-zero
	 * are valid.
	 *
	 * If the check specifies a non-zero condition_mask then the parser
	 * only performs the check when the bits specified by condition_mask
	 * are non-zero.
	 */
	struct {
		u32 offset;
		u32 mask;
		u32 expected;
		u32 condition_offset;
		u32 condition_mask;
	} bits[MAX_CMD_DESC_BITMASKS];
};

/*
 * A table of commands requiring special handling by the command parser.
 *
 * Each ring has an array of tables. Each table consists of an array of command
 * descriptors, which must be sorted with command opcodes in ascending order.
 */
struct drm_i915_cmd_table {
	const struct drm_i915_cmd_descriptor *table;
	int count;
};

/* Note that the (struct drm_i915_private *) cast is just to shut up gcc. */
#define __I915__(p) ({ \
	struct drm_i915_private *__p; \
	if (__builtin_types_compatible_p(typeof(*p), struct drm_i915_private)) \
		__p = (struct drm_i915_private *)p; \
	else if (__builtin_types_compatible_p(typeof(*p), struct drm_device)) \
		__p = to_i915((struct drm_device *)p); \
	else \
		BUILD_BUG(); \
	__p; \
})
#define INTEL_INFO(p) 	(&__I915__(p)->info)
#define INTEL_DEVID(p)	(INTEL_INFO(p)->device_id)
#define INTEL_REVID(p)	(__I915__(p)->dev->pdev->revision)

#define IS_I830(dev)		(INTEL_DEVID(dev) == 0x3577)
#define IS_845G(dev)		(INTEL_DEVID(dev) == 0x2562)
#define IS_I85X(dev)		(INTEL_INFO(dev)->is_i85x)
#define IS_I865G(dev)		(INTEL_DEVID(dev) == 0x2572)
#define IS_I915G(dev)		(INTEL_INFO(dev)->is_i915g)
#define IS_I915GM(dev)		(INTEL_DEVID(dev) == 0x2592)
#define IS_I945G(dev)		(INTEL_DEVID(dev) == 0x2772)
#define IS_I945GM(dev)		(INTEL_INFO(dev)->is_i945gm)
#define IS_BROADWATER(dev)	(INTEL_INFO(dev)->is_broadwater)
#define IS_CRESTLINE(dev)	(INTEL_INFO(dev)->is_crestline)
#define IS_GM45(dev)		(INTEL_DEVID(dev) == 0x2A42)
#define IS_G4X(dev)		(INTEL_INFO(dev)->is_g4x)
#define IS_PINEVIEW_G(dev)	(INTEL_DEVID(dev) == 0xa001)
#define IS_PINEVIEW_M(dev)	(INTEL_DEVID(dev) == 0xa011)
#define IS_PINEVIEW(dev)	(INTEL_INFO(dev)->is_pineview)
#define IS_G33(dev)		(INTEL_INFO(dev)->is_g33)
#define IS_IRONLAKE_M(dev)	(INTEL_DEVID(dev) == 0x0046)
#define IS_IVYBRIDGE(dev)	(INTEL_INFO(dev)->is_ivybridge)
#define IS_IVB_GT1(dev)		(INTEL_DEVID(dev) == 0x0156 || \
				 INTEL_DEVID(dev) == 0x0152 || \
				 INTEL_DEVID(dev) == 0x015a)
#define IS_VALLEYVIEW(dev)	(INTEL_INFO(dev)->is_valleyview)
#define IS_CHERRYVIEW(dev)	(INTEL_INFO(dev)->is_valleyview && IS_GEN8(dev))
#define IS_HASWELL(dev)	(INTEL_INFO(dev)->is_haswell)
#define IS_BROADWELL(dev)	(!INTEL_INFO(dev)->is_valleyview && IS_GEN8(dev))
#define IS_SKYLAKE(dev)	(INTEL_INFO(dev)->is_skylake)
#define IS_BROXTON(dev)	(!INTEL_INFO(dev)->is_skylake && IS_GEN9(dev))
#define IS_MOBILE(dev)		(INTEL_INFO(dev)->is_mobile)
#define IS_HSW_EARLY_SDV(dev)	(IS_HASWELL(dev) && \
				 (INTEL_DEVID(dev) & 0xFF00) == 0x0C00)
#define IS_BDW_ULT(dev)		(IS_BROADWELL(dev) && \
				 ((INTEL_DEVID(dev) & 0xf) == 0x6 ||	\
				 (INTEL_DEVID(dev) & 0xf) == 0xb ||	\
				 (INTEL_DEVID(dev) & 0xf) == 0xe))
/* ULX machines are also considered ULT. */
#define IS_BDW_ULX(dev)		(IS_BROADWELL(dev) && \
				 (INTEL_DEVID(dev) & 0xf) == 0xe)
#define IS_BDW_GT3(dev)		(IS_BROADWELL(dev) && \
				 (INTEL_DEVID(dev) & 0x00F0) == 0x0020)
#define IS_HSW_ULT(dev)		(IS_HASWELL(dev) && \
				 (INTEL_DEVID(dev) & 0xFF00) == 0x0A00)
#define IS_HSW_GT3(dev)		(IS_HASWELL(dev) && \
				 (INTEL_DEVID(dev) & 0x00F0) == 0x0020)
/* ULX machines are also considered ULT. */
#define IS_HSW_ULX(dev)		(INTEL_DEVID(dev) == 0x0A0E || \
				 INTEL_DEVID(dev) == 0x0A1E)
#define IS_PRELIMINARY_HW(intel_info) ((intel_info)->is_preliminary)

#define SKL_REVID_A0		(0x0)
#define SKL_REVID_B0		(0x1)
#define SKL_REVID_C0		(0x2)
#define SKL_REVID_D0		(0x3)
#define SKL_REVID_E0		(0x4)
#define SKL_REVID_F0		(0x5)

#define BXT_REVID_A0		(0x0)
#define BXT_REVID_B0		(0x3)
#define BXT_REVID_C0		(0x6)

/*
 * The genX designation typically refers to the render engine, so render
 * capability related checks should use IS_GEN, while display and other checks
 * have their own (e.g. HAS_PCH_SPLIT for ILK+ display, IS_foo for particular
 * chips, etc.).
 */
#define IS_GEN2(dev)	(INTEL_INFO(dev)->gen == 2)
#define IS_GEN3(dev)	(INTEL_INFO(dev)->gen == 3)
#define IS_GEN4(dev)	(INTEL_INFO(dev)->gen == 4)
#define IS_GEN5(dev)	(INTEL_INFO(dev)->gen == 5)
#define IS_GEN6(dev)	(INTEL_INFO(dev)->gen == 6)
#define IS_GEN7(dev)	(INTEL_INFO(dev)->gen == 7)
#define IS_GEN8(dev)	(INTEL_INFO(dev)->gen == 8)
#define IS_GEN9(dev)	(INTEL_INFO(dev)->gen == 9)

#define RENDER_RING		(1<<RCS)
#define BSD_RING		(1<<VCS)
#define BLT_RING		(1<<BCS)
#define VEBOX_RING		(1<<VECS)
#define BSD2_RING		(1<<VCS2)
#define HAS_BSD(dev)		(INTEL_INFO(dev)->ring_mask & BSD_RING)
#define HAS_BSD2(dev)		(INTEL_INFO(dev)->ring_mask & BSD2_RING)
#define HAS_BLT(dev)		(INTEL_INFO(dev)->ring_mask & BLT_RING)
#define HAS_VEBOX(dev)		(INTEL_INFO(dev)->ring_mask & VEBOX_RING)
#define HAS_LLC(dev)		(INTEL_INFO(dev)->has_llc)
#define HAS_WT(dev)		((IS_HASWELL(dev) || IS_BROADWELL(dev)) && \
				 __I915__(dev)->ellc_size)
#define I915_NEED_GFX_HWS(dev)	(INTEL_INFO(dev)->need_gfx_hws)

#define HAS_HW_CONTEXTS(dev)	(INTEL_INFO(dev)->gen >= 6)
#define HAS_LOGICAL_RING_CONTEXTS(dev)	(INTEL_INFO(dev)->gen >= 8)
#define USES_PPGTT(dev)		(i915.enable_ppgtt)
#define USES_FULL_PPGTT(dev)	(i915.enable_ppgtt == 2)

#define HAS_OVERLAY(dev)		(INTEL_INFO(dev)->has_overlay)
#define OVERLAY_NEEDS_PHYSICAL(dev)	(INTEL_INFO(dev)->overlay_needs_physical)

/* Early gen2 have a totally busted CS tlb and require pinned batches. */
#define HAS_BROKEN_CS_TLB(dev)		(IS_I830(dev) || IS_845G(dev))
/*
 * dp aux and gmbus irq on gen4 seems to be able to generate legacy interrupts
 * even when in MSI mode. This results in spurious interrupt warnings if the
 * legacy irq no. is shared with another device. The kernel then disables that
 * interrupt source and so prevents the other device from working properly.
 */
#define HAS_AUX_IRQ(dev) (INTEL_INFO(dev)->gen >= 5)
#define HAS_GMBUS_IRQ(dev) (INTEL_INFO(dev)->gen >= 5)

/* With the 945 and later, Y tiling got adjusted so that it was 32 128-byte
 * rows, which changed the alignment requirements and fence programming.
 */
#define HAS_128_BYTE_Y_TILING(dev) (!IS_GEN2(dev) && !(IS_I915G(dev) || \
						      IS_I915GM(dev)))
#define SUPPORTS_DIGITAL_OUTPUTS(dev)	(!IS_GEN2(dev) && !IS_PINEVIEW(dev))
#define SUPPORTS_INTEGRATED_HDMI(dev)	(IS_G4X(dev) || IS_GEN5(dev))
#define SUPPORTS_INTEGRATED_DP(dev)	(IS_G4X(dev) || IS_GEN5(dev))
#define SUPPORTS_TV(dev)		(INTEL_INFO(dev)->supports_tv)
#define I915_HAS_HOTPLUG(dev)		 (INTEL_INFO(dev)->has_hotplug)

#define HAS_FW_BLC(dev) (INTEL_INFO(dev)->gen > 2)
#define HAS_PIPE_CXSR(dev) (INTEL_INFO(dev)->has_pipe_cxsr)
#define HAS_FBC(dev) (INTEL_INFO(dev)->has_fbc)

#define HAS_IPS(dev)		(IS_HSW_ULT(dev) || IS_BROADWELL(dev))

#define HAS_DP_MST(dev)		(IS_HASWELL(dev) || IS_BROADWELL(dev) || \
				 INTEL_INFO(dev)->gen >= 9)

#define HAS_DDI(dev)		(INTEL_INFO(dev)->has_ddi)
#define HAS_FPGA_DBG_UNCLAIMED(dev)	(INTEL_INFO(dev)->has_fpga_dbg)
#define HAS_PSR(dev)		(IS_HASWELL(dev) || IS_BROADWELL(dev) || \
				 IS_VALLEYVIEW(dev) || IS_CHERRYVIEW(dev) || \
				 IS_SKYLAKE(dev))
#define HAS_RUNTIME_PM(dev)	(IS_GEN6(dev) || IS_HASWELL(dev) || \
				 IS_BROADWELL(dev) || IS_VALLEYVIEW(dev) || \
				 IS_SKYLAKE(dev))
#define HAS_RC6(dev)		(INTEL_INFO(dev)->gen >= 6)
#define HAS_RC6p(dev)		(INTEL_INFO(dev)->gen == 6 || IS_IVYBRIDGE(dev))

#define HAS_CSR(dev)	(IS_SKYLAKE(dev))

#define INTEL_PCH_DEVICE_ID_MASK		0xff00
#define INTEL_PCH_IBX_DEVICE_ID_TYPE		0x3b00
#define INTEL_PCH_CPT_DEVICE_ID_TYPE		0x1c00
#define INTEL_PCH_PPT_DEVICE_ID_TYPE		0x1e00
#define INTEL_PCH_LPT_DEVICE_ID_TYPE		0x8c00
#define INTEL_PCH_LPT_LP_DEVICE_ID_TYPE		0x9c00
#define INTEL_PCH_SPT_DEVICE_ID_TYPE		0xA100
#define INTEL_PCH_SPT_LP_DEVICE_ID_TYPE		0x9D00

#define INTEL_PCH_TYPE(dev) (__I915__(dev)->pch_type)
#define HAS_PCH_SPT(dev) (INTEL_PCH_TYPE(dev) == PCH_SPT)
#define HAS_PCH_LPT(dev) (INTEL_PCH_TYPE(dev) == PCH_LPT)
#define HAS_PCH_CPT(dev) (INTEL_PCH_TYPE(dev) == PCH_CPT)
#define HAS_PCH_IBX(dev) (INTEL_PCH_TYPE(dev) == PCH_IBX)
#define HAS_PCH_NOP(dev) (INTEL_PCH_TYPE(dev) == PCH_NOP)
#define HAS_PCH_SPLIT(dev) (INTEL_PCH_TYPE(dev) != PCH_NONE)

#define HAS_GMCH_DISPLAY(dev) (INTEL_INFO(dev)->gen < 5 || IS_VALLEYVIEW(dev))

/* DPF == dynamic parity feature */
#define HAS_L3_DPF(dev) (IS_IVYBRIDGE(dev) || IS_HASWELL(dev))
#define NUM_L3_SLICES(dev) (IS_HSW_GT3(dev) ? 2 : HAS_L3_DPF(dev))

#define GT_FREQUENCY_MULTIPLIER 50
#define GEN9_FREQ_SCALER 3

#include "i915_trace.h"

extern const struct drm_ioctl_desc i915_ioctls[];
extern int i915_max_ioctl;

extern int i915_suspend_legacy(struct drm_device *dev, pm_message_t state);
extern int i915_resume_legacy(struct drm_device *dev);

/* i915_params.c */
struct i915_params {
	int modeset;
	int panel_ignore_lid;
	int semaphores;
	unsigned int lvds_downclock;
	int lvds_channel_mode;
	int panel_use_ssc;
	int vbt_sdvo_panel_type;
	int enable_rc6;
	int enable_fbc;
	int enable_ppgtt;
	int enable_execlists;
	int enable_psr;
	unsigned int preliminary_hw_support;
	int disable_power_well;
	int enable_ips;
	int invert_brightness;
	int enable_cmd_parser;
	/* leave bools at the end to not create holes */
	bool enable_hangcheck;
	bool fastboot;
	bool prefault_disable;
	bool load_detect_test;
	bool reset;
	bool disable_display;
	bool disable_vtd_wa;
	int use_mmio_flip;
	int mmio_debug;
	bool verbose_state_checks;
	bool nuclear_pageflip;
	int edp_vswing;
};
extern struct i915_params i915 __read_mostly;

				/* i915_dma.c */
extern int i915_driver_load(struct drm_device *, unsigned long flags);
extern int i915_driver_unload(struct drm_device *);
extern int i915_driver_open(struct drm_device *dev, struct drm_file *file);
extern void i915_driver_lastclose(struct drm_device * dev);
extern void i915_driver_preclose(struct drm_device *dev,
				 struct drm_file *file);
extern void i915_driver_postclose(struct drm_device *dev,
				  struct drm_file *file);
extern int i915_driver_device_is_agp(struct drm_device * dev);
#ifdef CONFIG_COMPAT
extern long i915_compat_ioctl(struct file *filp, unsigned int cmd,
			      unsigned long arg);
#endif
extern int intel_gpu_reset(struct drm_device *dev);
extern bool intel_has_gpu_reset(struct drm_device *dev);
extern int i915_reset(struct drm_device *dev);
extern unsigned long i915_chipset_val(struct drm_i915_private *dev_priv);
extern unsigned long i915_mch_val(struct drm_i915_private *dev_priv);
extern unsigned long i915_gfx_val(struct drm_i915_private *dev_priv);
extern void i915_update_gfx_val(struct drm_i915_private *dev_priv);
int vlv_force_gfx_clock(struct drm_i915_private *dev_priv, bool on);
void intel_hpd_cancel_work(struct drm_i915_private *dev_priv);
void i915_firmware_load_error_print(const char *fw_path, int err);

/* i915_irq.c */
void i915_queue_hangcheck(struct drm_device *dev);
__printf(3, 4)
void i915_handle_error(struct drm_device *dev, bool wedged,
		       const char *fmt, ...);

extern void intel_irq_init(struct drm_i915_private *dev_priv);
extern void intel_hpd_init(struct drm_i915_private *dev_priv);
int intel_irq_install(struct drm_i915_private *dev_priv);
void intel_irq_uninstall(struct drm_i915_private *dev_priv);

extern void intel_uncore_sanitize(struct drm_device *dev);
extern void intel_uncore_early_sanitize(struct drm_device *dev,
					bool restore_forcewake);
extern void intel_uncore_init(struct drm_device *dev);
extern void intel_uncore_check_errors(struct drm_device *dev);
extern void intel_uncore_fini(struct drm_device *dev);
extern void intel_uncore_forcewake_reset(struct drm_device *dev, bool restore);
const char *intel_uncore_forcewake_domain_to_str(const enum forcewake_domain_id id);
void intel_uncore_forcewake_get(struct drm_i915_private *dev_priv,
				enum forcewake_domains domains);
void intel_uncore_forcewake_put(struct drm_i915_private *dev_priv,
				enum forcewake_domains domains);
/* Like above but the caller must manage the uncore.lock itself.
 * Must be used with I915_READ_FW and friends.
 */
void intel_uncore_forcewake_get__locked(struct drm_i915_private *dev_priv,
					enum forcewake_domains domains);
void intel_uncore_forcewake_put__locked(struct drm_i915_private *dev_priv,
					enum forcewake_domains domains);
void assert_forcewakes_inactive(struct drm_i915_private *dev_priv);
static inline bool intel_vgpu_active(struct drm_device *dev)
{
	return to_i915(dev)->vgpu.active;
}

void
i915_enable_pipestat(struct drm_i915_private *dev_priv, enum pipe pipe,
		     u32 status_mask);

void
i915_disable_pipestat(struct drm_i915_private *dev_priv, enum pipe pipe,
		      u32 status_mask);

void valleyview_enable_display_irqs(struct drm_i915_private *dev_priv);
void valleyview_disable_display_irqs(struct drm_i915_private *dev_priv);
void
ironlake_enable_display_irq(struct drm_i915_private *dev_priv, u32 mask);
void
ironlake_disable_display_irq(struct drm_i915_private *dev_priv, u32 mask);
void ibx_display_interrupt_update(struct drm_i915_private *dev_priv,
				  uint32_t interrupt_mask,
				  uint32_t enabled_irq_mask);
#define ibx_enable_display_interrupt(dev_priv, bits) \
	ibx_display_interrupt_update((dev_priv), (bits), (bits))
#define ibx_disable_display_interrupt(dev_priv, bits) \
	ibx_display_interrupt_update((dev_priv), (bits), 0)

/* i915_gem.c */
int i915_gem_create_ioctl(struct drm_device *dev, void *data,
			  struct drm_file *file_priv);
int i915_gem_pread_ioctl(struct drm_device *dev, void *data,
			 struct drm_file *file_priv);
int i915_gem_pwrite_ioctl(struct drm_device *dev, void *data,
			  struct drm_file *file_priv);
int i915_gem_mmap_ioctl(struct drm_device *dev, void *data,
			struct drm_file *file_priv);
int i915_gem_mmap_gtt_ioctl(struct drm_device *dev, void *data,
			struct drm_file *file_priv);
int i915_gem_set_domain_ioctl(struct drm_device *dev, void *data,
			      struct drm_file *file_priv);
int i915_gem_sw_finish_ioctl(struct drm_device *dev, void *data,
			     struct drm_file *file_priv);
void i915_gem_execbuffer_move_to_active(struct list_head *vmas,
					struct intel_engine_cs *ring);
void i915_gem_execbuffer_retire_commands(struct drm_device *dev,
					 struct drm_file *file,
					 struct intel_engine_cs *ring,
					 struct drm_i915_gem_object *obj);
int i915_gem_ringbuffer_submission(struct drm_device *dev,
				   struct drm_file *file,
				   struct intel_engine_cs *ring,
				   struct intel_context *ctx,
				   struct drm_i915_gem_execbuffer2 *args,
				   struct list_head *vmas,
				   struct drm_i915_gem_object *batch_obj,
				   u64 exec_start, u32 flags);
int i915_gem_execbuffer(struct drm_device *dev, void *data,
			struct drm_file *file_priv);
int i915_gem_execbuffer2(struct drm_device *dev, void *data,
			 struct drm_file *file_priv);
int i915_gem_busy_ioctl(struct drm_device *dev, void *data,
			struct drm_file *file_priv);
int i915_gem_get_caching_ioctl(struct drm_device *dev, void *data,
			       struct drm_file *file);
int i915_gem_set_caching_ioctl(struct drm_device *dev, void *data,
			       struct drm_file *file);
int i915_gem_throttle_ioctl(struct drm_device *dev, void *data,
			    struct drm_file *file_priv);
int i915_gem_madvise_ioctl(struct drm_device *dev, void *data,
			   struct drm_file *file_priv);
int i915_gem_set_tiling(struct drm_device *dev, void *data,
			struct drm_file *file_priv);
int i915_gem_get_tiling(struct drm_device *dev, void *data,
			struct drm_file *file_priv);
int i915_gem_init_userptr(struct drm_device *dev);
int i915_gem_userptr_ioctl(struct drm_device *dev, void *data,
			   struct drm_file *file);
int i915_gem_get_aperture_ioctl(struct drm_device *dev, void *data,
				struct drm_file *file_priv);
int i915_gem_wait_ioctl(struct drm_device *dev, void *data,
			struct drm_file *file_priv);
void i915_gem_load(struct drm_device *dev);
void *i915_gem_object_alloc(struct drm_device *dev);
void i915_gem_object_free(struct drm_i915_gem_object *obj);
void i915_gem_object_init(struct drm_i915_gem_object *obj,
			 const struct drm_i915_gem_object_ops *ops);
struct drm_i915_gem_object *i915_gem_alloc_object(struct drm_device *dev,
						  size_t size);
void i915_init_vm(struct drm_i915_private *dev_priv,
		  struct i915_address_space *vm);
void i915_gem_free_object(struct drm_gem_object *obj);
void i915_gem_vma_destroy(struct i915_vma *vma);

/* Flags used by pin/bind&friends. */
#define PIN_MAPPABLE	(1<<0)
#define PIN_NONBLOCK	(1<<1)
#define PIN_GLOBAL	(1<<2)
#define PIN_OFFSET_BIAS	(1<<3)
#define PIN_USER	(1<<4)
#define PIN_UPDATE	(1<<5)
#define PIN_OFFSET_MASK (~4095)
int __must_check
i915_gem_object_pin(struct drm_i915_gem_object *obj,
		    struct i915_address_space *vm,
		    uint32_t alignment,
		    uint64_t flags);
int __must_check
i915_gem_object_ggtt_pin(struct drm_i915_gem_object *obj,
			 const struct i915_ggtt_view *view,
			 uint32_t alignment,
			 uint64_t flags);

int i915_vma_bind(struct i915_vma *vma, enum i915_cache_level cache_level,
		  u32 flags);
int __must_check i915_vma_unbind(struct i915_vma *vma);
int i915_gem_object_put_pages(struct drm_i915_gem_object *obj);
void i915_gem_release_all_mmaps(struct drm_i915_private *dev_priv);
void i915_gem_release_mmap(struct drm_i915_gem_object *obj);

int i915_gem_obj_prepare_shmem_read(struct drm_i915_gem_object *obj,
				    int *needs_clflush);

int __must_check i915_gem_object_get_pages(struct drm_i915_gem_object *obj);

static inline int __sg_page_count(struct scatterlist *sg)
<<<<<<< HEAD
{
	return sg->length >> PAGE_SHIFT;
}

static inline struct page *
i915_gem_object_get_page(struct drm_i915_gem_object *obj, int n)
{
	if (WARN_ON(n >= obj->base.size >> PAGE_SHIFT))
		return NULL;

=======
{
	return sg->length >> PAGE_SHIFT;
}

static inline struct page *
i915_gem_object_get_page(struct drm_i915_gem_object *obj, int n)
{
	if (WARN_ON(n >= obj->base.size >> PAGE_SHIFT))
		return NULL;

>>>>>>> 7fd2d269
	if (n < obj->get_page.last) {
		obj->get_page.sg = obj->pages->sgl;
		obj->get_page.last = 0;
	}
<<<<<<< HEAD

	while (obj->get_page.last + __sg_page_count(obj->get_page.sg) <= n) {
		obj->get_page.last += __sg_page_count(obj->get_page.sg++);
		if (unlikely(sg_is_chain(obj->get_page.sg)))
			obj->get_page.sg = sg_chain_ptr(obj->get_page.sg);
	}

=======

	while (obj->get_page.last + __sg_page_count(obj->get_page.sg) <= n) {
		obj->get_page.last += __sg_page_count(obj->get_page.sg++);
		if (unlikely(sg_is_chain(obj->get_page.sg)))
			obj->get_page.sg = sg_chain_ptr(obj->get_page.sg);
	}

>>>>>>> 7fd2d269
	return nth_page(sg_page(obj->get_page.sg), n - obj->get_page.last);
}

static inline void i915_gem_object_pin_pages(struct drm_i915_gem_object *obj)
{
	BUG_ON(obj->pages == NULL);
	obj->pages_pin_count++;
}
static inline void i915_gem_object_unpin_pages(struct drm_i915_gem_object *obj)
{
	BUG_ON(obj->pages_pin_count == 0);
	obj->pages_pin_count--;
}

int __must_check i915_mutex_lock_interruptible(struct drm_device *dev);
int i915_gem_object_sync(struct drm_i915_gem_object *obj,
			 struct intel_engine_cs *to);
void i915_vma_move_to_active(struct i915_vma *vma,
			     struct intel_engine_cs *ring);
int i915_gem_dumb_create(struct drm_file *file_priv,
			 struct drm_device *dev,
			 struct drm_mode_create_dumb *args);
int i915_gem_mmap_gtt(struct drm_file *file_priv, struct drm_device *dev,
		      uint32_t handle, uint64_t *offset);
/**
 * Returns true if seq1 is later than seq2.
 */
static inline bool
i915_seqno_passed(uint32_t seq1, uint32_t seq2)
{
	return (int32_t)(seq1 - seq2) >= 0;
}

static inline bool i915_gem_request_completed(struct drm_i915_gem_request *req,
					      bool lazy_coherency)
{
	u32 seqno;

	BUG_ON(req == NULL);

	seqno = req->ring->get_seqno(req->ring, lazy_coherency);

	return i915_seqno_passed(seqno, req->seqno);
}

int __must_check i915_gem_get_seqno(struct drm_device *dev, u32 *seqno);
int __must_check i915_gem_set_seqno(struct drm_device *dev, u32 seqno);
int __must_check i915_gem_object_get_fence(struct drm_i915_gem_object *obj);
int __must_check i915_gem_object_put_fence(struct drm_i915_gem_object *obj);

bool i915_gem_object_pin_fence(struct drm_i915_gem_object *obj);
void i915_gem_object_unpin_fence(struct drm_i915_gem_object *obj);

struct drm_i915_gem_request *
i915_gem_find_active_request(struct intel_engine_cs *ring);

bool i915_gem_retire_requests(struct drm_device *dev);
void i915_gem_retire_requests_ring(struct intel_engine_cs *ring);
int __must_check i915_gem_check_wedge(struct i915_gpu_error *error,
				      bool interruptible);
int __must_check i915_gem_check_olr(struct drm_i915_gem_request *req);

static inline bool i915_reset_in_progress(struct i915_gpu_error *error)
{
	return unlikely(atomic_read(&error->reset_counter)
			& (I915_RESET_IN_PROGRESS_FLAG | I915_WEDGED));
}

static inline bool i915_terminally_wedged(struct i915_gpu_error *error)
{
	return atomic_read(&error->reset_counter) & I915_WEDGED;
}

static inline u32 i915_reset_count(struct i915_gpu_error *error)
{
	return ((atomic_read(&error->reset_counter) & ~I915_WEDGED) + 1) / 2;
}

static inline bool i915_stop_ring_allow_ban(struct drm_i915_private *dev_priv)
{
	return dev_priv->gpu_error.stop_rings == 0 ||
		dev_priv->gpu_error.stop_rings & I915_STOP_RING_ALLOW_BAN;
}

static inline bool i915_stop_ring_allow_warn(struct drm_i915_private *dev_priv)
{
	return dev_priv->gpu_error.stop_rings == 0 ||
		dev_priv->gpu_error.stop_rings & I915_STOP_RING_ALLOW_WARN;
}

void i915_gem_reset(struct drm_device *dev);
bool i915_gem_clflush_object(struct drm_i915_gem_object *obj, bool force);
int __must_check i915_gem_init(struct drm_device *dev);
int i915_gem_init_rings(struct drm_device *dev);
int __must_check i915_gem_init_hw(struct drm_device *dev);
int i915_gem_l3_remap(struct intel_engine_cs *ring, int slice);
void i915_gem_init_swizzling(struct drm_device *dev);
void i915_gem_cleanup_ringbuffer(struct drm_device *dev);
int __must_check i915_gpu_idle(struct drm_device *dev);
int __must_check i915_gem_suspend(struct drm_device *dev);
int __i915_add_request(struct intel_engine_cs *ring,
		       struct drm_file *file,
		       struct drm_i915_gem_object *batch_obj);
#define i915_add_request(ring) \
	__i915_add_request(ring, NULL, NULL)
int __i915_wait_request(struct drm_i915_gem_request *req,
			unsigned reset_counter,
			bool interruptible,
			s64 *timeout,
			struct intel_rps_client *rps);
int __must_check i915_wait_request(struct drm_i915_gem_request *req);
int i915_gem_fault(struct vm_area_struct *vma, struct vm_fault *vmf);
int __must_check
i915_gem_object_wait_rendering(struct drm_i915_gem_object *obj,
			       bool readonly);
int __must_check
i915_gem_object_set_to_gtt_domain(struct drm_i915_gem_object *obj,
				  bool write);
int __must_check
i915_gem_object_set_to_cpu_domain(struct drm_i915_gem_object *obj, bool write);
int __must_check
i915_gem_object_pin_to_display_plane(struct drm_i915_gem_object *obj,
				     u32 alignment,
				     struct intel_engine_cs *pipelined,
				     const struct i915_ggtt_view *view);
void i915_gem_object_unpin_from_display_plane(struct drm_i915_gem_object *obj,
					      const struct i915_ggtt_view *view);
int i915_gem_object_attach_phys(struct drm_i915_gem_object *obj,
				int align);
int i915_gem_open(struct drm_device *dev, struct drm_file *file);
void i915_gem_release(struct drm_device *dev, struct drm_file *file);

uint32_t
i915_gem_get_gtt_size(struct drm_device *dev, uint32_t size, int tiling_mode);
uint32_t
i915_gem_get_gtt_alignment(struct drm_device *dev, uint32_t size,
			    int tiling_mode, bool fenced);

int i915_gem_object_set_cache_level(struct drm_i915_gem_object *obj,
				    enum i915_cache_level cache_level);

struct drm_gem_object *i915_gem_prime_import(struct drm_device *dev,
				struct dma_buf *dma_buf);

struct dma_buf *i915_gem_prime_export(struct drm_device *dev,
				struct drm_gem_object *gem_obj, int flags);

void i915_gem_restore_fences(struct drm_device *dev);

unsigned long
i915_gem_obj_ggtt_offset_view(struct drm_i915_gem_object *o,
			      const struct i915_ggtt_view *view);
unsigned long
i915_gem_obj_offset(struct drm_i915_gem_object *o,
		    struct i915_address_space *vm);
static inline unsigned long
i915_gem_obj_ggtt_offset(struct drm_i915_gem_object *o)
{
	return i915_gem_obj_ggtt_offset_view(o, &i915_ggtt_view_normal);
}

bool i915_gem_obj_bound_any(struct drm_i915_gem_object *o);
bool i915_gem_obj_ggtt_bound_view(struct drm_i915_gem_object *o,
				  const struct i915_ggtt_view *view);
bool i915_gem_obj_bound(struct drm_i915_gem_object *o,
			struct i915_address_space *vm);

unsigned long i915_gem_obj_size(struct drm_i915_gem_object *o,
				struct i915_address_space *vm);
struct i915_vma *
i915_gem_obj_to_vma(struct drm_i915_gem_object *obj,
		    struct i915_address_space *vm);
struct i915_vma *
i915_gem_obj_to_ggtt_view(struct drm_i915_gem_object *obj,
			  const struct i915_ggtt_view *view);

struct i915_vma *
i915_gem_obj_lookup_or_create_vma(struct drm_i915_gem_object *obj,
				  struct i915_address_space *vm);
struct i915_vma *
i915_gem_obj_lookup_or_create_ggtt_vma(struct drm_i915_gem_object *obj,
				       const struct i915_ggtt_view *view);

static inline struct i915_vma *
i915_gem_obj_to_ggtt(struct drm_i915_gem_object *obj)
{
	return i915_gem_obj_to_ggtt_view(obj, &i915_ggtt_view_normal);
}
bool i915_gem_obj_is_pinned(struct drm_i915_gem_object *obj);

/* Some GGTT VM helpers */
#define i915_obj_to_ggtt(obj) \
	(&((struct drm_i915_private *)(obj)->base.dev->dev_private)->gtt.base)
static inline bool i915_is_ggtt(struct i915_address_space *vm)
{
	struct i915_address_space *ggtt =
		&((struct drm_i915_private *)(vm)->dev->dev_private)->gtt.base;
	return vm == ggtt;
}

static inline struct i915_hw_ppgtt *
i915_vm_to_ppgtt(struct i915_address_space *vm)
{
	WARN_ON(i915_is_ggtt(vm));

	return container_of(vm, struct i915_hw_ppgtt, base);
}


static inline bool i915_gem_obj_ggtt_bound(struct drm_i915_gem_object *obj)
{
	return i915_gem_obj_ggtt_bound_view(obj, &i915_ggtt_view_normal);
}

static inline unsigned long
i915_gem_obj_ggtt_size(struct drm_i915_gem_object *obj)
{
	return i915_gem_obj_size(obj, i915_obj_to_ggtt(obj));
}

static inline int __must_check
i915_gem_obj_ggtt_pin(struct drm_i915_gem_object *obj,
		      uint32_t alignment,
		      unsigned flags)
{
	return i915_gem_object_pin(obj, i915_obj_to_ggtt(obj),
				   alignment, flags | PIN_GLOBAL);
}

static inline int
i915_gem_object_ggtt_unbind(struct drm_i915_gem_object *obj)
{
	return i915_vma_unbind(i915_gem_obj_to_ggtt(obj));
}

void i915_gem_object_ggtt_unpin_view(struct drm_i915_gem_object *obj,
				     const struct i915_ggtt_view *view);
static inline void
i915_gem_object_ggtt_unpin(struct drm_i915_gem_object *obj)
{
	i915_gem_object_ggtt_unpin_view(obj, &i915_ggtt_view_normal);
}

/* i915_gem_context.c */
int __must_check i915_gem_context_init(struct drm_device *dev);
void i915_gem_context_fini(struct drm_device *dev);
void i915_gem_context_reset(struct drm_device *dev);
int i915_gem_context_open(struct drm_device *dev, struct drm_file *file);
int i915_gem_context_enable(struct drm_i915_private *dev_priv);
void i915_gem_context_close(struct drm_device *dev, struct drm_file *file);
int i915_switch_context(struct intel_engine_cs *ring,
			struct intel_context *to);
struct intel_context *
i915_gem_context_get(struct drm_i915_file_private *file_priv, u32 id);
void i915_gem_context_free(struct kref *ctx_ref);
struct drm_i915_gem_object *
i915_gem_alloc_context_obj(struct drm_device *dev, size_t size);
static inline void i915_gem_context_reference(struct intel_context *ctx)
{
	kref_get(&ctx->ref);
}

static inline void i915_gem_context_unreference(struct intel_context *ctx)
{
	kref_put(&ctx->ref, i915_gem_context_free);
}

static inline bool i915_gem_context_is_default(const struct intel_context *c)
{
	return c->user_handle == DEFAULT_CONTEXT_HANDLE;
}

int i915_gem_context_create_ioctl(struct drm_device *dev, void *data,
				  struct drm_file *file);
int i915_gem_context_destroy_ioctl(struct drm_device *dev, void *data,
				   struct drm_file *file);
int i915_gem_context_getparam_ioctl(struct drm_device *dev, void *data,
				    struct drm_file *file_priv);
int i915_gem_context_setparam_ioctl(struct drm_device *dev, void *data,
				    struct drm_file *file_priv);

/* i915_gem_evict.c */
int __must_check i915_gem_evict_something(struct drm_device *dev,
					  struct i915_address_space *vm,
					  int min_size,
					  unsigned alignment,
					  unsigned cache_level,
					  unsigned long start,
					  unsigned long end,
					  unsigned flags);
int i915_gem_evict_vm(struct i915_address_space *vm, bool do_idle);
int i915_gem_evict_everything(struct drm_device *dev);

/* belongs in i915_gem_gtt.h */
static inline void i915_gem_chipset_flush(struct drm_device *dev)
{
	if (INTEL_INFO(dev)->gen < 6)
		intel_gtt_chipset_flush();
}

/* i915_gem_stolen.c */
int i915_gem_init_stolen(struct drm_device *dev);
int i915_gem_stolen_setup_compression(struct drm_device *dev, int size, int fb_cpp);
void i915_gem_stolen_cleanup_compression(struct drm_device *dev);
void i915_gem_cleanup_stolen(struct drm_device *dev);
struct drm_i915_gem_object *
i915_gem_object_create_stolen(struct drm_device *dev, u32 size);
struct drm_i915_gem_object *
i915_gem_object_create_stolen_for_preallocated(struct drm_device *dev,
					       u32 stolen_offset,
					       u32 gtt_offset,
					       u32 size);

/* i915_gem_shrinker.c */
unsigned long i915_gem_shrink(struct drm_i915_private *dev_priv,
			      long target,
			      unsigned flags);
#define I915_SHRINK_PURGEABLE 0x1
#define I915_SHRINK_UNBOUND 0x2
#define I915_SHRINK_BOUND 0x4
unsigned long i915_gem_shrink_all(struct drm_i915_private *dev_priv);
void i915_gem_shrinker_init(struct drm_i915_private *dev_priv);


/* i915_gem_tiling.c */
static inline bool i915_gem_object_needs_bit17_swizzle(struct drm_i915_gem_object *obj)
{
	struct drm_i915_private *dev_priv = obj->base.dev->dev_private;

	return dev_priv->mm.bit_6_swizzle_x == I915_BIT_6_SWIZZLE_9_10_17 &&
		obj->tiling_mode != I915_TILING_NONE;
}

void i915_gem_detect_bit_6_swizzle(struct drm_device *dev);
void i915_gem_object_do_bit_17_swizzle(struct drm_i915_gem_object *obj);
void i915_gem_object_save_bit_17_swizzle(struct drm_i915_gem_object *obj);

/* i915_gem_debug.c */
#if WATCH_LISTS
int i915_verify_lists(struct drm_device *dev);
#else
#define i915_verify_lists(dev) 0
#endif

/* i915_debugfs.c */
int i915_debugfs_init(struct drm_minor *minor);
void i915_debugfs_cleanup(struct drm_minor *minor);
#ifdef CONFIG_DEBUG_FS
int i915_debugfs_connector_add(struct drm_connector *connector);
void intel_display_crc_init(struct drm_device *dev);
#else
static inline int i915_debugfs_connector_add(struct drm_connector *connector) {}
static inline void intel_display_crc_init(struct drm_device *dev) {}
#endif

/* i915_gpu_error.c */
__printf(2, 3)
void i915_error_printf(struct drm_i915_error_state_buf *e, const char *f, ...);
int i915_error_state_to_str(struct drm_i915_error_state_buf *estr,
			    const struct i915_error_state_file_priv *error);
int i915_error_state_buf_init(struct drm_i915_error_state_buf *eb,
			      struct drm_i915_private *i915,
			      size_t count, loff_t pos);
static inline void i915_error_state_buf_release(
	struct drm_i915_error_state_buf *eb)
{
	kfree(eb->buf);
}
void i915_capture_error_state(struct drm_device *dev, bool wedge,
			      const char *error_msg);
void i915_error_state_get(struct drm_device *dev,
			  struct i915_error_state_file_priv *error_priv);
void i915_error_state_put(struct i915_error_state_file_priv *error_priv);
void i915_destroy_error_state(struct drm_device *dev);

void i915_get_extra_instdone(struct drm_device *dev, uint32_t *instdone);
const char *i915_cache_level_str(struct drm_i915_private *i915, int type);

/* i915_cmd_parser.c */
int i915_cmd_parser_get_version(void);
int i915_cmd_parser_init_ring(struct intel_engine_cs *ring);
void i915_cmd_parser_fini_ring(struct intel_engine_cs *ring);
bool i915_needs_cmd_parser(struct intel_engine_cs *ring);
int i915_parse_cmds(struct intel_engine_cs *ring,
		    struct drm_i915_gem_object *batch_obj,
		    struct drm_i915_gem_object *shadow_batch_obj,
		    u32 batch_start_offset,
		    u32 batch_len,
		    bool is_master);

/* i915_suspend.c */
extern int i915_save_state(struct drm_device *dev);
extern int i915_restore_state(struct drm_device *dev);

/* i915_sysfs.c */
void i915_setup_sysfs(struct drm_device *dev_priv);
void i915_teardown_sysfs(struct drm_device *dev_priv);

/* intel_i2c.c */
extern int intel_setup_gmbus(struct drm_device *dev);
extern void intel_teardown_gmbus(struct drm_device *dev);
extern bool intel_gmbus_is_valid_pin(struct drm_i915_private *dev_priv,
				     unsigned int pin);

extern struct i2c_adapter *
intel_gmbus_get_adapter(struct drm_i915_private *dev_priv, unsigned int pin);
extern void intel_gmbus_set_speed(struct i2c_adapter *adapter, int speed);
extern void intel_gmbus_force_bit(struct i2c_adapter *adapter, bool force_bit);
static inline bool intel_gmbus_is_forced_bit(struct i2c_adapter *adapter)
{
	return container_of(adapter, struct intel_gmbus, adapter)->force_bit;
}
extern void intel_i2c_reset(struct drm_device *dev);

/* intel_opregion.c */
#ifdef CONFIG_ACPI
extern int intel_opregion_setup(struct drm_device *dev);
extern void intel_opregion_init(struct drm_device *dev);
extern void intel_opregion_fini(struct drm_device *dev);
extern void intel_opregion_asle_intr(struct drm_device *dev);
extern int intel_opregion_notify_encoder(struct intel_encoder *intel_encoder,
					 bool enable);
extern int intel_opregion_notify_adapter(struct drm_device *dev,
					 pci_power_t state);
#else
static inline int intel_opregion_setup(struct drm_device *dev) { return 0; }
static inline void intel_opregion_init(struct drm_device *dev) { return; }
static inline void intel_opregion_fini(struct drm_device *dev) { return; }
static inline void intel_opregion_asle_intr(struct drm_device *dev) { return; }
static inline int
intel_opregion_notify_encoder(struct intel_encoder *intel_encoder, bool enable)
{
	return 0;
}
static inline int
intel_opregion_notify_adapter(struct drm_device *dev, pci_power_t state)
{
	return 0;
}
#endif

/* intel_acpi.c */
#ifdef CONFIG_ACPI
extern void intel_register_dsm_handler(void);
extern void intel_unregister_dsm_handler(void);
#else
static inline void intel_register_dsm_handler(void) { return; }
static inline void intel_unregister_dsm_handler(void) { return; }
#endif /* CONFIG_ACPI */

/* modesetting */
extern void intel_modeset_init_hw(struct drm_device *dev);
extern void intel_modeset_init(struct drm_device *dev);
extern void intel_modeset_gem_init(struct drm_device *dev);
extern void intel_modeset_cleanup(struct drm_device *dev);
extern void intel_connector_unregister(struct intel_connector *);
extern int intel_modeset_vga_set_state(struct drm_device *dev, bool state);
extern void intel_modeset_setup_hw_state(struct drm_device *dev,
					 bool force_restore);
extern void i915_redisable_vga(struct drm_device *dev);
extern void i915_redisable_vga_power_on(struct drm_device *dev);
extern bool ironlake_set_drps(struct drm_device *dev, u8 val);
extern void intel_init_pch_refclk(struct drm_device *dev);
extern void intel_set_rps(struct drm_device *dev, u8 val);
extern void intel_set_memory_cxsr(struct drm_i915_private *dev_priv,
				  bool enable);
extern void intel_detect_pch(struct drm_device *dev);
extern int intel_trans_dp_port_sel(struct drm_crtc *crtc);
extern int intel_enable_rc6(const struct drm_device *dev);

extern bool i915_semaphore_is_enabled(struct drm_device *dev);
int i915_reg_read_ioctl(struct drm_device *dev, void *data,
			struct drm_file *file);
int i915_get_reset_stats_ioctl(struct drm_device *dev, void *data,
			       struct drm_file *file);

/* overlay */
extern struct intel_overlay_error_state *intel_overlay_capture_error_state(struct drm_device *dev);
extern void intel_overlay_print_error_state(struct drm_i915_error_state_buf *e,
					    struct intel_overlay_error_state *error);

extern struct intel_display_error_state *intel_display_capture_error_state(struct drm_device *dev);
extern void intel_display_print_error_state(struct drm_i915_error_state_buf *e,
					    struct drm_device *dev,
					    struct intel_display_error_state *error);

int sandybridge_pcode_read(struct drm_i915_private *dev_priv, u32 mbox, u32 *val);
int sandybridge_pcode_write(struct drm_i915_private *dev_priv, u32 mbox, u32 val);

/* intel_sideband.c */
u32 vlv_punit_read(struct drm_i915_private *dev_priv, u32 addr);
void vlv_punit_write(struct drm_i915_private *dev_priv, u32 addr, u32 val);
u32 vlv_nc_read(struct drm_i915_private *dev_priv, u8 addr);
u32 vlv_gpio_nc_read(struct drm_i915_private *dev_priv, u32 reg);
void vlv_gpio_nc_write(struct drm_i915_private *dev_priv, u32 reg, u32 val);
u32 vlv_cck_read(struct drm_i915_private *dev_priv, u32 reg);
void vlv_cck_write(struct drm_i915_private *dev_priv, u32 reg, u32 val);
u32 vlv_ccu_read(struct drm_i915_private *dev_priv, u32 reg);
void vlv_ccu_write(struct drm_i915_private *dev_priv, u32 reg, u32 val);
u32 vlv_bunit_read(struct drm_i915_private *dev_priv, u32 reg);
void vlv_bunit_write(struct drm_i915_private *dev_priv, u32 reg, u32 val);
u32 vlv_gps_core_read(struct drm_i915_private *dev_priv, u32 reg);
void vlv_gps_core_write(struct drm_i915_private *dev_priv, u32 reg, u32 val);
u32 vlv_dpio_read(struct drm_i915_private *dev_priv, enum pipe pipe, int reg);
void vlv_dpio_write(struct drm_i915_private *dev_priv, enum pipe pipe, int reg, u32 val);
u32 intel_sbi_read(struct drm_i915_private *dev_priv, u16 reg,
		   enum intel_sbi_destination destination);
void intel_sbi_write(struct drm_i915_private *dev_priv, u16 reg, u32 value,
		     enum intel_sbi_destination destination);
u32 vlv_flisdsi_read(struct drm_i915_private *dev_priv, u32 reg);
void vlv_flisdsi_write(struct drm_i915_private *dev_priv, u32 reg, u32 val);

int intel_gpu_freq(struct drm_i915_private *dev_priv, int val);
int intel_freq_opcode(struct drm_i915_private *dev_priv, int val);

#define I915_READ8(reg)		dev_priv->uncore.funcs.mmio_readb(dev_priv, (reg), true)
#define I915_WRITE8(reg, val)	dev_priv->uncore.funcs.mmio_writeb(dev_priv, (reg), (val), true)

#define I915_READ16(reg)	dev_priv->uncore.funcs.mmio_readw(dev_priv, (reg), true)
#define I915_WRITE16(reg, val)	dev_priv->uncore.funcs.mmio_writew(dev_priv, (reg), (val), true)
#define I915_READ16_NOTRACE(reg)	dev_priv->uncore.funcs.mmio_readw(dev_priv, (reg), false)
#define I915_WRITE16_NOTRACE(reg, val)	dev_priv->uncore.funcs.mmio_writew(dev_priv, (reg), (val), false)

#define I915_READ(reg)		dev_priv->uncore.funcs.mmio_readl(dev_priv, (reg), true)
#define I915_WRITE(reg, val)	dev_priv->uncore.funcs.mmio_writel(dev_priv, (reg), (val), true)
#define I915_READ_NOTRACE(reg)		dev_priv->uncore.funcs.mmio_readl(dev_priv, (reg), false)
#define I915_WRITE_NOTRACE(reg, val)	dev_priv->uncore.funcs.mmio_writel(dev_priv, (reg), (val), false)

/* Be very careful with read/write 64-bit values. On 32-bit machines, they
 * will be implemented using 2 32-bit writes in an arbitrary order with
 * an arbitrary delay between them. This can cause the hardware to
 * act upon the intermediate value, possibly leading to corruption and
 * machine death. You have been warned.
 */
#define I915_WRITE64(reg, val)	dev_priv->uncore.funcs.mmio_writeq(dev_priv, (reg), (val), true)
#define I915_READ64(reg)	dev_priv->uncore.funcs.mmio_readq(dev_priv, (reg), true)

#define I915_READ64_2x32(lower_reg, upper_reg) ({			\
		u32 upper = I915_READ(upper_reg);			\
		u32 lower = I915_READ(lower_reg);			\
		u32 tmp = I915_READ(upper_reg);				\
		if (upper != tmp) {					\
			upper = tmp;					\
			lower = I915_READ(lower_reg);			\
			WARN_ON(I915_READ(upper_reg) != upper);		\
		}							\
		(u64)upper << 32 | lower; })

#define POSTING_READ(reg)	(void)I915_READ_NOTRACE(reg)
#define POSTING_READ16(reg)	(void)I915_READ16_NOTRACE(reg)

/* These are untraced mmio-accessors that are only valid to be used inside
 * criticial sections inside IRQ handlers where forcewake is explicitly
 * controlled.
 * Think twice, and think again, before using these.
 * Note: Should only be used between intel_uncore_forcewake_irqlock() and
 * intel_uncore_forcewake_irqunlock().
 */
#define I915_READ_FW(reg__) readl(dev_priv->regs + (reg__))
#define I915_WRITE_FW(reg__, val__) writel(val__, dev_priv->regs + (reg__))
#define POSTING_READ_FW(reg__) (void)I915_READ_FW(reg__)

/* "Broadcast RGB" property */
#define INTEL_BROADCAST_RGB_AUTO 0
#define INTEL_BROADCAST_RGB_FULL 1
#define INTEL_BROADCAST_RGB_LIMITED 2

static inline uint32_t i915_vgacntrl_reg(struct drm_device *dev)
{
	if (IS_VALLEYVIEW(dev))
		return VLV_VGACNTRL;
	else if (INTEL_INFO(dev)->gen >= 5)
		return CPU_VGACNTRL;
	else
		return VGACNTRL;
}

static inline void __user *to_user_ptr(u64 address)
{
	return (void __user *)(uintptr_t)address;
}

static inline unsigned long msecs_to_jiffies_timeout(const unsigned int m)
{
	unsigned long j = msecs_to_jiffies(m);

	return min_t(unsigned long, MAX_JIFFY_OFFSET, j + 1);
}

static inline unsigned long nsecs_to_jiffies_timeout(const u64 n)
{
        return min_t(u64, MAX_JIFFY_OFFSET, nsecs_to_jiffies64(n) + 1);
}

static inline unsigned long
timespec_to_jiffies_timeout(const struct timespec *value)
{
	unsigned long j = timespec_to_jiffies(value);

	return min_t(unsigned long, MAX_JIFFY_OFFSET, j + 1);
}

/*
 * If you need to wait X milliseconds between events A and B, but event B
 * doesn't happen exactly after event A, you record the timestamp (jiffies) of
 * when event A happened, then just before event B you call this function and
 * pass the timestamp as the first argument, and X as the second argument.
 */
static inline void
wait_remaining_ms_from_jiffies(unsigned long timestamp_jiffies, int to_wait_ms)
{
	unsigned long target_jiffies, tmp_jiffies, remaining_jiffies;

	/*
	 * Don't re-read the value of "jiffies" every time since it may change
	 * behind our back and break the math.
	 */
	tmp_jiffies = jiffies;
	target_jiffies = timestamp_jiffies +
			 msecs_to_jiffies_timeout(to_wait_ms);

	if (time_after(target_jiffies, tmp_jiffies)) {
		remaining_jiffies = target_jiffies - tmp_jiffies;
		while (remaining_jiffies)
			remaining_jiffies =
			    schedule_timeout_uninterruptible(remaining_jiffies);
	}
}

static inline void i915_trace_irq_get(struct intel_engine_cs *ring,
				      struct drm_i915_gem_request *req)
{
	if (ring->trace_irq_req == NULL && ring->irq_get(ring))
		i915_gem_request_assign(&ring->trace_irq_req, req);
}

#endif<|MERGE_RESOLUTION|>--- conflicted
+++ resolved
@@ -1664,17 +1664,10 @@
 	struct i915_virtual_gpu vgpu;
 
 	struct intel_csr csr;
-<<<<<<< HEAD
 
 	/* Display CSR-related protection */
 	struct mutex csr_lock;
 
-=======
-
-	/* Display CSR-related protection */
-	struct mutex csr_lock;
-
->>>>>>> 7fd2d269
 	struct intel_gmbus gmbus[GMBUS_NUM_PINS];
 
 	/** gmbus_mutex protects against concurrent usage of the single hw gmbus
@@ -1749,11 +1742,7 @@
 
 	unsigned int fsb_freq, mem_freq, is_ddr3;
 	unsigned int skl_boot_cdclk;
-<<<<<<< HEAD
-	unsigned int cdclk_freq;
-=======
 	unsigned int cdclk_freq, max_cdclk_freq;
->>>>>>> 7fd2d269
 	unsigned int hpll_freq;
 
 	/**
@@ -2770,7 +2759,6 @@
 int __must_check i915_gem_object_get_pages(struct drm_i915_gem_object *obj);
 
 static inline int __sg_page_count(struct scatterlist *sg)
-<<<<<<< HEAD
 {
 	return sg->length >> PAGE_SHIFT;
 }
@@ -2781,23 +2769,10 @@
 	if (WARN_ON(n >= obj->base.size >> PAGE_SHIFT))
 		return NULL;
 
-=======
-{
-	return sg->length >> PAGE_SHIFT;
-}
-
-static inline struct page *
-i915_gem_object_get_page(struct drm_i915_gem_object *obj, int n)
-{
-	if (WARN_ON(n >= obj->base.size >> PAGE_SHIFT))
-		return NULL;
-
->>>>>>> 7fd2d269
 	if (n < obj->get_page.last) {
 		obj->get_page.sg = obj->pages->sgl;
 		obj->get_page.last = 0;
 	}
-<<<<<<< HEAD
 
 	while (obj->get_page.last + __sg_page_count(obj->get_page.sg) <= n) {
 		obj->get_page.last += __sg_page_count(obj->get_page.sg++);
@@ -2805,15 +2780,6 @@
 			obj->get_page.sg = sg_chain_ptr(obj->get_page.sg);
 	}
 
-=======
-
-	while (obj->get_page.last + __sg_page_count(obj->get_page.sg) <= n) {
-		obj->get_page.last += __sg_page_count(obj->get_page.sg++);
-		if (unlikely(sg_is_chain(obj->get_page.sg)))
-			obj->get_page.sg = sg_chain_ptr(obj->get_page.sg);
-	}
-
->>>>>>> 7fd2d269
 	return nth_page(sg_page(obj->get_page.sg), n - obj->get_page.last);
 }
 
