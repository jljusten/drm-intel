--- conflicted
+++ resolved
@@ -1455,12 +1455,6 @@
 	}
 }
 
-<<<<<<< HEAD
-static void intel_hpd_irq_handler(struct drm_device *dev,
-				  u32 hotplug_trigger,
-				  u32 dig_hotplug_reg,
-				  const u32 hpd[HPD_NUM_PINS])
-=======
 /* Get a bit mask of pins that have triggered, and which ones may be long. */
 static void pch_get_hpd_pins(u32 *pin_mask, u32 *long_mask,
 			     u32 hotplug_trigger, u32 dig_hotplug_reg, const u32 hpd[HPD_NUM_PINS])
@@ -1530,7 +1524,6 @@
  */
 static void intel_hpd_irq_handler(struct drm_device *dev,
 				  u32 pin_mask, u32 long_mask)
->>>>>>> 7fd2d269
 {
 	struct drm_i915_private *dev_priv = dev->dev_private;
 	int i;
@@ -1550,18 +1543,8 @@
 		port = get_port_from_pin(i);
 		is_dig_port = port && dev_priv->hotplug.irq_port[port];
 
-<<<<<<< HEAD
-			if (!HAS_GMCH_DISPLAY(dev_priv)) {
-				dig_shift = pch_port_to_hotplug_shift(port);
-				long_hpd = (dig_hotplug_reg >> dig_shift) & PORTB_HOTPLUG_LONG_DETECT;
-			} else {
-				dig_shift = i915_port_to_hotplug_shift(port);
-				long_hpd = (hotplug_trigger >> dig_shift) & PORTB_HOTPLUG_LONG_DETECT;
-			}
-=======
 		if (is_dig_port) {
 			bool long_hpd = long_mask & BIT(i);
->>>>>>> 7fd2d269
 
 			DRM_DEBUG_DRIVER("digital hpd port %c - %s\n", port_name(port),
 					 long_hpd ? "long" : "short");
@@ -1848,17 +1831,12 @@
 	if (!hotplug_status)
 		return;
 
-<<<<<<< HEAD
-		if (IS_G4X(dev) || IS_VALLEYVIEW(dev)) {
-			u32 hotplug_trigger = hotplug_status & HOTPLUG_INT_STATUS_G4X;
-=======
 	I915_WRITE(PORT_HOTPLUG_STAT, hotplug_status);
 	/*
 	 * Make sure hotplug status is cleared before we clear IIR, or else we
 	 * may miss hotplug events.
 	 */
 	POSTING_READ(PORT_HOTPLUG_STAT);
->>>>>>> 7fd2d269
 
 	if (IS_G4X(dev) || IS_VALLEYVIEW(dev)) {
 		u32 hotplug_trigger = hotplug_status & HOTPLUG_INT_STATUS_G4X;
@@ -2276,13 +2254,8 @@
 static void bxt_hpd_handler(struct drm_device *dev, uint32_t iir_status)
 {
 	struct drm_i915_private *dev_priv = dev->dev_private;
-<<<<<<< HEAD
-	uint32_t hp_control;
-	uint32_t hp_trigger;
-=======
 	u32 hp_control, hp_trigger;
 	u32 pin_mask, long_mask;
->>>>>>> 7fd2d269
 
 	/* Get the status */
 	hp_trigger = iir_status & BXT_DE_PORT_HOTPLUG_MASK;
@@ -2294,28 +2267,11 @@
 		return;
 	}
 
-<<<<<<< HEAD
-	DRM_DEBUG_DRIVER("hotplug event received, stat 0x%08x\n",
-		hp_control & BXT_HOTPLUG_CTL_MASK);
-
-	/* Check for HPD storm and schedule bottom half */
-	intel_hpd_irq_handler(dev, hp_trigger, hp_control, hpd_bxt);
-
-	/*
-	 * FIXME: Save the hot plug status for bottom half before
-	 * clearing the sticky status bits, else the status will be
-	 * lost.
-	 */
-
 	/* Clear sticky bits in hpd status */
 	I915_WRITE(BXT_HOTPLUG_CTL, hp_control);
-=======
-	/* Clear sticky bits in hpd status */
-	I915_WRITE(BXT_HOTPLUG_CTL, hp_control);
 
 	pch_get_hpd_pins(&pin_mask, &long_mask, hp_trigger, hp_control, hpd_bxt);
 	intel_hpd_irq_handler(dev, pin_mask, long_mask);
->>>>>>> 7fd2d269
 }
 
 static irqreturn_t gen8_irq_handler(int irq, void *arg)
@@ -3357,11 +3313,7 @@
 
 	/* Now, enable HPD */
 	for_each_intel_encoder(dev, intel_encoder) {
-<<<<<<< HEAD
-		if (dev_priv->hpd_stats[intel_encoder->hpd_pin].hpd_mark
-=======
 		if (dev_priv->hotplug.stats[intel_encoder->hpd_pin].state
->>>>>>> 7fd2d269
 				== HPD_ENABLED)
 			hotplug_port |= hpd_bxt[intel_encoder->hpd_pin];
 	}
