--- conflicted
+++ resolved
@@ -1644,16 +1644,9 @@
 		intel_finish_page_flip_mmio(dev_priv, pipe);
 }
 
-<<<<<<< HEAD
-static void valleyview_pipestat_irq_ack(struct drm_device *dev, u32 iir,
-					u32 pipe_stats[I915_MAX_PIPES])
-{
-	struct drm_i915_private *dev_priv = dev->dev_private;
-=======
 static void valleyview_pipestat_irq_ack(struct drm_i915_private *dev_priv,
 					u32 iir, u32 pipe_stats[I915_MAX_PIPES])
 {
->>>>>>> 63d15326
 	int pipe;
 
 	spin_lock(&dev_priv->irq_lock);
@@ -1709,16 +1702,9 @@
 	spin_unlock(&dev_priv->irq_lock);
 }
 
-<<<<<<< HEAD
-static void valleyview_pipestat_irq_handler(struct drm_device *dev,
-					    u32 pipe_stats[I915_MAX_PIPES])
-{
-	struct drm_i915_private *dev_priv = to_i915(dev);
-=======
 static void valleyview_pipestat_irq_handler(struct drm_i915_private *dev_priv,
 					    u32 pipe_stats[I915_MAX_PIPES])
 {
->>>>>>> 63d15326
 	enum pipe pipe;
 
 	for_each_pipe(dev_priv, pipe) {
@@ -1749,11 +1735,7 @@
 	return hotplug_status;
 }
 
-<<<<<<< HEAD
-static void i9xx_hpd_irq_handler(struct drm_device *dev,
-=======
 static void i9xx_hpd_irq_handler(struct drm_i915_private *dev_priv,
->>>>>>> 63d15326
 				 u32 hotplug_status)
 {
 	u32 pin_mask = 0, long_mask = 0;
@@ -1838,11 +1820,7 @@
 
 		/* Call regardless, as some status bits might not be
 		 * signalled in iir */
-<<<<<<< HEAD
-		valleyview_pipestat_irq_ack(dev, iir, pipe_stats);
-=======
 		valleyview_pipestat_irq_ack(dev_priv, iir, pipe_stats);
->>>>>>> 63d15326
 
 		/*
 		 * VLV_IIR is single buffered, and reflects the level
@@ -1861,15 +1839,9 @@
 			gen6_rps_irq_handler(dev_priv, pm_iir);
 
 		if (hotplug_status)
-<<<<<<< HEAD
-			i9xx_hpd_irq_handler(dev, hotplug_status);
-
-		valleyview_pipestat_irq_handler(dev, pipe_stats);
-=======
 			i9xx_hpd_irq_handler(dev_priv, hotplug_status);
 
 		valleyview_pipestat_irq_handler(dev_priv, pipe_stats);
->>>>>>> 63d15326
 	} while (0);
 
 	enable_rpm_wakeref_asserts(dev_priv);
@@ -1928,11 +1900,7 @@
 
 		/* Call regardless, as some status bits might not be
 		 * signalled in iir */
-<<<<<<< HEAD
-		valleyview_pipestat_irq_ack(dev, iir, pipe_stats);
-=======
 		valleyview_pipestat_irq_ack(dev_priv, iir, pipe_stats);
->>>>>>> 63d15326
 
 		/*
 		 * VLV_IIR is single buffered, and reflects the level
@@ -1948,15 +1916,9 @@
 		gen8_gt_irq_handler(dev_priv, gt_iir);
 
 		if (hotplug_status)
-<<<<<<< HEAD
-			i9xx_hpd_irq_handler(dev, hotplug_status);
-
-		valleyview_pipestat_irq_handler(dev, pipe_stats);
-=======
 			i9xx_hpd_irq_handler(dev_priv, hotplug_status);
 
 		valleyview_pipestat_irq_handler(dev_priv, pipe_stats);
->>>>>>> 63d15326
 	} while (0);
 
 	enable_rpm_wakeref_asserts(dev_priv);
@@ -2305,11 +2267,7 @@
 	if (gt_iir) {
 		I915_WRITE(GTIIR, gt_iir);
 		ret = IRQ_HANDLED;
-<<<<<<< HEAD
-		if (INTEL_INFO(dev)->gen >= 6)
-=======
 		if (INTEL_GEN(dev_priv) >= 6)
->>>>>>> 63d15326
 			snb_gt_irq_handler(dev_priv, gt_iir);
 		else
 			ilk_gt_irq_handler(dev_priv, gt_iir);
@@ -2575,11 +2533,7 @@
  */
 static void i915_reset_and_wakeup(struct drm_i915_private *dev_priv)
 {
-<<<<<<< HEAD
-	struct drm_i915_private *dev_priv = to_i915(dev);
-=======
 	struct kobject *kobj = &dev_priv->dev->primary->kdev->kobj;
->>>>>>> 63d15326
 	char *error_event[] = { I915_ERROR_UEVENT "=1", NULL };
 	char *reset_event[] = { I915_RESET_UEVENT "=1", NULL };
 	char *reset_done_event[] = { I915_ERROR_UEVENT "=0", NULL };
@@ -2625,11 +2579,7 @@
 		intel_runtime_pm_put(dev_priv);
 
 		if (ret == 0)
-<<<<<<< HEAD
-			kobject_uevent_env(&dev->primary->kdev->kobj,
-=======
 			kobject_uevent_env(kobj,
->>>>>>> 63d15326
 					   KOBJ_CHANGE, reset_done_event);
 
 		/*
@@ -2741,12 +2691,8 @@
  * so userspace knows something bad happened (should trigger collection
  * of a ring dump etc.).
  */
-<<<<<<< HEAD
-void i915_handle_error(struct drm_device *dev, u32 engine_mask,
-=======
 void i915_handle_error(struct drm_i915_private *dev_priv,
 		       u32 engine_mask,
->>>>>>> 63d15326
 		       const char *fmt, ...)
 {
 	va_list args;
@@ -2756,13 +2702,8 @@
 	vscnprintf(error_msg, sizeof(error_msg), fmt, args);
 	va_end(args);
 
-<<<<<<< HEAD
-	i915_capture_error_state(dev, engine_mask, error_msg);
-	i915_report_and_clear_eir(dev);
-=======
 	i915_capture_error_state(dev_priv, engine_mask, error_msg);
 	i915_report_and_clear_eir(dev_priv);
->>>>>>> 63d15326
 
 	if (engine_mask) {
 		atomic_or(I915_RESET_IN_PROGRESS_FLAG,
@@ -2917,17 +2858,10 @@
 semaphore_wait_to_signaller_ring(struct intel_engine_cs *engine, u32 ipehr,
 				 u64 offset)
 {
-<<<<<<< HEAD
-	struct drm_i915_private *dev_priv = engine->dev->dev_private;
-	struct intel_engine_cs *signaller;
-
-	if (INTEL_INFO(dev_priv)->gen >= 8) {
-=======
 	struct drm_i915_private *dev_priv = engine->i915;
 	struct intel_engine_cs *signaller;
 
 	if (INTEL_GEN(dev_priv) >= 8) {
->>>>>>> 63d15326
 		for_each_engine(signaller, dev_priv) {
 			if (engine == signaller)
 				continue;
@@ -2956,11 +2890,7 @@
 static struct intel_engine_cs *
 semaphore_waits_for(struct intel_engine_cs *engine, u32 *seqno)
 {
-<<<<<<< HEAD
-	struct drm_i915_private *dev_priv = engine->dev->dev_private;
-=======
 	struct drm_i915_private *dev_priv = engine->i915;
->>>>>>> 63d15326
 	u32 cmd, ipehr, head;
 	u64 offset = 0;
 	int i, backwards;
@@ -2986,11 +2916,7 @@
 		return NULL;
 
 	ipehr = I915_READ(RING_IPEHR(engine->mmio_base));
-<<<<<<< HEAD
-	if (!ipehr_is_semaphore_wait(engine->dev, ipehr))
-=======
 	if (!ipehr_is_semaphore_wait(engine->i915, ipehr))
->>>>>>> 63d15326
 		return NULL;
 
 	/*
@@ -3002,11 +2928,7 @@
 	 * ringbuffer itself.
 	 */
 	head = I915_READ_HEAD(engine) & HEAD_ADDR;
-<<<<<<< HEAD
-	backwards = (INTEL_INFO(engine->dev)->gen >= 8) ? 5 : 4;
-=======
 	backwards = (INTEL_GEN(dev_priv) >= 8) ? 5 : 4;
->>>>>>> 63d15326
 
 	for (i = backwards; i; --i) {
 		/*
@@ -3028,11 +2950,7 @@
 		return NULL;
 
 	*seqno = ioread32(engine->buffer->virtual_start + head + 4) + 1;
-<<<<<<< HEAD
-	if (INTEL_INFO(engine->dev)->gen >= 8) {
-=======
 	if (INTEL_GEN(dev_priv) >= 8) {
->>>>>>> 63d15326
 		offset = ioread32(engine->buffer->virtual_start + head + 12);
 		offset <<= 32;
 		offset = ioread32(engine->buffer->virtual_start + head + 8);
@@ -3042,11 +2960,7 @@
 
 static int semaphore_passed(struct intel_engine_cs *engine)
 {
-<<<<<<< HEAD
-	struct drm_i915_private *dev_priv = engine->dev->dev_private;
-=======
 	struct drm_i915_private *dev_priv = engine->i915;
->>>>>>> 63d15326
 	struct intel_engine_cs *signaller;
 	u32 seqno;
 
@@ -3088,11 +3002,7 @@
 	if (engine->id != RCS)
 		return true;
 
-<<<<<<< HEAD
-	i915_get_extra_instdone(engine->dev, instdone);
-=======
 	i915_get_extra_instdone(engine->i915, instdone);
->>>>>>> 63d15326
 
 	/* There might be unstable subunit states even when
 	 * actual head is not moving. Filter out the unstable ones by
@@ -3133,12 +3043,7 @@
 static enum intel_ring_hangcheck_action
 ring_stuck(struct intel_engine_cs *engine, u64 acthd)
 {
-<<<<<<< HEAD
-	struct drm_device *dev = engine->dev;
-	struct drm_i915_private *dev_priv = dev->dev_private;
-=======
 	struct drm_i915_private *dev_priv = engine->i915;
->>>>>>> 63d15326
 	enum intel_ring_hangcheck_action ha;
 	u32 tmp;
 
@@ -3156,31 +3061,19 @@
 	 */
 	tmp = I915_READ_CTL(engine);
 	if (tmp & RING_WAIT) {
-<<<<<<< HEAD
-		i915_handle_error(dev, 0,
-=======
 		i915_handle_error(dev_priv, 0,
->>>>>>> 63d15326
 				  "Kicking stuck wait on %s",
 				  engine->name);
 		I915_WRITE_CTL(engine, tmp);
 		return HANGCHECK_KICK;
 	}
 
-<<<<<<< HEAD
-	if (INTEL_INFO(dev)->gen >= 6 && tmp & RING_WAIT_SEMAPHORE) {
-=======
 	if (INTEL_GEN(dev_priv) >= 6 && tmp & RING_WAIT_SEMAPHORE) {
->>>>>>> 63d15326
 		switch (semaphore_passed(engine)) {
 		default:
 			return HANGCHECK_HUNG;
 		case 1:
-<<<<<<< HEAD
-			i915_handle_error(dev, 0,
-=======
 			i915_handle_error(dev_priv, 0,
->>>>>>> 63d15326
 					  "Kicking stuck semaphore on %s",
 					  engine->name);
 			I915_WRITE_CTL(engine, tmp);
@@ -3195,11 +3088,7 @@
 
 static unsigned kick_waiters(struct intel_engine_cs *engine)
 {
-<<<<<<< HEAD
-	struct drm_i915_private *i915 = to_i915(engine->dev);
-=======
 	struct drm_i915_private *i915 = engine->i915;
->>>>>>> 63d15326
 	unsigned user_interrupts = READ_ONCE(engine->user_interrupts);
 
 	if (engine->hangcheck.user_interrupts == user_interrupts &&
@@ -3228,10 +3117,6 @@
 	struct drm_i915_private *dev_priv =
 		container_of(work, typeof(*dev_priv),
 			     gpu_error.hangcheck_work.work);
-<<<<<<< HEAD
-	struct drm_device *dev = dev_priv->dev;
-=======
->>>>>>> 63d15326
 	struct intel_engine_cs *engine;
 	enum intel_engine_id id;
 	int busy_count = 0, rings_hung = 0;
@@ -3359,11 +3244,7 @@
 	}
 
 	if (rings_hung) {
-<<<<<<< HEAD
-		i915_handle_error(dev, rings_hung, "Engine(s) hung");
-=======
 		i915_handle_error(dev_priv, rings_hung, "Engine(s) hung");
->>>>>>> 63d15326
 		goto out;
 	}
 
@@ -4288,19 +4169,11 @@
 			break;
 
 		/* Consume port.  Then clear IIR or we'll miss events */
-<<<<<<< HEAD
-		if (I915_HAS_HOTPLUG(dev) &&
-		    iir & I915_DISPLAY_PORT_INTERRUPT) {
-			u32 hotplug_status = i9xx_hpd_irq_ack(dev_priv);
-			if (hotplug_status)
-				i9xx_hpd_irq_handler(dev, hotplug_status);
-=======
 		if (I915_HAS_HOTPLUG(dev_priv) &&
 		    iir & I915_DISPLAY_PORT_INTERRUPT) {
 			u32 hotplug_status = i9xx_hpd_irq_ack(dev_priv);
 			if (hotplug_status)
 				i9xx_hpd_irq_handler(dev_priv, hotplug_status);
->>>>>>> 63d15326
 		}
 
 		I915_WRITE(IIR, iir & ~flip_mask);
@@ -4527,11 +4400,7 @@
 		if (iir & I915_DISPLAY_PORT_INTERRUPT) {
 			u32 hotplug_status = i9xx_hpd_irq_ack(dev_priv);
 			if (hotplug_status)
-<<<<<<< HEAD
-				i9xx_hpd_irq_handler(dev, hotplug_status);
-=======
 				i9xx_hpd_irq_handler(dev_priv, hotplug_status);
->>>>>>> 63d15326
 		}
 
 		I915_WRITE(IIR, iir & ~flip_mask);
