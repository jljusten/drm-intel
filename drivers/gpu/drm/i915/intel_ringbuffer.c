/*
 * Copyright © 2008-2010 Intel Corporation
 *
 * Permission is hereby granted, free of charge, to any person obtaining a
 * copy of this software and associated documentation files (the "Software"),
 * to deal in the Software without restriction, including without limitation
 * the rights to use, copy, modify, merge, publish, distribute, sublicense,
 * and/or sell copies of the Software, and to permit persons to whom the
 * Software is furnished to do so, subject to the following conditions:
 *
 * The above copyright notice and this permission notice (including the next
 * paragraph) shall be included in all copies or substantial portions of the
 * Software.
 *
 * THE SOFTWARE IS PROVIDED "AS IS", WITHOUT WARRANTY OF ANY KIND, EXPRESS OR
 * IMPLIED, INCLUDING BUT NOT LIMITED TO THE WARRANTIES OF MERCHANTABILITY,
 * FITNESS FOR A PARTICULAR PURPOSE AND NONINFRINGEMENT.  IN NO EVENT SHALL
 * THE AUTHORS OR COPYRIGHT HOLDERS BE LIABLE FOR ANY CLAIM, DAMAGES OR OTHER
 * LIABILITY, WHETHER IN AN ACTION OF CONTRACT, TORT OR OTHERWISE, ARISING
 * FROM, OUT OF OR IN CONNECTION WITH THE SOFTWARE OR THE USE OR OTHER DEALINGS
 * IN THE SOFTWARE.
 *
 * Authors:
 *    Eric Anholt <eric@anholt.net>
 *    Zou Nan hai <nanhai.zou@intel.com>
 *    Xiang Hai hao<haihao.xiang@intel.com>
 *
 */

#include <linux/log2.h>
#include <drm/drmP.h>
#include "i915_drv.h"
#include <drm/i915_drm.h>
#include "i915_trace.h"
#include "intel_drv.h"

int __intel_ring_space(int head, int tail, int size)
{
	int space = head - tail;
	if (space <= 0)
		space += size;
	return space - I915_RING_FREE_SPACE;
}

void intel_ring_update_space(struct intel_ringbuffer *ringbuf)
{
	if (ringbuf->last_retired_head != -1) {
		ringbuf->head = ringbuf->last_retired_head;
		ringbuf->last_retired_head = -1;
	}

	ringbuf->space = __intel_ring_space(ringbuf->head & HEAD_ADDR,
					    ringbuf->tail, ringbuf->size);
}

int intel_ring_space(struct intel_ringbuffer *ringbuf)
{
	intel_ring_update_space(ringbuf);
	return ringbuf->space;
}

bool intel_engine_stopped(struct intel_engine_cs *engine)
{
	struct drm_i915_private *dev_priv = engine->dev->dev_private;
	return dev_priv->gpu_error.stop_rings & intel_engine_flag(engine);
}

static void __intel_ring_advance(struct intel_engine_cs *engine)
{
	struct intel_ringbuffer *ringbuf = engine->buffer;
	ringbuf->tail &= ringbuf->size - 1;
	if (intel_engine_stopped(engine))
		return;
	engine->write_tail(engine, ringbuf->tail);
}

static int
gen2_render_ring_flush(struct drm_i915_gem_request *req,
		       u32	invalidate_domains,
		       u32	flush_domains)
{
	struct intel_engine_cs *engine = req->engine;
	u32 cmd;
	int ret;

	cmd = MI_FLUSH;
	if (((invalidate_domains|flush_domains) & I915_GEM_DOMAIN_RENDER) == 0)
		cmd |= MI_NO_WRITE_FLUSH;

	if (invalidate_domains & I915_GEM_DOMAIN_SAMPLER)
		cmd |= MI_READ_FLUSH;

	ret = intel_ring_begin(req, 2);
	if (ret)
		return ret;

	intel_ring_emit(engine, cmd);
	intel_ring_emit(engine, MI_NOOP);
	intel_ring_advance(engine);

	return 0;
}

static int
gen4_render_ring_flush(struct drm_i915_gem_request *req,
		       u32	invalidate_domains,
		       u32	flush_domains)
{
	struct intel_engine_cs *engine = req->engine;
	struct drm_device *dev = engine->dev;
	u32 cmd;
	int ret;

	/*
	 * read/write caches:
	 *
	 * I915_GEM_DOMAIN_RENDER is always invalidated, but is
	 * only flushed if MI_NO_WRITE_FLUSH is unset.  On 965, it is
	 * also flushed at 2d versus 3d pipeline switches.
	 *
	 * read-only caches:
	 *
	 * I915_GEM_DOMAIN_SAMPLER is flushed on pre-965 if
	 * MI_READ_FLUSH is set, and is always flushed on 965.
	 *
	 * I915_GEM_DOMAIN_COMMAND may not exist?
	 *
	 * I915_GEM_DOMAIN_INSTRUCTION, which exists on 965, is
	 * invalidated when MI_EXE_FLUSH is set.
	 *
	 * I915_GEM_DOMAIN_VERTEX, which exists on 965, is
	 * invalidated with every MI_FLUSH.
	 *
	 * TLBs:
	 *
	 * On 965, TLBs associated with I915_GEM_DOMAIN_COMMAND
	 * and I915_GEM_DOMAIN_CPU in are invalidated at PTE write and
	 * I915_GEM_DOMAIN_RENDER and I915_GEM_DOMAIN_SAMPLER
	 * are flushed at any MI_FLUSH.
	 */

	cmd = MI_FLUSH | MI_NO_WRITE_FLUSH;
	if ((invalidate_domains|flush_domains) & I915_GEM_DOMAIN_RENDER)
		cmd &= ~MI_NO_WRITE_FLUSH;
	if (invalidate_domains & I915_GEM_DOMAIN_INSTRUCTION)
		cmd |= MI_EXE_FLUSH;

	if (invalidate_domains & I915_GEM_DOMAIN_COMMAND &&
	    (IS_G4X(dev) || IS_GEN5(dev)))
		cmd |= MI_INVALIDATE_ISP;

	ret = intel_ring_begin(req, 2);
	if (ret)
		return ret;

	intel_ring_emit(engine, cmd);
	intel_ring_emit(engine, MI_NOOP);
	intel_ring_advance(engine);

	return 0;
}

/**
 * Emits a PIPE_CONTROL with a non-zero post-sync operation, for
 * implementing two workarounds on gen6.  From section 1.4.7.1
 * "PIPE_CONTROL" of the Sandy Bridge PRM volume 2 part 1:
 *
 * [DevSNB-C+{W/A}] Before any depth stall flush (including those
 * produced by non-pipelined state commands), software needs to first
 * send a PIPE_CONTROL with no bits set except Post-Sync Operation !=
 * 0.
 *
 * [Dev-SNB{W/A}]: Before a PIPE_CONTROL with Write Cache Flush Enable
 * =1, a PIPE_CONTROL with any non-zero post-sync-op is required.
 *
 * And the workaround for these two requires this workaround first:
 *
 * [Dev-SNB{W/A}]: Pipe-control with CS-stall bit set must be sent
 * BEFORE the pipe-control with a post-sync op and no write-cache
 * flushes.
 *
 * And this last workaround is tricky because of the requirements on
 * that bit.  From section 1.4.7.2.3 "Stall" of the Sandy Bridge PRM
 * volume 2 part 1:
 *
 *     "1 of the following must also be set:
 *      - Render Target Cache Flush Enable ([12] of DW1)
 *      - Depth Cache Flush Enable ([0] of DW1)
 *      - Stall at Pixel Scoreboard ([1] of DW1)
 *      - Depth Stall ([13] of DW1)
 *      - Post-Sync Operation ([13] of DW1)
 *      - Notify Enable ([8] of DW1)"
 *
 * The cache flushes require the workaround flush that triggered this
 * one, so we can't use it.  Depth stall would trigger the same.
 * Post-sync nonzero is what triggered this second workaround, so we
 * can't use that one either.  Notify enable is IRQs, which aren't
 * really our business.  That leaves only stall at scoreboard.
 */
static int
intel_emit_post_sync_nonzero_flush(struct drm_i915_gem_request *req)
{
	struct intel_engine_cs *engine = req->engine;
	u32 scratch_addr = engine->scratch.gtt_offset + 2 * CACHELINE_BYTES;
	int ret;

	ret = intel_ring_begin(req, 6);
	if (ret)
		return ret;

	intel_ring_emit(engine, GFX_OP_PIPE_CONTROL(5));
	intel_ring_emit(engine, PIPE_CONTROL_CS_STALL |
			PIPE_CONTROL_STALL_AT_SCOREBOARD);
	intel_ring_emit(engine, scratch_addr | PIPE_CONTROL_GLOBAL_GTT); /* address */
	intel_ring_emit(engine, 0); /* low dword */
	intel_ring_emit(engine, 0); /* high dword */
	intel_ring_emit(engine, MI_NOOP);
	intel_ring_advance(engine);

	ret = intel_ring_begin(req, 6);
	if (ret)
		return ret;

	intel_ring_emit(engine, GFX_OP_PIPE_CONTROL(5));
	intel_ring_emit(engine, PIPE_CONTROL_QW_WRITE);
	intel_ring_emit(engine, scratch_addr | PIPE_CONTROL_GLOBAL_GTT); /* address */
	intel_ring_emit(engine, 0);
	intel_ring_emit(engine, 0);
	intel_ring_emit(engine, MI_NOOP);
	intel_ring_advance(engine);

	return 0;
}

static int
gen6_render_ring_flush(struct drm_i915_gem_request *req,
		       u32 invalidate_domains, u32 flush_domains)
{
	struct intel_engine_cs *engine = req->engine;
	u32 flags = 0;
	u32 scratch_addr = engine->scratch.gtt_offset + 2 * CACHELINE_BYTES;
	int ret;

	/* Force SNB workarounds for PIPE_CONTROL flushes */
	ret = intel_emit_post_sync_nonzero_flush(req);
	if (ret)
		return ret;

	/* Just flush everything.  Experiments have shown that reducing the
	 * number of bits based on the write domains has little performance
	 * impact.
	 */
	if (flush_domains) {
		flags |= PIPE_CONTROL_RENDER_TARGET_CACHE_FLUSH;
		flags |= PIPE_CONTROL_DEPTH_CACHE_FLUSH;
		/*
		 * Ensure that any following seqno writes only happen
		 * when the render cache is indeed flushed.
		 */
		flags |= PIPE_CONTROL_CS_STALL;
	}
	if (invalidate_domains) {
		flags |= PIPE_CONTROL_TLB_INVALIDATE;
		flags |= PIPE_CONTROL_INSTRUCTION_CACHE_INVALIDATE;
		flags |= PIPE_CONTROL_TEXTURE_CACHE_INVALIDATE;
		flags |= PIPE_CONTROL_VF_CACHE_INVALIDATE;
		flags |= PIPE_CONTROL_CONST_CACHE_INVALIDATE;
		flags |= PIPE_CONTROL_STATE_CACHE_INVALIDATE;
		/*
		 * TLB invalidate requires a post-sync write.
		 */
		flags |= PIPE_CONTROL_QW_WRITE | PIPE_CONTROL_CS_STALL;
	}

	ret = intel_ring_begin(req, 4);
	if (ret)
		return ret;

	intel_ring_emit(engine, GFX_OP_PIPE_CONTROL(4));
	intel_ring_emit(engine, flags);
	intel_ring_emit(engine, scratch_addr | PIPE_CONTROL_GLOBAL_GTT);
	intel_ring_emit(engine, 0);
	intel_ring_advance(engine);

	return 0;
}

static int
gen7_render_ring_cs_stall_wa(struct drm_i915_gem_request *req)
{
	struct intel_engine_cs *engine = req->engine;
	int ret;

	ret = intel_ring_begin(req, 4);
	if (ret)
		return ret;

	intel_ring_emit(engine, GFX_OP_PIPE_CONTROL(4));
	intel_ring_emit(engine, PIPE_CONTROL_CS_STALL |
			      PIPE_CONTROL_STALL_AT_SCOREBOARD);
	intel_ring_emit(engine, 0);
	intel_ring_emit(engine, 0);
	intel_ring_advance(engine);

	return 0;
}

static int
gen7_render_ring_flush(struct drm_i915_gem_request *req,
		       u32 invalidate_domains, u32 flush_domains)
{
	struct intel_engine_cs *engine = req->engine;
	u32 flags = 0;
	u32 scratch_addr = engine->scratch.gtt_offset + 2 * CACHELINE_BYTES;
	int ret;

	/*
	 * Ensure that any following seqno writes only happen when the render
	 * cache is indeed flushed.
	 *
	 * Workaround: 4th PIPE_CONTROL command (except the ones with only
	 * read-cache invalidate bits set) must have the CS_STALL bit set. We
	 * don't try to be clever and just set it unconditionally.
	 */
	flags |= PIPE_CONTROL_CS_STALL;

	/* Just flush everything.  Experiments have shown that reducing the
	 * number of bits based on the write domains has little performance
	 * impact.
	 */
	if (flush_domains) {
		flags |= PIPE_CONTROL_RENDER_TARGET_CACHE_FLUSH;
		flags |= PIPE_CONTROL_DEPTH_CACHE_FLUSH;
		flags |= PIPE_CONTROL_DC_FLUSH_ENABLE;
		flags |= PIPE_CONTROL_FLUSH_ENABLE;
	}
	if (invalidate_domains) {
		flags |= PIPE_CONTROL_TLB_INVALIDATE;
		flags |= PIPE_CONTROL_INSTRUCTION_CACHE_INVALIDATE;
		flags |= PIPE_CONTROL_TEXTURE_CACHE_INVALIDATE;
		flags |= PIPE_CONTROL_VF_CACHE_INVALIDATE;
		flags |= PIPE_CONTROL_CONST_CACHE_INVALIDATE;
		flags |= PIPE_CONTROL_STATE_CACHE_INVALIDATE;
		flags |= PIPE_CONTROL_MEDIA_STATE_CLEAR;
		/*
		 * TLB invalidate requires a post-sync write.
		 */
		flags |= PIPE_CONTROL_QW_WRITE;
		flags |= PIPE_CONTROL_GLOBAL_GTT_IVB;

		flags |= PIPE_CONTROL_STALL_AT_SCOREBOARD;

		/* Workaround: we must issue a pipe_control with CS-stall bit
		 * set before a pipe_control command that has the state cache
		 * invalidate bit set. */
		gen7_render_ring_cs_stall_wa(req);
	}

	ret = intel_ring_begin(req, 4);
	if (ret)
		return ret;

	intel_ring_emit(engine, GFX_OP_PIPE_CONTROL(4));
	intel_ring_emit(engine, flags);
	intel_ring_emit(engine, scratch_addr);
	intel_ring_emit(engine, 0);
	intel_ring_advance(engine);

	return 0;
}

static int
gen8_emit_pipe_control(struct drm_i915_gem_request *req,
		       u32 flags, u32 scratch_addr)
{
	struct intel_engine_cs *engine = req->engine;
	int ret;

	ret = intel_ring_begin(req, 6);
	if (ret)
		return ret;

	intel_ring_emit(engine, GFX_OP_PIPE_CONTROL(6));
	intel_ring_emit(engine, flags);
	intel_ring_emit(engine, scratch_addr);
	intel_ring_emit(engine, 0);
	intel_ring_emit(engine, 0);
	intel_ring_emit(engine, 0);
	intel_ring_advance(engine);

	return 0;
}

static int
gen8_render_ring_flush(struct drm_i915_gem_request *req,
		       u32 invalidate_domains, u32 flush_domains)
{
	u32 flags = 0;
	u32 scratch_addr = req->engine->scratch.gtt_offset + 2 * CACHELINE_BYTES;
	int ret;

	flags |= PIPE_CONTROL_CS_STALL;

	if (flush_domains) {
		flags |= PIPE_CONTROL_RENDER_TARGET_CACHE_FLUSH;
		flags |= PIPE_CONTROL_DEPTH_CACHE_FLUSH;
		flags |= PIPE_CONTROL_DC_FLUSH_ENABLE;
		flags |= PIPE_CONTROL_FLUSH_ENABLE;
	}
	if (invalidate_domains) {
		flags |= PIPE_CONTROL_TLB_INVALIDATE;
		flags |= PIPE_CONTROL_INSTRUCTION_CACHE_INVALIDATE;
		flags |= PIPE_CONTROL_TEXTURE_CACHE_INVALIDATE;
		flags |= PIPE_CONTROL_VF_CACHE_INVALIDATE;
		flags |= PIPE_CONTROL_CONST_CACHE_INVALIDATE;
		flags |= PIPE_CONTROL_STATE_CACHE_INVALIDATE;
		flags |= PIPE_CONTROL_QW_WRITE;
		flags |= PIPE_CONTROL_GLOBAL_GTT_IVB;

		/* WaCsStallBeforeStateCacheInvalidate:bdw,chv */
		ret = gen8_emit_pipe_control(req,
					     PIPE_CONTROL_CS_STALL |
					     PIPE_CONTROL_STALL_AT_SCOREBOARD,
					     0);
		if (ret)
			return ret;
	}

	return gen8_emit_pipe_control(req, flags, scratch_addr);
}

static void ring_write_tail(struct intel_engine_cs *engine,
			    u32 value)
{
	struct drm_i915_private *dev_priv = engine->dev->dev_private;
	I915_WRITE_TAIL(engine, value);
}

u64 intel_ring_get_active_head(struct intel_engine_cs *engine)
{
	struct drm_i915_private *dev_priv = engine->dev->dev_private;
	u64 acthd;

	if (INTEL_INFO(engine->dev)->gen >= 8)
		acthd = I915_READ64_2x32(RING_ACTHD(engine->mmio_base),
					 RING_ACTHD_UDW(engine->mmio_base));
	else if (INTEL_INFO(engine->dev)->gen >= 4)
		acthd = I915_READ(RING_ACTHD(engine->mmio_base));
	else
		acthd = I915_READ(ACTHD);

	return acthd;
}

static void ring_setup_phys_status_page(struct intel_engine_cs *engine)
{
	struct drm_i915_private *dev_priv = engine->dev->dev_private;
	u32 addr;

	addr = dev_priv->status_page_dmah->busaddr;
	if (INTEL_INFO(engine->dev)->gen >= 4)
		addr |= (dev_priv->status_page_dmah->busaddr >> 28) & 0xf0;
	I915_WRITE(HWS_PGA, addr);
}

static void intel_ring_setup_status_page(struct intel_engine_cs *engine)
{
	struct drm_device *dev = engine->dev;
	struct drm_i915_private *dev_priv = engine->dev->dev_private;
	i915_reg_t mmio;

	/* The ring status page addresses are no longer next to the rest of
	 * the ring registers as of gen7.
	 */
	if (IS_GEN7(dev)) {
		switch (engine->id) {
		case RCS:
			mmio = RENDER_HWS_PGA_GEN7;
			break;
		case BCS:
			mmio = BLT_HWS_PGA_GEN7;
			break;
		/*
		 * VCS2 actually doesn't exist on Gen7. Only shut up
		 * gcc switch check warning
		 */
		case VCS2:
		case VCS:
			mmio = BSD_HWS_PGA_GEN7;
			break;
		case VECS:
			mmio = VEBOX_HWS_PGA_GEN7;
			break;
		}
	} else if (IS_GEN6(engine->dev)) {
		mmio = RING_HWS_PGA_GEN6(engine->mmio_base);
	} else {
		/* XXX: gen8 returns to sanity */
		mmio = RING_HWS_PGA(engine->mmio_base);
	}

	I915_WRITE(mmio, (u32)engine->status_page.gfx_addr);
	POSTING_READ(mmio);

	/*
	 * Flush the TLB for this page
	 *
	 * FIXME: These two bits have disappeared on gen8, so a question
	 * arises: do we still need this and if so how should we go about
	 * invalidating the TLB?
	 */
	if (INTEL_INFO(dev)->gen >= 6 && INTEL_INFO(dev)->gen < 8) {
		i915_reg_t reg = RING_INSTPM(engine->mmio_base);

		/* ring should be idle before issuing a sync flush*/
		WARN_ON((I915_READ_MODE(engine) & MODE_IDLE) == 0);

		I915_WRITE(reg,
			   _MASKED_BIT_ENABLE(INSTPM_TLB_INVALIDATE |
					      INSTPM_SYNC_FLUSH));
		if (wait_for((I915_READ(reg) & INSTPM_SYNC_FLUSH) == 0,
			     1000))
			DRM_ERROR("%s: wait for SyncFlush to complete for TLB invalidation timed out\n",
				  engine->name);
	}
}

static bool stop_ring(struct intel_engine_cs *engine)
{
	struct drm_i915_private *dev_priv = to_i915(engine->dev);

	if (!IS_GEN2(engine->dev)) {
		I915_WRITE_MODE(engine, _MASKED_BIT_ENABLE(STOP_RING));
		if (wait_for((I915_READ_MODE(engine) & MODE_IDLE) != 0, 1000)) {
			DRM_ERROR("%s : timed out trying to stop ring\n",
				  engine->name);
			/* Sometimes we observe that the idle flag is not
			 * set even though the ring is empty. So double
			 * check before giving up.
			 */
			if (I915_READ_HEAD(engine) != I915_READ_TAIL(engine))
				return false;
		}
	}

	I915_WRITE_CTL(engine, 0);
	I915_WRITE_HEAD(engine, 0);
	engine->write_tail(engine, 0);

	if (!IS_GEN2(engine->dev)) {
		(void)I915_READ_CTL(engine);
		I915_WRITE_MODE(engine, _MASKED_BIT_DISABLE(STOP_RING));
	}

	return (I915_READ_HEAD(engine) & HEAD_ADDR) == 0;
}

void intel_engine_init_hangcheck(struct intel_engine_cs *engine)
{
	memset(&engine->hangcheck, 0, sizeof(engine->hangcheck));
}

static int init_ring_common(struct intel_engine_cs *engine)
{
	struct drm_device *dev = engine->dev;
	struct drm_i915_private *dev_priv = dev->dev_private;
	struct intel_ringbuffer *ringbuf = engine->buffer;
	struct drm_i915_gem_object *obj = ringbuf->obj;
	int ret = 0;

	intel_uncore_forcewake_get(dev_priv, FORCEWAKE_ALL);

	if (!stop_ring(engine)) {
		/* G45 ring initialization often fails to reset head to zero */
		DRM_DEBUG_KMS("%s head not reset to zero "
			      "ctl %08x head %08x tail %08x start %08x\n",
			      engine->name,
			      I915_READ_CTL(engine),
			      I915_READ_HEAD(engine),
			      I915_READ_TAIL(engine),
			      I915_READ_START(engine));

		if (!stop_ring(engine)) {
			DRM_ERROR("failed to set %s head to zero "
				  "ctl %08x head %08x tail %08x start %08x\n",
				  engine->name,
				  I915_READ_CTL(engine),
				  I915_READ_HEAD(engine),
				  I915_READ_TAIL(engine),
				  I915_READ_START(engine));
			ret = -EIO;
			goto out;
		}
	}

	if (I915_NEED_GFX_HWS(dev))
		intel_ring_setup_status_page(engine);
	else
		ring_setup_phys_status_page(engine);

	/* Enforce ordering by reading HEAD register back */
	I915_READ_HEAD(engine);

	/* Initialize the ring. This must happen _after_ we've cleared the ring
	 * registers with the above sequence (the readback of the HEAD registers
	 * also enforces ordering), otherwise the hw might lose the new ring
	 * register values. */
	I915_WRITE_START(engine, i915_gem_obj_ggtt_offset(obj));

	/* WaClearRingBufHeadRegAtInit:ctg,elk */
	if (I915_READ_HEAD(engine))
		DRM_DEBUG("%s initialization failed [head=%08x], fudging\n",
			  engine->name, I915_READ_HEAD(engine));
	I915_WRITE_HEAD(engine, 0);
	(void)I915_READ_HEAD(engine);

	I915_WRITE_CTL(engine,
			((ringbuf->size - PAGE_SIZE) & RING_NR_PAGES)
			| RING_VALID);

	/* If the head is still not zero, the ring is dead */
	if (wait_for((I915_READ_CTL(engine) & RING_VALID) != 0 &&
		     I915_READ_START(engine) == i915_gem_obj_ggtt_offset(obj) &&
		     (I915_READ_HEAD(engine) & HEAD_ADDR) == 0, 50)) {
		DRM_ERROR("%s initialization failed "
			  "ctl %08x (valid? %d) head %08x tail %08x start %08x [expected %08lx]\n",
			  engine->name,
			  I915_READ_CTL(engine),
			  I915_READ_CTL(engine) & RING_VALID,
			  I915_READ_HEAD(engine), I915_READ_TAIL(engine),
			  I915_READ_START(engine),
			  (unsigned long)i915_gem_obj_ggtt_offset(obj));
		ret = -EIO;
		goto out;
	}

	ringbuf->last_retired_head = -1;
	ringbuf->head = I915_READ_HEAD(engine);
	ringbuf->tail = I915_READ_TAIL(engine) & TAIL_ADDR;
	intel_ring_update_space(ringbuf);

	intel_engine_init_hangcheck(engine);

out:
	intel_uncore_forcewake_put(dev_priv, FORCEWAKE_ALL);

	return ret;
}

void
intel_fini_pipe_control(struct intel_engine_cs *engine)
{
	struct drm_device *dev = engine->dev;

	if (engine->scratch.obj == NULL)
		return;

	if (INTEL_INFO(dev)->gen >= 5) {
		kunmap(sg_page(engine->scratch.obj->pages->sgl));
		i915_gem_object_ggtt_unpin(engine->scratch.obj);
	}

	drm_gem_object_unreference(&engine->scratch.obj->base);
	engine->scratch.obj = NULL;
}

int
intel_init_pipe_control(struct intel_engine_cs *engine)
{
	int ret;

	WARN_ON(engine->scratch.obj);

	engine->scratch.obj = i915_gem_alloc_object(engine->dev, 4096);
	if (engine->scratch.obj == NULL) {
		DRM_ERROR("Failed to allocate seqno page\n");
		ret = -ENOMEM;
		goto err;
	}

	ret = i915_gem_object_set_cache_level(engine->scratch.obj,
					      I915_CACHE_LLC);
	if (ret)
		goto err_unref;

	ret = i915_gem_obj_ggtt_pin(engine->scratch.obj, 4096, 0);
	if (ret)
		goto err_unref;

	engine->scratch.gtt_offset = i915_gem_obj_ggtt_offset(engine->scratch.obj);
	engine->scratch.cpu_page = kmap(sg_page(engine->scratch.obj->pages->sgl));
	if (engine->scratch.cpu_page == NULL) {
		ret = -ENOMEM;
		goto err_unpin;
	}

	DRM_DEBUG_DRIVER("%s pipe control offset: 0x%08x\n",
			 engine->name, engine->scratch.gtt_offset);
	return 0;

err_unpin:
	i915_gem_object_ggtt_unpin(engine->scratch.obj);
err_unref:
	drm_gem_object_unreference(&engine->scratch.obj->base);
err:
	return ret;
}

static int intel_ring_workarounds_emit(struct drm_i915_gem_request *req)
{
	int ret, i;
	struct intel_engine_cs *engine = req->engine;
	struct drm_device *dev = engine->dev;
	struct drm_i915_private *dev_priv = dev->dev_private;
	struct i915_workarounds *w = &dev_priv->workarounds;

	if (w->count == 0)
		return 0;

	engine->gpu_caches_dirty = true;
	ret = intel_ring_flush_all_caches(req);
	if (ret)
		return ret;

	ret = intel_ring_begin(req, (w->count * 2 + 2));
	if (ret)
		return ret;

	intel_ring_emit(engine, MI_LOAD_REGISTER_IMM(w->count));
	for (i = 0; i < w->count; i++) {
		intel_ring_emit_reg(engine, w->reg[i].addr);
		intel_ring_emit(engine, w->reg[i].value);
	}
	intel_ring_emit(engine, MI_NOOP);

	intel_ring_advance(engine);

	engine->gpu_caches_dirty = true;
	ret = intel_ring_flush_all_caches(req);
	if (ret)
		return ret;

	DRM_DEBUG_DRIVER("Number of Workarounds emitted: %d\n", w->count);

	return 0;
}

static int intel_rcs_ctx_init(struct drm_i915_gem_request *req)
{
	int ret;

	ret = intel_ring_workarounds_emit(req);
	if (ret != 0)
		return ret;

	ret = i915_gem_render_state_init(req);
	if (ret)
		return ret;

	return 0;
}

static int wa_add(struct drm_i915_private *dev_priv,
		  i915_reg_t addr,
		  const u32 mask, const u32 val)
{
	const u32 idx = dev_priv->workarounds.count;

	if (WARN_ON(idx >= I915_MAX_WA_REGS))
		return -ENOSPC;

	dev_priv->workarounds.reg[idx].addr = addr;
	dev_priv->workarounds.reg[idx].value = val;
	dev_priv->workarounds.reg[idx].mask = mask;

	dev_priv->workarounds.count++;

	return 0;
}

#define WA_REG(addr, mask, val) do { \
		const int r = wa_add(dev_priv, (addr), (mask), (val)); \
		if (r) \
			return r; \
	} while (0)

#define WA_SET_BIT_MASKED(addr, mask) \
	WA_REG(addr, (mask), _MASKED_BIT_ENABLE(mask))

#define WA_CLR_BIT_MASKED(addr, mask) \
	WA_REG(addr, (mask), _MASKED_BIT_DISABLE(mask))

#define WA_SET_FIELD_MASKED(addr, mask, value) \
	WA_REG(addr, mask, _MASKED_FIELD(mask, value))

#define WA_SET_BIT(addr, mask) WA_REG(addr, mask, I915_READ(addr) | (mask))
#define WA_CLR_BIT(addr, mask) WA_REG(addr, mask, I915_READ(addr) & ~(mask))

#define WA_WRITE(addr, val) WA_REG(addr, 0xffffffff, val)

static int wa_ring_whitelist_reg(struct intel_engine_cs *engine,
				 i915_reg_t reg)
{
	struct drm_i915_private *dev_priv = engine->dev->dev_private;
	struct i915_workarounds *wa = &dev_priv->workarounds;
	const uint32_t index = wa->hw_whitelist_count[engine->id];

	if (WARN_ON(index >= RING_MAX_NONPRIV_SLOTS))
		return -EINVAL;

	WA_WRITE(RING_FORCE_TO_NONPRIV(engine->mmio_base, index),
		 i915_mmio_reg_offset(reg));
	wa->hw_whitelist_count[engine->id]++;

	return 0;
}

static int gen8_init_workarounds(struct intel_engine_cs *engine)
{
	struct drm_device *dev = engine->dev;
	struct drm_i915_private *dev_priv = dev->dev_private;

	WA_SET_BIT_MASKED(INSTPM, INSTPM_FORCE_ORDERING);

	/* WaDisableAsyncFlipPerfMode:bdw,chv */
	WA_SET_BIT_MASKED(MI_MODE, ASYNC_FLIP_PERF_DISABLE);

	/* WaDisablePartialInstShootdown:bdw,chv */
	WA_SET_BIT_MASKED(GEN8_ROW_CHICKEN,
			  PARTIAL_INSTRUCTION_SHOOTDOWN_DISABLE);

	/* Use Force Non-Coherent whenever executing a 3D context. This is a
	 * workaround for for a possible hang in the unlikely event a TLB
	 * invalidation occurs during a PSD flush.
	 */
	/* WaForceEnableNonCoherent:bdw,chv */
	/* WaHdcDisableFetchWhenMasked:bdw,chv */
	WA_SET_BIT_MASKED(HDC_CHICKEN0,
			  HDC_DONOT_FETCH_MEM_WHEN_MASKED |
			  HDC_FORCE_NON_COHERENT);

	/* From the Haswell PRM, Command Reference: Registers, CACHE_MODE_0:
	 * "The Hierarchical Z RAW Stall Optimization allows non-overlapping
	 *  polygons in the same 8x4 pixel/sample area to be processed without
	 *  stalling waiting for the earlier ones to write to Hierarchical Z
	 *  buffer."
	 *
	 * This optimization is off by default for BDW and CHV; turn it on.
	 */
	WA_CLR_BIT_MASKED(CACHE_MODE_0_GEN7, HIZ_RAW_STALL_OPT_DISABLE);

	/* Wa4x4STCOptimizationDisable:bdw,chv */
	WA_SET_BIT_MASKED(CACHE_MODE_1, GEN8_4x4_STC_OPTIMIZATION_DISABLE);

	/*
	 * BSpec recommends 8x4 when MSAA is used,
	 * however in practice 16x4 seems fastest.
	 *
	 * Note that PS/WM thread counts depend on the WIZ hashing
	 * disable bit, which we don't touch here, but it's good
	 * to keep in mind (see 3DSTATE_PS and 3DSTATE_WM).
	 */
	WA_SET_FIELD_MASKED(GEN7_GT_MODE,
			    GEN6_WIZ_HASHING_MASK,
			    GEN6_WIZ_HASHING_16x4);

	return 0;
}

static int bdw_init_workarounds(struct intel_engine_cs *engine)
{
	int ret;
	struct drm_device *dev = engine->dev;
	struct drm_i915_private *dev_priv = dev->dev_private;

	ret = gen8_init_workarounds(engine);
	if (ret)
		return ret;

	/* WaDisableThreadStallDopClockGating:bdw (pre-production) */
	WA_SET_BIT_MASKED(GEN8_ROW_CHICKEN, STALL_DOP_GATING_DISABLE);

	/* WaDisableDopClockGating:bdw */
	WA_SET_BIT_MASKED(GEN7_ROW_CHICKEN2,
			  DOP_CLOCK_GATING_DISABLE);

	WA_SET_BIT_MASKED(HALF_SLICE_CHICKEN3,
			  GEN8_SAMPLER_POWER_BYPASS_DIS);

	WA_SET_BIT_MASKED(HDC_CHICKEN0,
			  /* WaForceContextSaveRestoreNonCoherent:bdw */
			  HDC_FORCE_CONTEXT_SAVE_RESTORE_NON_COHERENT |
			  /* WaDisableFenceDestinationToSLM:bdw (pre-prod) */
			  (IS_BDW_GT3(dev) ? HDC_FENCE_DEST_SLM_DISABLE : 0));

	return 0;
}

static int chv_init_workarounds(struct intel_engine_cs *engine)
{
	int ret;
	struct drm_device *dev = engine->dev;
	struct drm_i915_private *dev_priv = dev->dev_private;

	ret = gen8_init_workarounds(engine);
	if (ret)
		return ret;

	/* WaDisableThreadStallDopClockGating:chv */
	WA_SET_BIT_MASKED(GEN8_ROW_CHICKEN, STALL_DOP_GATING_DISABLE);

	/* Improve HiZ throughput on CHV. */
	WA_SET_BIT_MASKED(HIZ_CHICKEN, CHV_HZ_8X8_MODE_IN_1X);

	return 0;
}

static int gen9_init_workarounds(struct intel_engine_cs *engine)
{
	struct drm_device *dev = engine->dev;
	struct drm_i915_private *dev_priv = dev->dev_private;
	uint32_t tmp;
	int ret;

	/* WaEnableLbsSlaRetryTimerDecrement:skl */
	I915_WRITE(BDW_SCRATCH1, I915_READ(BDW_SCRATCH1) |
		   GEN9_LBS_SLA_RETRY_TIMER_DECREMENT_ENABLE);

	/* WaDisableKillLogic:bxt,skl */
	I915_WRITE(GAM_ECOCHK, I915_READ(GAM_ECOCHK) |
		   ECOCHK_DIS_TLB);

	/* WaClearFlowControlGpgpuContextSave:skl,bxt */
	/* WaDisablePartialInstShootdown:skl,bxt */
	WA_SET_BIT_MASKED(GEN8_ROW_CHICKEN,
			  FLOW_CONTROL_ENABLE |
			  PARTIAL_INSTRUCTION_SHOOTDOWN_DISABLE);

	/* Syncing dependencies between camera and graphics:skl,bxt */
	WA_SET_BIT_MASKED(HALF_SLICE_CHICKEN3,
			  GEN9_DISABLE_OCL_OOB_SUPPRESS_LOGIC);

	/* WaDisableDgMirrorFixInHalfSliceChicken5:skl,bxt */
	if (IS_SKL_REVID(dev, 0, SKL_REVID_B0) ||
	    IS_BXT_REVID(dev, 0, BXT_REVID_A1))
		WA_CLR_BIT_MASKED(GEN9_HALF_SLICE_CHICKEN5,
				  GEN9_DG_MIRROR_FIX_ENABLE);

	/* WaSetDisablePixMaskCammingAndRhwoInCommonSliceChicken:skl,bxt */
	if (IS_SKL_REVID(dev, 0, SKL_REVID_B0) ||
	    IS_BXT_REVID(dev, 0, BXT_REVID_A1)) {
		WA_SET_BIT_MASKED(GEN7_COMMON_SLICE_CHICKEN1,
				  GEN9_RHWO_OPTIMIZATION_DISABLE);
		/*
		 * WA also requires GEN9_SLICE_COMMON_ECO_CHICKEN0[14:14] to be set
		 * but we do that in per ctx batchbuffer as there is an issue
		 * with this register not getting restored on ctx restore
		 */
	}

	/* WaEnableYV12BugFixInHalfSliceChicken7:skl,bxt */
	/* WaEnableSamplerGPGPUPreemptionSupport:skl,bxt */
	WA_SET_BIT_MASKED(GEN9_HALF_SLICE_CHICKEN7,
			  GEN9_ENABLE_YV12_BUGFIX |
			  GEN9_ENABLE_GPGPU_PREEMPTION);

	/* Wa4x4STCOptimizationDisable:skl,bxt */
	/* WaDisablePartialResolveInVc:skl,bxt */
	WA_SET_BIT_MASKED(CACHE_MODE_1, (GEN8_4x4_STC_OPTIMIZATION_DISABLE |
					 GEN9_PARTIAL_RESOLVE_IN_VC_DISABLE));

	/* WaCcsTlbPrefetchDisable:skl,bxt */
	WA_CLR_BIT_MASKED(GEN9_HALF_SLICE_CHICKEN5,
			  GEN9_CCS_TLB_PREFETCH_ENABLE);

	/* WaDisableMaskBasedCammingInRCC:skl,bxt */
	if (IS_SKL_REVID(dev, SKL_REVID_C0, SKL_REVID_C0) ||
	    IS_BXT_REVID(dev, 0, BXT_REVID_A1))
		WA_SET_BIT_MASKED(SLICE_ECO_CHICKEN0,
				  PIXEL_MASK_CAMMING_DISABLE);

	/* WaForceContextSaveRestoreNonCoherent:skl,bxt */
	tmp = HDC_FORCE_CONTEXT_SAVE_RESTORE_NON_COHERENT;
	if (IS_SKL_REVID(dev, SKL_REVID_F0, REVID_FOREVER) ||
	    IS_BXT_REVID(dev, BXT_REVID_B0, REVID_FOREVER))
		tmp |= HDC_FORCE_CSR_NON_COHERENT_OVR_DISABLE;
	WA_SET_BIT_MASKED(HDC_CHICKEN0, tmp);

	/* WaDisableSamplerPowerBypassForSOPingPong:skl,bxt */
	if (IS_SKYLAKE(dev) || IS_BXT_REVID(dev, 0, BXT_REVID_B0))
		WA_SET_BIT_MASKED(HALF_SLICE_CHICKEN3,
				  GEN8_SAMPLER_POWER_BYPASS_DIS);

	/* WaDisableSTUnitPowerOptimization:skl,bxt */
	WA_SET_BIT_MASKED(HALF_SLICE_CHICKEN2, GEN8_ST_PO_DISABLE);

	/* WaOCLCoherentLineFlush:skl,bxt */
	I915_WRITE(GEN8_L3SQCREG4, (I915_READ(GEN8_L3SQCREG4) |
				    GEN8_LQSC_FLUSH_COHERENT_LINES));

	/* WaEnablePreemptionGranularityControlByUMD:skl,bxt */
	ret= wa_ring_whitelist_reg(engine, GEN8_CS_CHICKEN1);
	if (ret)
		return ret;

	/* WaAllowUMDToModifyHDCChicken1:skl,bxt */
	ret = wa_ring_whitelist_reg(engine, GEN8_HDC_CHICKEN1);
	if (ret)
		return ret;

	return 0;
}

static int skl_tune_iz_hashing(struct intel_engine_cs *engine)
{
	struct drm_device *dev = engine->dev;
	struct drm_i915_private *dev_priv = dev->dev_private;
	u8 vals[3] = { 0, 0, 0 };
	unsigned int i;

	for (i = 0; i < 3; i++) {
		u8 ss;

		/*
		 * Only consider slices where one, and only one, subslice has 7
		 * EUs
		 */
		if (!is_power_of_2(dev_priv->info.subslice_7eu[i]))
			continue;

		/*
		 * subslice_7eu[i] != 0 (because of the check above) and
		 * ss_max == 4 (maximum number of subslices possible per slice)
		 *
		 * ->    0 <= ss <= 3;
		 */
		ss = ffs(dev_priv->info.subslice_7eu[i]) - 1;
		vals[i] = 3 - ss;
	}

	if (vals[0] == 0 && vals[1] == 0 && vals[2] == 0)
		return 0;

	/* Tune IZ hashing. See intel_device_info_runtime_init() */
	WA_SET_FIELD_MASKED(GEN7_GT_MODE,
			    GEN9_IZ_HASHING_MASK(2) |
			    GEN9_IZ_HASHING_MASK(1) |
			    GEN9_IZ_HASHING_MASK(0),
			    GEN9_IZ_HASHING(2, vals[2]) |
			    GEN9_IZ_HASHING(1, vals[1]) |
			    GEN9_IZ_HASHING(0, vals[0]));

	return 0;
}

static int skl_init_workarounds(struct intel_engine_cs *engine)
{
	int ret;
	struct drm_device *dev = engine->dev;
	struct drm_i915_private *dev_priv = dev->dev_private;

	ret = gen9_init_workarounds(engine);
	if (ret)
		return ret;

	/*
	 * Actual WA is to disable percontext preemption granularity control
	 * until D0 which is the default case so this is equivalent to
	 * !WaDisablePerCtxtPreemptionGranularityControl:skl
	 */
	if (IS_SKL_REVID(dev, SKL_REVID_E0, REVID_FOREVER)) {
		I915_WRITE(GEN7_FF_SLICE_CS_CHICKEN1,
			   _MASKED_BIT_ENABLE(GEN9_FFSC_PERCTX_PREEMPT_CTRL));
	}

	if (IS_SKL_REVID(dev, 0, SKL_REVID_D0)) {
		/* WaDisableChickenBitTSGBarrierAckForFFSliceCS:skl */
		I915_WRITE(FF_SLICE_CS_CHICKEN2,
			   _MASKED_BIT_ENABLE(GEN9_TSG_BARRIER_ACK_DISABLE));
	}

	/* GEN8_L3SQCREG4 has a dependency with WA batch so any new changes
	 * involving this register should also be added to WA batch as required.
	 */
	if (IS_SKL_REVID(dev, 0, SKL_REVID_E0))
		/* WaDisableLSQCROPERFforOCL:skl */
		I915_WRITE(GEN8_L3SQCREG4, I915_READ(GEN8_L3SQCREG4) |
			   GEN8_LQSC_RO_PERF_DIS);

	/* WaEnableGapsTsvCreditFix:skl */
	if (IS_SKL_REVID(dev, SKL_REVID_C0, REVID_FOREVER)) {
		I915_WRITE(GEN8_GARBCNTL, (I915_READ(GEN8_GARBCNTL) |
					   GEN9_GAPS_TSV_CREDIT_DISABLE));
	}

	/* WaDisablePowerCompilerClockGating:skl */
	if (IS_SKL_REVID(dev, SKL_REVID_B0, SKL_REVID_B0))
		WA_SET_BIT_MASKED(HIZ_CHICKEN,
				  BDW_HIZ_POWER_COMPILER_CLOCK_GATING_DISABLE);

	/* This is tied to WaForceContextSaveRestoreNonCoherent */
	if (IS_SKL_REVID(dev, 0, REVID_FOREVER)) {
		/*
		 *Use Force Non-Coherent whenever executing a 3D context. This
		 * is a workaround for a possible hang in the unlikely event
		 * a TLB invalidation occurs during a PSD flush.
		 */
		/* WaForceEnableNonCoherent:skl */
		WA_SET_BIT_MASKED(HDC_CHICKEN0,
				  HDC_FORCE_NON_COHERENT);

		/* WaDisableHDCInvalidation:skl */
		I915_WRITE(GAM_ECOCHK, I915_READ(GAM_ECOCHK) |
			   BDW_DISABLE_HDC_INVALIDATION);
	}

	/* WaBarrierPerformanceFixDisable:skl */
	if (IS_SKL_REVID(dev, SKL_REVID_C0, SKL_REVID_D0))
		WA_SET_BIT_MASKED(HDC_CHICKEN0,
				  HDC_FENCE_DEST_SLM_DISABLE |
				  HDC_BARRIER_PERFORMANCE_DISABLE);

	/* WaDisableSbeCacheDispatchPortSharing:skl */
	if (IS_SKL_REVID(dev, 0, SKL_REVID_F0))
		WA_SET_BIT_MASKED(
			GEN7_HALF_SLICE_CHICKEN1,
			GEN7_SBE_SS_CACHE_DISPATCH_PORT_SHARING_DISABLE);

	/* WaDisableLSQCROPERFforOCL:skl */
	ret = wa_ring_whitelist_reg(engine, GEN8_L3SQCREG4);
	if (ret)
		return ret;

	return skl_tune_iz_hashing(engine);
}

static int bxt_init_workarounds(struct intel_engine_cs *engine)
{
	int ret;
	struct drm_device *dev = engine->dev;
	struct drm_i915_private *dev_priv = dev->dev_private;

	ret = gen9_init_workarounds(engine);
	if (ret)
		return ret;

	/* WaStoreMultiplePTEenable:bxt */
	/* This is a requirement according to Hardware specification */
	if (IS_BXT_REVID(dev, 0, BXT_REVID_A1))
		I915_WRITE(TILECTL, I915_READ(TILECTL) | TILECTL_TLBPF);

	/* WaSetClckGatingDisableMedia:bxt */
	if (IS_BXT_REVID(dev, 0, BXT_REVID_A1)) {
		I915_WRITE(GEN7_MISCCPCTL, (I915_READ(GEN7_MISCCPCTL) &
					    ~GEN8_DOP_CLOCK_GATE_MEDIA_ENABLE));
	}

	/* WaDisableThreadStallDopClockGating:bxt */
	WA_SET_BIT_MASKED(GEN8_ROW_CHICKEN,
			  STALL_DOP_GATING_DISABLE);

	/* WaDisableSbeCacheDispatchPortSharing:bxt */
	if (IS_BXT_REVID(dev, 0, BXT_REVID_B0)) {
		WA_SET_BIT_MASKED(
			GEN7_HALF_SLICE_CHICKEN1,
			GEN7_SBE_SS_CACHE_DISPATCH_PORT_SHARING_DISABLE);
	}

	/* WaDisableObjectLevelPreemptionForTrifanOrPolygon:bxt */
	/* WaDisableObjectLevelPreemptionForInstancedDraw:bxt */
	/* WaDisableObjectLevelPreemtionForInstanceId:bxt */
	/* WaDisableLSQCROPERFforOCL:bxt */
	if (IS_BXT_REVID(dev, 0, BXT_REVID_A1)) {
		ret = wa_ring_whitelist_reg(engine, GEN9_CS_DEBUG_MODE1);
		if (ret)
			return ret;

		ret = wa_ring_whitelist_reg(engine, GEN8_L3SQCREG4);
		if (ret)
			return ret;
	}

	return 0;
}

int init_workarounds_ring(struct intel_engine_cs *engine)
{
	struct drm_device *dev = engine->dev;
	struct drm_i915_private *dev_priv = dev->dev_private;

	WARN_ON(engine->id != RCS);

	dev_priv->workarounds.count = 0;
	dev_priv->workarounds.hw_whitelist_count[RCS] = 0;

	if (IS_BROADWELL(dev))
		return bdw_init_workarounds(engine);

	if (IS_CHERRYVIEW(dev))
		return chv_init_workarounds(engine);

	if (IS_SKYLAKE(dev))
		return skl_init_workarounds(engine);

	if (IS_BROXTON(dev))
		return bxt_init_workarounds(engine);

	return 0;
}

static int init_render_ring(struct intel_engine_cs *engine)
{
	struct drm_device *dev = engine->dev;
	struct drm_i915_private *dev_priv = dev->dev_private;
	int ret = init_ring_common(engine);
	if (ret)
		return ret;

	/* WaTimedSingleVertexDispatch:cl,bw,ctg,elk,ilk,snb */
	if (INTEL_INFO(dev)->gen >= 4 && INTEL_INFO(dev)->gen < 7)
		I915_WRITE(MI_MODE, _MASKED_BIT_ENABLE(VS_TIMER_DISPATCH));

	/* We need to disable the AsyncFlip performance optimisations in order
	 * to use MI_WAIT_FOR_EVENT within the CS. It should already be
	 * programmed to '1' on all products.
	 *
	 * WaDisableAsyncFlipPerfMode:snb,ivb,hsw,vlv
	 */
	if (INTEL_INFO(dev)->gen >= 6 && INTEL_INFO(dev)->gen < 8)
		I915_WRITE(MI_MODE, _MASKED_BIT_ENABLE(ASYNC_FLIP_PERF_DISABLE));

	/* Required for the hardware to program scanline values for waiting */
	/* WaEnableFlushTlbInvalidationMode:snb */
	if (INTEL_INFO(dev)->gen == 6)
		I915_WRITE(GFX_MODE,
			   _MASKED_BIT_ENABLE(GFX_TLB_INVALIDATE_EXPLICIT));

	/* WaBCSVCSTlbInvalidationMode:ivb,vlv,hsw */
	if (IS_GEN7(dev))
		I915_WRITE(GFX_MODE_GEN7,
			   _MASKED_BIT_ENABLE(GFX_TLB_INVALIDATE_EXPLICIT) |
			   _MASKED_BIT_ENABLE(GFX_REPLAY_MODE));

	if (IS_GEN6(dev)) {
		/* From the Sandybridge PRM, volume 1 part 3, page 24:
		 * "If this bit is set, STCunit will have LRA as replacement
		 *  policy. [...] This bit must be reset.  LRA replacement
		 *  policy is not supported."
		 */
		I915_WRITE(CACHE_MODE_0,
			   _MASKED_BIT_DISABLE(CM0_STC_EVICT_DISABLE_LRA_SNB));
	}

	if (INTEL_INFO(dev)->gen >= 6 && INTEL_INFO(dev)->gen < 8)
		I915_WRITE(INSTPM, _MASKED_BIT_ENABLE(INSTPM_FORCE_ORDERING));

	if (HAS_L3_DPF(dev))
		I915_WRITE_IMR(engine, ~GT_PARITY_ERROR(dev));

	return init_workarounds_ring(engine);
}

static void render_ring_cleanup(struct intel_engine_cs *engine)
{
	struct drm_device *dev = engine->dev;
	struct drm_i915_private *dev_priv = dev->dev_private;

	if (dev_priv->semaphore_obj) {
		i915_gem_object_ggtt_unpin(dev_priv->semaphore_obj);
		drm_gem_object_unreference(&dev_priv->semaphore_obj->base);
		dev_priv->semaphore_obj = NULL;
	}

	intel_fini_pipe_control(engine);
}

static int gen8_rcs_signal(struct drm_i915_gem_request *signaller_req,
			   unsigned int num_dwords)
{
#define MBOX_UPDATE_DWORDS 8
	struct intel_engine_cs *signaller = signaller_req->engine;
	struct drm_device *dev = signaller->dev;
	struct drm_i915_private *dev_priv = dev->dev_private;
	struct intel_engine_cs *waiter;
	enum intel_engine_id id;
	int ret, num_rings;

	num_rings = hweight32(INTEL_INFO(dev)->ring_mask);
	num_dwords += (num_rings-1) * MBOX_UPDATE_DWORDS;
#undef MBOX_UPDATE_DWORDS

	ret = intel_ring_begin(signaller_req, num_dwords);
	if (ret)
		return ret;

	for_each_engine_id(waiter, dev_priv, id) {
		u32 seqno;
		u64 gtt_offset = signaller->semaphore.signal_ggtt[id];
		if (gtt_offset == MI_SEMAPHORE_SYNC_INVALID)
			continue;

		seqno = i915_gem_request_get_seqno(signaller_req);
		intel_ring_emit(signaller, GFX_OP_PIPE_CONTROL(6));
		intel_ring_emit(signaller, PIPE_CONTROL_GLOBAL_GTT_IVB |
					   PIPE_CONTROL_QW_WRITE |
					   PIPE_CONTROL_FLUSH_ENABLE);
		intel_ring_emit(signaller, lower_32_bits(gtt_offset));
		intel_ring_emit(signaller, upper_32_bits(gtt_offset));
		intel_ring_emit(signaller, seqno);
		intel_ring_emit(signaller, 0);
		intel_ring_emit(signaller, MI_SEMAPHORE_SIGNAL |
					   MI_SEMAPHORE_TARGET(waiter->hw_id));
		intel_ring_emit(signaller, 0);
	}

	return 0;
}

static int gen8_xcs_signal(struct drm_i915_gem_request *signaller_req,
			   unsigned int num_dwords)
{
#define MBOX_UPDATE_DWORDS 6
	struct intel_engine_cs *signaller = signaller_req->engine;
	struct drm_device *dev = signaller->dev;
	struct drm_i915_private *dev_priv = dev->dev_private;
	struct intel_engine_cs *waiter;
	enum intel_engine_id id;
	int ret, num_rings;

	num_rings = hweight32(INTEL_INFO(dev)->ring_mask);
	num_dwords += (num_rings-1) * MBOX_UPDATE_DWORDS;
#undef MBOX_UPDATE_DWORDS

	ret = intel_ring_begin(signaller_req, num_dwords);
	if (ret)
		return ret;

	for_each_engine_id(waiter, dev_priv, id) {
		u32 seqno;
		u64 gtt_offset = signaller->semaphore.signal_ggtt[id];
		if (gtt_offset == MI_SEMAPHORE_SYNC_INVALID)
			continue;

		seqno = i915_gem_request_get_seqno(signaller_req);
		intel_ring_emit(signaller, (MI_FLUSH_DW + 1) |
					   MI_FLUSH_DW_OP_STOREDW);
		intel_ring_emit(signaller, lower_32_bits(gtt_offset) |
					   MI_FLUSH_DW_USE_GTT);
		intel_ring_emit(signaller, upper_32_bits(gtt_offset));
		intel_ring_emit(signaller, seqno);
		intel_ring_emit(signaller, MI_SEMAPHORE_SIGNAL |
					   MI_SEMAPHORE_TARGET(waiter->hw_id));
		intel_ring_emit(signaller, 0);
	}

	return 0;
}

static int gen6_signal(struct drm_i915_gem_request *signaller_req,
		       unsigned int num_dwords)
{
	struct intel_engine_cs *signaller = signaller_req->engine;
	struct drm_device *dev = signaller->dev;
	struct drm_i915_private *dev_priv = dev->dev_private;
	struct intel_engine_cs *useless;
	enum intel_engine_id id;
	int ret, num_rings;

#define MBOX_UPDATE_DWORDS 3
	num_rings = hweight32(INTEL_INFO(dev)->ring_mask);
	num_dwords += round_up((num_rings-1) * MBOX_UPDATE_DWORDS, 2);
#undef MBOX_UPDATE_DWORDS

	ret = intel_ring_begin(signaller_req, num_dwords);
	if (ret)
		return ret;

	for_each_engine_id(useless, dev_priv, id) {
		i915_reg_t mbox_reg = signaller->semaphore.mbox.signal[id];

		if (i915_mmio_reg_valid(mbox_reg)) {
			u32 seqno = i915_gem_request_get_seqno(signaller_req);

			intel_ring_emit(signaller, MI_LOAD_REGISTER_IMM(1));
			intel_ring_emit_reg(signaller, mbox_reg);
			intel_ring_emit(signaller, seqno);
		}
	}

	/* If num_dwords was rounded, make sure the tail pointer is correct */
	if (num_rings % 2 == 0)
		intel_ring_emit(signaller, MI_NOOP);

	return 0;
}

/**
 * gen6_add_request - Update the semaphore mailbox registers
 *
 * @request - request to write to the ring
 *
 * Update the mailbox registers in the *other* rings with the current seqno.
 * This acts like a signal in the canonical semaphore.
 */
static int
gen6_add_request(struct drm_i915_gem_request *req)
{
	struct intel_engine_cs *engine = req->engine;
	int ret;

	if (engine->semaphore.signal)
		ret = engine->semaphore.signal(req, 4);
	else
		ret = intel_ring_begin(req, 4);

	if (ret)
		return ret;

	intel_ring_emit(engine, MI_STORE_DWORD_INDEX);
	intel_ring_emit(engine,
			I915_GEM_HWS_INDEX << MI_STORE_DWORD_INDEX_SHIFT);
	intel_ring_emit(engine, i915_gem_request_get_seqno(req));
	intel_ring_emit(engine, MI_USER_INTERRUPT);
	__intel_ring_advance(engine);

	return 0;
}

static inline bool i915_gem_has_seqno_wrapped(struct drm_device *dev,
					      u32 seqno)
{
	struct drm_i915_private *dev_priv = dev->dev_private;
	return dev_priv->last_seqno < seqno;
}

/**
 * intel_ring_sync - sync the waiter to the signaller on seqno
 *
 * @waiter - ring that is waiting
 * @signaller - ring which has, or will signal
 * @seqno - seqno which the waiter will block on
 */

static int
gen8_ring_sync(struct drm_i915_gem_request *waiter_req,
	       struct intel_engine_cs *signaller,
	       u32 seqno)
{
	struct intel_engine_cs *waiter = waiter_req->engine;
	struct drm_i915_private *dev_priv = waiter->dev->dev_private;
	int ret;

	ret = intel_ring_begin(waiter_req, 4);
	if (ret)
		return ret;

	intel_ring_emit(waiter, MI_SEMAPHORE_WAIT |
				MI_SEMAPHORE_GLOBAL_GTT |
				MI_SEMAPHORE_POLL |
				MI_SEMAPHORE_SAD_GTE_SDD);
	intel_ring_emit(waiter, seqno);
	intel_ring_emit(waiter,
			lower_32_bits(GEN8_WAIT_OFFSET(waiter, signaller->id)));
	intel_ring_emit(waiter,
			upper_32_bits(GEN8_WAIT_OFFSET(waiter, signaller->id)));
	intel_ring_advance(waiter);
	return 0;
}

static int
gen6_ring_sync(struct drm_i915_gem_request *waiter_req,
	       struct intel_engine_cs *signaller,
	       u32 seqno)
{
	struct intel_engine_cs *waiter = waiter_req->engine;
	u32 dw1 = MI_SEMAPHORE_MBOX |
		  MI_SEMAPHORE_COMPARE |
		  MI_SEMAPHORE_REGISTER;
	u32 wait_mbox = signaller->semaphore.mbox.wait[waiter->id];
	int ret;

	/* Throughout all of the GEM code, seqno passed implies our current
	 * seqno is >= the last seqno executed. However for hardware the
	 * comparison is strictly greater than.
	 */
	seqno -= 1;

	WARN_ON(wait_mbox == MI_SEMAPHORE_SYNC_INVALID);

	ret = intel_ring_begin(waiter_req, 4);
	if (ret)
		return ret;

	/* If seqno wrap happened, omit the wait with no-ops */
	if (likely(!i915_gem_has_seqno_wrapped(waiter->dev, seqno))) {
		intel_ring_emit(waiter, dw1 | wait_mbox);
		intel_ring_emit(waiter, seqno);
		intel_ring_emit(waiter, 0);
		intel_ring_emit(waiter, MI_NOOP);
	} else {
		intel_ring_emit(waiter, MI_NOOP);
		intel_ring_emit(waiter, MI_NOOP);
		intel_ring_emit(waiter, MI_NOOP);
		intel_ring_emit(waiter, MI_NOOP);
	}
	intel_ring_advance(waiter);

	return 0;
}

#define PIPE_CONTROL_FLUSH(ring__, addr__)					\
do {									\
	intel_ring_emit(ring__, GFX_OP_PIPE_CONTROL(4) | PIPE_CONTROL_QW_WRITE |		\
		 PIPE_CONTROL_DEPTH_STALL);				\
	intel_ring_emit(ring__, (addr__) | PIPE_CONTROL_GLOBAL_GTT);			\
	intel_ring_emit(ring__, 0);							\
	intel_ring_emit(ring__, 0);							\
} while (0)

static int
pc_render_add_request(struct drm_i915_gem_request *req)
{
	struct intel_engine_cs *engine = req->engine;
	u32 scratch_addr = engine->scratch.gtt_offset + 2 * CACHELINE_BYTES;
	int ret;

	/* For Ironlake, MI_USER_INTERRUPT was deprecated and apparently
	 * incoherent with writes to memory, i.e. completely fubar,
	 * so we need to use PIPE_NOTIFY instead.
	 *
	 * However, we also need to workaround the qword write
	 * incoherence by flushing the 6 PIPE_NOTIFY buffers out to
	 * memory before requesting an interrupt.
	 */
	ret = intel_ring_begin(req, 32);
	if (ret)
		return ret;

	intel_ring_emit(engine,
			GFX_OP_PIPE_CONTROL(4) | PIPE_CONTROL_QW_WRITE |
			PIPE_CONTROL_WRITE_FLUSH |
			PIPE_CONTROL_TEXTURE_CACHE_INVALIDATE);
	intel_ring_emit(engine,
			engine->scratch.gtt_offset | PIPE_CONTROL_GLOBAL_GTT);
	intel_ring_emit(engine, i915_gem_request_get_seqno(req));
	intel_ring_emit(engine, 0);
	PIPE_CONTROL_FLUSH(engine, scratch_addr);
	scratch_addr += 2 * CACHELINE_BYTES; /* write to separate cachelines */
	PIPE_CONTROL_FLUSH(engine, scratch_addr);
	scratch_addr += 2 * CACHELINE_BYTES;
	PIPE_CONTROL_FLUSH(engine, scratch_addr);
	scratch_addr += 2 * CACHELINE_BYTES;
	PIPE_CONTROL_FLUSH(engine, scratch_addr);
	scratch_addr += 2 * CACHELINE_BYTES;
	PIPE_CONTROL_FLUSH(engine, scratch_addr);
	scratch_addr += 2 * CACHELINE_BYTES;
	PIPE_CONTROL_FLUSH(engine, scratch_addr);

	intel_ring_emit(engine,
			GFX_OP_PIPE_CONTROL(4) | PIPE_CONTROL_QW_WRITE |
			PIPE_CONTROL_WRITE_FLUSH |
			PIPE_CONTROL_TEXTURE_CACHE_INVALIDATE |
			PIPE_CONTROL_NOTIFY);
	intel_ring_emit(engine,
			engine->scratch.gtt_offset | PIPE_CONTROL_GLOBAL_GTT);
	intel_ring_emit(engine, i915_gem_request_get_seqno(req));
	intel_ring_emit(engine, 0);
	__intel_ring_advance(engine);

	return 0;
}

static void
gen6_seqno_barrier(struct intel_engine_cs *engine)
{
	struct drm_i915_private *dev_priv = engine->dev->dev_private;

	/* Workaround to force correct ordering between irq and seqno writes on
	 * ivb (and maybe also on snb) by reading from a CS register (like
	 * ACTHD) before reading the status page.
	 *
	 * Note that this effectively stalls the read by the time it takes to
	 * do a memory transaction, which more or less ensures that the write
	 * from the GPU has sufficient time to invalidate the CPU cacheline.
	 * Alternatively we could delay the interrupt from the CS ring to give
	 * the write time to land, but that would incur a delay after every
	 * batch i.e. much more frequent than a delay when waiting for the
	 * interrupt (with the same net latency).
	 *
	 * Also note that to prevent whole machine hangs on gen7, we have to
	 * take the spinlock to guard against concurrent cacheline access.
	 */
	spin_lock_irq(&dev_priv->uncore.lock);
	POSTING_READ_FW(RING_ACTHD(engine->mmio_base));
	spin_unlock_irq(&dev_priv->uncore.lock);
}

static u32
ring_get_seqno(struct intel_engine_cs *engine)
{
	return intel_read_status_page(engine, I915_GEM_HWS_INDEX);
}

static void
ring_set_seqno(struct intel_engine_cs *engine, u32 seqno)
{
	intel_write_status_page(engine, I915_GEM_HWS_INDEX, seqno);
}

static u32
pc_render_get_seqno(struct intel_engine_cs *engine)
{
	return engine->scratch.cpu_page[0];
}

static void
pc_render_set_seqno(struct intel_engine_cs *engine, u32 seqno)
{
	engine->scratch.cpu_page[0] = seqno;
}

static bool
gen5_ring_get_irq(struct intel_engine_cs *engine)
{
	struct drm_device *dev = engine->dev;
	struct drm_i915_private *dev_priv = dev->dev_private;
	unsigned long flags;

	if (WARN_ON(!intel_irqs_enabled(dev_priv)))
		return false;

	spin_lock_irqsave(&dev_priv->irq_lock, flags);
	if (engine->irq_refcount++ == 0)
		gen5_enable_gt_irq(dev_priv, engine->irq_enable_mask);
	spin_unlock_irqrestore(&dev_priv->irq_lock, flags);

	return true;
}

static void
gen5_ring_put_irq(struct intel_engine_cs *engine)
{
	struct drm_device *dev = engine->dev;
	struct drm_i915_private *dev_priv = dev->dev_private;
	unsigned long flags;

	spin_lock_irqsave(&dev_priv->irq_lock, flags);
	if (--engine->irq_refcount == 0)
		gen5_disable_gt_irq(dev_priv, engine->irq_enable_mask);
	spin_unlock_irqrestore(&dev_priv->irq_lock, flags);
}

static bool
i9xx_ring_get_irq(struct intel_engine_cs *engine)
{
	struct drm_device *dev = engine->dev;
	struct drm_i915_private *dev_priv = dev->dev_private;
	unsigned long flags;

	if (!intel_irqs_enabled(dev_priv))
		return false;

	spin_lock_irqsave(&dev_priv->irq_lock, flags);
	if (engine->irq_refcount++ == 0) {
		dev_priv->irq_mask &= ~engine->irq_enable_mask;
		I915_WRITE(IMR, dev_priv->irq_mask);
		POSTING_READ(IMR);
	}
	spin_unlock_irqrestore(&dev_priv->irq_lock, flags);

	return true;
}

static void
i9xx_ring_put_irq(struct intel_engine_cs *engine)
{
	struct drm_device *dev = engine->dev;
	struct drm_i915_private *dev_priv = dev->dev_private;
	unsigned long flags;

	spin_lock_irqsave(&dev_priv->irq_lock, flags);
	if (--engine->irq_refcount == 0) {
		dev_priv->irq_mask |= engine->irq_enable_mask;
		I915_WRITE(IMR, dev_priv->irq_mask);
		POSTING_READ(IMR);
	}
	spin_unlock_irqrestore(&dev_priv->irq_lock, flags);
}

static bool
i8xx_ring_get_irq(struct intel_engine_cs *engine)
{
	struct drm_device *dev = engine->dev;
	struct drm_i915_private *dev_priv = dev->dev_private;
	unsigned long flags;

	if (!intel_irqs_enabled(dev_priv))
		return false;

	spin_lock_irqsave(&dev_priv->irq_lock, flags);
	if (engine->irq_refcount++ == 0) {
		dev_priv->irq_mask &= ~engine->irq_enable_mask;
		I915_WRITE16(IMR, dev_priv->irq_mask);
		POSTING_READ16(IMR);
	}
	spin_unlock_irqrestore(&dev_priv->irq_lock, flags);

	return true;
}

static void
i8xx_ring_put_irq(struct intel_engine_cs *engine)
{
	struct drm_device *dev = engine->dev;
	struct drm_i915_private *dev_priv = dev->dev_private;
	unsigned long flags;

	spin_lock_irqsave(&dev_priv->irq_lock, flags);
	if (--engine->irq_refcount == 0) {
		dev_priv->irq_mask |= engine->irq_enable_mask;
		I915_WRITE16(IMR, dev_priv->irq_mask);
		POSTING_READ16(IMR);
	}
	spin_unlock_irqrestore(&dev_priv->irq_lock, flags);
}

static int
bsd_ring_flush(struct drm_i915_gem_request *req,
	       u32     invalidate_domains,
	       u32     flush_domains)
{
	struct intel_engine_cs *engine = req->engine;
	int ret;

	ret = intel_ring_begin(req, 2);
	if (ret)
		return ret;

	intel_ring_emit(engine, MI_FLUSH);
	intel_ring_emit(engine, MI_NOOP);
	intel_ring_advance(engine);
	return 0;
}

static int
i9xx_add_request(struct drm_i915_gem_request *req)
{
	struct intel_engine_cs *engine = req->engine;
	int ret;

	ret = intel_ring_begin(req, 4);
	if (ret)
		return ret;

	intel_ring_emit(engine, MI_STORE_DWORD_INDEX);
	intel_ring_emit(engine,
			I915_GEM_HWS_INDEX << MI_STORE_DWORD_INDEX_SHIFT);
	intel_ring_emit(engine, i915_gem_request_get_seqno(req));
	intel_ring_emit(engine, MI_USER_INTERRUPT);
	__intel_ring_advance(engine);

	return 0;
}

static bool
gen6_ring_get_irq(struct intel_engine_cs *engine)
{
	struct drm_device *dev = engine->dev;
	struct drm_i915_private *dev_priv = dev->dev_private;
	unsigned long flags;

	if (WARN_ON(!intel_irqs_enabled(dev_priv)))
		return false;

	spin_lock_irqsave(&dev_priv->irq_lock, flags);
	if (engine->irq_refcount++ == 0) {
		if (HAS_L3_DPF(dev) && engine->id == RCS)
			I915_WRITE_IMR(engine,
				       ~(engine->irq_enable_mask |
					 GT_PARITY_ERROR(dev)));
		else
			I915_WRITE_IMR(engine, ~engine->irq_enable_mask);
		gen5_enable_gt_irq(dev_priv, engine->irq_enable_mask);
	}
	spin_unlock_irqrestore(&dev_priv->irq_lock, flags);

	return true;
}

static void
gen6_ring_put_irq(struct intel_engine_cs *engine)
{
	struct drm_device *dev = engine->dev;
	struct drm_i915_private *dev_priv = dev->dev_private;
	unsigned long flags;

	spin_lock_irqsave(&dev_priv->irq_lock, flags);
	if (--engine->irq_refcount == 0) {
		if (HAS_L3_DPF(dev) && engine->id == RCS)
			I915_WRITE_IMR(engine, ~GT_PARITY_ERROR(dev));
		else
			I915_WRITE_IMR(engine, ~0);
		gen5_disable_gt_irq(dev_priv, engine->irq_enable_mask);
	}
	spin_unlock_irqrestore(&dev_priv->irq_lock, flags);
}

static bool
hsw_vebox_get_irq(struct intel_engine_cs *engine)
{
	struct drm_device *dev = engine->dev;
	struct drm_i915_private *dev_priv = dev->dev_private;
	unsigned long flags;

	if (WARN_ON(!intel_irqs_enabled(dev_priv)))
		return false;

	spin_lock_irqsave(&dev_priv->irq_lock, flags);
	if (engine->irq_refcount++ == 0) {
		I915_WRITE_IMR(engine, ~engine->irq_enable_mask);
		gen6_enable_pm_irq(dev_priv, engine->irq_enable_mask);
	}
	spin_unlock_irqrestore(&dev_priv->irq_lock, flags);

	return true;
}

static void
hsw_vebox_put_irq(struct intel_engine_cs *engine)
{
	struct drm_device *dev = engine->dev;
	struct drm_i915_private *dev_priv = dev->dev_private;
	unsigned long flags;

	spin_lock_irqsave(&dev_priv->irq_lock, flags);
	if (--engine->irq_refcount == 0) {
		I915_WRITE_IMR(engine, ~0);
		gen6_disable_pm_irq(dev_priv, engine->irq_enable_mask);
	}
	spin_unlock_irqrestore(&dev_priv->irq_lock, flags);
}

static bool
gen8_ring_get_irq(struct intel_engine_cs *engine)
{
	struct drm_device *dev = engine->dev;
	struct drm_i915_private *dev_priv = dev->dev_private;
	unsigned long flags;

	if (WARN_ON(!intel_irqs_enabled(dev_priv)))
		return false;

	spin_lock_irqsave(&dev_priv->irq_lock, flags);
	if (engine->irq_refcount++ == 0) {
		if (HAS_L3_DPF(dev) && engine->id == RCS) {
			I915_WRITE_IMR(engine,
				       ~(engine->irq_enable_mask |
					 GT_RENDER_L3_PARITY_ERROR_INTERRUPT));
		} else {
			I915_WRITE_IMR(engine, ~engine->irq_enable_mask);
		}
		POSTING_READ(RING_IMR(engine->mmio_base));
	}
	spin_unlock_irqrestore(&dev_priv->irq_lock, flags);

	return true;
}

static void
gen8_ring_put_irq(struct intel_engine_cs *engine)
{
	struct drm_device *dev = engine->dev;
	struct drm_i915_private *dev_priv = dev->dev_private;
	unsigned long flags;

	spin_lock_irqsave(&dev_priv->irq_lock, flags);
	if (--engine->irq_refcount == 0) {
		if (HAS_L3_DPF(dev) && engine->id == RCS) {
			I915_WRITE_IMR(engine,
				       ~GT_RENDER_L3_PARITY_ERROR_INTERRUPT);
		} else {
			I915_WRITE_IMR(engine, ~0);
		}
		POSTING_READ(RING_IMR(engine->mmio_base));
	}
	spin_unlock_irqrestore(&dev_priv->irq_lock, flags);
}

static int
i965_dispatch_execbuffer(struct drm_i915_gem_request *req,
			 u64 offset, u32 length,
			 unsigned dispatch_flags)
{
	struct intel_engine_cs *engine = req->engine;
	int ret;

	ret = intel_ring_begin(req, 2);
	if (ret)
		return ret;

	intel_ring_emit(engine,
			MI_BATCH_BUFFER_START |
			MI_BATCH_GTT |
			(dispatch_flags & I915_DISPATCH_SECURE ?
			 0 : MI_BATCH_NON_SECURE_I965));
	intel_ring_emit(engine, offset);
	intel_ring_advance(engine);

	return 0;
}

/* Just userspace ABI convention to limit the wa batch bo to a resonable size */
#define I830_BATCH_LIMIT (256*1024)
#define I830_TLB_ENTRIES (2)
#define I830_WA_SIZE max(I830_TLB_ENTRIES*4096, I830_BATCH_LIMIT)
static int
i830_dispatch_execbuffer(struct drm_i915_gem_request *req,
			 u64 offset, u32 len,
			 unsigned dispatch_flags)
{
	struct intel_engine_cs *engine = req->engine;
	u32 cs_offset = engine->scratch.gtt_offset;
	int ret;

	ret = intel_ring_begin(req, 6);
	if (ret)
		return ret;

	/* Evict the invalid PTE TLBs */
	intel_ring_emit(engine, COLOR_BLT_CMD | BLT_WRITE_RGBA);
	intel_ring_emit(engine, BLT_DEPTH_32 | BLT_ROP_COLOR_COPY | 4096);
	intel_ring_emit(engine, I830_TLB_ENTRIES << 16 | 4); /* load each page */
	intel_ring_emit(engine, cs_offset);
	intel_ring_emit(engine, 0xdeadbeef);
	intel_ring_emit(engine, MI_NOOP);
	intel_ring_advance(engine);

	if ((dispatch_flags & I915_DISPATCH_PINNED) == 0) {
		if (len > I830_BATCH_LIMIT)
			return -ENOSPC;

		ret = intel_ring_begin(req, 6 + 2);
		if (ret)
			return ret;

		/* Blit the batch (which has now all relocs applied) to the
		 * stable batch scratch bo area (so that the CS never
		 * stumbles over its tlb invalidation bug) ...
		 */
		intel_ring_emit(engine, SRC_COPY_BLT_CMD | BLT_WRITE_RGBA);
		intel_ring_emit(engine,
				BLT_DEPTH_32 | BLT_ROP_SRC_COPY | 4096);
		intel_ring_emit(engine, DIV_ROUND_UP(len, 4096) << 16 | 4096);
		intel_ring_emit(engine, cs_offset);
		intel_ring_emit(engine, 4096);
		intel_ring_emit(engine, offset);

		intel_ring_emit(engine, MI_FLUSH);
		intel_ring_emit(engine, MI_NOOP);
		intel_ring_advance(engine);

		/* ... and execute it. */
		offset = cs_offset;
	}

	ret = intel_ring_begin(req, 2);
	if (ret)
		return ret;

	intel_ring_emit(engine, MI_BATCH_BUFFER_START | MI_BATCH_GTT);
	intel_ring_emit(engine, offset | (dispatch_flags & I915_DISPATCH_SECURE ?
					  0 : MI_BATCH_NON_SECURE));
	intel_ring_advance(engine);

	return 0;
}

static int
i915_dispatch_execbuffer(struct drm_i915_gem_request *req,
			 u64 offset, u32 len,
			 unsigned dispatch_flags)
{
	struct intel_engine_cs *engine = req->engine;
	int ret;

	ret = intel_ring_begin(req, 2);
	if (ret)
		return ret;

	intel_ring_emit(engine, MI_BATCH_BUFFER_START | MI_BATCH_GTT);
	intel_ring_emit(engine, offset | (dispatch_flags & I915_DISPATCH_SECURE ?
					  0 : MI_BATCH_NON_SECURE));
	intel_ring_advance(engine);

	return 0;
}

static void cleanup_phys_status_page(struct intel_engine_cs *engine)
{
	struct drm_i915_private *dev_priv = to_i915(engine->dev);

	if (!dev_priv->status_page_dmah)
		return;

	drm_pci_free(engine->dev, dev_priv->status_page_dmah);
	engine->status_page.page_addr = NULL;
}

static void cleanup_status_page(struct intel_engine_cs *engine)
{
	struct drm_i915_gem_object *obj;

	obj = engine->status_page.obj;
	if (obj == NULL)
		return;

	kunmap(sg_page(obj->pages->sgl));
	i915_gem_object_ggtt_unpin(obj);
	drm_gem_object_unreference(&obj->base);
	engine->status_page.obj = NULL;
}

static int init_status_page(struct intel_engine_cs *engine)
{
	struct drm_i915_gem_object *obj = engine->status_page.obj;

	if (obj == NULL) {
		unsigned flags;
		int ret;

		obj = i915_gem_alloc_object(engine->dev, 4096);
		if (obj == NULL) {
			DRM_ERROR("Failed to allocate status page\n");
			return -ENOMEM;
		}

		ret = i915_gem_object_set_cache_level(obj, I915_CACHE_LLC);
		if (ret)
			goto err_unref;

		flags = 0;
		if (!HAS_LLC(engine->dev))
			/* On g33, we cannot place HWS above 256MiB, so
			 * restrict its pinning to the low mappable arena.
			 * Though this restriction is not documented for
			 * gen4, gen5, or byt, they also behave similarly
			 * and hang if the HWS is placed at the top of the
			 * GTT. To generalise, it appears that all !llc
			 * platforms have issues with us placing the HWS
			 * above the mappable region (even though we never
			 * actualy map it).
			 */
			flags |= PIN_MAPPABLE;
		ret = i915_gem_obj_ggtt_pin(obj, 4096, flags);
		if (ret) {
err_unref:
			drm_gem_object_unreference(&obj->base);
			return ret;
		}

		engine->status_page.obj = obj;
	}

	engine->status_page.gfx_addr = i915_gem_obj_ggtt_offset(obj);
	engine->status_page.page_addr = kmap(sg_page(obj->pages->sgl));
	memset(engine->status_page.page_addr, 0, PAGE_SIZE);

	DRM_DEBUG_DRIVER("%s hws offset: 0x%08x\n",
			engine->name, engine->status_page.gfx_addr);

	return 0;
}

static int init_phys_status_page(struct intel_engine_cs *engine)
{
	struct drm_i915_private *dev_priv = engine->dev->dev_private;

	if (!dev_priv->status_page_dmah) {
		dev_priv->status_page_dmah =
			drm_pci_alloc(engine->dev, PAGE_SIZE, PAGE_SIZE);
		if (!dev_priv->status_page_dmah)
			return -ENOMEM;
	}

	engine->status_page.page_addr = dev_priv->status_page_dmah->vaddr;
	memset(engine->status_page.page_addr, 0, PAGE_SIZE);

	return 0;
}

void intel_unpin_ringbuffer_obj(struct intel_ringbuffer *ringbuf)
{
	if (HAS_LLC(ringbuf->obj->base.dev) && !ringbuf->obj->stolen)
		i915_gem_object_unpin_map(ringbuf->obj);
	else
		iounmap(ringbuf->virtual_start);
	ringbuf->virtual_start = NULL;
	ringbuf->vma = NULL;
	i915_gem_object_ggtt_unpin(ringbuf->obj);
}

int intel_pin_and_map_ringbuffer_obj(struct drm_device *dev,
				     struct intel_ringbuffer *ringbuf)
{
	struct drm_i915_private *dev_priv = to_i915(dev);
	struct i915_ggtt *ggtt = &dev_priv->ggtt;
	struct drm_i915_gem_object *obj = ringbuf->obj;
	/* Ring wraparound at offset 0 sometimes hangs. No idea why. */
	unsigned flags = PIN_OFFSET_BIAS | 4096;
<<<<<<< HEAD
=======
	void *addr;
>>>>>>> 49ca757e
	int ret;

	if (HAS_LLC(dev_priv) && !obj->stolen) {
		ret = i915_gem_obj_ggtt_pin(obj, PAGE_SIZE, flags);
		if (ret)
			return ret;

		ret = i915_gem_object_set_to_cpu_domain(obj, true);
		if (ret)
			goto err_unpin;

		addr = i915_gem_object_pin_map(obj);
		if (IS_ERR(addr)) {
			ret = PTR_ERR(addr);
			goto err_unpin;
		}
	} else {
		ret = i915_gem_obj_ggtt_pin(obj, PAGE_SIZE,
					    flags | PIN_MAPPABLE);
		if (ret)
			return ret;

		ret = i915_gem_object_set_to_gtt_domain(obj, true);
		if (ret)
			goto err_unpin;

		/* Access through the GTT requires the device to be awake. */
		assert_rpm_wakelock_held(dev_priv);

		addr = ioremap_wc(ggtt->mappable_base +
				  i915_gem_obj_ggtt_offset(obj), ringbuf->size);
		if (addr == NULL) {
			ret = -ENOMEM;
			goto err_unpin;
		}
	}

	ringbuf->virtual_start = addr;
	ringbuf->vma = i915_gem_obj_to_ggtt(obj);
	return 0;

err_unpin:
	i915_gem_object_ggtt_unpin(obj);
	return ret;
}

static void intel_destroy_ringbuffer_obj(struct intel_ringbuffer *ringbuf)
{
	drm_gem_object_unreference(&ringbuf->obj->base);
	ringbuf->obj = NULL;
}

static int intel_alloc_ringbuffer_obj(struct drm_device *dev,
				      struct intel_ringbuffer *ringbuf)
{
	struct drm_i915_gem_object *obj;

	obj = NULL;
	if (!HAS_LLC(dev))
		obj = i915_gem_object_create_stolen(dev, ringbuf->size);
	if (obj == NULL)
		obj = i915_gem_alloc_object(dev, ringbuf->size);
	if (obj == NULL)
		return -ENOMEM;

	/* mark ring buffers as read-only from GPU side by default */
	obj->gt_ro = 1;

	ringbuf->obj = obj;

	return 0;
}

struct intel_ringbuffer *
intel_engine_create_ringbuffer(struct intel_engine_cs *engine, int size)
{
	struct intel_ringbuffer *ring;
	int ret;

	ring = kzalloc(sizeof(*ring), GFP_KERNEL);
	if (ring == NULL) {
		DRM_DEBUG_DRIVER("Failed to allocate ringbuffer %s\n",
				 engine->name);
		return ERR_PTR(-ENOMEM);
	}

	ring->engine = engine;
	list_add(&ring->link, &engine->buffers);

	ring->size = size;
	/* Workaround an erratum on the i830 which causes a hang if
	 * the TAIL pointer points to within the last 2 cachelines
	 * of the buffer.
	 */
	ring->effective_size = size;
	if (IS_I830(engine->dev) || IS_845G(engine->dev))
		ring->effective_size -= 2 * CACHELINE_BYTES;

	ring->last_retired_head = -1;
	intel_ring_update_space(ring);

	ret = intel_alloc_ringbuffer_obj(engine->dev, ring);
	if (ret) {
		DRM_DEBUG_DRIVER("Failed to allocate ringbuffer %s: %d\n",
				 engine->name, ret);
		list_del(&ring->link);
		kfree(ring);
		return ERR_PTR(ret);
	}

	return ring;
}

void
intel_ringbuffer_free(struct intel_ringbuffer *ring)
{
	intel_destroy_ringbuffer_obj(ring);
	list_del(&ring->link);
	kfree(ring);
}

static int intel_init_ring_buffer(struct drm_device *dev,
				  struct intel_engine_cs *engine)
{
	struct intel_ringbuffer *ringbuf;
	int ret;

	WARN_ON(engine->buffer);

	engine->dev = dev;
	INIT_LIST_HEAD(&engine->active_list);
	INIT_LIST_HEAD(&engine->request_list);
	INIT_LIST_HEAD(&engine->execlist_queue);
	INIT_LIST_HEAD(&engine->buffers);
	i915_gem_batch_pool_init(dev, &engine->batch_pool);
	memset(engine->semaphore.sync_seqno, 0,
	       sizeof(engine->semaphore.sync_seqno));

	init_waitqueue_head(&engine->irq_queue);

	ringbuf = intel_engine_create_ringbuffer(engine, 32 * PAGE_SIZE);
	if (IS_ERR(ringbuf)) {
		ret = PTR_ERR(ringbuf);
		goto error;
	}
	engine->buffer = ringbuf;

	if (I915_NEED_GFX_HWS(dev)) {
		ret = init_status_page(engine);
		if (ret)
			goto error;
	} else {
		WARN_ON(engine->id != RCS);
		ret = init_phys_status_page(engine);
		if (ret)
			goto error;
	}

	ret = intel_pin_and_map_ringbuffer_obj(dev, ringbuf);
	if (ret) {
		DRM_ERROR("Failed to pin and map ringbuffer %s: %d\n",
				engine->name, ret);
		intel_destroy_ringbuffer_obj(ringbuf);
		goto error;
	}

	ret = i915_cmd_parser_init_ring(engine);
	if (ret)
		goto error;

	return 0;

error:
	intel_cleanup_engine(engine);
	return ret;
}

void intel_cleanup_engine(struct intel_engine_cs *engine)
{
	struct drm_i915_private *dev_priv;

	if (!intel_engine_initialized(engine))
		return;

	dev_priv = to_i915(engine->dev);

	if (engine->buffer) {
		intel_stop_engine(engine);
		WARN_ON(!IS_GEN2(engine->dev) && (I915_READ_MODE(engine) & MODE_IDLE) == 0);

		intel_unpin_ringbuffer_obj(engine->buffer);
		intel_ringbuffer_free(engine->buffer);
		engine->buffer = NULL;
	}

	if (engine->cleanup)
		engine->cleanup(engine);

	if (I915_NEED_GFX_HWS(engine->dev)) {
		cleanup_status_page(engine);
	} else {
		WARN_ON(engine->id != RCS);
		cleanup_phys_status_page(engine);
	}

	i915_cmd_parser_fini_ring(engine);
	i915_gem_batch_pool_fini(&engine->batch_pool);
	engine->dev = NULL;
}

static int ring_wait_for_space(struct intel_engine_cs *engine, int n)
{
	struct intel_ringbuffer *ringbuf = engine->buffer;
	struct drm_i915_gem_request *request;
	unsigned space;
	int ret;

	if (intel_ring_space(ringbuf) >= n)
		return 0;

	/* The whole point of reserving space is to not wait! */
	WARN_ON(ringbuf->reserved_in_use);

	list_for_each_entry(request, &engine->request_list, list) {
		space = __intel_ring_space(request->postfix, ringbuf->tail,
					   ringbuf->size);
		if (space >= n)
			break;
	}

	if (WARN_ON(&request->list == &engine->request_list))
		return -ENOSPC;

	ret = i915_wait_request(request);
	if (ret)
		return ret;

	ringbuf->space = space;
	return 0;
}

static void __wrap_ring_buffer(struct intel_ringbuffer *ringbuf)
{
	uint32_t __iomem *virt;
	int rem = ringbuf->size - ringbuf->tail;

	virt = ringbuf->virtual_start + ringbuf->tail;
	rem /= 4;
	while (rem--)
		iowrite32(MI_NOOP, virt++);

	ringbuf->tail = 0;
	intel_ring_update_space(ringbuf);
}

int intel_engine_idle(struct intel_engine_cs *engine)
{
	struct drm_i915_gem_request *req;

	/* Wait upon the last request to be completed */
	if (list_empty(&engine->request_list))
		return 0;

	req = list_entry(engine->request_list.prev,
			 struct drm_i915_gem_request,
			 list);

	/* Make sure we do not trigger any retires */
	return __i915_wait_request(req,
				   req->i915->mm.interruptible,
				   NULL, NULL);
}

int intel_ring_alloc_request_extras(struct drm_i915_gem_request *request)
{
	request->ringbuf = request->engine->buffer;
	return 0;
}

int intel_ring_reserve_space(struct drm_i915_gem_request *request)
{
	/*
	 * The first call merely notes the reserve request and is common for
	 * all back ends. The subsequent localised _begin() call actually
	 * ensures that the reservation is available. Without the begin, if
	 * the request creator immediately submitted the request without
	 * adding any commands to it then there might not actually be
	 * sufficient room for the submission commands.
	 */
	intel_ring_reserved_space_reserve(request->ringbuf, MIN_SPACE_FOR_ADD_REQUEST);

	return intel_ring_begin(request, 0);
}

void intel_ring_reserved_space_reserve(struct intel_ringbuffer *ringbuf, int size)
{
	WARN_ON(ringbuf->reserved_size);
	WARN_ON(ringbuf->reserved_in_use);

	ringbuf->reserved_size = size;
}

void intel_ring_reserved_space_cancel(struct intel_ringbuffer *ringbuf)
{
	WARN_ON(ringbuf->reserved_in_use);

	ringbuf->reserved_size   = 0;
	ringbuf->reserved_in_use = false;
}

void intel_ring_reserved_space_use(struct intel_ringbuffer *ringbuf)
{
	WARN_ON(ringbuf->reserved_in_use);

	ringbuf->reserved_in_use = true;
	ringbuf->reserved_tail   = ringbuf->tail;
}

void intel_ring_reserved_space_end(struct intel_ringbuffer *ringbuf)
{
	WARN_ON(!ringbuf->reserved_in_use);
	if (ringbuf->tail > ringbuf->reserved_tail) {
		WARN(ringbuf->tail > ringbuf->reserved_tail + ringbuf->reserved_size,
		     "request reserved size too small: %d vs %d!\n",
		     ringbuf->tail - ringbuf->reserved_tail, ringbuf->reserved_size);
	} else {
		/*
		 * The ring was wrapped while the reserved space was in use.
		 * That means that some unknown amount of the ring tail was
		 * no-op filled and skipped. Thus simply adding the ring size
		 * to the tail and doing the above space check will not work.
		 * Rather than attempt to track how much tail was skipped,
		 * it is much simpler to say that also skipping the sanity
		 * check every once in a while is not a big issue.
		 */
	}

	ringbuf->reserved_size   = 0;
	ringbuf->reserved_in_use = false;
}

static int __intel_ring_prepare(struct intel_engine_cs *engine, int bytes)
{
	struct intel_ringbuffer *ringbuf = engine->buffer;
	int remain_usable = ringbuf->effective_size - ringbuf->tail;
	int remain_actual = ringbuf->size - ringbuf->tail;
	int ret, total_bytes, wait_bytes = 0;
	bool need_wrap = false;

	if (ringbuf->reserved_in_use)
		total_bytes = bytes;
	else
		total_bytes = bytes + ringbuf->reserved_size;

	if (unlikely(bytes > remain_usable)) {
		/*
		 * Not enough space for the basic request. So need to flush
		 * out the remainder and then wait for base + reserved.
		 */
		wait_bytes = remain_actual + total_bytes;
		need_wrap = true;
	} else {
		if (unlikely(total_bytes > remain_usable)) {
			/*
			 * The base request will fit but the reserved space
			 * falls off the end. So don't need an immediate wrap
			 * and only need to effectively wait for the reserved
			 * size space from the start of ringbuffer.
			 */
			wait_bytes = remain_actual + ringbuf->reserved_size;
		} else if (total_bytes > ringbuf->space) {
			/* No wrapping required, just waiting. */
			wait_bytes = total_bytes;
		}
	}

	if (wait_bytes) {
		ret = ring_wait_for_space(engine, wait_bytes);
		if (unlikely(ret))
			return ret;

		if (need_wrap)
			__wrap_ring_buffer(ringbuf);
	}

	return 0;
}

int intel_ring_begin(struct drm_i915_gem_request *req,
		     int num_dwords)
{
	struct intel_engine_cs *engine = req->engine;
	int ret;

	ret = __intel_ring_prepare(engine, num_dwords * sizeof(uint32_t));
	if (ret)
		return ret;

	engine->buffer->space -= num_dwords * sizeof(uint32_t);
	return 0;
}

/* Align the ring tail to a cacheline boundary */
int intel_ring_cacheline_align(struct drm_i915_gem_request *req)
{
	struct intel_engine_cs *engine = req->engine;
	int num_dwords = (engine->buffer->tail & (CACHELINE_BYTES - 1)) / sizeof(uint32_t);
	int ret;

	if (num_dwords == 0)
		return 0;

	num_dwords = CACHELINE_BYTES / sizeof(uint32_t) - num_dwords;
	ret = intel_ring_begin(req, num_dwords);
	if (ret)
		return ret;

	while (num_dwords--)
		intel_ring_emit(engine, MI_NOOP);

	intel_ring_advance(engine);

	return 0;
}

void intel_ring_init_seqno(struct intel_engine_cs *engine, u32 seqno)
{
	struct drm_i915_private *dev_priv = to_i915(engine->dev);

	/* Our semaphore implementation is strictly monotonic (i.e. we proceed
	 * so long as the semaphore value in the register/page is greater
	 * than the sync value), so whenever we reset the seqno,
	 * so long as we reset the tracking semaphore value to 0, it will
	 * always be before the next request's seqno. If we don't reset
	 * the semaphore value, then when the seqno moves backwards all
	 * future waits will complete instantly (causing rendering corruption).
	 */
	if (INTEL_INFO(dev_priv)->gen == 6 || INTEL_INFO(dev_priv)->gen == 7) {
		I915_WRITE(RING_SYNC_0(engine->mmio_base), 0);
		I915_WRITE(RING_SYNC_1(engine->mmio_base), 0);
		if (HAS_VEBOX(dev_priv))
			I915_WRITE(RING_SYNC_2(engine->mmio_base), 0);
	}
	if (dev_priv->semaphore_obj) {
		struct drm_i915_gem_object *obj = dev_priv->semaphore_obj;
		struct page *page = i915_gem_object_get_dirty_page(obj, 0);
		void *semaphores = kmap(page);
		memset(semaphores + GEN8_SEMAPHORE_OFFSET(engine->id, 0),
		       0, I915_NUM_ENGINES * gen8_semaphore_seqno_size);
		kunmap(page);
	}
	memset(engine->semaphore.sync_seqno, 0,
	       sizeof(engine->semaphore.sync_seqno));

	engine->set_seqno(engine, seqno);
	engine->last_submitted_seqno = seqno;

	engine->hangcheck.seqno = seqno;
}

static void gen6_bsd_ring_write_tail(struct intel_engine_cs *engine,
				     u32 value)
{
	struct drm_i915_private *dev_priv = engine->dev->dev_private;

       /* Every tail move must follow the sequence below */

	/* Disable notification that the ring is IDLE. The GT
	 * will then assume that it is busy and bring it out of rc6.
	 */
	I915_WRITE(GEN6_BSD_SLEEP_PSMI_CONTROL,
		   _MASKED_BIT_ENABLE(GEN6_BSD_SLEEP_MSG_DISABLE));

	/* Clear the context id. Here be magic! */
	I915_WRITE64(GEN6_BSD_RNCID, 0x0);

	/* Wait for the ring not to be idle, i.e. for it to wake up. */
	if (wait_for((I915_READ(GEN6_BSD_SLEEP_PSMI_CONTROL) &
		      GEN6_BSD_SLEEP_INDICATOR) == 0,
		     50))
		DRM_ERROR("timed out waiting for the BSD ring to wake up\n");

	/* Now that the ring is fully powered up, update the tail */
	I915_WRITE_TAIL(engine, value);
	POSTING_READ(RING_TAIL(engine->mmio_base));

	/* Let the ring send IDLE messages to the GT again,
	 * and so let it sleep to conserve power when idle.
	 */
	I915_WRITE(GEN6_BSD_SLEEP_PSMI_CONTROL,
		   _MASKED_BIT_DISABLE(GEN6_BSD_SLEEP_MSG_DISABLE));
}

static int gen6_bsd_ring_flush(struct drm_i915_gem_request *req,
			       u32 invalidate, u32 flush)
{
	struct intel_engine_cs *engine = req->engine;
	uint32_t cmd;
	int ret;

	ret = intel_ring_begin(req, 4);
	if (ret)
		return ret;

	cmd = MI_FLUSH_DW;
	if (INTEL_INFO(engine->dev)->gen >= 8)
		cmd += 1;

	/* We always require a command barrier so that subsequent
	 * commands, such as breadcrumb interrupts, are strictly ordered
	 * wrt the contents of the write cache being flushed to memory
	 * (and thus being coherent from the CPU).
	 */
	cmd |= MI_FLUSH_DW_STORE_INDEX | MI_FLUSH_DW_OP_STOREDW;

	/*
	 * Bspec vol 1c.5 - video engine command streamer:
	 * "If ENABLED, all TLBs will be invalidated once the flush
	 * operation is complete. This bit is only valid when the
	 * Post-Sync Operation field is a value of 1h or 3h."
	 */
	if (invalidate & I915_GEM_GPU_DOMAINS)
		cmd |= MI_INVALIDATE_TLB | MI_INVALIDATE_BSD;

	intel_ring_emit(engine, cmd);
	intel_ring_emit(engine,
			I915_GEM_HWS_SCRATCH_ADDR | MI_FLUSH_DW_USE_GTT);
	if (INTEL_INFO(engine->dev)->gen >= 8) {
		intel_ring_emit(engine, 0); /* upper addr */
		intel_ring_emit(engine, 0); /* value */
	} else  {
		intel_ring_emit(engine, 0);
		intel_ring_emit(engine, MI_NOOP);
	}
	intel_ring_advance(engine);
	return 0;
}

static int
gen8_ring_dispatch_execbuffer(struct drm_i915_gem_request *req,
			      u64 offset, u32 len,
			      unsigned dispatch_flags)
{
	struct intel_engine_cs *engine = req->engine;
	bool ppgtt = USES_PPGTT(engine->dev) &&
			!(dispatch_flags & I915_DISPATCH_SECURE);
	int ret;

	ret = intel_ring_begin(req, 4);
	if (ret)
		return ret;

	/* FIXME(BDW): Address space and security selectors. */
	intel_ring_emit(engine, MI_BATCH_BUFFER_START_GEN8 | (ppgtt<<8) |
			(dispatch_flags & I915_DISPATCH_RS ?
			 MI_BATCH_RESOURCE_STREAMER : 0));
	intel_ring_emit(engine, lower_32_bits(offset));
	intel_ring_emit(engine, upper_32_bits(offset));
	intel_ring_emit(engine, MI_NOOP);
	intel_ring_advance(engine);

	return 0;
}

static int
hsw_ring_dispatch_execbuffer(struct drm_i915_gem_request *req,
			     u64 offset, u32 len,
			     unsigned dispatch_flags)
{
	struct intel_engine_cs *engine = req->engine;
	int ret;

	ret = intel_ring_begin(req, 2);
	if (ret)
		return ret;

	intel_ring_emit(engine,
			MI_BATCH_BUFFER_START |
			(dispatch_flags & I915_DISPATCH_SECURE ?
			 0 : MI_BATCH_PPGTT_HSW | MI_BATCH_NON_SECURE_HSW) |
			(dispatch_flags & I915_DISPATCH_RS ?
			 MI_BATCH_RESOURCE_STREAMER : 0));
	/* bit0-7 is the length on GEN6+ */
	intel_ring_emit(engine, offset);
	intel_ring_advance(engine);

	return 0;
}

static int
gen6_ring_dispatch_execbuffer(struct drm_i915_gem_request *req,
			      u64 offset, u32 len,
			      unsigned dispatch_flags)
{
	struct intel_engine_cs *engine = req->engine;
	int ret;

	ret = intel_ring_begin(req, 2);
	if (ret)
		return ret;

	intel_ring_emit(engine,
			MI_BATCH_BUFFER_START |
			(dispatch_flags & I915_DISPATCH_SECURE ?
			 0 : MI_BATCH_NON_SECURE_I965));
	/* bit0-7 is the length on GEN6+ */
	intel_ring_emit(engine, offset);
	intel_ring_advance(engine);

	return 0;
}

/* Blitter support (SandyBridge+) */

static int gen6_ring_flush(struct drm_i915_gem_request *req,
			   u32 invalidate, u32 flush)
{
	struct intel_engine_cs *engine = req->engine;
	struct drm_device *dev = engine->dev;
	uint32_t cmd;
	int ret;

	ret = intel_ring_begin(req, 4);
	if (ret)
		return ret;

	cmd = MI_FLUSH_DW;
	if (INTEL_INFO(dev)->gen >= 8)
		cmd += 1;

	/* We always require a command barrier so that subsequent
	 * commands, such as breadcrumb interrupts, are strictly ordered
	 * wrt the contents of the write cache being flushed to memory
	 * (and thus being coherent from the CPU).
	 */
	cmd |= MI_FLUSH_DW_STORE_INDEX | MI_FLUSH_DW_OP_STOREDW;

	/*
	 * Bspec vol 1c.3 - blitter engine command streamer:
	 * "If ENABLED, all TLBs will be invalidated once the flush
	 * operation is complete. This bit is only valid when the
	 * Post-Sync Operation field is a value of 1h or 3h."
	 */
	if (invalidate & I915_GEM_DOMAIN_RENDER)
		cmd |= MI_INVALIDATE_TLB;
	intel_ring_emit(engine, cmd);
	intel_ring_emit(engine,
			I915_GEM_HWS_SCRATCH_ADDR | MI_FLUSH_DW_USE_GTT);
	if (INTEL_INFO(dev)->gen >= 8) {
		intel_ring_emit(engine, 0); /* upper addr */
		intel_ring_emit(engine, 0); /* value */
	} else  {
		intel_ring_emit(engine, 0);
		intel_ring_emit(engine, MI_NOOP);
	}
	intel_ring_advance(engine);

	return 0;
}

int intel_init_render_ring_buffer(struct drm_device *dev)
{
	struct drm_i915_private *dev_priv = dev->dev_private;
	struct intel_engine_cs *engine = &dev_priv->engine[RCS];
	struct drm_i915_gem_object *obj;
	int ret;

	engine->name = "render ring";
	engine->id = RCS;
	engine->exec_id = I915_EXEC_RENDER;
	engine->hw_id = 0;
	engine->mmio_base = RENDER_RING_BASE;

	if (INTEL_INFO(dev)->gen >= 8) {
		if (i915_semaphore_is_enabled(dev)) {
			obj = i915_gem_alloc_object(dev, 4096);
			if (obj == NULL) {
				DRM_ERROR("Failed to allocate semaphore bo. Disabling semaphores\n");
				i915.semaphores = 0;
			} else {
				i915_gem_object_set_cache_level(obj, I915_CACHE_LLC);
				ret = i915_gem_obj_ggtt_pin(obj, 0, PIN_NONBLOCK);
				if (ret != 0) {
					drm_gem_object_unreference(&obj->base);
					DRM_ERROR("Failed to pin semaphore bo. Disabling semaphores\n");
					i915.semaphores = 0;
				} else
					dev_priv->semaphore_obj = obj;
			}
		}

		engine->init_context = intel_rcs_ctx_init;
		engine->add_request = gen6_add_request;
		engine->flush = gen8_render_ring_flush;
		engine->irq_get = gen8_ring_get_irq;
		engine->irq_put = gen8_ring_put_irq;
		engine->irq_enable_mask = GT_RENDER_USER_INTERRUPT;
		engine->irq_seqno_barrier = gen6_seqno_barrier;
		engine->get_seqno = ring_get_seqno;
		engine->set_seqno = ring_set_seqno;
		if (i915_semaphore_is_enabled(dev)) {
			WARN_ON(!dev_priv->semaphore_obj);
			engine->semaphore.sync_to = gen8_ring_sync;
			engine->semaphore.signal = gen8_rcs_signal;
			GEN8_RING_SEMAPHORE_INIT(engine);
		}
	} else if (INTEL_INFO(dev)->gen >= 6) {
		engine->init_context = intel_rcs_ctx_init;
		engine->add_request = gen6_add_request;
		engine->flush = gen7_render_ring_flush;
		if (INTEL_INFO(dev)->gen == 6)
			engine->flush = gen6_render_ring_flush;
		engine->irq_get = gen6_ring_get_irq;
		engine->irq_put = gen6_ring_put_irq;
		engine->irq_enable_mask = GT_RENDER_USER_INTERRUPT;
		engine->irq_seqno_barrier = gen6_seqno_barrier;
		engine->get_seqno = ring_get_seqno;
		engine->set_seqno = ring_set_seqno;
		if (i915_semaphore_is_enabled(dev)) {
			engine->semaphore.sync_to = gen6_ring_sync;
			engine->semaphore.signal = gen6_signal;
			/*
			 * The current semaphore is only applied on pre-gen8
			 * platform.  And there is no VCS2 ring on the pre-gen8
			 * platform. So the semaphore between RCS and VCS2 is
			 * initialized as INVALID.  Gen8 will initialize the
			 * sema between VCS2 and RCS later.
			 */
			engine->semaphore.mbox.wait[RCS] = MI_SEMAPHORE_SYNC_INVALID;
			engine->semaphore.mbox.wait[VCS] = MI_SEMAPHORE_SYNC_RV;
			engine->semaphore.mbox.wait[BCS] = MI_SEMAPHORE_SYNC_RB;
			engine->semaphore.mbox.wait[VECS] = MI_SEMAPHORE_SYNC_RVE;
			engine->semaphore.mbox.wait[VCS2] = MI_SEMAPHORE_SYNC_INVALID;
			engine->semaphore.mbox.signal[RCS] = GEN6_NOSYNC;
			engine->semaphore.mbox.signal[VCS] = GEN6_VRSYNC;
			engine->semaphore.mbox.signal[BCS] = GEN6_BRSYNC;
			engine->semaphore.mbox.signal[VECS] = GEN6_VERSYNC;
			engine->semaphore.mbox.signal[VCS2] = GEN6_NOSYNC;
		}
	} else if (IS_GEN5(dev)) {
		engine->add_request = pc_render_add_request;
		engine->flush = gen4_render_ring_flush;
		engine->get_seqno = pc_render_get_seqno;
		engine->set_seqno = pc_render_set_seqno;
		engine->irq_get = gen5_ring_get_irq;
		engine->irq_put = gen5_ring_put_irq;
		engine->irq_enable_mask = GT_RENDER_USER_INTERRUPT |
					GT_RENDER_PIPECTL_NOTIFY_INTERRUPT;
	} else {
		engine->add_request = i9xx_add_request;
		if (INTEL_INFO(dev)->gen < 4)
			engine->flush = gen2_render_ring_flush;
		else
			engine->flush = gen4_render_ring_flush;
		engine->get_seqno = ring_get_seqno;
		engine->set_seqno = ring_set_seqno;
		if (IS_GEN2(dev)) {
			engine->irq_get = i8xx_ring_get_irq;
			engine->irq_put = i8xx_ring_put_irq;
		} else {
			engine->irq_get = i9xx_ring_get_irq;
			engine->irq_put = i9xx_ring_put_irq;
		}
		engine->irq_enable_mask = I915_USER_INTERRUPT;
	}
	engine->write_tail = ring_write_tail;

	if (IS_HASWELL(dev))
		engine->dispatch_execbuffer = hsw_ring_dispatch_execbuffer;
	else if (IS_GEN8(dev))
		engine->dispatch_execbuffer = gen8_ring_dispatch_execbuffer;
	else if (INTEL_INFO(dev)->gen >= 6)
		engine->dispatch_execbuffer = gen6_ring_dispatch_execbuffer;
	else if (INTEL_INFO(dev)->gen >= 4)
		engine->dispatch_execbuffer = i965_dispatch_execbuffer;
	else if (IS_I830(dev) || IS_845G(dev))
		engine->dispatch_execbuffer = i830_dispatch_execbuffer;
	else
		engine->dispatch_execbuffer = i915_dispatch_execbuffer;
	engine->init_hw = init_render_ring;
	engine->cleanup = render_ring_cleanup;

	/* Workaround batchbuffer to combat CS tlb bug. */
	if (HAS_BROKEN_CS_TLB(dev)) {
		obj = i915_gem_alloc_object(dev, I830_WA_SIZE);
		if (obj == NULL) {
			DRM_ERROR("Failed to allocate batch bo\n");
			return -ENOMEM;
		}

		ret = i915_gem_obj_ggtt_pin(obj, 0, 0);
		if (ret != 0) {
			drm_gem_object_unreference(&obj->base);
			DRM_ERROR("Failed to ping batch bo\n");
			return ret;
		}

		engine->scratch.obj = obj;
		engine->scratch.gtt_offset = i915_gem_obj_ggtt_offset(obj);
	}

	ret = intel_init_ring_buffer(dev, engine);
	if (ret)
		return ret;

	if (INTEL_INFO(dev)->gen >= 5) {
		ret = intel_init_pipe_control(engine);
		if (ret)
			return ret;
	}

	return 0;
}

int intel_init_bsd_ring_buffer(struct drm_device *dev)
{
	struct drm_i915_private *dev_priv = dev->dev_private;
	struct intel_engine_cs *engine = &dev_priv->engine[VCS];

	engine->name = "bsd ring";
	engine->id = VCS;
	engine->exec_id = I915_EXEC_BSD;
	engine->hw_id = 1;

	engine->write_tail = ring_write_tail;
	if (INTEL_INFO(dev)->gen >= 6) {
		engine->mmio_base = GEN6_BSD_RING_BASE;
		/* gen6 bsd needs a special wa for tail updates */
		if (IS_GEN6(dev))
			engine->write_tail = gen6_bsd_ring_write_tail;
		engine->flush = gen6_bsd_ring_flush;
		engine->add_request = gen6_add_request;
		engine->irq_seqno_barrier = gen6_seqno_barrier;
		engine->get_seqno = ring_get_seqno;
		engine->set_seqno = ring_set_seqno;
		if (INTEL_INFO(dev)->gen >= 8) {
			engine->irq_enable_mask =
				GT_RENDER_USER_INTERRUPT << GEN8_VCS1_IRQ_SHIFT;
			engine->irq_get = gen8_ring_get_irq;
			engine->irq_put = gen8_ring_put_irq;
			engine->dispatch_execbuffer =
				gen8_ring_dispatch_execbuffer;
			if (i915_semaphore_is_enabled(dev)) {
				engine->semaphore.sync_to = gen8_ring_sync;
				engine->semaphore.signal = gen8_xcs_signal;
				GEN8_RING_SEMAPHORE_INIT(engine);
			}
		} else {
			engine->irq_enable_mask = GT_BSD_USER_INTERRUPT;
			engine->irq_get = gen6_ring_get_irq;
			engine->irq_put = gen6_ring_put_irq;
			engine->dispatch_execbuffer =
				gen6_ring_dispatch_execbuffer;
			if (i915_semaphore_is_enabled(dev)) {
				engine->semaphore.sync_to = gen6_ring_sync;
				engine->semaphore.signal = gen6_signal;
				engine->semaphore.mbox.wait[RCS] = MI_SEMAPHORE_SYNC_VR;
				engine->semaphore.mbox.wait[VCS] = MI_SEMAPHORE_SYNC_INVALID;
				engine->semaphore.mbox.wait[BCS] = MI_SEMAPHORE_SYNC_VB;
				engine->semaphore.mbox.wait[VECS] = MI_SEMAPHORE_SYNC_VVE;
				engine->semaphore.mbox.wait[VCS2] = MI_SEMAPHORE_SYNC_INVALID;
				engine->semaphore.mbox.signal[RCS] = GEN6_RVSYNC;
				engine->semaphore.mbox.signal[VCS] = GEN6_NOSYNC;
				engine->semaphore.mbox.signal[BCS] = GEN6_BVSYNC;
				engine->semaphore.mbox.signal[VECS] = GEN6_VEVSYNC;
				engine->semaphore.mbox.signal[VCS2] = GEN6_NOSYNC;
			}
		}
	} else {
		engine->mmio_base = BSD_RING_BASE;
		engine->flush = bsd_ring_flush;
		engine->add_request = i9xx_add_request;
		engine->get_seqno = ring_get_seqno;
		engine->set_seqno = ring_set_seqno;
		if (IS_GEN5(dev)) {
			engine->irq_enable_mask = ILK_BSD_USER_INTERRUPT;
			engine->irq_get = gen5_ring_get_irq;
			engine->irq_put = gen5_ring_put_irq;
		} else {
			engine->irq_enable_mask = I915_BSD_USER_INTERRUPT;
			engine->irq_get = i9xx_ring_get_irq;
			engine->irq_put = i9xx_ring_put_irq;
		}
		engine->dispatch_execbuffer = i965_dispatch_execbuffer;
	}
	engine->init_hw = init_ring_common;

	return intel_init_ring_buffer(dev, engine);
}

/**
 * Initialize the second BSD ring (eg. Broadwell GT3, Skylake GT3)
 */
int intel_init_bsd2_ring_buffer(struct drm_device *dev)
{
	struct drm_i915_private *dev_priv = dev->dev_private;
	struct intel_engine_cs *engine = &dev_priv->engine[VCS2];

	engine->name = "bsd2 ring";
	engine->id = VCS2;
	engine->exec_id = I915_EXEC_BSD;
	engine->hw_id = 4;

	engine->write_tail = ring_write_tail;
	engine->mmio_base = GEN8_BSD2_RING_BASE;
	engine->flush = gen6_bsd_ring_flush;
	engine->add_request = gen6_add_request;
	engine->irq_seqno_barrier = gen6_seqno_barrier;
	engine->get_seqno = ring_get_seqno;
	engine->set_seqno = ring_set_seqno;
	engine->irq_enable_mask =
			GT_RENDER_USER_INTERRUPT << GEN8_VCS2_IRQ_SHIFT;
	engine->irq_get = gen8_ring_get_irq;
	engine->irq_put = gen8_ring_put_irq;
	engine->dispatch_execbuffer =
			gen8_ring_dispatch_execbuffer;
	if (i915_semaphore_is_enabled(dev)) {
		engine->semaphore.sync_to = gen8_ring_sync;
		engine->semaphore.signal = gen8_xcs_signal;
		GEN8_RING_SEMAPHORE_INIT(engine);
	}
	engine->init_hw = init_ring_common;

	return intel_init_ring_buffer(dev, engine);
}

int intel_init_blt_ring_buffer(struct drm_device *dev)
{
	struct drm_i915_private *dev_priv = dev->dev_private;
	struct intel_engine_cs *engine = &dev_priv->engine[BCS];

	engine->name = "blitter ring";
	engine->id = BCS;
	engine->exec_id = I915_EXEC_BLT;
	engine->hw_id = 2;

	engine->mmio_base = BLT_RING_BASE;
	engine->write_tail = ring_write_tail;
	engine->flush = gen6_ring_flush;
	engine->add_request = gen6_add_request;
	engine->irq_seqno_barrier = gen6_seqno_barrier;
	engine->get_seqno = ring_get_seqno;
	engine->set_seqno = ring_set_seqno;
	if (INTEL_INFO(dev)->gen >= 8) {
		engine->irq_enable_mask =
			GT_RENDER_USER_INTERRUPT << GEN8_BCS_IRQ_SHIFT;
		engine->irq_get = gen8_ring_get_irq;
		engine->irq_put = gen8_ring_put_irq;
		engine->dispatch_execbuffer = gen8_ring_dispatch_execbuffer;
		if (i915_semaphore_is_enabled(dev)) {
			engine->semaphore.sync_to = gen8_ring_sync;
			engine->semaphore.signal = gen8_xcs_signal;
			GEN8_RING_SEMAPHORE_INIT(engine);
		}
	} else {
		engine->irq_enable_mask = GT_BLT_USER_INTERRUPT;
		engine->irq_get = gen6_ring_get_irq;
		engine->irq_put = gen6_ring_put_irq;
		engine->dispatch_execbuffer = gen6_ring_dispatch_execbuffer;
		if (i915_semaphore_is_enabled(dev)) {
			engine->semaphore.signal = gen6_signal;
			engine->semaphore.sync_to = gen6_ring_sync;
			/*
			 * The current semaphore is only applied on pre-gen8
			 * platform.  And there is no VCS2 ring on the pre-gen8
			 * platform. So the semaphore between BCS and VCS2 is
			 * initialized as INVALID.  Gen8 will initialize the
			 * sema between BCS and VCS2 later.
			 */
			engine->semaphore.mbox.wait[RCS] = MI_SEMAPHORE_SYNC_BR;
			engine->semaphore.mbox.wait[VCS] = MI_SEMAPHORE_SYNC_BV;
			engine->semaphore.mbox.wait[BCS] = MI_SEMAPHORE_SYNC_INVALID;
			engine->semaphore.mbox.wait[VECS] = MI_SEMAPHORE_SYNC_BVE;
			engine->semaphore.mbox.wait[VCS2] = MI_SEMAPHORE_SYNC_INVALID;
			engine->semaphore.mbox.signal[RCS] = GEN6_RBSYNC;
			engine->semaphore.mbox.signal[VCS] = GEN6_VBSYNC;
			engine->semaphore.mbox.signal[BCS] = GEN6_NOSYNC;
			engine->semaphore.mbox.signal[VECS] = GEN6_VEBSYNC;
			engine->semaphore.mbox.signal[VCS2] = GEN6_NOSYNC;
		}
	}
	engine->init_hw = init_ring_common;

	return intel_init_ring_buffer(dev, engine);
}

int intel_init_vebox_ring_buffer(struct drm_device *dev)
{
	struct drm_i915_private *dev_priv = dev->dev_private;
	struct intel_engine_cs *engine = &dev_priv->engine[VECS];

	engine->name = "video enhancement ring";
	engine->id = VECS;
	engine->exec_id = I915_EXEC_VEBOX;
	engine->hw_id = 3;

	engine->mmio_base = VEBOX_RING_BASE;
	engine->write_tail = ring_write_tail;
	engine->flush = gen6_ring_flush;
	engine->add_request = gen6_add_request;
	engine->irq_seqno_barrier = gen6_seqno_barrier;
	engine->get_seqno = ring_get_seqno;
	engine->set_seqno = ring_set_seqno;

	if (INTEL_INFO(dev)->gen >= 8) {
		engine->irq_enable_mask =
			GT_RENDER_USER_INTERRUPT << GEN8_VECS_IRQ_SHIFT;
		engine->irq_get = gen8_ring_get_irq;
		engine->irq_put = gen8_ring_put_irq;
		engine->dispatch_execbuffer = gen8_ring_dispatch_execbuffer;
		if (i915_semaphore_is_enabled(dev)) {
			engine->semaphore.sync_to = gen8_ring_sync;
			engine->semaphore.signal = gen8_xcs_signal;
			GEN8_RING_SEMAPHORE_INIT(engine);
		}
	} else {
		engine->irq_enable_mask = PM_VEBOX_USER_INTERRUPT;
		engine->irq_get = hsw_vebox_get_irq;
		engine->irq_put = hsw_vebox_put_irq;
		engine->dispatch_execbuffer = gen6_ring_dispatch_execbuffer;
		if (i915_semaphore_is_enabled(dev)) {
			engine->semaphore.sync_to = gen6_ring_sync;
			engine->semaphore.signal = gen6_signal;
			engine->semaphore.mbox.wait[RCS] = MI_SEMAPHORE_SYNC_VER;
			engine->semaphore.mbox.wait[VCS] = MI_SEMAPHORE_SYNC_VEV;
			engine->semaphore.mbox.wait[BCS] = MI_SEMAPHORE_SYNC_VEB;
			engine->semaphore.mbox.wait[VECS] = MI_SEMAPHORE_SYNC_INVALID;
			engine->semaphore.mbox.wait[VCS2] = MI_SEMAPHORE_SYNC_INVALID;
			engine->semaphore.mbox.signal[RCS] = GEN6_RVESYNC;
			engine->semaphore.mbox.signal[VCS] = GEN6_VVESYNC;
			engine->semaphore.mbox.signal[BCS] = GEN6_BVESYNC;
			engine->semaphore.mbox.signal[VECS] = GEN6_NOSYNC;
			engine->semaphore.mbox.signal[VCS2] = GEN6_NOSYNC;
		}
	}
	engine->init_hw = init_ring_common;

	return intel_init_ring_buffer(dev, engine);
}

int
intel_ring_flush_all_caches(struct drm_i915_gem_request *req)
{
	struct intel_engine_cs *engine = req->engine;
	int ret;

	if (!engine->gpu_caches_dirty)
		return 0;

	ret = engine->flush(req, 0, I915_GEM_GPU_DOMAINS);
	if (ret)
		return ret;

	trace_i915_gem_ring_flush(req, 0, I915_GEM_GPU_DOMAINS);

	engine->gpu_caches_dirty = false;
	return 0;
}

int
intel_ring_invalidate_all_caches(struct drm_i915_gem_request *req)
{
	struct intel_engine_cs *engine = req->engine;
	uint32_t flush_domains;
	int ret;

	flush_domains = 0;
	if (engine->gpu_caches_dirty)
		flush_domains = I915_GEM_GPU_DOMAINS;

	ret = engine->flush(req, I915_GEM_GPU_DOMAINS, flush_domains);
	if (ret)
		return ret;

	trace_i915_gem_ring_flush(req, I915_GEM_GPU_DOMAINS, flush_domains);

	engine->gpu_caches_dirty = false;
	return 0;
}

void
intel_stop_engine(struct intel_engine_cs *engine)
{
	int ret;

	if (!intel_engine_initialized(engine))
		return;

	ret = intel_engine_idle(engine);
	if (ret)
		DRM_ERROR("failed to quiesce %s whilst cleaning up: %d\n",
			  engine->name, ret);

	stop_ring(engine);
}<|MERGE_RESOLUTION|>--- conflicted
+++ resolved
@@ -2107,10 +2107,7 @@
 	struct drm_i915_gem_object *obj = ringbuf->obj;
 	/* Ring wraparound at offset 0 sometimes hangs. No idea why. */
 	unsigned flags = PIN_OFFSET_BIAS | 4096;
-<<<<<<< HEAD
-=======
 	void *addr;
->>>>>>> 49ca757e
 	int ret;
 
 	if (HAS_LLC(dev_priv) && !obj->stolen) {
