/*
 * Copyright © 2008 Intel Corporation
 *
 * Permission is hereby granted, free of charge, to any person obtaining a
 * copy of this software and associated documentation files (the "Software"),
 * to deal in the Software without restriction, including without limitation
 * the rights to use, copy, modify, merge, publish, distribute, sublicense,
 * and/or sell copies of the Software, and to permit persons to whom the
 * Software is furnished to do so, subject to the following conditions:
 *
 * The above copyright notice and this permission notice (including the next
 * paragraph) shall be included in all copies or substantial portions of the
 * Software.
 *
 * THE SOFTWARE IS PROVIDED "AS IS", WITHOUT WARRANTY OF ANY KIND, EXPRESS OR
 * IMPLIED, INCLUDING BUT NOT LIMITED TO THE WARRANTIES OF MERCHANTABILITY,
 * FITNESS FOR A PARTICULAR PURPOSE AND NONINFRINGEMENT.  IN NO EVENT SHALL
 * THE AUTHORS OR COPYRIGHT HOLDERS BE LIABLE FOR ANY CLAIM, DAMAGES OR OTHER
 * LIABILITY, WHETHER IN AN ACTION OF CONTRACT, TORT OR OTHERWISE, ARISING
 * FROM, OUT OF OR IN CONNECTION WITH THE SOFTWARE OR THE USE OR OTHER DEALINGS
 * IN THE SOFTWARE.
 *
 * Authors:
 *    Keith Packard <keithp@keithp.com>
 *
 */

#include <linux/i2c.h>
#include <linux/slab.h>
#include <linux/export.h>
#include <linux/notifier.h>
#include <linux/reboot.h>
#include <drm/drmP.h>
#include <drm/drm_atomic_helper.h>
#include <drm/drm_crtc.h>
#include <drm/drm_crtc_helper.h>
#include <drm/drm_edid.h>
#include "intel_drv.h"
#include <drm/i915_drm.h>
#include "i915_drv.h"

#define DP_LINK_CHECK_TIMEOUT	(10 * 1000)

/* Compliance test status bits  */
#define INTEL_DP_RESOLUTION_SHIFT_MASK	0
#define INTEL_DP_RESOLUTION_PREFERRED	(1 << INTEL_DP_RESOLUTION_SHIFT_MASK)
#define INTEL_DP_RESOLUTION_STANDARD	(2 << INTEL_DP_RESOLUTION_SHIFT_MASK)
#define INTEL_DP_RESOLUTION_FAILSAFE	(3 << INTEL_DP_RESOLUTION_SHIFT_MASK)

struct dp_link_dpll {
	int clock;
	struct dpll dpll;
};

static const struct dp_link_dpll gen4_dpll[] = {
	{ 162000,
		{ .p1 = 2, .p2 = 10, .n = 2, .m1 = 23, .m2 = 8 } },
	{ 270000,
		{ .p1 = 1, .p2 = 10, .n = 1, .m1 = 14, .m2 = 2 } }
};

static const struct dp_link_dpll pch_dpll[] = {
	{ 162000,
		{ .p1 = 2, .p2 = 10, .n = 1, .m1 = 12, .m2 = 9 } },
	{ 270000,
		{ .p1 = 1, .p2 = 10, .n = 2, .m1 = 14, .m2 = 8 } }
};

static const struct dp_link_dpll vlv_dpll[] = {
	{ 162000,
		{ .p1 = 3, .p2 = 2, .n = 5, .m1 = 3, .m2 = 81 } },
	{ 270000,
		{ .p1 = 2, .p2 = 2, .n = 1, .m1 = 2, .m2 = 27 } }
};

/*
 * CHV supports eDP 1.4 that have  more link rates.
 * Below only provides the fixed rate but exclude variable rate.
 */
static const struct dp_link_dpll chv_dpll[] = {
	/*
	 * CHV requires to program fractional division for m2.
	 * m2 is stored in fixed point format using formula below
	 * (m2_int << 22) | m2_fraction
	 */
	{ 162000,	/* m2_int = 32, m2_fraction = 1677722 */
		{ .p1 = 4, .p2 = 2, .n = 1, .m1 = 2, .m2 = 0x819999a } },
	{ 270000,	/* m2_int = 27, m2_fraction = 0 */
		{ .p1 = 4, .p2 = 1, .n = 1, .m1 = 2, .m2 = 0x6c00000 } },
	{ 540000,	/* m2_int = 27, m2_fraction = 0 */
		{ .p1 = 2, .p2 = 1, .n = 1, .m1 = 2, .m2 = 0x6c00000 } }
};

static const int bxt_rates[] = { 162000, 216000, 243000, 270000,
				  324000, 432000, 540000 };
static const int skl_rates[] = { 162000, 216000, 270000,
				  324000, 432000, 540000 };
static const int default_rates[] = { 162000, 270000, 540000 };

/**
 * is_edp - is the given port attached to an eDP panel (either CPU or PCH)
 * @intel_dp: DP struct
 *
 * If a CPU or PCH DP output is attached to an eDP panel, this function
 * will return true, and false otherwise.
 */
static bool is_edp(struct intel_dp *intel_dp)
{
	struct intel_digital_port *intel_dig_port = dp_to_dig_port(intel_dp);

	return intel_dig_port->base.type == INTEL_OUTPUT_EDP;
}

static struct drm_device *intel_dp_to_dev(struct intel_dp *intel_dp)
{
	struct intel_digital_port *intel_dig_port = dp_to_dig_port(intel_dp);

	return intel_dig_port->base.base.dev;
}

static struct intel_dp *intel_attached_dp(struct drm_connector *connector)
{
	return enc_to_intel_dp(&intel_attached_encoder(connector)->base);
}

static void intel_dp_link_down(struct intel_dp *intel_dp);
static bool edp_panel_vdd_on(struct intel_dp *intel_dp);
static void edp_panel_vdd_off(struct intel_dp *intel_dp, bool sync);
static void vlv_init_panel_power_sequencer(struct intel_dp *intel_dp);
static void vlv_steal_power_sequencer(struct drm_device *dev,
				      enum pipe pipe);
static void intel_dp_unset_edid(struct intel_dp *intel_dp);
<<<<<<< HEAD

static unsigned int intel_dp_unused_lane_mask(int lane_count)
{
	return ~((1 << lane_count) - 1) & 0xf;
}
=======
>>>>>>> 63d15326

static int
intel_dp_max_link_bw(struct intel_dp  *intel_dp)
{
	int max_link_bw = intel_dp->dpcd[DP_MAX_LINK_RATE];

	switch (max_link_bw) {
	case DP_LINK_BW_1_62:
	case DP_LINK_BW_2_7:
	case DP_LINK_BW_5_4:
		break;
	default:
		WARN(1, "invalid max DP link bw val %x, using 1.62Gbps\n",
		     max_link_bw);
		max_link_bw = DP_LINK_BW_1_62;
		break;
	}
	return max_link_bw;
}

static u8 intel_dp_max_lane_count(struct intel_dp *intel_dp)
{
	struct intel_digital_port *intel_dig_port = dp_to_dig_port(intel_dp);
	u8 source_max, sink_max;

	source_max = intel_dig_port->max_lanes;
	sink_max = drm_dp_max_lane_count(intel_dp->dpcd);

	return min(source_max, sink_max);
}

/*
 * The units on the numbers in the next two are... bizarre.  Examples will
 * make it clearer; this one parallels an example in the eDP spec.
 *
 * intel_dp_max_data_rate for one lane of 2.7GHz evaluates as:
 *
 *     270000 * 1 * 8 / 10 == 216000
 *
 * The actual data capacity of that configuration is 2.16Gbit/s, so the
 * units are decakilobits.  ->clock in a drm_display_mode is in kilohertz -
 * or equivalently, kilopixels per second - so for 1680x1050R it'd be
 * 119000.  At 18bpp that's 2142000 kilobits per second.
 *
 * Thus the strange-looking division by 10 in intel_dp_link_required, to
 * get the result in decakilobits instead of kilobits.
 */

static int
intel_dp_link_required(int pixel_clock, int bpp)
{
	return (pixel_clock * bpp + 9) / 10;
}

static int
intel_dp_max_data_rate(int max_link_clock, int max_lanes)
{
	return (max_link_clock * max_lanes * 8) / 10;
}

static enum drm_mode_status
intel_dp_mode_valid(struct drm_connector *connector,
		    struct drm_display_mode *mode)
{
	struct intel_dp *intel_dp = intel_attached_dp(connector);
	struct intel_connector *intel_connector = to_intel_connector(connector);
	struct drm_display_mode *fixed_mode = intel_connector->panel.fixed_mode;
	int target_clock = mode->clock;
	int max_rate, mode_rate, max_lanes, max_link_clock;
	int max_dotclk = to_i915(connector->dev)->max_dotclk_freq;

	if (is_edp(intel_dp) && fixed_mode) {
		if (mode->hdisplay > fixed_mode->hdisplay)
			return MODE_PANEL;

		if (mode->vdisplay > fixed_mode->vdisplay)
			return MODE_PANEL;

		target_clock = fixed_mode->clock;
	}

	max_link_clock = intel_dp_max_link_rate(intel_dp);
	max_lanes = intel_dp_max_lane_count(intel_dp);

	max_rate = intel_dp_max_data_rate(max_link_clock, max_lanes);
	mode_rate = intel_dp_link_required(target_clock, 18);

	if (mode_rate > max_rate || target_clock > max_dotclk)
		return MODE_CLOCK_HIGH;

	if (mode->clock < 10000)
		return MODE_CLOCK_LOW;

	if (mode->flags & DRM_MODE_FLAG_DBLCLK)
		return MODE_H_ILLEGAL;

	return MODE_OK;
}

uint32_t intel_dp_pack_aux(const uint8_t *src, int src_bytes)
{
	int	i;
	uint32_t v = 0;

	if (src_bytes > 4)
		src_bytes = 4;
	for (i = 0; i < src_bytes; i++)
		v |= ((uint32_t) src[i]) << ((3-i) * 8);
	return v;
}

static void intel_dp_unpack_aux(uint32_t src, uint8_t *dst, int dst_bytes)
{
	int i;
	if (dst_bytes > 4)
		dst_bytes = 4;
	for (i = 0; i < dst_bytes; i++)
		dst[i] = src >> ((3-i) * 8);
}

static void
intel_dp_init_panel_power_sequencer(struct drm_device *dev,
				    struct intel_dp *intel_dp);
static void
intel_dp_init_panel_power_sequencer_registers(struct drm_device *dev,
					      struct intel_dp *intel_dp);

static void pps_lock(struct intel_dp *intel_dp)
{
	struct intel_digital_port *intel_dig_port = dp_to_dig_port(intel_dp);
	struct intel_encoder *encoder = &intel_dig_port->base;
	struct drm_device *dev = encoder->base.dev;
	struct drm_i915_private *dev_priv = dev->dev_private;
	enum intel_display_power_domain power_domain;

	/*
	 * See vlv_power_sequencer_reset() why we need
	 * a power domain reference here.
	 */
	power_domain = intel_display_port_aux_power_domain(encoder);
	intel_display_power_get(dev_priv, power_domain);

	mutex_lock(&dev_priv->pps_mutex);
}

static void pps_unlock(struct intel_dp *intel_dp)
{
	struct intel_digital_port *intel_dig_port = dp_to_dig_port(intel_dp);
	struct intel_encoder *encoder = &intel_dig_port->base;
	struct drm_device *dev = encoder->base.dev;
	struct drm_i915_private *dev_priv = dev->dev_private;
	enum intel_display_power_domain power_domain;

	mutex_unlock(&dev_priv->pps_mutex);

	power_domain = intel_display_port_aux_power_domain(encoder);
	intel_display_power_put(dev_priv, power_domain);
}

static void
vlv_power_sequencer_kick(struct intel_dp *intel_dp)
{
	struct intel_digital_port *intel_dig_port = dp_to_dig_port(intel_dp);
	struct drm_device *dev = intel_dig_port->base.base.dev;
	struct drm_i915_private *dev_priv = dev->dev_private;
	enum pipe pipe = intel_dp->pps_pipe;
	bool pll_enabled, release_cl_override = false;
	enum dpio_phy phy = DPIO_PHY(pipe);
	enum dpio_channel ch = vlv_pipe_to_channel(pipe);
	uint32_t DP;

	if (WARN(I915_READ(intel_dp->output_reg) & DP_PORT_EN,
		 "skipping pipe %c power seqeuncer kick due to port %c being active\n",
		 pipe_name(pipe), port_name(intel_dig_port->port)))
		return;

	DRM_DEBUG_KMS("kicking pipe %c power sequencer for port %c\n",
		      pipe_name(pipe), port_name(intel_dig_port->port));

	/* Preserve the BIOS-computed detected bit. This is
	 * supposed to be read-only.
	 */
	DP = I915_READ(intel_dp->output_reg) & DP_DETECTED;
	DP |= DP_VOLTAGE_0_4 | DP_PRE_EMPHASIS_0;
	DP |= DP_PORT_WIDTH(1);
	DP |= DP_LINK_TRAIN_PAT_1;

	if (IS_CHERRYVIEW(dev))
		DP |= DP_PIPE_SELECT_CHV(pipe);
	else if (pipe == PIPE_B)
		DP |= DP_PIPEB_SELECT;

	pll_enabled = I915_READ(DPLL(pipe)) & DPLL_VCO_ENABLE;

	/*
	 * The DPLL for the pipe must be enabled for this to work.
	 * So enable temporarily it if it's not already enabled.
	 */
	if (!pll_enabled) {
		release_cl_override = IS_CHERRYVIEW(dev) &&
			!chv_phy_powergate_ch(dev_priv, phy, ch, true);

		if (vlv_force_pll_on(dev, pipe, IS_CHERRYVIEW(dev) ?
				     &chv_dpll[0].dpll : &vlv_dpll[0].dpll)) {
			DRM_ERROR("Failed to force on pll for pipe %c!\n",
				  pipe_name(pipe));
			return;
		}
	}

	/*
	 * Similar magic as in intel_dp_enable_port().
	 * We _must_ do this port enable + disable trick
	 * to make this power seqeuencer lock onto the port.
	 * Otherwise even VDD force bit won't work.
	 */
	I915_WRITE(intel_dp->output_reg, DP);
	POSTING_READ(intel_dp->output_reg);

	I915_WRITE(intel_dp->output_reg, DP | DP_PORT_EN);
	POSTING_READ(intel_dp->output_reg);

	I915_WRITE(intel_dp->output_reg, DP & ~DP_PORT_EN);
	POSTING_READ(intel_dp->output_reg);

	if (!pll_enabled) {
		vlv_force_pll_off(dev, pipe);

		if (release_cl_override)
			chv_phy_powergate_ch(dev_priv, phy, ch, false);
	}
}

static enum pipe
vlv_power_sequencer_pipe(struct intel_dp *intel_dp)
{
	struct intel_digital_port *intel_dig_port = dp_to_dig_port(intel_dp);
	struct drm_device *dev = intel_dig_port->base.base.dev;
	struct drm_i915_private *dev_priv = dev->dev_private;
	struct intel_encoder *encoder;
	unsigned int pipes = (1 << PIPE_A) | (1 << PIPE_B);
	enum pipe pipe;

	lockdep_assert_held(&dev_priv->pps_mutex);

	/* We should never land here with regular DP ports */
	WARN_ON(!is_edp(intel_dp));

	if (intel_dp->pps_pipe != INVALID_PIPE)
		return intel_dp->pps_pipe;

	/*
	 * We don't have power sequencer currently.
	 * Pick one that's not used by other ports.
	 */
	for_each_intel_encoder(dev, encoder) {
		struct intel_dp *tmp;

		if (encoder->type != INTEL_OUTPUT_EDP)
			continue;

		tmp = enc_to_intel_dp(&encoder->base);

		if (tmp->pps_pipe != INVALID_PIPE)
			pipes &= ~(1 << tmp->pps_pipe);
	}

	/*
	 * Didn't find one. This should not happen since there
	 * are two power sequencers and up to two eDP ports.
	 */
	if (WARN_ON(pipes == 0))
		pipe = PIPE_A;
	else
		pipe = ffs(pipes) - 1;

	vlv_steal_power_sequencer(dev, pipe);
	intel_dp->pps_pipe = pipe;

	DRM_DEBUG_KMS("picked pipe %c power sequencer for port %c\n",
		      pipe_name(intel_dp->pps_pipe),
		      port_name(intel_dig_port->port));

	/* init power sequencer on this pipe and port */
	intel_dp_init_panel_power_sequencer(dev, intel_dp);
	intel_dp_init_panel_power_sequencer_registers(dev, intel_dp);

	/*
	 * Even vdd force doesn't work until we've made
	 * the power sequencer lock in on the port.
	 */
	vlv_power_sequencer_kick(intel_dp);

	return intel_dp->pps_pipe;
}

typedef bool (*vlv_pipe_check)(struct drm_i915_private *dev_priv,
			       enum pipe pipe);

static bool vlv_pipe_has_pp_on(struct drm_i915_private *dev_priv,
			       enum pipe pipe)
{
	return I915_READ(VLV_PIPE_PP_STATUS(pipe)) & PP_ON;
}

static bool vlv_pipe_has_vdd_on(struct drm_i915_private *dev_priv,
				enum pipe pipe)
{
	return I915_READ(VLV_PIPE_PP_CONTROL(pipe)) & EDP_FORCE_VDD;
}

static bool vlv_pipe_any(struct drm_i915_private *dev_priv,
			 enum pipe pipe)
{
	return true;
}

static enum pipe
vlv_initial_pps_pipe(struct drm_i915_private *dev_priv,
		     enum port port,
		     vlv_pipe_check pipe_check)
{
	enum pipe pipe;

	for (pipe = PIPE_A; pipe <= PIPE_B; pipe++) {
		u32 port_sel = I915_READ(VLV_PIPE_PP_ON_DELAYS(pipe)) &
			PANEL_PORT_SELECT_MASK;

		if (port_sel != PANEL_PORT_SELECT_VLV(port))
			continue;

		if (!pipe_check(dev_priv, pipe))
			continue;

		return pipe;
	}

	return INVALID_PIPE;
}

static void
vlv_initial_power_sequencer_setup(struct intel_dp *intel_dp)
{
	struct intel_digital_port *intel_dig_port = dp_to_dig_port(intel_dp);
	struct drm_device *dev = intel_dig_port->base.base.dev;
	struct drm_i915_private *dev_priv = dev->dev_private;
	enum port port = intel_dig_port->port;

	lockdep_assert_held(&dev_priv->pps_mutex);

	/* try to find a pipe with this port selected */
	/* first pick one where the panel is on */
	intel_dp->pps_pipe = vlv_initial_pps_pipe(dev_priv, port,
						  vlv_pipe_has_pp_on);
	/* didn't find one? pick one where vdd is on */
	if (intel_dp->pps_pipe == INVALID_PIPE)
		intel_dp->pps_pipe = vlv_initial_pps_pipe(dev_priv, port,
							  vlv_pipe_has_vdd_on);
	/* didn't find one? pick one with just the correct port */
	if (intel_dp->pps_pipe == INVALID_PIPE)
		intel_dp->pps_pipe = vlv_initial_pps_pipe(dev_priv, port,
							  vlv_pipe_any);

	/* didn't find one? just let vlv_power_sequencer_pipe() pick one when needed */
	if (intel_dp->pps_pipe == INVALID_PIPE) {
		DRM_DEBUG_KMS("no initial power sequencer for port %c\n",
			      port_name(port));
		return;
	}

	DRM_DEBUG_KMS("initial power sequencer for port %c: pipe %c\n",
		      port_name(port), pipe_name(intel_dp->pps_pipe));

	intel_dp_init_panel_power_sequencer(dev, intel_dp);
	intel_dp_init_panel_power_sequencer_registers(dev, intel_dp);
}

void vlv_power_sequencer_reset(struct drm_i915_private *dev_priv)
{
	struct drm_device *dev = dev_priv->dev;
	struct intel_encoder *encoder;

	if (WARN_ON(!IS_VALLEYVIEW(dev) && !IS_CHERRYVIEW(dev)))
		return;

	/*
	 * We can't grab pps_mutex here due to deadlock with power_domain
	 * mutex when power_domain functions are called while holding pps_mutex.
	 * That also means that in order to use pps_pipe the code needs to
	 * hold both a power domain reference and pps_mutex, and the power domain
	 * reference get/put must be done while _not_ holding pps_mutex.
	 * pps_{lock,unlock}() do these steps in the correct order, so one
	 * should use them always.
	 */

	for_each_intel_encoder(dev, encoder) {
		struct intel_dp *intel_dp;

		if (encoder->type != INTEL_OUTPUT_EDP)
			continue;

		intel_dp = enc_to_intel_dp(&encoder->base);
		intel_dp->pps_pipe = INVALID_PIPE;
	}
}

static i915_reg_t
_pp_ctrl_reg(struct intel_dp *intel_dp)
{
	struct drm_device *dev = intel_dp_to_dev(intel_dp);

	if (IS_BROXTON(dev))
		return BXT_PP_CONTROL(0);
	else if (HAS_PCH_SPLIT(dev))
		return PCH_PP_CONTROL;
	else
		return VLV_PIPE_PP_CONTROL(vlv_power_sequencer_pipe(intel_dp));
}

static i915_reg_t
_pp_stat_reg(struct intel_dp *intel_dp)
{
	struct drm_device *dev = intel_dp_to_dev(intel_dp);

	if (IS_BROXTON(dev))
		return BXT_PP_STATUS(0);
	else if (HAS_PCH_SPLIT(dev))
		return PCH_PP_STATUS;
	else
		return VLV_PIPE_PP_STATUS(vlv_power_sequencer_pipe(intel_dp));
}

/* Reboot notifier handler to shutdown panel power to guarantee T12 timing
   This function only applicable when panel PM state is not to be tracked */
static int edp_notify_handler(struct notifier_block *this, unsigned long code,
			      void *unused)
{
	struct intel_dp *intel_dp = container_of(this, typeof(* intel_dp),
						 edp_notifier);
	struct drm_device *dev = intel_dp_to_dev(intel_dp);
	struct drm_i915_private *dev_priv = dev->dev_private;

	if (!is_edp(intel_dp) || code != SYS_RESTART)
		return 0;

	pps_lock(intel_dp);

	if (IS_VALLEYVIEW(dev) || IS_CHERRYVIEW(dev)) {
		enum pipe pipe = vlv_power_sequencer_pipe(intel_dp);
		i915_reg_t pp_ctrl_reg, pp_div_reg;
		u32 pp_div;

		pp_ctrl_reg = VLV_PIPE_PP_CONTROL(pipe);
		pp_div_reg  = VLV_PIPE_PP_DIVISOR(pipe);
		pp_div = I915_READ(pp_div_reg);
		pp_div &= PP_REFERENCE_DIVIDER_MASK;

		/* 0x1F write to PP_DIV_REG sets max cycle delay */
		I915_WRITE(pp_div_reg, pp_div | 0x1F);
		I915_WRITE(pp_ctrl_reg, PANEL_UNLOCK_REGS | PANEL_POWER_OFF);
		msleep(intel_dp->panel_power_cycle_delay);
	}

	pps_unlock(intel_dp);

	return 0;
}

static bool edp_have_panel_power(struct intel_dp *intel_dp)
{
	struct drm_device *dev = intel_dp_to_dev(intel_dp);
	struct drm_i915_private *dev_priv = dev->dev_private;

	lockdep_assert_held(&dev_priv->pps_mutex);

	if ((IS_VALLEYVIEW(dev) || IS_CHERRYVIEW(dev)) &&
	    intel_dp->pps_pipe == INVALID_PIPE)
		return false;

	return (I915_READ(_pp_stat_reg(intel_dp)) & PP_ON) != 0;
}

static bool edp_have_panel_vdd(struct intel_dp *intel_dp)
{
	struct drm_device *dev = intel_dp_to_dev(intel_dp);
	struct drm_i915_private *dev_priv = dev->dev_private;

	lockdep_assert_held(&dev_priv->pps_mutex);

	if ((IS_VALLEYVIEW(dev) || IS_CHERRYVIEW(dev)) &&
	    intel_dp->pps_pipe == INVALID_PIPE)
		return false;

	return I915_READ(_pp_ctrl_reg(intel_dp)) & EDP_FORCE_VDD;
}

static void
intel_dp_check_edp(struct intel_dp *intel_dp)
{
	struct drm_device *dev = intel_dp_to_dev(intel_dp);
	struct drm_i915_private *dev_priv = dev->dev_private;

	if (!is_edp(intel_dp))
		return;

	if (!edp_have_panel_power(intel_dp) && !edp_have_panel_vdd(intel_dp)) {
		WARN(1, "eDP powered off while attempting aux channel communication.\n");
		DRM_DEBUG_KMS("Status 0x%08x Control 0x%08x\n",
			      I915_READ(_pp_stat_reg(intel_dp)),
			      I915_READ(_pp_ctrl_reg(intel_dp)));
	}
}

static uint32_t
intel_dp_aux_wait_done(struct intel_dp *intel_dp, bool has_aux_irq)
{
	struct intel_digital_port *intel_dig_port = dp_to_dig_port(intel_dp);
	struct drm_device *dev = intel_dig_port->base.base.dev;
	struct drm_i915_private *dev_priv = dev->dev_private;
	i915_reg_t ch_ctl = intel_dp->aux_ch_ctl_reg;
	uint32_t status;
	bool done;

#define C (((status = I915_READ_NOTRACE(ch_ctl)) & DP_AUX_CH_CTL_SEND_BUSY) == 0)
	if (has_aux_irq)
		done = wait_event_timeout(dev_priv->gmbus_wait_queue, C,
					  msecs_to_jiffies_timeout(10));
	else
		done = wait_for_atomic(C, 10) == 0;
	if (!done)
		DRM_ERROR("dp aux hw did not signal timeout (has irq: %i)!\n",
			  has_aux_irq);
#undef C

	return status;
}

static uint32_t g4x_get_aux_clock_divider(struct intel_dp *intel_dp, int index)
{
	struct intel_digital_port *intel_dig_port = dp_to_dig_port(intel_dp);
	struct drm_i915_private *dev_priv = to_i915(intel_dig_port->base.base.dev);

	if (index)
		return 0;

	/*
	 * The clock divider is based off the hrawclk, and would like to run at
	 * 2MHz.  So, take the hrawclk value and divide by 2000 and use that
	 */
	return DIV_ROUND_CLOSEST(dev_priv->rawclk_freq, 2000);
}

static uint32_t ilk_get_aux_clock_divider(struct intel_dp *intel_dp, int index)
{
	struct intel_digital_port *intel_dig_port = dp_to_dig_port(intel_dp);
	struct drm_i915_private *dev_priv = to_i915(intel_dig_port->base.base.dev);

	if (index)
		return 0;

	/*
	 * The clock divider is based off the cdclk or PCH rawclk, and would
	 * like to run at 2MHz.  So, take the cdclk or PCH rawclk value and
	 * divide by 2000 and use that
	 */
	if (intel_dig_port->port == PORT_A)
		return DIV_ROUND_CLOSEST(dev_priv->cdclk_freq, 2000);
	else
		return DIV_ROUND_CLOSEST(dev_priv->rawclk_freq, 2000);
}

static uint32_t hsw_get_aux_clock_divider(struct intel_dp *intel_dp, int index)
{
	struct intel_digital_port *intel_dig_port = dp_to_dig_port(intel_dp);
	struct drm_i915_private *dev_priv = to_i915(intel_dig_port->base.base.dev);

	if (intel_dig_port->port != PORT_A && HAS_PCH_LPT_H(dev_priv)) {
		/* Workaround for non-ULT HSW */
		switch (index) {
		case 0: return 63;
		case 1: return 72;
		default: return 0;
		}
	}

	return ilk_get_aux_clock_divider(intel_dp, index);
}

static uint32_t skl_get_aux_clock_divider(struct intel_dp *intel_dp, int index)
{
	/*
	 * SKL doesn't need us to program the AUX clock divider (Hardware will
	 * derive the clock from CDCLK automatically). We still implement the
	 * get_aux_clock_divider vfunc to plug-in into the existing code.
	 */
	return index ? 0 : 1;
}

static uint32_t g4x_get_aux_send_ctl(struct intel_dp *intel_dp,
				     bool has_aux_irq,
				     int send_bytes,
				     uint32_t aux_clock_divider)
{
	struct intel_digital_port *intel_dig_port = dp_to_dig_port(intel_dp);
	struct drm_device *dev = intel_dig_port->base.base.dev;
	uint32_t precharge, timeout;

	if (IS_GEN6(dev))
		precharge = 3;
	else
		precharge = 5;

	if (IS_BROADWELL(dev) && intel_dig_port->port == PORT_A)
		timeout = DP_AUX_CH_CTL_TIME_OUT_600us;
	else
		timeout = DP_AUX_CH_CTL_TIME_OUT_400us;

	return DP_AUX_CH_CTL_SEND_BUSY |
	       DP_AUX_CH_CTL_DONE |
	       (has_aux_irq ? DP_AUX_CH_CTL_INTERRUPT : 0) |
	       DP_AUX_CH_CTL_TIME_OUT_ERROR |
	       timeout |
	       DP_AUX_CH_CTL_RECEIVE_ERROR |
	       (send_bytes << DP_AUX_CH_CTL_MESSAGE_SIZE_SHIFT) |
	       (precharge << DP_AUX_CH_CTL_PRECHARGE_2US_SHIFT) |
	       (aux_clock_divider << DP_AUX_CH_CTL_BIT_CLOCK_2X_SHIFT);
}

static uint32_t skl_get_aux_send_ctl(struct intel_dp *intel_dp,
				      bool has_aux_irq,
				      int send_bytes,
				      uint32_t unused)
{
	return DP_AUX_CH_CTL_SEND_BUSY |
	       DP_AUX_CH_CTL_DONE |
	       (has_aux_irq ? DP_AUX_CH_CTL_INTERRUPT : 0) |
	       DP_AUX_CH_CTL_TIME_OUT_ERROR |
	       DP_AUX_CH_CTL_TIME_OUT_1600us |
	       DP_AUX_CH_CTL_RECEIVE_ERROR |
	       (send_bytes << DP_AUX_CH_CTL_MESSAGE_SIZE_SHIFT) |
	       DP_AUX_CH_CTL_FW_SYNC_PULSE_SKL(32) |
	       DP_AUX_CH_CTL_SYNC_PULSE_SKL(32);
}

static int
intel_dp_aux_ch(struct intel_dp *intel_dp,
		const uint8_t *send, int send_bytes,
		uint8_t *recv, int recv_size)
{
	struct intel_digital_port *intel_dig_port = dp_to_dig_port(intel_dp);
	struct drm_device *dev = intel_dig_port->base.base.dev;
	struct drm_i915_private *dev_priv = dev->dev_private;
	i915_reg_t ch_ctl = intel_dp->aux_ch_ctl_reg;
	uint32_t aux_clock_divider;
	int i, ret, recv_bytes;
	uint32_t status;
	int try, clock = 0;
	bool has_aux_irq = HAS_AUX_IRQ(dev);
	bool vdd;

	pps_lock(intel_dp);

	/*
	 * We will be called with VDD already enabled for dpcd/edid/oui reads.
	 * In such cases we want to leave VDD enabled and it's up to upper layers
	 * to turn it off. But for eg. i2c-dev access we need to turn it on/off
	 * ourselves.
	 */
	vdd = edp_panel_vdd_on(intel_dp);

	/* dp aux is extremely sensitive to irq latency, hence request the
	 * lowest possible wakeup latency and so prevent the cpu from going into
	 * deep sleep states.
	 */
	pm_qos_update_request(&dev_priv->pm_qos, 0);

	intel_dp_check_edp(intel_dp);

	/* Try to wait for any previous AUX channel activity */
	for (try = 0; try < 3; try++) {
		status = I915_READ_NOTRACE(ch_ctl);
		if ((status & DP_AUX_CH_CTL_SEND_BUSY) == 0)
			break;
		msleep(1);
	}

	if (try == 3) {
		static u32 last_status = -1;
		const u32 status = I915_READ(ch_ctl);

		if (status != last_status) {
			WARN(1, "dp_aux_ch not started status 0x%08x\n",
			     status);
			last_status = status;
		}

		ret = -EBUSY;
		goto out;
	}

	/* Only 5 data registers! */
	if (WARN_ON(send_bytes > 20 || recv_size > 20)) {
		ret = -E2BIG;
		goto out;
	}

	while ((aux_clock_divider = intel_dp->get_aux_clock_divider(intel_dp, clock++))) {
		u32 send_ctl = intel_dp->get_aux_send_ctl(intel_dp,
							  has_aux_irq,
							  send_bytes,
							  aux_clock_divider);

		/* Must try at least 3 times according to DP spec */
		for (try = 0; try < 5; try++) {
			/* Load the send data into the aux channel data registers */
			for (i = 0; i < send_bytes; i += 4)
				I915_WRITE(intel_dp->aux_ch_data_reg[i >> 2],
					   intel_dp_pack_aux(send + i,
							     send_bytes - i));

			/* Send the command and wait for it to complete */
			I915_WRITE(ch_ctl, send_ctl);

			status = intel_dp_aux_wait_done(intel_dp, has_aux_irq);

			/* Clear done status and any errors */
			I915_WRITE(ch_ctl,
				   status |
				   DP_AUX_CH_CTL_DONE |
				   DP_AUX_CH_CTL_TIME_OUT_ERROR |
				   DP_AUX_CH_CTL_RECEIVE_ERROR);

			if (status & DP_AUX_CH_CTL_TIME_OUT_ERROR)
				continue;

			/* DP CTS 1.2 Core Rev 1.1, 4.2.1.1 & 4.2.1.2
			 *   400us delay required for errors and timeouts
			 *   Timeout errors from the HW already meet this
			 *   requirement so skip to next iteration
			 */
			if (status & DP_AUX_CH_CTL_RECEIVE_ERROR) {
				usleep_range(400, 500);
				continue;
			}
			if (status & DP_AUX_CH_CTL_DONE)
				goto done;
		}
	}

	if ((status & DP_AUX_CH_CTL_DONE) == 0) {
		DRM_ERROR("dp_aux_ch not done status 0x%08x\n", status);
		ret = -EBUSY;
		goto out;
	}

done:
	/* Check for timeout or receive error.
	 * Timeouts occur when the sink is not connected
	 */
	if (status & DP_AUX_CH_CTL_RECEIVE_ERROR) {
		DRM_ERROR("dp_aux_ch receive error status 0x%08x\n", status);
		ret = -EIO;
		goto out;
	}

	/* Timeouts occur when the device isn't connected, so they're
	 * "normal" -- don't fill the kernel log with these */
	if (status & DP_AUX_CH_CTL_TIME_OUT_ERROR) {
		DRM_DEBUG_KMS("dp_aux_ch timeout status 0x%08x\n", status);
		ret = -ETIMEDOUT;
		goto out;
	}

	/* Unload any bytes sent back from the other side */
	recv_bytes = ((status & DP_AUX_CH_CTL_MESSAGE_SIZE_MASK) >>
		      DP_AUX_CH_CTL_MESSAGE_SIZE_SHIFT);

	/*
	 * By BSpec: "Message sizes of 0 or >20 are not allowed."
	 * We have no idea of what happened so we return -EBUSY so
	 * drm layer takes care for the necessary retries.
	 */
	if (recv_bytes == 0 || recv_bytes > 20) {
		DRM_DEBUG_KMS("Forbidden recv_bytes = %d on aux transaction\n",
			      recv_bytes);
		/*
		 * FIXME: This patch was created on top of a series that
		 * organize the retries at drm level. There EBUSY should
		 * also take care for 1ms wait before retrying.
		 * That aux retries re-org is still needed and after that is
		 * merged we remove this sleep from here.
		 */
		usleep_range(1000, 1500);
		ret = -EBUSY;
		goto out;
	}

	if (recv_bytes > recv_size)
		recv_bytes = recv_size;

	for (i = 0; i < recv_bytes; i += 4)
		intel_dp_unpack_aux(I915_READ(intel_dp->aux_ch_data_reg[i >> 2]),
				    recv + i, recv_bytes - i);

	ret = recv_bytes;
out:
	pm_qos_update_request(&dev_priv->pm_qos, PM_QOS_DEFAULT_VALUE);

	if (vdd)
		edp_panel_vdd_off(intel_dp, false);

	pps_unlock(intel_dp);

	return ret;
}

#define BARE_ADDRESS_SIZE	3
#define HEADER_SIZE		(BARE_ADDRESS_SIZE + 1)
static ssize_t
intel_dp_aux_transfer(struct drm_dp_aux *aux, struct drm_dp_aux_msg *msg)
{
	struct intel_dp *intel_dp = container_of(aux, struct intel_dp, aux);
	uint8_t txbuf[20], rxbuf[20];
	size_t txsize, rxsize;
	int ret;

	txbuf[0] = (msg->request << 4) |
		((msg->address >> 16) & 0xf);
	txbuf[1] = (msg->address >> 8) & 0xff;
	txbuf[2] = msg->address & 0xff;
	txbuf[3] = msg->size - 1;

	switch (msg->request & ~DP_AUX_I2C_MOT) {
	case DP_AUX_NATIVE_WRITE:
	case DP_AUX_I2C_WRITE:
	case DP_AUX_I2C_WRITE_STATUS_UPDATE:
		txsize = msg->size ? HEADER_SIZE + msg->size : BARE_ADDRESS_SIZE;
		rxsize = 2; /* 0 or 1 data bytes */

		if (WARN_ON(txsize > 20))
			return -E2BIG;

		if (msg->buffer)
			memcpy(txbuf + HEADER_SIZE, msg->buffer, msg->size);
		else
			WARN_ON(msg->size);

		ret = intel_dp_aux_ch(intel_dp, txbuf, txsize, rxbuf, rxsize);
		if (ret > 0) {
			msg->reply = rxbuf[0] >> 4;

			if (ret > 1) {
				/* Number of bytes written in a short write. */
				ret = clamp_t(int, rxbuf[1], 0, msg->size);
			} else {
				/* Return payload size. */
				ret = msg->size;
			}
		}
		break;

	case DP_AUX_NATIVE_READ:
	case DP_AUX_I2C_READ:
		txsize = msg->size ? HEADER_SIZE : BARE_ADDRESS_SIZE;
		rxsize = msg->size + 1;

		if (WARN_ON(rxsize > 20))
			return -E2BIG;

		ret = intel_dp_aux_ch(intel_dp, txbuf, txsize, rxbuf, rxsize);
		if (ret > 0) {
			msg->reply = rxbuf[0] >> 4;
			/*
			 * Assume happy day, and copy the data. The caller is
			 * expected to check msg->reply before touching it.
			 *
			 * Return payload size.
			 */
			ret--;
			memcpy(msg->buffer, rxbuf + 1, ret);
		}
		break;

	default:
		ret = -EINVAL;
		break;
	}

	return ret;
}

static i915_reg_t g4x_aux_ctl_reg(struct drm_i915_private *dev_priv,
				       enum port port)
{
	switch (port) {
	case PORT_B:
	case PORT_C:
	case PORT_D:
		return DP_AUX_CH_CTL(port);
	default:
		MISSING_CASE(port);
		return DP_AUX_CH_CTL(PORT_B);
	}
}

static i915_reg_t g4x_aux_data_reg(struct drm_i915_private *dev_priv,
					enum port port, int index)
{
	switch (port) {
	case PORT_B:
	case PORT_C:
	case PORT_D:
		return DP_AUX_CH_DATA(port, index);
	default:
		MISSING_CASE(port);
		return DP_AUX_CH_DATA(PORT_B, index);
	}
}

static i915_reg_t ilk_aux_ctl_reg(struct drm_i915_private *dev_priv,
				       enum port port)
{
	switch (port) {
	case PORT_A:
		return DP_AUX_CH_CTL(port);
	case PORT_B:
	case PORT_C:
	case PORT_D:
		return PCH_DP_AUX_CH_CTL(port);
	default:
		MISSING_CASE(port);
		return DP_AUX_CH_CTL(PORT_A);
	}
}

static i915_reg_t ilk_aux_data_reg(struct drm_i915_private *dev_priv,
					enum port port, int index)
{
	switch (port) {
	case PORT_A:
		return DP_AUX_CH_DATA(port, index);
	case PORT_B:
	case PORT_C:
	case PORT_D:
		return PCH_DP_AUX_CH_DATA(port, index);
	default:
		MISSING_CASE(port);
		return DP_AUX_CH_DATA(PORT_A, index);
	}
}

/*
 * On SKL we don't have Aux for port E so we rely
 * on VBT to set a proper alternate aux channel.
 */
static enum port skl_porte_aux_port(struct drm_i915_private *dev_priv)
{
	const struct ddi_vbt_port_info *info =
		&dev_priv->vbt.ddi_port_info[PORT_E];

	switch (info->alternate_aux_channel) {
	case DP_AUX_A:
		return PORT_A;
	case DP_AUX_B:
		return PORT_B;
	case DP_AUX_C:
		return PORT_C;
	case DP_AUX_D:
		return PORT_D;
	default:
		MISSING_CASE(info->alternate_aux_channel);
		return PORT_A;
	}
}

static i915_reg_t skl_aux_ctl_reg(struct drm_i915_private *dev_priv,
				       enum port port)
{
	if (port == PORT_E)
		port = skl_porte_aux_port(dev_priv);

	switch (port) {
	case PORT_A:
	case PORT_B:
	case PORT_C:
	case PORT_D:
		return DP_AUX_CH_CTL(port);
	default:
		MISSING_CASE(port);
		return DP_AUX_CH_CTL(PORT_A);
	}
}

static i915_reg_t skl_aux_data_reg(struct drm_i915_private *dev_priv,
					enum port port, int index)
{
	if (port == PORT_E)
		port = skl_porte_aux_port(dev_priv);

	switch (port) {
	case PORT_A:
	case PORT_B:
	case PORT_C:
	case PORT_D:
		return DP_AUX_CH_DATA(port, index);
	default:
		MISSING_CASE(port);
		return DP_AUX_CH_DATA(PORT_A, index);
	}
}

static i915_reg_t intel_aux_ctl_reg(struct drm_i915_private *dev_priv,
					 enum port port)
{
	if (INTEL_INFO(dev_priv)->gen >= 9)
		return skl_aux_ctl_reg(dev_priv, port);
	else if (HAS_PCH_SPLIT(dev_priv))
		return ilk_aux_ctl_reg(dev_priv, port);
	else
		return g4x_aux_ctl_reg(dev_priv, port);
}

static i915_reg_t intel_aux_data_reg(struct drm_i915_private *dev_priv,
					  enum port port, int index)
{
	if (INTEL_INFO(dev_priv)->gen >= 9)
		return skl_aux_data_reg(dev_priv, port, index);
	else if (HAS_PCH_SPLIT(dev_priv))
		return ilk_aux_data_reg(dev_priv, port, index);
	else
		return g4x_aux_data_reg(dev_priv, port, index);
}

static void intel_aux_reg_init(struct intel_dp *intel_dp)
{
	struct drm_i915_private *dev_priv = to_i915(intel_dp_to_dev(intel_dp));
	enum port port = dp_to_dig_port(intel_dp)->port;
	int i;

	intel_dp->aux_ch_ctl_reg = intel_aux_ctl_reg(dev_priv, port);
	for (i = 0; i < ARRAY_SIZE(intel_dp->aux_ch_data_reg); i++)
		intel_dp->aux_ch_data_reg[i] = intel_aux_data_reg(dev_priv, port, i);
}

static void
intel_dp_aux_fini(struct intel_dp *intel_dp)
{
	drm_dp_aux_unregister(&intel_dp->aux);
	kfree(intel_dp->aux.name);
}

static int
intel_dp_aux_init(struct intel_dp *intel_dp, struct intel_connector *connector)
{
	struct intel_digital_port *intel_dig_port = dp_to_dig_port(intel_dp);
	enum port port = intel_dig_port->port;
	int ret;

	intel_aux_reg_init(intel_dp);

	intel_dp->aux.name = kasprintf(GFP_KERNEL, "DPDDC-%c", port_name(port));
	if (!intel_dp->aux.name)
		return -ENOMEM;

	intel_dp->aux.dev = connector->base.kdev;
	intel_dp->aux.transfer = intel_dp_aux_transfer;

	DRM_DEBUG_KMS("registering %s bus for %s\n",
		      intel_dp->aux.name,
		      connector->base.kdev->kobj.name);

	ret = drm_dp_aux_register(&intel_dp->aux);
	if (ret < 0) {
		DRM_ERROR("drm_dp_aux_register() for %s failed (%d)\n",
			  intel_dp->aux.name, ret);
		kfree(intel_dp->aux.name);
		return ret;
	}

	return 0;
}

static void
intel_dp_connector_unregister(struct intel_connector *intel_connector)
{
	struct intel_dp *intel_dp = intel_attached_dp(&intel_connector->base);

	intel_dp_aux_fini(intel_dp);
	intel_connector_unregister(intel_connector);
}

static int
intel_dp_sink_rates(struct intel_dp *intel_dp, const int **sink_rates)
{
	if (intel_dp->num_sink_rates) {
		*sink_rates = intel_dp->sink_rates;
		return intel_dp->num_sink_rates;
	}

	*sink_rates = default_rates;

	return (intel_dp_max_link_bw(intel_dp) >> 3) + 1;
}

bool intel_dp_source_supports_hbr2(struct intel_dp *intel_dp)
{
	struct intel_digital_port *dig_port = dp_to_dig_port(intel_dp);
	struct drm_device *dev = dig_port->base.base.dev;

	/* WaDisableHBR2:skl */
	if (IS_SKL_REVID(dev, 0, SKL_REVID_B0))
		return false;

	if ((IS_HASWELL(dev) && !IS_HSW_ULX(dev)) || IS_BROADWELL(dev) ||
	    (INTEL_INFO(dev)->gen >= 9))
		return true;
	else
		return false;
}

static int
intel_dp_source_rates(struct intel_dp *intel_dp, const int **source_rates)
{
	struct intel_digital_port *dig_port = dp_to_dig_port(intel_dp);
	struct drm_device *dev = dig_port->base.base.dev;
	int size;

	if (IS_BROXTON(dev)) {
		*source_rates = bxt_rates;
		size = ARRAY_SIZE(bxt_rates);
	} else if (IS_SKYLAKE(dev) || IS_KABYLAKE(dev)) {
		*source_rates = skl_rates;
		size = ARRAY_SIZE(skl_rates);
	} else {
		*source_rates = default_rates;
		size = ARRAY_SIZE(default_rates);
	}

	/* This depends on the fact that 5.4 is last value in the array */
	if (!intel_dp_source_supports_hbr2(intel_dp))
		size--;

	return size;
}

static void
intel_dp_set_clock(struct intel_encoder *encoder,
		   struct intel_crtc_state *pipe_config)
{
	struct drm_device *dev = encoder->base.dev;
	const struct dp_link_dpll *divisor = NULL;
	int i, count = 0;

	if (IS_G4X(dev)) {
		divisor = gen4_dpll;
		count = ARRAY_SIZE(gen4_dpll);
	} else if (HAS_PCH_SPLIT(dev)) {
		divisor = pch_dpll;
		count = ARRAY_SIZE(pch_dpll);
	} else if (IS_CHERRYVIEW(dev)) {
		divisor = chv_dpll;
		count = ARRAY_SIZE(chv_dpll);
	} else if (IS_VALLEYVIEW(dev)) {
		divisor = vlv_dpll;
		count = ARRAY_SIZE(vlv_dpll);
	}

	if (divisor && count) {
		for (i = 0; i < count; i++) {
			if (pipe_config->port_clock == divisor[i].clock) {
				pipe_config->dpll = divisor[i].dpll;
				pipe_config->clock_set = true;
				break;
			}
		}
	}
}

static int intersect_rates(const int *source_rates, int source_len,
			   const int *sink_rates, int sink_len,
			   int *common_rates)
{
	int i = 0, j = 0, k = 0;

	while (i < source_len && j < sink_len) {
		if (source_rates[i] == sink_rates[j]) {
			if (WARN_ON(k >= DP_MAX_SUPPORTED_RATES))
				return k;
			common_rates[k] = source_rates[i];
			++k;
			++i;
			++j;
		} else if (source_rates[i] < sink_rates[j]) {
			++i;
		} else {
			++j;
		}
	}
	return k;
}

static int intel_dp_common_rates(struct intel_dp *intel_dp,
				 int *common_rates)
{
	const int *source_rates, *sink_rates;
	int source_len, sink_len;

	sink_len = intel_dp_sink_rates(intel_dp, &sink_rates);
	source_len = intel_dp_source_rates(intel_dp, &source_rates);

	return intersect_rates(source_rates, source_len,
			       sink_rates, sink_len,
			       common_rates);
}

static void snprintf_int_array(char *str, size_t len,
			       const int *array, int nelem)
{
	int i;

	str[0] = '\0';

	for (i = 0; i < nelem; i++) {
		int r = snprintf(str, len, "%s%d", i ? ", " : "", array[i]);
		if (r >= len)
			return;
		str += r;
		len -= r;
	}
}

static void intel_dp_print_rates(struct intel_dp *intel_dp)
{
	const int *source_rates, *sink_rates;
	int source_len, sink_len, common_len;
	int common_rates[DP_MAX_SUPPORTED_RATES];
	char str[128]; /* FIXME: too big for stack? */

	if ((drm_debug & DRM_UT_KMS) == 0)
		return;

	source_len = intel_dp_source_rates(intel_dp, &source_rates);
	snprintf_int_array(str, sizeof(str), source_rates, source_len);
	DRM_DEBUG_KMS("source rates: %s\n", str);

	sink_len = intel_dp_sink_rates(intel_dp, &sink_rates);
	snprintf_int_array(str, sizeof(str), sink_rates, sink_len);
	DRM_DEBUG_KMS("sink rates: %s\n", str);

	common_len = intel_dp_common_rates(intel_dp, common_rates);
	snprintf_int_array(str, sizeof(str), common_rates, common_len);
	DRM_DEBUG_KMS("common rates: %s\n", str);
}

static int rate_to_index(int find, const int *rates)
{
	int i = 0;

	for (i = 0; i < DP_MAX_SUPPORTED_RATES; ++i)
		if (find == rates[i])
			break;

	return i;
}

int
intel_dp_max_link_rate(struct intel_dp *intel_dp)
{
	int rates[DP_MAX_SUPPORTED_RATES] = {};
	int len;

	len = intel_dp_common_rates(intel_dp, rates);
	if (WARN_ON(len <= 0))
		return 162000;

	return rates[rate_to_index(0, rates) - 1];
}

int intel_dp_rate_select(struct intel_dp *intel_dp, int rate)
{
	return rate_to_index(rate, intel_dp->sink_rates);
}

void intel_dp_compute_rate(struct intel_dp *intel_dp, int port_clock,
			   uint8_t *link_bw, uint8_t *rate_select)
{
	if (intel_dp->num_sink_rates) {
		*link_bw = 0;
		*rate_select =
			intel_dp_rate_select(intel_dp, port_clock);
	} else {
		*link_bw = drm_dp_link_rate_to_bw_code(port_clock);
		*rate_select = 0;
	}
}

bool
intel_dp_compute_config(struct intel_encoder *encoder,
			struct intel_crtc_state *pipe_config)
{
	struct drm_device *dev = encoder->base.dev;
	struct drm_i915_private *dev_priv = dev->dev_private;
	struct drm_display_mode *adjusted_mode = &pipe_config->base.adjusted_mode;
	struct intel_dp *intel_dp = enc_to_intel_dp(&encoder->base);
	enum port port = dp_to_dig_port(intel_dp)->port;
	struct intel_crtc *intel_crtc = to_intel_crtc(pipe_config->base.crtc);
	struct intel_connector *intel_connector = intel_dp->attached_connector;
	int lane_count, clock;
	int min_lane_count = 1;
	int max_lane_count = intel_dp_max_lane_count(intel_dp);
	/* Conveniently, the link BW constants become indices with a shift...*/
	int min_clock = 0;
	int max_clock;
	int bpp, mode_rate;
	int link_avail, link_clock;
	int common_rates[DP_MAX_SUPPORTED_RATES] = {};
	int common_len;
	uint8_t link_bw, rate_select;

	common_len = intel_dp_common_rates(intel_dp, common_rates);

	/* No common link rates between source and sink */
	WARN_ON(common_len <= 0);

	max_clock = common_len - 1;

	if (HAS_PCH_SPLIT(dev) && !HAS_DDI(dev) && port != PORT_A)
		pipe_config->has_pch_encoder = true;

	pipe_config->has_dp_encoder = true;
	pipe_config->has_drrs = false;
	pipe_config->has_audio = intel_dp->has_audio && port != PORT_A;

	if (is_edp(intel_dp) && intel_connector->panel.fixed_mode) {
		intel_fixed_panel_mode(intel_connector->panel.fixed_mode,
				       adjusted_mode);

		if (INTEL_INFO(dev)->gen >= 9) {
			int ret;
			ret = skl_update_scaler_crtc(pipe_config);
			if (ret)
				return ret;
		}

		if (HAS_GMCH_DISPLAY(dev))
			intel_gmch_panel_fitting(intel_crtc, pipe_config,
						 intel_connector->panel.fitting_mode);
		else
			intel_pch_panel_fitting(intel_crtc, pipe_config,
						intel_connector->panel.fitting_mode);
	}

	if (adjusted_mode->flags & DRM_MODE_FLAG_DBLCLK)
		return false;

	DRM_DEBUG_KMS("DP link computation with max lane count %i "
		      "max bw %d pixel clock %iKHz\n",
		      max_lane_count, common_rates[max_clock],
		      adjusted_mode->crtc_clock);

	/* Walk through all bpp values. Luckily they're all nicely spaced with 2
	 * bpc in between. */
	bpp = pipe_config->pipe_bpp;
	if (is_edp(intel_dp)) {

		/* Get bpp from vbt only for panels that dont have bpp in edid */
		if (intel_connector->base.display_info.bpc == 0 &&
			(dev_priv->vbt.edp.bpp && dev_priv->vbt.edp.bpp < bpp)) {
			DRM_DEBUG_KMS("clamping bpp for eDP panel to BIOS-provided %i\n",
				      dev_priv->vbt.edp.bpp);
			bpp = dev_priv->vbt.edp.bpp;
		}

		/*
		 * Use the maximum clock and number of lanes the eDP panel
		 * advertizes being capable of. The panels are generally
		 * designed to support only a single clock and lane
		 * configuration, and typically these values correspond to the
		 * native resolution of the panel.
		 */
		min_lane_count = max_lane_count;
		min_clock = max_clock;
	}

	for (; bpp >= 6*3; bpp -= 2*3) {
		mode_rate = intel_dp_link_required(adjusted_mode->crtc_clock,
						   bpp);

		for (clock = min_clock; clock <= max_clock; clock++) {
			for (lane_count = min_lane_count;
				lane_count <= max_lane_count;
				lane_count <<= 1) {

				link_clock = common_rates[clock];
				link_avail = intel_dp_max_data_rate(link_clock,
								    lane_count);

				if (mode_rate <= link_avail) {
					goto found;
				}
			}
		}
	}

	return false;

found:
	if (intel_dp->color_range_auto) {
		/*
		 * See:
		 * CEA-861-E - 5.1 Default Encoding Parameters
		 * VESA DisplayPort Ver.1.2a - 5.1.1.1 Video Colorimetry
		 */
		pipe_config->limited_color_range =
			bpp != 18 && drm_match_cea_mode(adjusted_mode) > 1;
	} else {
		pipe_config->limited_color_range =
			intel_dp->limited_color_range;
	}

	pipe_config->lane_count = lane_count;

	pipe_config->pipe_bpp = bpp;
	pipe_config->port_clock = common_rates[clock];

	intel_dp_compute_rate(intel_dp, pipe_config->port_clock,
			      &link_bw, &rate_select);

	DRM_DEBUG_KMS("DP link bw %02x rate select %02x lane count %d clock %d bpp %d\n",
		      link_bw, rate_select, pipe_config->lane_count,
		      pipe_config->port_clock, bpp);
	DRM_DEBUG_KMS("DP link bw required %i available %i\n",
		      mode_rate, link_avail);

	intel_link_compute_m_n(bpp, lane_count,
			       adjusted_mode->crtc_clock,
			       pipe_config->port_clock,
			       &pipe_config->dp_m_n);

	if (intel_connector->panel.downclock_mode != NULL &&
		dev_priv->drrs.type == SEAMLESS_DRRS_SUPPORT) {
			pipe_config->has_drrs = true;
			intel_link_compute_m_n(bpp, lane_count,
				intel_connector->panel.downclock_mode->clock,
				pipe_config->port_clock,
				&pipe_config->dp_m2_n2);
	}

	if (!HAS_DDI(dev))
		intel_dp_set_clock(encoder, pipe_config);

	return true;
}

void intel_dp_set_link_params(struct intel_dp *intel_dp,
			      const struct intel_crtc_state *pipe_config)
{
	intel_dp->link_rate = pipe_config->port_clock;
	intel_dp->lane_count = pipe_config->lane_count;
}

static void intel_dp_prepare(struct intel_encoder *encoder)
{
	struct drm_device *dev = encoder->base.dev;
	struct drm_i915_private *dev_priv = dev->dev_private;
	struct intel_dp *intel_dp = enc_to_intel_dp(&encoder->base);
	enum port port = dp_to_dig_port(intel_dp)->port;
	struct intel_crtc *crtc = to_intel_crtc(encoder->base.crtc);
	const struct drm_display_mode *adjusted_mode = &crtc->config->base.adjusted_mode;

	intel_dp_set_link_params(intel_dp, crtc->config);

	/*
	 * There are four kinds of DP registers:
	 *
	 * 	IBX PCH
	 * 	SNB CPU
	 *	IVB CPU
	 * 	CPT PCH
	 *
	 * IBX PCH and CPU are the same for almost everything,
	 * except that the CPU DP PLL is configured in this
	 * register
	 *
	 * CPT PCH is quite different, having many bits moved
	 * to the TRANS_DP_CTL register instead. That
	 * configuration happens (oddly) in ironlake_pch_enable
	 */

	/* Preserve the BIOS-computed detected bit. This is
	 * supposed to be read-only.
	 */
	intel_dp->DP = I915_READ(intel_dp->output_reg) & DP_DETECTED;

	/* Handle DP bits in common between all three register formats */
	intel_dp->DP |= DP_VOLTAGE_0_4 | DP_PRE_EMPHASIS_0;
	intel_dp->DP |= DP_PORT_WIDTH(crtc->config->lane_count);

	/* Split out the IBX/CPU vs CPT settings */

	if (IS_GEN7(dev) && port == PORT_A) {
		if (adjusted_mode->flags & DRM_MODE_FLAG_PHSYNC)
			intel_dp->DP |= DP_SYNC_HS_HIGH;
		if (adjusted_mode->flags & DRM_MODE_FLAG_PVSYNC)
			intel_dp->DP |= DP_SYNC_VS_HIGH;
		intel_dp->DP |= DP_LINK_TRAIN_OFF_CPT;

		if (drm_dp_enhanced_frame_cap(intel_dp->dpcd))
			intel_dp->DP |= DP_ENHANCED_FRAMING;

		intel_dp->DP |= crtc->pipe << 29;
	} else if (HAS_PCH_CPT(dev) && port != PORT_A) {
		u32 trans_dp;

		intel_dp->DP |= DP_LINK_TRAIN_OFF_CPT;

		trans_dp = I915_READ(TRANS_DP_CTL(crtc->pipe));
		if (drm_dp_enhanced_frame_cap(intel_dp->dpcd))
			trans_dp |= TRANS_DP_ENH_FRAMING;
		else
			trans_dp &= ~TRANS_DP_ENH_FRAMING;
		I915_WRITE(TRANS_DP_CTL(crtc->pipe), trans_dp);
	} else {
		if (!HAS_PCH_SPLIT(dev) && !IS_VALLEYVIEW(dev) &&
		    !IS_CHERRYVIEW(dev) && crtc->config->limited_color_range)
			intel_dp->DP |= DP_COLOR_RANGE_16_235;

		if (adjusted_mode->flags & DRM_MODE_FLAG_PHSYNC)
			intel_dp->DP |= DP_SYNC_HS_HIGH;
		if (adjusted_mode->flags & DRM_MODE_FLAG_PVSYNC)
			intel_dp->DP |= DP_SYNC_VS_HIGH;
		intel_dp->DP |= DP_LINK_TRAIN_OFF;

		if (drm_dp_enhanced_frame_cap(intel_dp->dpcd))
			intel_dp->DP |= DP_ENHANCED_FRAMING;

		if (IS_CHERRYVIEW(dev))
			intel_dp->DP |= DP_PIPE_SELECT_CHV(crtc->pipe);
		else if (crtc->pipe == PIPE_B)
			intel_dp->DP |= DP_PIPEB_SELECT;
	}
}

#define IDLE_ON_MASK		(PP_ON | PP_SEQUENCE_MASK | 0                     | PP_SEQUENCE_STATE_MASK)
#define IDLE_ON_VALUE   	(PP_ON | PP_SEQUENCE_NONE | 0                     | PP_SEQUENCE_STATE_ON_IDLE)

#define IDLE_OFF_MASK		(PP_ON | PP_SEQUENCE_MASK | 0                     | 0)
#define IDLE_OFF_VALUE		(0     | PP_SEQUENCE_NONE | 0                     | 0)

#define IDLE_CYCLE_MASK		(PP_ON | PP_SEQUENCE_MASK | PP_CYCLE_DELAY_ACTIVE | PP_SEQUENCE_STATE_MASK)
#define IDLE_CYCLE_VALUE	(0     | PP_SEQUENCE_NONE | 0                     | PP_SEQUENCE_STATE_OFF_IDLE)

static void wait_panel_status(struct intel_dp *intel_dp,
				       u32 mask,
				       u32 value)
{
	struct drm_device *dev = intel_dp_to_dev(intel_dp);
	struct drm_i915_private *dev_priv = dev->dev_private;
	i915_reg_t pp_stat_reg, pp_ctrl_reg;

	lockdep_assert_held(&dev_priv->pps_mutex);

	pp_stat_reg = _pp_stat_reg(intel_dp);
	pp_ctrl_reg = _pp_ctrl_reg(intel_dp);

	DRM_DEBUG_KMS("mask %08x value %08x status %08x control %08x\n",
			mask, value,
			I915_READ(pp_stat_reg),
			I915_READ(pp_ctrl_reg));

	if (_wait_for((I915_READ(pp_stat_reg) & mask) == value,
		      5 * USEC_PER_SEC, 10 * USEC_PER_MSEC))
		DRM_ERROR("Panel status timeout: status %08x control %08x\n",
				I915_READ(pp_stat_reg),
				I915_READ(pp_ctrl_reg));

	DRM_DEBUG_KMS("Wait complete\n");
}

static void wait_panel_on(struct intel_dp *intel_dp)
{
	DRM_DEBUG_KMS("Wait for panel power on\n");
	wait_panel_status(intel_dp, IDLE_ON_MASK, IDLE_ON_VALUE);
}

static void wait_panel_off(struct intel_dp *intel_dp)
{
	DRM_DEBUG_KMS("Wait for panel power off time\n");
	wait_panel_status(intel_dp, IDLE_OFF_MASK, IDLE_OFF_VALUE);
}

static void wait_panel_power_cycle(struct intel_dp *intel_dp)
{
	ktime_t panel_power_on_time;
	s64 panel_power_off_duration;

	DRM_DEBUG_KMS("Wait for panel power cycle\n");

	/* take the difference of currrent time and panel power off time
	 * and then make panel wait for t11_t12 if needed. */
	panel_power_on_time = ktime_get_boottime();
	panel_power_off_duration = ktime_ms_delta(panel_power_on_time, intel_dp->panel_power_off_time);

	/* When we disable the VDD override bit last we have to do the manual
	 * wait. */
	if (panel_power_off_duration < (s64)intel_dp->panel_power_cycle_delay)
		wait_remaining_ms_from_jiffies(jiffies,
				       intel_dp->panel_power_cycle_delay - panel_power_off_duration);

	wait_panel_status(intel_dp, IDLE_CYCLE_MASK, IDLE_CYCLE_VALUE);
}

static void wait_backlight_on(struct intel_dp *intel_dp)
{
	wait_remaining_ms_from_jiffies(intel_dp->last_power_on,
				       intel_dp->backlight_on_delay);
}

static void edp_wait_backlight_off(struct intel_dp *intel_dp)
{
	wait_remaining_ms_from_jiffies(intel_dp->last_backlight_off,
				       intel_dp->backlight_off_delay);
}

/* Read the current pp_control value, unlocking the register if it
 * is locked
 */

static  u32 ironlake_get_pp_control(struct intel_dp *intel_dp)
{
	struct drm_device *dev = intel_dp_to_dev(intel_dp);
	struct drm_i915_private *dev_priv = dev->dev_private;
	u32 control;

	lockdep_assert_held(&dev_priv->pps_mutex);

	control = I915_READ(_pp_ctrl_reg(intel_dp));
	if (!IS_BROXTON(dev)) {
		control &= ~PANEL_UNLOCK_MASK;
		control |= PANEL_UNLOCK_REGS;
	}
	return control;
}

/*
 * Must be paired with edp_panel_vdd_off().
 * Must hold pps_mutex around the whole on/off sequence.
 * Can be nested with intel_edp_panel_vdd_{on,off}() calls.
 */
static bool edp_panel_vdd_on(struct intel_dp *intel_dp)
{
	struct drm_device *dev = intel_dp_to_dev(intel_dp);
	struct intel_digital_port *intel_dig_port = dp_to_dig_port(intel_dp);
	struct intel_encoder *intel_encoder = &intel_dig_port->base;
	struct drm_i915_private *dev_priv = dev->dev_private;
	enum intel_display_power_domain power_domain;
	u32 pp;
	i915_reg_t pp_stat_reg, pp_ctrl_reg;
	bool need_to_disable = !intel_dp->want_panel_vdd;

	lockdep_assert_held(&dev_priv->pps_mutex);

	if (!is_edp(intel_dp))
		return false;

	cancel_delayed_work(&intel_dp->panel_vdd_work);
	intel_dp->want_panel_vdd = true;

	if (edp_have_panel_vdd(intel_dp))
		return need_to_disable;

	power_domain = intel_display_port_aux_power_domain(intel_encoder);
	intel_display_power_get(dev_priv, power_domain);

	DRM_DEBUG_KMS("Turning eDP port %c VDD on\n",
		      port_name(intel_dig_port->port));

	if (!edp_have_panel_power(intel_dp))
		wait_panel_power_cycle(intel_dp);

	pp = ironlake_get_pp_control(intel_dp);
	pp |= EDP_FORCE_VDD;

	pp_stat_reg = _pp_stat_reg(intel_dp);
	pp_ctrl_reg = _pp_ctrl_reg(intel_dp);

	I915_WRITE(pp_ctrl_reg, pp);
	POSTING_READ(pp_ctrl_reg);
	DRM_DEBUG_KMS("PP_STATUS: 0x%08x PP_CONTROL: 0x%08x\n",
			I915_READ(pp_stat_reg), I915_READ(pp_ctrl_reg));
	/*
	 * If the panel wasn't on, delay before accessing aux channel
	 */
	if (!edp_have_panel_power(intel_dp)) {
		DRM_DEBUG_KMS("eDP port %c panel power wasn't enabled\n",
			      port_name(intel_dig_port->port));
		msleep(intel_dp->panel_power_up_delay);
	}

	return need_to_disable;
}

/*
 * Must be paired with intel_edp_panel_vdd_off() or
 * intel_edp_panel_off().
 * Nested calls to these functions are not allowed since
 * we drop the lock. Caller must use some higher level
 * locking to prevent nested calls from other threads.
 */
void intel_edp_panel_vdd_on(struct intel_dp *intel_dp)
{
	bool vdd;

	if (!is_edp(intel_dp))
		return;

	pps_lock(intel_dp);
	vdd = edp_panel_vdd_on(intel_dp);
	pps_unlock(intel_dp);

	I915_STATE_WARN(!vdd, "eDP port %c VDD already requested on\n",
	     port_name(dp_to_dig_port(intel_dp)->port));
}

static void edp_panel_vdd_off_sync(struct intel_dp *intel_dp)
{
	struct drm_device *dev = intel_dp_to_dev(intel_dp);
	struct drm_i915_private *dev_priv = dev->dev_private;
	struct intel_digital_port *intel_dig_port =
		dp_to_dig_port(intel_dp);
	struct intel_encoder *intel_encoder = &intel_dig_port->base;
	enum intel_display_power_domain power_domain;
	u32 pp;
	i915_reg_t pp_stat_reg, pp_ctrl_reg;

	lockdep_assert_held(&dev_priv->pps_mutex);

	WARN_ON(intel_dp->want_panel_vdd);

	if (!edp_have_panel_vdd(intel_dp))
		return;

	DRM_DEBUG_KMS("Turning eDP port %c VDD off\n",
		      port_name(intel_dig_port->port));

	pp = ironlake_get_pp_control(intel_dp);
	pp &= ~EDP_FORCE_VDD;

	pp_ctrl_reg = _pp_ctrl_reg(intel_dp);
	pp_stat_reg = _pp_stat_reg(intel_dp);

	I915_WRITE(pp_ctrl_reg, pp);
	POSTING_READ(pp_ctrl_reg);

	/* Make sure sequencer is idle before allowing subsequent activity */
	DRM_DEBUG_KMS("PP_STATUS: 0x%08x PP_CONTROL: 0x%08x\n",
	I915_READ(pp_stat_reg), I915_READ(pp_ctrl_reg));

	if ((pp & POWER_TARGET_ON) == 0)
		intel_dp->panel_power_off_time = ktime_get_boottime();

	power_domain = intel_display_port_aux_power_domain(intel_encoder);
	intel_display_power_put(dev_priv, power_domain);
}

static void edp_panel_vdd_work(struct work_struct *__work)
{
	struct intel_dp *intel_dp = container_of(to_delayed_work(__work),
						 struct intel_dp, panel_vdd_work);

	pps_lock(intel_dp);
	if (!intel_dp->want_panel_vdd)
		edp_panel_vdd_off_sync(intel_dp);
	pps_unlock(intel_dp);
}

static void edp_panel_vdd_schedule_off(struct intel_dp *intel_dp)
{
	unsigned long delay;

	/*
	 * Queue the timer to fire a long time from now (relative to the power
	 * down delay) to keep the panel power up across a sequence of
	 * operations.
	 */
	delay = msecs_to_jiffies(intel_dp->panel_power_cycle_delay * 5);
	schedule_delayed_work(&intel_dp->panel_vdd_work, delay);
}

/*
 * Must be paired with edp_panel_vdd_on().
 * Must hold pps_mutex around the whole on/off sequence.
 * Can be nested with intel_edp_panel_vdd_{on,off}() calls.
 */
static void edp_panel_vdd_off(struct intel_dp *intel_dp, bool sync)
{
	struct drm_i915_private *dev_priv =
		intel_dp_to_dev(intel_dp)->dev_private;

	lockdep_assert_held(&dev_priv->pps_mutex);

	if (!is_edp(intel_dp))
		return;

	I915_STATE_WARN(!intel_dp->want_panel_vdd, "eDP port %c VDD not forced on",
	     port_name(dp_to_dig_port(intel_dp)->port));

	intel_dp->want_panel_vdd = false;

	if (sync)
		edp_panel_vdd_off_sync(intel_dp);
	else
		edp_panel_vdd_schedule_off(intel_dp);
}

static void edp_panel_on(struct intel_dp *intel_dp)
{
	struct drm_device *dev = intel_dp_to_dev(intel_dp);
	struct drm_i915_private *dev_priv = dev->dev_private;
	u32 pp;
	i915_reg_t pp_ctrl_reg;

	lockdep_assert_held(&dev_priv->pps_mutex);

	if (!is_edp(intel_dp))
		return;

	DRM_DEBUG_KMS("Turn eDP port %c panel power on\n",
		      port_name(dp_to_dig_port(intel_dp)->port));

	if (WARN(edp_have_panel_power(intel_dp),
		 "eDP port %c panel power already on\n",
		 port_name(dp_to_dig_port(intel_dp)->port)))
		return;

	wait_panel_power_cycle(intel_dp);

	pp_ctrl_reg = _pp_ctrl_reg(intel_dp);
	pp = ironlake_get_pp_control(intel_dp);
	if (IS_GEN5(dev)) {
		/* ILK workaround: disable reset around power sequence */
		pp &= ~PANEL_POWER_RESET;
		I915_WRITE(pp_ctrl_reg, pp);
		POSTING_READ(pp_ctrl_reg);
	}

	pp |= POWER_TARGET_ON;
	if (!IS_GEN5(dev))
		pp |= PANEL_POWER_RESET;

	I915_WRITE(pp_ctrl_reg, pp);
	POSTING_READ(pp_ctrl_reg);

	wait_panel_on(intel_dp);
	intel_dp->last_power_on = jiffies;

	if (IS_GEN5(dev)) {
		pp |= PANEL_POWER_RESET; /* restore panel reset bit */
		I915_WRITE(pp_ctrl_reg, pp);
		POSTING_READ(pp_ctrl_reg);
	}
}

void intel_edp_panel_on(struct intel_dp *intel_dp)
{
	if (!is_edp(intel_dp))
		return;

	pps_lock(intel_dp);
	edp_panel_on(intel_dp);
	pps_unlock(intel_dp);
}


static void edp_panel_off(struct intel_dp *intel_dp)
{
	struct intel_digital_port *intel_dig_port = dp_to_dig_port(intel_dp);
	struct intel_encoder *intel_encoder = &intel_dig_port->base;
	struct drm_device *dev = intel_dp_to_dev(intel_dp);
	struct drm_i915_private *dev_priv = dev->dev_private;
	enum intel_display_power_domain power_domain;
	u32 pp;
	i915_reg_t pp_ctrl_reg;

	lockdep_assert_held(&dev_priv->pps_mutex);

	if (!is_edp(intel_dp))
		return;

	DRM_DEBUG_KMS("Turn eDP port %c panel power off\n",
		      port_name(dp_to_dig_port(intel_dp)->port));

	WARN(!intel_dp->want_panel_vdd, "Need eDP port %c VDD to turn off panel\n",
	     port_name(dp_to_dig_port(intel_dp)->port));

	pp = ironlake_get_pp_control(intel_dp);
	/* We need to switch off panel power _and_ force vdd, for otherwise some
	 * panels get very unhappy and cease to work. */
	pp &= ~(POWER_TARGET_ON | PANEL_POWER_RESET | EDP_FORCE_VDD |
		EDP_BLC_ENABLE);

	pp_ctrl_reg = _pp_ctrl_reg(intel_dp);

	intel_dp->want_panel_vdd = false;

	I915_WRITE(pp_ctrl_reg, pp);
	POSTING_READ(pp_ctrl_reg);

	intel_dp->panel_power_off_time = ktime_get_boottime();
	wait_panel_off(intel_dp);

	/* We got a reference when we enabled the VDD. */
	power_domain = intel_display_port_aux_power_domain(intel_encoder);
	intel_display_power_put(dev_priv, power_domain);
}

void intel_edp_panel_off(struct intel_dp *intel_dp)
{
	if (!is_edp(intel_dp))
		return;

	pps_lock(intel_dp);
	edp_panel_off(intel_dp);
	pps_unlock(intel_dp);
}

/* Enable backlight in the panel power control. */
static void _intel_edp_backlight_on(struct intel_dp *intel_dp)
{
	struct intel_digital_port *intel_dig_port = dp_to_dig_port(intel_dp);
	struct drm_device *dev = intel_dig_port->base.base.dev;
	struct drm_i915_private *dev_priv = dev->dev_private;
	u32 pp;
	i915_reg_t pp_ctrl_reg;

	/*
	 * If we enable the backlight right away following a panel power
	 * on, we may see slight flicker as the panel syncs with the eDP
	 * link.  So delay a bit to make sure the image is solid before
	 * allowing it to appear.
	 */
	wait_backlight_on(intel_dp);

	pps_lock(intel_dp);

	pp = ironlake_get_pp_control(intel_dp);
	pp |= EDP_BLC_ENABLE;

	pp_ctrl_reg = _pp_ctrl_reg(intel_dp);

	I915_WRITE(pp_ctrl_reg, pp);
	POSTING_READ(pp_ctrl_reg);

	pps_unlock(intel_dp);
}

/* Enable backlight PWM and backlight PP control. */
void intel_edp_backlight_on(struct intel_dp *intel_dp)
{
	if (!is_edp(intel_dp))
		return;

	DRM_DEBUG_KMS("\n");

	intel_panel_enable_backlight(intel_dp->attached_connector);
	_intel_edp_backlight_on(intel_dp);
}

/* Disable backlight in the panel power control. */
static void _intel_edp_backlight_off(struct intel_dp *intel_dp)
{
	struct drm_device *dev = intel_dp_to_dev(intel_dp);
	struct drm_i915_private *dev_priv = dev->dev_private;
	u32 pp;
	i915_reg_t pp_ctrl_reg;

	if (!is_edp(intel_dp))
		return;

	pps_lock(intel_dp);

	pp = ironlake_get_pp_control(intel_dp);
	pp &= ~EDP_BLC_ENABLE;

	pp_ctrl_reg = _pp_ctrl_reg(intel_dp);

	I915_WRITE(pp_ctrl_reg, pp);
	POSTING_READ(pp_ctrl_reg);

	pps_unlock(intel_dp);

	intel_dp->last_backlight_off = jiffies;
	edp_wait_backlight_off(intel_dp);
}

/* Disable backlight PP control and backlight PWM. */
void intel_edp_backlight_off(struct intel_dp *intel_dp)
{
	if (!is_edp(intel_dp))
		return;

	DRM_DEBUG_KMS("\n");

	_intel_edp_backlight_off(intel_dp);
	intel_panel_disable_backlight(intel_dp->attached_connector);
}

/*
 * Hook for controlling the panel power control backlight through the bl_power
 * sysfs attribute. Take care to handle multiple calls.
 */
static void intel_edp_backlight_power(struct intel_connector *connector,
				      bool enable)
{
	struct intel_dp *intel_dp = intel_attached_dp(&connector->base);
	bool is_enabled;

	pps_lock(intel_dp);
	is_enabled = ironlake_get_pp_control(intel_dp) & EDP_BLC_ENABLE;
	pps_unlock(intel_dp);

	if (is_enabled == enable)
		return;

	DRM_DEBUG_KMS("panel power control backlight %s\n",
		      enable ? "enable" : "disable");

	if (enable)
		_intel_edp_backlight_on(intel_dp);
	else
		_intel_edp_backlight_off(intel_dp);
}

static void assert_dp_port(struct intel_dp *intel_dp, bool state)
{
	struct intel_digital_port *dig_port = dp_to_dig_port(intel_dp);
	struct drm_i915_private *dev_priv = to_i915(dig_port->base.base.dev);
	bool cur_state = I915_READ(intel_dp->output_reg) & DP_PORT_EN;

	I915_STATE_WARN(cur_state != state,
			"DP port %c state assertion failure (expected %s, current %s)\n",
			port_name(dig_port->port),
			onoff(state), onoff(cur_state));
}
#define assert_dp_port_disabled(d) assert_dp_port((d), false)

static void assert_edp_pll(struct drm_i915_private *dev_priv, bool state)
{
	bool cur_state = I915_READ(DP_A) & DP_PLL_ENABLE;

	I915_STATE_WARN(cur_state != state,
			"eDP PLL state assertion failure (expected %s, current %s)\n",
			onoff(state), onoff(cur_state));
}
#define assert_edp_pll_enabled(d) assert_edp_pll((d), true)
#define assert_edp_pll_disabled(d) assert_edp_pll((d), false)

static void ironlake_edp_pll_on(struct intel_dp *intel_dp)
{
	struct intel_digital_port *intel_dig_port = dp_to_dig_port(intel_dp);
	struct intel_crtc *crtc = to_intel_crtc(intel_dig_port->base.base.crtc);
	struct drm_i915_private *dev_priv = to_i915(crtc->base.dev);

	assert_pipe_disabled(dev_priv, crtc->pipe);
	assert_dp_port_disabled(intel_dp);
	assert_edp_pll_disabled(dev_priv);

	DRM_DEBUG_KMS("enabling eDP PLL for clock %d\n",
		      crtc->config->port_clock);

	intel_dp->DP &= ~DP_PLL_FREQ_MASK;

	if (crtc->config->port_clock == 162000)
		intel_dp->DP |= DP_PLL_FREQ_162MHZ;
	else
		intel_dp->DP |= DP_PLL_FREQ_270MHZ;

	I915_WRITE(DP_A, intel_dp->DP);
	POSTING_READ(DP_A);
	udelay(500);

	/*
	 * [DevILK] Work around required when enabling DP PLL
	 * while a pipe is enabled going to FDI:
	 * 1. Wait for the start of vertical blank on the enabled pipe going to FDI
	 * 2. Program DP PLL enable
	 */
	if (IS_GEN5(dev_priv))
		intel_wait_for_vblank_if_active(dev_priv->dev, !crtc->pipe);

	intel_dp->DP |= DP_PLL_ENABLE;

	I915_WRITE(DP_A, intel_dp->DP);
	POSTING_READ(DP_A);
	udelay(200);
}

static void ironlake_edp_pll_off(struct intel_dp *intel_dp)
{
	struct intel_digital_port *intel_dig_port = dp_to_dig_port(intel_dp);
	struct intel_crtc *crtc = to_intel_crtc(intel_dig_port->base.base.crtc);
	struct drm_i915_private *dev_priv = to_i915(crtc->base.dev);

	assert_pipe_disabled(dev_priv, crtc->pipe);
	assert_dp_port_disabled(intel_dp);
	assert_edp_pll_enabled(dev_priv);

	DRM_DEBUG_KMS("disabling eDP PLL\n");

	intel_dp->DP &= ~DP_PLL_ENABLE;

	I915_WRITE(DP_A, intel_dp->DP);
	POSTING_READ(DP_A);
	udelay(200);
}

/* If the sink supports it, try to set the power state appropriately */
void intel_dp_sink_dpms(struct intel_dp *intel_dp, int mode)
{
	int ret, i;

	/* Should have a valid DPCD by this point */
	if (intel_dp->dpcd[DP_DPCD_REV] < 0x11)
		return;

	if (mode != DRM_MODE_DPMS_ON) {
		ret = drm_dp_dpcd_writeb(&intel_dp->aux, DP_SET_POWER,
					 DP_SET_POWER_D3);
	} else {
		/*
		 * When turning on, we need to retry for 1ms to give the sink
		 * time to wake up.
		 */
		for (i = 0; i < 3; i++) {
			ret = drm_dp_dpcd_writeb(&intel_dp->aux, DP_SET_POWER,
						 DP_SET_POWER_D0);
			if (ret == 1)
				break;
			msleep(1);
		}
	}

	if (ret != 1)
		DRM_DEBUG_KMS("failed to %s sink power state\n",
			      mode == DRM_MODE_DPMS_ON ? "enable" : "disable");
}

static bool intel_dp_get_hw_state(struct intel_encoder *encoder,
				  enum pipe *pipe)
{
	struct intel_dp *intel_dp = enc_to_intel_dp(&encoder->base);
	enum port port = dp_to_dig_port(intel_dp)->port;
	struct drm_device *dev = encoder->base.dev;
	struct drm_i915_private *dev_priv = dev->dev_private;
	enum intel_display_power_domain power_domain;
	u32 tmp;
	bool ret;

	power_domain = intel_display_port_power_domain(encoder);
	if (!intel_display_power_get_if_enabled(dev_priv, power_domain))
		return false;

	ret = false;

	tmp = I915_READ(intel_dp->output_reg);

	if (!(tmp & DP_PORT_EN))
		goto out;

	if (IS_GEN7(dev) && port == PORT_A) {
		*pipe = PORT_TO_PIPE_CPT(tmp);
	} else if (HAS_PCH_CPT(dev) && port != PORT_A) {
		enum pipe p;

		for_each_pipe(dev_priv, p) {
			u32 trans_dp = I915_READ(TRANS_DP_CTL(p));
			if (TRANS_DP_PIPE_TO_PORT(trans_dp) == port) {
				*pipe = p;
				ret = true;

				goto out;
			}
		}

		DRM_DEBUG_KMS("No pipe for dp port 0x%x found\n",
			      i915_mmio_reg_offset(intel_dp->output_reg));
	} else if (IS_CHERRYVIEW(dev)) {
		*pipe = DP_PORT_TO_PIPE_CHV(tmp);
	} else {
		*pipe = PORT_TO_PIPE(tmp);
	}

	ret = true;

out:
	intel_display_power_put(dev_priv, power_domain);

	return ret;
}

static void intel_dp_get_config(struct intel_encoder *encoder,
				struct intel_crtc_state *pipe_config)
{
	struct intel_dp *intel_dp = enc_to_intel_dp(&encoder->base);
	u32 tmp, flags = 0;
	struct drm_device *dev = encoder->base.dev;
	struct drm_i915_private *dev_priv = dev->dev_private;
	enum port port = dp_to_dig_port(intel_dp)->port;
	struct intel_crtc *crtc = to_intel_crtc(encoder->base.crtc);

	tmp = I915_READ(intel_dp->output_reg);

	pipe_config->has_audio = tmp & DP_AUDIO_OUTPUT_ENABLE && port != PORT_A;

	if (HAS_PCH_CPT(dev) && port != PORT_A) {
		u32 trans_dp = I915_READ(TRANS_DP_CTL(crtc->pipe));

		if (trans_dp & TRANS_DP_HSYNC_ACTIVE_HIGH)
			flags |= DRM_MODE_FLAG_PHSYNC;
		else
			flags |= DRM_MODE_FLAG_NHSYNC;

		if (trans_dp & TRANS_DP_VSYNC_ACTIVE_HIGH)
			flags |= DRM_MODE_FLAG_PVSYNC;
		else
			flags |= DRM_MODE_FLAG_NVSYNC;
	} else {
		if (tmp & DP_SYNC_HS_HIGH)
			flags |= DRM_MODE_FLAG_PHSYNC;
		else
			flags |= DRM_MODE_FLAG_NHSYNC;

		if (tmp & DP_SYNC_VS_HIGH)
			flags |= DRM_MODE_FLAG_PVSYNC;
		else
			flags |= DRM_MODE_FLAG_NVSYNC;
	}

	pipe_config->base.adjusted_mode.flags |= flags;

	if (!HAS_PCH_SPLIT(dev) && !IS_VALLEYVIEW(dev) &&
	    !IS_CHERRYVIEW(dev) && tmp & DP_COLOR_RANGE_16_235)
		pipe_config->limited_color_range = true;

	pipe_config->has_dp_encoder = true;

	pipe_config->lane_count =
		((tmp & DP_PORT_WIDTH_MASK) >> DP_PORT_WIDTH_SHIFT) + 1;

	intel_dp_get_m_n(crtc, pipe_config);

	if (port == PORT_A) {
		if ((I915_READ(DP_A) & DP_PLL_FREQ_MASK) == DP_PLL_FREQ_162MHZ)
			pipe_config->port_clock = 162000;
		else
			pipe_config->port_clock = 270000;
	}

	pipe_config->base.adjusted_mode.crtc_clock =
		intel_dotclock_calculate(pipe_config->port_clock,
					 &pipe_config->dp_m_n);

	if (is_edp(intel_dp) && dev_priv->vbt.edp.bpp &&
	    pipe_config->pipe_bpp > dev_priv->vbt.edp.bpp) {
		/*
		 * This is a big fat ugly hack.
		 *
		 * Some machines in UEFI boot mode provide us a VBT that has 18
		 * bpp and 1.62 GHz link bandwidth for eDP, which for reasons
		 * unknown we fail to light up. Yet the same BIOS boots up with
		 * 24 bpp and 2.7 GHz link. Use the same bpp as the BIOS uses as
		 * max, not what it tells us to use.
		 *
		 * Note: This will still be broken if the eDP panel is not lit
		 * up by the BIOS, and thus we can't get the mode at module
		 * load.
		 */
		DRM_DEBUG_KMS("pipe has %d bpp for eDP panel, overriding BIOS-provided max %d bpp\n",
			      pipe_config->pipe_bpp, dev_priv->vbt.edp.bpp);
		dev_priv->vbt.edp.bpp = pipe_config->pipe_bpp;
	}
}

static void intel_disable_dp(struct intel_encoder *encoder)
{
	struct intel_dp *intel_dp = enc_to_intel_dp(&encoder->base);
	struct drm_device *dev = encoder->base.dev;
	struct intel_crtc *crtc = to_intel_crtc(encoder->base.crtc);

	if (crtc->config->has_audio)
		intel_audio_codec_disable(encoder);

	if (HAS_PSR(dev) && !HAS_DDI(dev))
		intel_psr_disable(intel_dp);

	/* Make sure the panel is off before trying to change the mode. But also
	 * ensure that we have vdd while we switch off the panel. */
	intel_edp_panel_vdd_on(intel_dp);
	intel_edp_backlight_off(intel_dp);
	intel_dp_sink_dpms(intel_dp, DRM_MODE_DPMS_OFF);
	intel_edp_panel_off(intel_dp);

	/* disable the port before the pipe on g4x */
	if (INTEL_INFO(dev)->gen < 5)
		intel_dp_link_down(intel_dp);
}

static void ilk_post_disable_dp(struct intel_encoder *encoder)
{
	struct intel_dp *intel_dp = enc_to_intel_dp(&encoder->base);
	enum port port = dp_to_dig_port(intel_dp)->port;

	intel_dp_link_down(intel_dp);

	/* Only ilk+ has port A */
	if (port == PORT_A)
		ironlake_edp_pll_off(intel_dp);
}

static void vlv_post_disable_dp(struct intel_encoder *encoder)
{
	struct intel_dp *intel_dp = enc_to_intel_dp(&encoder->base);

	intel_dp_link_down(intel_dp);
}

static void chv_post_disable_dp(struct intel_encoder *encoder)
{
	struct intel_dp *intel_dp = enc_to_intel_dp(&encoder->base);
	struct drm_device *dev = encoder->base.dev;
	struct drm_i915_private *dev_priv = dev->dev_private;

	intel_dp_link_down(intel_dp);

	mutex_lock(&dev_priv->sb_lock);

	/* Assert data lane reset */
	chv_data_lane_soft_reset(encoder, true);

	mutex_unlock(&dev_priv->sb_lock);
}

static void
_intel_dp_set_link_train(struct intel_dp *intel_dp,
			 uint32_t *DP,
			 uint8_t dp_train_pat)
{
	struct intel_digital_port *intel_dig_port = dp_to_dig_port(intel_dp);
	struct drm_device *dev = intel_dig_port->base.base.dev;
	struct drm_i915_private *dev_priv = dev->dev_private;
	enum port port = intel_dig_port->port;

	if (HAS_DDI(dev)) {
		uint32_t temp = I915_READ(DP_TP_CTL(port));

		if (dp_train_pat & DP_LINK_SCRAMBLING_DISABLE)
			temp |= DP_TP_CTL_SCRAMBLE_DISABLE;
		else
			temp &= ~DP_TP_CTL_SCRAMBLE_DISABLE;

		temp &= ~DP_TP_CTL_LINK_TRAIN_MASK;
		switch (dp_train_pat & DP_TRAINING_PATTERN_MASK) {
		case DP_TRAINING_PATTERN_DISABLE:
			temp |= DP_TP_CTL_LINK_TRAIN_NORMAL;

			break;
		case DP_TRAINING_PATTERN_1:
			temp |= DP_TP_CTL_LINK_TRAIN_PAT1;
			break;
		case DP_TRAINING_PATTERN_2:
			temp |= DP_TP_CTL_LINK_TRAIN_PAT2;
			break;
		case DP_TRAINING_PATTERN_3:
			temp |= DP_TP_CTL_LINK_TRAIN_PAT3;
			break;
		}
		I915_WRITE(DP_TP_CTL(port), temp);

	} else if ((IS_GEN7(dev) && port == PORT_A) ||
		   (HAS_PCH_CPT(dev) && port != PORT_A)) {
		*DP &= ~DP_LINK_TRAIN_MASK_CPT;

		switch (dp_train_pat & DP_TRAINING_PATTERN_MASK) {
		case DP_TRAINING_PATTERN_DISABLE:
			*DP |= DP_LINK_TRAIN_OFF_CPT;
			break;
		case DP_TRAINING_PATTERN_1:
			*DP |= DP_LINK_TRAIN_PAT_1_CPT;
			break;
		case DP_TRAINING_PATTERN_2:
			*DP |= DP_LINK_TRAIN_PAT_2_CPT;
			break;
		case DP_TRAINING_PATTERN_3:
			DRM_ERROR("DP training pattern 3 not supported\n");
			*DP |= DP_LINK_TRAIN_PAT_2_CPT;
			break;
		}

	} else {
		if (IS_CHERRYVIEW(dev))
			*DP &= ~DP_LINK_TRAIN_MASK_CHV;
		else
			*DP &= ~DP_LINK_TRAIN_MASK;

		switch (dp_train_pat & DP_TRAINING_PATTERN_MASK) {
		case DP_TRAINING_PATTERN_DISABLE:
			*DP |= DP_LINK_TRAIN_OFF;
			break;
		case DP_TRAINING_PATTERN_1:
			*DP |= DP_LINK_TRAIN_PAT_1;
			break;
		case DP_TRAINING_PATTERN_2:
			*DP |= DP_LINK_TRAIN_PAT_2;
			break;
		case DP_TRAINING_PATTERN_3:
			if (IS_CHERRYVIEW(dev)) {
				*DP |= DP_LINK_TRAIN_PAT_3_CHV;
			} else {
				DRM_ERROR("DP training pattern 3 not supported\n");
				*DP |= DP_LINK_TRAIN_PAT_2;
			}
			break;
		}
	}
}

static void intel_dp_enable_port(struct intel_dp *intel_dp)
{
	struct drm_device *dev = intel_dp_to_dev(intel_dp);
	struct drm_i915_private *dev_priv = dev->dev_private;
	struct intel_crtc *crtc =
		to_intel_crtc(dp_to_dig_port(intel_dp)->base.base.crtc);

	/* enable with pattern 1 (as per spec) */
	_intel_dp_set_link_train(intel_dp, &intel_dp->DP,
				 DP_TRAINING_PATTERN_1);

	I915_WRITE(intel_dp->output_reg, intel_dp->DP);
	POSTING_READ(intel_dp->output_reg);

	/*
	 * Magic for VLV/CHV. We _must_ first set up the register
	 * without actually enabling the port, and then do another
	 * write to enable the port. Otherwise link training will
	 * fail when the power sequencer is freshly used for this port.
	 */
	intel_dp->DP |= DP_PORT_EN;
	if (crtc->config->has_audio)
		intel_dp->DP |= DP_AUDIO_OUTPUT_ENABLE;

	I915_WRITE(intel_dp->output_reg, intel_dp->DP);
	POSTING_READ(intel_dp->output_reg);
}

static void intel_enable_dp(struct intel_encoder *encoder)
{
	struct intel_dp *intel_dp = enc_to_intel_dp(&encoder->base);
	struct drm_device *dev = encoder->base.dev;
	struct drm_i915_private *dev_priv = dev->dev_private;
	struct intel_crtc *crtc = to_intel_crtc(encoder->base.crtc);
	uint32_t dp_reg = I915_READ(intel_dp->output_reg);
	enum pipe pipe = crtc->pipe;

	if (WARN_ON(dp_reg & DP_PORT_EN))
		return;

	pps_lock(intel_dp);

	if (IS_VALLEYVIEW(dev) || IS_CHERRYVIEW(dev))
		vlv_init_panel_power_sequencer(intel_dp);

	intel_dp_enable_port(intel_dp);

	edp_panel_vdd_on(intel_dp);
	edp_panel_on(intel_dp);
	edp_panel_vdd_off(intel_dp, true);

	pps_unlock(intel_dp);

	if (IS_VALLEYVIEW(dev) || IS_CHERRYVIEW(dev)) {
		unsigned int lane_mask = 0x0;

		if (IS_CHERRYVIEW(dev))
			lane_mask = intel_dp_unused_lane_mask(crtc->config->lane_count);

		vlv_wait_port_ready(dev_priv, dp_to_dig_port(intel_dp),
				    lane_mask);
	}

	intel_dp_sink_dpms(intel_dp, DRM_MODE_DPMS_ON);
	intel_dp_start_link_train(intel_dp);
	intel_dp_stop_link_train(intel_dp);

	if (crtc->config->has_audio) {
		DRM_DEBUG_DRIVER("Enabling DP audio on pipe %c\n",
				 pipe_name(pipe));
		intel_audio_codec_enable(encoder);
	}
}

static void g4x_enable_dp(struct intel_encoder *encoder)
{
	struct intel_dp *intel_dp = enc_to_intel_dp(&encoder->base);

	intel_enable_dp(encoder);
	intel_edp_backlight_on(intel_dp);
}

static void vlv_enable_dp(struct intel_encoder *encoder)
{
	struct intel_dp *intel_dp = enc_to_intel_dp(&encoder->base);

	intel_edp_backlight_on(intel_dp);
	intel_psr_enable(intel_dp);
}

static void g4x_pre_enable_dp(struct intel_encoder *encoder)
{
	struct intel_dp *intel_dp = enc_to_intel_dp(&encoder->base);
	enum port port = dp_to_dig_port(intel_dp)->port;

	intel_dp_prepare(encoder);

	/* Only ilk+ has port A */
	if (port == PORT_A)
		ironlake_edp_pll_on(intel_dp);
}

static void vlv_detach_power_sequencer(struct intel_dp *intel_dp)
{
	struct intel_digital_port *intel_dig_port = dp_to_dig_port(intel_dp);
	struct drm_i915_private *dev_priv = intel_dig_port->base.base.dev->dev_private;
	enum pipe pipe = intel_dp->pps_pipe;
	i915_reg_t pp_on_reg = VLV_PIPE_PP_ON_DELAYS(pipe);

	edp_panel_vdd_off_sync(intel_dp);

	/*
	 * VLV seems to get confused when multiple power seqeuencers
	 * have the same port selected (even if only one has power/vdd
	 * enabled). The failure manifests as vlv_wait_port_ready() failing
	 * CHV on the other hand doesn't seem to mind having the same port
	 * selected in multiple power seqeuencers, but let's clear the
	 * port select always when logically disconnecting a power sequencer
	 * from a port.
	 */
	DRM_DEBUG_KMS("detaching pipe %c power sequencer from port %c\n",
		      pipe_name(pipe), port_name(intel_dig_port->port));
	I915_WRITE(pp_on_reg, 0);
	POSTING_READ(pp_on_reg);

	intel_dp->pps_pipe = INVALID_PIPE;
}

static void vlv_steal_power_sequencer(struct drm_device *dev,
				      enum pipe pipe)
{
	struct drm_i915_private *dev_priv = dev->dev_private;
	struct intel_encoder *encoder;

	lockdep_assert_held(&dev_priv->pps_mutex);

	if (WARN_ON(pipe != PIPE_A && pipe != PIPE_B))
		return;

	for_each_intel_encoder(dev, encoder) {
		struct intel_dp *intel_dp;
		enum port port;

		if (encoder->type != INTEL_OUTPUT_EDP)
			continue;

		intel_dp = enc_to_intel_dp(&encoder->base);
		port = dp_to_dig_port(intel_dp)->port;

		if (intel_dp->pps_pipe != pipe)
			continue;

		DRM_DEBUG_KMS("stealing pipe %c power sequencer from port %c\n",
			      pipe_name(pipe), port_name(port));

		WARN(encoder->base.crtc,
		     "stealing pipe %c power sequencer from active eDP port %c\n",
		     pipe_name(pipe), port_name(port));

		/* make sure vdd is off before we steal it */
		vlv_detach_power_sequencer(intel_dp);
	}
}

static void vlv_init_panel_power_sequencer(struct intel_dp *intel_dp)
{
	struct intel_digital_port *intel_dig_port = dp_to_dig_port(intel_dp);
	struct intel_encoder *encoder = &intel_dig_port->base;
	struct drm_device *dev = encoder->base.dev;
	struct drm_i915_private *dev_priv = dev->dev_private;
	struct intel_crtc *crtc = to_intel_crtc(encoder->base.crtc);

	lockdep_assert_held(&dev_priv->pps_mutex);

	if (!is_edp(intel_dp))
		return;

	if (intel_dp->pps_pipe == crtc->pipe)
		return;

	/*
	 * If another power sequencer was being used on this
	 * port previously make sure to turn off vdd there while
	 * we still have control of it.
	 */
	if (intel_dp->pps_pipe != INVALID_PIPE)
		vlv_detach_power_sequencer(intel_dp);

	/*
	 * We may be stealing the power
	 * sequencer from another port.
	 */
	vlv_steal_power_sequencer(dev, crtc->pipe);

	/* now it's all ours */
	intel_dp->pps_pipe = crtc->pipe;

	DRM_DEBUG_KMS("initializing pipe %c power sequencer for port %c\n",
		      pipe_name(intel_dp->pps_pipe), port_name(intel_dig_port->port));

	/* init power sequencer on this pipe and port */
	intel_dp_init_panel_power_sequencer(dev, intel_dp);
	intel_dp_init_panel_power_sequencer_registers(dev, intel_dp);
}

static void vlv_pre_enable_dp(struct intel_encoder *encoder)
{
	vlv_phy_pre_encoder_enable(encoder);

	intel_enable_dp(encoder);
}

static void vlv_dp_pre_pll_enable(struct intel_encoder *encoder)
{
	intel_dp_prepare(encoder);

	vlv_phy_pre_pll_enable(encoder);
}

static void chv_pre_enable_dp(struct intel_encoder *encoder)
{
	chv_phy_pre_encoder_enable(encoder);

	intel_enable_dp(encoder);

	/* Second common lane will stay alive on its own now */
	chv_phy_release_cl2_override(encoder);
}

static void chv_dp_pre_pll_enable(struct intel_encoder *encoder)
{
	intel_dp_prepare(encoder);

	chv_phy_pre_pll_enable(encoder);
}

static void chv_dp_post_pll_disable(struct intel_encoder *encoder)
{
	chv_phy_post_pll_disable(encoder);
}

/*
 * Fetch AUX CH registers 0x202 - 0x207 which contain
 * link status information
 */
bool
intel_dp_get_link_status(struct intel_dp *intel_dp, uint8_t link_status[DP_LINK_STATUS_SIZE])
{
	return drm_dp_dpcd_read(&intel_dp->aux, DP_LANE0_1_STATUS, link_status,
				DP_LINK_STATUS_SIZE) == DP_LINK_STATUS_SIZE;
}

/* These are source-specific values. */
uint8_t
intel_dp_voltage_max(struct intel_dp *intel_dp)
{
	struct drm_device *dev = intel_dp_to_dev(intel_dp);
	struct drm_i915_private *dev_priv = dev->dev_private;
	enum port port = dp_to_dig_port(intel_dp)->port;

	if (IS_BROXTON(dev))
		return DP_TRAIN_VOLTAGE_SWING_LEVEL_3;
	else if (INTEL_INFO(dev)->gen >= 9) {
		if (dev_priv->vbt.edp.low_vswing && port == PORT_A)
			return DP_TRAIN_VOLTAGE_SWING_LEVEL_3;
		return DP_TRAIN_VOLTAGE_SWING_LEVEL_2;
	} else if (IS_VALLEYVIEW(dev) || IS_CHERRYVIEW(dev))
		return DP_TRAIN_VOLTAGE_SWING_LEVEL_3;
	else if (IS_GEN7(dev) && port == PORT_A)
		return DP_TRAIN_VOLTAGE_SWING_LEVEL_2;
	else if (HAS_PCH_CPT(dev) && port != PORT_A)
		return DP_TRAIN_VOLTAGE_SWING_LEVEL_3;
	else
		return DP_TRAIN_VOLTAGE_SWING_LEVEL_2;
}

uint8_t
intel_dp_pre_emphasis_max(struct intel_dp *intel_dp, uint8_t voltage_swing)
{
	struct drm_device *dev = intel_dp_to_dev(intel_dp);
	enum port port = dp_to_dig_port(intel_dp)->port;

	if (INTEL_INFO(dev)->gen >= 9) {
		switch (voltage_swing & DP_TRAIN_VOLTAGE_SWING_MASK) {
		case DP_TRAIN_VOLTAGE_SWING_LEVEL_0:
			return DP_TRAIN_PRE_EMPH_LEVEL_3;
		case DP_TRAIN_VOLTAGE_SWING_LEVEL_1:
			return DP_TRAIN_PRE_EMPH_LEVEL_2;
		case DP_TRAIN_VOLTAGE_SWING_LEVEL_2:
			return DP_TRAIN_PRE_EMPH_LEVEL_1;
		case DP_TRAIN_VOLTAGE_SWING_LEVEL_3:
			return DP_TRAIN_PRE_EMPH_LEVEL_0;
		default:
			return DP_TRAIN_PRE_EMPH_LEVEL_0;
		}
	} else if (IS_HASWELL(dev) || IS_BROADWELL(dev)) {
		switch (voltage_swing & DP_TRAIN_VOLTAGE_SWING_MASK) {
		case DP_TRAIN_VOLTAGE_SWING_LEVEL_0:
			return DP_TRAIN_PRE_EMPH_LEVEL_3;
		case DP_TRAIN_VOLTAGE_SWING_LEVEL_1:
			return DP_TRAIN_PRE_EMPH_LEVEL_2;
		case DP_TRAIN_VOLTAGE_SWING_LEVEL_2:
			return DP_TRAIN_PRE_EMPH_LEVEL_1;
		case DP_TRAIN_VOLTAGE_SWING_LEVEL_3:
		default:
			return DP_TRAIN_PRE_EMPH_LEVEL_0;
		}
	} else if (IS_VALLEYVIEW(dev) || IS_CHERRYVIEW(dev)) {
		switch (voltage_swing & DP_TRAIN_VOLTAGE_SWING_MASK) {
		case DP_TRAIN_VOLTAGE_SWING_LEVEL_0:
			return DP_TRAIN_PRE_EMPH_LEVEL_3;
		case DP_TRAIN_VOLTAGE_SWING_LEVEL_1:
			return DP_TRAIN_PRE_EMPH_LEVEL_2;
		case DP_TRAIN_VOLTAGE_SWING_LEVEL_2:
			return DP_TRAIN_PRE_EMPH_LEVEL_1;
		case DP_TRAIN_VOLTAGE_SWING_LEVEL_3:
		default:
			return DP_TRAIN_PRE_EMPH_LEVEL_0;
		}
	} else if (IS_GEN7(dev) && port == PORT_A) {
		switch (voltage_swing & DP_TRAIN_VOLTAGE_SWING_MASK) {
		case DP_TRAIN_VOLTAGE_SWING_LEVEL_0:
			return DP_TRAIN_PRE_EMPH_LEVEL_2;
		case DP_TRAIN_VOLTAGE_SWING_LEVEL_1:
		case DP_TRAIN_VOLTAGE_SWING_LEVEL_2:
			return DP_TRAIN_PRE_EMPH_LEVEL_1;
		default:
			return DP_TRAIN_PRE_EMPH_LEVEL_0;
		}
	} else {
		switch (voltage_swing & DP_TRAIN_VOLTAGE_SWING_MASK) {
		case DP_TRAIN_VOLTAGE_SWING_LEVEL_0:
			return DP_TRAIN_PRE_EMPH_LEVEL_2;
		case DP_TRAIN_VOLTAGE_SWING_LEVEL_1:
			return DP_TRAIN_PRE_EMPH_LEVEL_2;
		case DP_TRAIN_VOLTAGE_SWING_LEVEL_2:
			return DP_TRAIN_PRE_EMPH_LEVEL_1;
		case DP_TRAIN_VOLTAGE_SWING_LEVEL_3:
		default:
			return DP_TRAIN_PRE_EMPH_LEVEL_0;
		}
	}
}

static uint32_t vlv_signal_levels(struct intel_dp *intel_dp)
{
	struct intel_encoder *encoder = &dp_to_dig_port(intel_dp)->base;
	unsigned long demph_reg_value, preemph_reg_value,
		uniqtranscale_reg_value;
	uint8_t train_set = intel_dp->train_set[0];

	switch (train_set & DP_TRAIN_PRE_EMPHASIS_MASK) {
	case DP_TRAIN_PRE_EMPH_LEVEL_0:
		preemph_reg_value = 0x0004000;
		switch (train_set & DP_TRAIN_VOLTAGE_SWING_MASK) {
		case DP_TRAIN_VOLTAGE_SWING_LEVEL_0:
			demph_reg_value = 0x2B405555;
			uniqtranscale_reg_value = 0x552AB83A;
			break;
		case DP_TRAIN_VOLTAGE_SWING_LEVEL_1:
			demph_reg_value = 0x2B404040;
			uniqtranscale_reg_value = 0x5548B83A;
			break;
		case DP_TRAIN_VOLTAGE_SWING_LEVEL_2:
			demph_reg_value = 0x2B245555;
			uniqtranscale_reg_value = 0x5560B83A;
			break;
		case DP_TRAIN_VOLTAGE_SWING_LEVEL_3:
			demph_reg_value = 0x2B405555;
			uniqtranscale_reg_value = 0x5598DA3A;
			break;
		default:
			return 0;
		}
		break;
	case DP_TRAIN_PRE_EMPH_LEVEL_1:
		preemph_reg_value = 0x0002000;
		switch (train_set & DP_TRAIN_VOLTAGE_SWING_MASK) {
		case DP_TRAIN_VOLTAGE_SWING_LEVEL_0:
			demph_reg_value = 0x2B404040;
			uniqtranscale_reg_value = 0x5552B83A;
			break;
		case DP_TRAIN_VOLTAGE_SWING_LEVEL_1:
			demph_reg_value = 0x2B404848;
			uniqtranscale_reg_value = 0x5580B83A;
			break;
		case DP_TRAIN_VOLTAGE_SWING_LEVEL_2:
			demph_reg_value = 0x2B404040;
			uniqtranscale_reg_value = 0x55ADDA3A;
			break;
		default:
			return 0;
		}
		break;
	case DP_TRAIN_PRE_EMPH_LEVEL_2:
		preemph_reg_value = 0x0000000;
		switch (train_set & DP_TRAIN_VOLTAGE_SWING_MASK) {
		case DP_TRAIN_VOLTAGE_SWING_LEVEL_0:
			demph_reg_value = 0x2B305555;
			uniqtranscale_reg_value = 0x5570B83A;
			break;
		case DP_TRAIN_VOLTAGE_SWING_LEVEL_1:
			demph_reg_value = 0x2B2B4040;
			uniqtranscale_reg_value = 0x55ADDA3A;
			break;
		default:
			return 0;
		}
		break;
	case DP_TRAIN_PRE_EMPH_LEVEL_3:
		preemph_reg_value = 0x0006000;
		switch (train_set & DP_TRAIN_VOLTAGE_SWING_MASK) {
		case DP_TRAIN_VOLTAGE_SWING_LEVEL_0:
			demph_reg_value = 0x1B405555;
			uniqtranscale_reg_value = 0x55ADDA3A;
			break;
		default:
			return 0;
		}
		break;
	default:
		return 0;
	}

	vlv_set_phy_signal_level(encoder, demph_reg_value, preemph_reg_value,
				 uniqtranscale_reg_value, 0);

	return 0;
}

static uint32_t chv_signal_levels(struct intel_dp *intel_dp)
{
	struct intel_encoder *encoder = &dp_to_dig_port(intel_dp)->base;
	u32 deemph_reg_value, margin_reg_value;
	bool uniq_trans_scale = false;
	uint8_t train_set = intel_dp->train_set[0];

	switch (train_set & DP_TRAIN_PRE_EMPHASIS_MASK) {
	case DP_TRAIN_PRE_EMPH_LEVEL_0:
		switch (train_set & DP_TRAIN_VOLTAGE_SWING_MASK) {
		case DP_TRAIN_VOLTAGE_SWING_LEVEL_0:
			deemph_reg_value = 128;
			margin_reg_value = 52;
			break;
		case DP_TRAIN_VOLTAGE_SWING_LEVEL_1:
			deemph_reg_value = 128;
			margin_reg_value = 77;
			break;
		case DP_TRAIN_VOLTAGE_SWING_LEVEL_2:
			deemph_reg_value = 128;
			margin_reg_value = 102;
			break;
		case DP_TRAIN_VOLTAGE_SWING_LEVEL_3:
			deemph_reg_value = 128;
			margin_reg_value = 154;
			uniq_trans_scale = true;
			break;
		default:
			return 0;
		}
		break;
	case DP_TRAIN_PRE_EMPH_LEVEL_1:
		switch (train_set & DP_TRAIN_VOLTAGE_SWING_MASK) {
		case DP_TRAIN_VOLTAGE_SWING_LEVEL_0:
			deemph_reg_value = 85;
			margin_reg_value = 78;
			break;
		case DP_TRAIN_VOLTAGE_SWING_LEVEL_1:
			deemph_reg_value = 85;
			margin_reg_value = 116;
			break;
		case DP_TRAIN_VOLTAGE_SWING_LEVEL_2:
			deemph_reg_value = 85;
			margin_reg_value = 154;
			break;
		default:
			return 0;
		}
		break;
	case DP_TRAIN_PRE_EMPH_LEVEL_2:
		switch (train_set & DP_TRAIN_VOLTAGE_SWING_MASK) {
		case DP_TRAIN_VOLTAGE_SWING_LEVEL_0:
			deemph_reg_value = 64;
			margin_reg_value = 104;
			break;
		case DP_TRAIN_VOLTAGE_SWING_LEVEL_1:
			deemph_reg_value = 64;
			margin_reg_value = 154;
			break;
		default:
			return 0;
		}
		break;
	case DP_TRAIN_PRE_EMPH_LEVEL_3:
		switch (train_set & DP_TRAIN_VOLTAGE_SWING_MASK) {
		case DP_TRAIN_VOLTAGE_SWING_LEVEL_0:
			deemph_reg_value = 43;
			margin_reg_value = 154;
			break;
		default:
			return 0;
		}
		break;
	default:
		return 0;
	}

	chv_set_phy_signal_level(encoder, deemph_reg_value,
				 margin_reg_value, uniq_trans_scale);

	return 0;
}

static uint32_t
gen4_signal_levels(uint8_t train_set)
{
	uint32_t	signal_levels = 0;

	switch (train_set & DP_TRAIN_VOLTAGE_SWING_MASK) {
	case DP_TRAIN_VOLTAGE_SWING_LEVEL_0:
	default:
		signal_levels |= DP_VOLTAGE_0_4;
		break;
	case DP_TRAIN_VOLTAGE_SWING_LEVEL_1:
		signal_levels |= DP_VOLTAGE_0_6;
		break;
	case DP_TRAIN_VOLTAGE_SWING_LEVEL_2:
		signal_levels |= DP_VOLTAGE_0_8;
		break;
	case DP_TRAIN_VOLTAGE_SWING_LEVEL_3:
		signal_levels |= DP_VOLTAGE_1_2;
		break;
	}
	switch (train_set & DP_TRAIN_PRE_EMPHASIS_MASK) {
	case DP_TRAIN_PRE_EMPH_LEVEL_0:
	default:
		signal_levels |= DP_PRE_EMPHASIS_0;
		break;
	case DP_TRAIN_PRE_EMPH_LEVEL_1:
		signal_levels |= DP_PRE_EMPHASIS_3_5;
		break;
	case DP_TRAIN_PRE_EMPH_LEVEL_2:
		signal_levels |= DP_PRE_EMPHASIS_6;
		break;
	case DP_TRAIN_PRE_EMPH_LEVEL_3:
		signal_levels |= DP_PRE_EMPHASIS_9_5;
		break;
	}
	return signal_levels;
}

/* Gen6's DP voltage swing and pre-emphasis control */
static uint32_t
gen6_edp_signal_levels(uint8_t train_set)
{
	int signal_levels = train_set & (DP_TRAIN_VOLTAGE_SWING_MASK |
					 DP_TRAIN_PRE_EMPHASIS_MASK);
	switch (signal_levels) {
	case DP_TRAIN_VOLTAGE_SWING_LEVEL_0 | DP_TRAIN_PRE_EMPH_LEVEL_0:
	case DP_TRAIN_VOLTAGE_SWING_LEVEL_1 | DP_TRAIN_PRE_EMPH_LEVEL_0:
		return EDP_LINK_TRAIN_400_600MV_0DB_SNB_B;
	case DP_TRAIN_VOLTAGE_SWING_LEVEL_0 | DP_TRAIN_PRE_EMPH_LEVEL_1:
		return EDP_LINK_TRAIN_400MV_3_5DB_SNB_B;
	case DP_TRAIN_VOLTAGE_SWING_LEVEL_0 | DP_TRAIN_PRE_EMPH_LEVEL_2:
	case DP_TRAIN_VOLTAGE_SWING_LEVEL_1 | DP_TRAIN_PRE_EMPH_LEVEL_2:
		return EDP_LINK_TRAIN_400_600MV_6DB_SNB_B;
	case DP_TRAIN_VOLTAGE_SWING_LEVEL_1 | DP_TRAIN_PRE_EMPH_LEVEL_1:
	case DP_TRAIN_VOLTAGE_SWING_LEVEL_2 | DP_TRAIN_PRE_EMPH_LEVEL_1:
		return EDP_LINK_TRAIN_600_800MV_3_5DB_SNB_B;
	case DP_TRAIN_VOLTAGE_SWING_LEVEL_2 | DP_TRAIN_PRE_EMPH_LEVEL_0:
	case DP_TRAIN_VOLTAGE_SWING_LEVEL_3 | DP_TRAIN_PRE_EMPH_LEVEL_0:
		return EDP_LINK_TRAIN_800_1200MV_0DB_SNB_B;
	default:
		DRM_DEBUG_KMS("Unsupported voltage swing/pre-emphasis level:"
			      "0x%x\n", signal_levels);
		return EDP_LINK_TRAIN_400_600MV_0DB_SNB_B;
	}
}

/* Gen7's DP voltage swing and pre-emphasis control */
static uint32_t
gen7_edp_signal_levels(uint8_t train_set)
{
	int signal_levels = train_set & (DP_TRAIN_VOLTAGE_SWING_MASK |
					 DP_TRAIN_PRE_EMPHASIS_MASK);
	switch (signal_levels) {
	case DP_TRAIN_VOLTAGE_SWING_LEVEL_0 | DP_TRAIN_PRE_EMPH_LEVEL_0:
		return EDP_LINK_TRAIN_400MV_0DB_IVB;
	case DP_TRAIN_VOLTAGE_SWING_LEVEL_0 | DP_TRAIN_PRE_EMPH_LEVEL_1:
		return EDP_LINK_TRAIN_400MV_3_5DB_IVB;
	case DP_TRAIN_VOLTAGE_SWING_LEVEL_0 | DP_TRAIN_PRE_EMPH_LEVEL_2:
		return EDP_LINK_TRAIN_400MV_6DB_IVB;

	case DP_TRAIN_VOLTAGE_SWING_LEVEL_1 | DP_TRAIN_PRE_EMPH_LEVEL_0:
		return EDP_LINK_TRAIN_600MV_0DB_IVB;
	case DP_TRAIN_VOLTAGE_SWING_LEVEL_1 | DP_TRAIN_PRE_EMPH_LEVEL_1:
		return EDP_LINK_TRAIN_600MV_3_5DB_IVB;

	case DP_TRAIN_VOLTAGE_SWING_LEVEL_2 | DP_TRAIN_PRE_EMPH_LEVEL_0:
		return EDP_LINK_TRAIN_800MV_0DB_IVB;
	case DP_TRAIN_VOLTAGE_SWING_LEVEL_2 | DP_TRAIN_PRE_EMPH_LEVEL_1:
		return EDP_LINK_TRAIN_800MV_3_5DB_IVB;

	default:
		DRM_DEBUG_KMS("Unsupported voltage swing/pre-emphasis level:"
			      "0x%x\n", signal_levels);
		return EDP_LINK_TRAIN_500MV_0DB_IVB;
	}
}

void
intel_dp_set_signal_levels(struct intel_dp *intel_dp)
{
	struct intel_digital_port *intel_dig_port = dp_to_dig_port(intel_dp);
	enum port port = intel_dig_port->port;
	struct drm_device *dev = intel_dig_port->base.base.dev;
	struct drm_i915_private *dev_priv = to_i915(dev);
	uint32_t signal_levels, mask = 0;
	uint8_t train_set = intel_dp->train_set[0];

	if (HAS_DDI(dev)) {
		signal_levels = ddi_signal_levels(intel_dp);

		if (IS_BROXTON(dev))
			signal_levels = 0;
		else
			mask = DDI_BUF_EMP_MASK;
	} else if (IS_CHERRYVIEW(dev)) {
		signal_levels = chv_signal_levels(intel_dp);
	} else if (IS_VALLEYVIEW(dev)) {
		signal_levels = vlv_signal_levels(intel_dp);
	} else if (IS_GEN7(dev) && port == PORT_A) {
		signal_levels = gen7_edp_signal_levels(train_set);
		mask = EDP_LINK_TRAIN_VOL_EMP_MASK_IVB;
	} else if (IS_GEN6(dev) && port == PORT_A) {
		signal_levels = gen6_edp_signal_levels(train_set);
		mask = EDP_LINK_TRAIN_VOL_EMP_MASK_SNB;
	} else {
		signal_levels = gen4_signal_levels(train_set);
		mask = DP_VOLTAGE_MASK | DP_PRE_EMPHASIS_MASK;
	}

	if (mask)
		DRM_DEBUG_KMS("Using signal levels %08x\n", signal_levels);

	DRM_DEBUG_KMS("Using vswing level %d\n",
		train_set & DP_TRAIN_VOLTAGE_SWING_MASK);
	DRM_DEBUG_KMS("Using pre-emphasis level %d\n",
		(train_set & DP_TRAIN_PRE_EMPHASIS_MASK) >>
			DP_TRAIN_PRE_EMPHASIS_SHIFT);

	intel_dp->DP = (intel_dp->DP & ~mask) | signal_levels;

	I915_WRITE(intel_dp->output_reg, intel_dp->DP);
	POSTING_READ(intel_dp->output_reg);
}

void
intel_dp_program_link_training_pattern(struct intel_dp *intel_dp,
				       uint8_t dp_train_pat)
{
	struct intel_digital_port *intel_dig_port = dp_to_dig_port(intel_dp);
	struct drm_i915_private *dev_priv =
		to_i915(intel_dig_port->base.base.dev);

	_intel_dp_set_link_train(intel_dp, &intel_dp->DP, dp_train_pat);

	I915_WRITE(intel_dp->output_reg, intel_dp->DP);
	POSTING_READ(intel_dp->output_reg);
}

void intel_dp_set_idle_link_train(struct intel_dp *intel_dp)
{
	struct intel_digital_port *intel_dig_port = dp_to_dig_port(intel_dp);
	struct drm_device *dev = intel_dig_port->base.base.dev;
	struct drm_i915_private *dev_priv = dev->dev_private;
	enum port port = intel_dig_port->port;
	uint32_t val;

	if (!HAS_DDI(dev))
		return;

	val = I915_READ(DP_TP_CTL(port));
	val &= ~DP_TP_CTL_LINK_TRAIN_MASK;
	val |= DP_TP_CTL_LINK_TRAIN_IDLE;
	I915_WRITE(DP_TP_CTL(port), val);

	/*
	 * On PORT_A we can have only eDP in SST mode. There the only reason
	 * we need to set idle transmission mode is to work around a HW issue
	 * where we enable the pipe while not in idle link-training mode.
	 * In this case there is requirement to wait for a minimum number of
	 * idle patterns to be sent.
	 */
	if (port == PORT_A)
		return;

	if (wait_for((I915_READ(DP_TP_STATUS(port)) & DP_TP_STATUS_IDLE_DONE),
		     1))
		DRM_ERROR("Timed out waiting for DP idle patterns\n");
}

static void
intel_dp_link_down(struct intel_dp *intel_dp)
{
	struct intel_digital_port *intel_dig_port = dp_to_dig_port(intel_dp);
	struct intel_crtc *crtc = to_intel_crtc(intel_dig_port->base.base.crtc);
	enum port port = intel_dig_port->port;
	struct drm_device *dev = intel_dig_port->base.base.dev;
	struct drm_i915_private *dev_priv = dev->dev_private;
	uint32_t DP = intel_dp->DP;

	if (WARN_ON(HAS_DDI(dev)))
		return;

	if (WARN_ON((I915_READ(intel_dp->output_reg) & DP_PORT_EN) == 0))
		return;

	DRM_DEBUG_KMS("\n");

	if ((IS_GEN7(dev) && port == PORT_A) ||
	    (HAS_PCH_CPT(dev) && port != PORT_A)) {
		DP &= ~DP_LINK_TRAIN_MASK_CPT;
		DP |= DP_LINK_TRAIN_PAT_IDLE_CPT;
	} else {
		if (IS_CHERRYVIEW(dev))
			DP &= ~DP_LINK_TRAIN_MASK_CHV;
		else
			DP &= ~DP_LINK_TRAIN_MASK;
		DP |= DP_LINK_TRAIN_PAT_IDLE;
	}
	I915_WRITE(intel_dp->output_reg, DP);
	POSTING_READ(intel_dp->output_reg);

	DP &= ~(DP_PORT_EN | DP_AUDIO_OUTPUT_ENABLE);
	I915_WRITE(intel_dp->output_reg, DP);
	POSTING_READ(intel_dp->output_reg);

	/*
	 * HW workaround for IBX, we need to move the port
	 * to transcoder A after disabling it to allow the
	 * matching HDMI port to be enabled on transcoder A.
	 */
	if (HAS_PCH_IBX(dev) && crtc->pipe == PIPE_B && port != PORT_A) {
		/*
		 * We get CPU/PCH FIFO underruns on the other pipe when
		 * doing the workaround. Sweep them under the rug.
		 */
		intel_set_cpu_fifo_underrun_reporting(dev_priv, PIPE_A, false);
		intel_set_pch_fifo_underrun_reporting(dev_priv, PIPE_A, false);

		/* always enable with pattern 1 (as per spec) */
		DP &= ~(DP_PIPEB_SELECT | DP_LINK_TRAIN_MASK);
		DP |= DP_PORT_EN | DP_LINK_TRAIN_PAT_1;
		I915_WRITE(intel_dp->output_reg, DP);
		POSTING_READ(intel_dp->output_reg);

		DP &= ~DP_PORT_EN;
		I915_WRITE(intel_dp->output_reg, DP);
		POSTING_READ(intel_dp->output_reg);

		intel_wait_for_vblank_if_active(dev_priv->dev, PIPE_A);
		intel_set_cpu_fifo_underrun_reporting(dev_priv, PIPE_A, true);
		intel_set_pch_fifo_underrun_reporting(dev_priv, PIPE_A, true);
	}

	msleep(intel_dp->panel_power_down_delay);

	intel_dp->DP = DP;
}

static bool
intel_dp_get_dpcd(struct intel_dp *intel_dp)
{
	struct intel_digital_port *dig_port = dp_to_dig_port(intel_dp);
	struct drm_device *dev = dig_port->base.base.dev;
	struct drm_i915_private *dev_priv = dev->dev_private;

	if (drm_dp_dpcd_read(&intel_dp->aux, 0x000, intel_dp->dpcd,
			     sizeof(intel_dp->dpcd)) < 0)
		return false; /* aux transfer failed */

	DRM_DEBUG_KMS("DPCD: %*ph\n", (int) sizeof(intel_dp->dpcd), intel_dp->dpcd);

	if (intel_dp->dpcd[DP_DPCD_REV] == 0)
		return false; /* DPCD not present */

<<<<<<< HEAD
	if (intel_dp_dpcd_read_wake(&intel_dp->aux, DP_SINK_COUNT,
				    &intel_dp->sink_count, 1) < 0)
=======
	if (drm_dp_dpcd_read(&intel_dp->aux, DP_SINK_COUNT,
			     &intel_dp->sink_count, 1) < 0)
>>>>>>> 63d15326
		return false;

	/*
	 * Sink count can change between short pulse hpd hence
	 * a member variable in intel_dp will track any changes
	 * between short pulse interrupts.
	 */
	intel_dp->sink_count = DP_GET_SINK_COUNT(intel_dp->sink_count);

	/*
	 * SINK_COUNT == 0 and DOWNSTREAM_PORT_PRESENT == 1 implies that
	 * a dongle is present but no display. Unless we require to know
	 * if a dongle is present or not, we don't need to update
	 * downstream port information. So, an early return here saves
	 * time from performing other operations which are not required.
	 */
	if (!is_edp(intel_dp) && !intel_dp->sink_count)
		return false;

	/* Check if the panel supports PSR */
	memset(intel_dp->psr_dpcd, 0, sizeof(intel_dp->psr_dpcd));
	if (is_edp(intel_dp)) {
		drm_dp_dpcd_read(&intel_dp->aux, DP_PSR_SUPPORT,
				 intel_dp->psr_dpcd,
				 sizeof(intel_dp->psr_dpcd));
		if (intel_dp->psr_dpcd[0] & DP_PSR_IS_SUPPORTED) {
			dev_priv->psr.sink_support = true;
			DRM_DEBUG_KMS("Detected EDP PSR Panel.\n");
		}

		if (INTEL_INFO(dev)->gen >= 9 &&
			(intel_dp->psr_dpcd[0] & DP_PSR2_IS_SUPPORTED)) {
			uint8_t frame_sync_cap;

			dev_priv->psr.sink_support = true;
			drm_dp_dpcd_read(&intel_dp->aux,
					 DP_SINK_DEVICE_AUX_FRAME_SYNC_CAP,
					 &frame_sync_cap, 1);
			dev_priv->psr.aux_frame_sync = frame_sync_cap ? true : false;
			/* PSR2 needs frame sync as well */
			dev_priv->psr.psr2_support = dev_priv->psr.aux_frame_sync;
			DRM_DEBUG_KMS("PSR2 %s on sink",
				dev_priv->psr.psr2_support ? "supported" : "not supported");
		}

		/* Read the eDP Display control capabilities registers */
		memset(intel_dp->edp_dpcd, 0, sizeof(intel_dp->edp_dpcd));
		if ((intel_dp->dpcd[DP_EDP_CONFIGURATION_CAP] & DP_DPCD_DISPLAY_CONTROL_CAPABLE) &&
				(drm_dp_dpcd_read(&intel_dp->aux, DP_EDP_DPCD_REV,
						intel_dp->edp_dpcd, sizeof(intel_dp->edp_dpcd)) ==
								sizeof(intel_dp->edp_dpcd)))
			DRM_DEBUG_KMS("EDP DPCD : %*ph\n", (int) sizeof(intel_dp->edp_dpcd),
					intel_dp->edp_dpcd);
	}

	DRM_DEBUG_KMS("Display Port TPS3 support: source %s, sink %s\n",
		      yesno(intel_dp_source_supports_hbr2(intel_dp)),
		      yesno(drm_dp_tps3_supported(intel_dp->dpcd)));

	/* Intermediate frequency support */
	if (is_edp(intel_dp) && (intel_dp->edp_dpcd[0] >= 0x03)) { /* eDp v1.4 or higher */
		__le16 sink_rates[DP_MAX_SUPPORTED_RATES];
		int i;

		drm_dp_dpcd_read(&intel_dp->aux, DP_SUPPORTED_LINK_RATES,
				sink_rates, sizeof(sink_rates));

		for (i = 0; i < ARRAY_SIZE(sink_rates); i++) {
			int val = le16_to_cpu(sink_rates[i]);

			if (val == 0)
				break;

			/* Value read is in kHz while drm clock is saved in deca-kHz */
			intel_dp->sink_rates[i] = (val * 200) / 10;
		}
		intel_dp->num_sink_rates = i;
	}

	intel_dp_print_rates(intel_dp);

	if (!(intel_dp->dpcd[DP_DOWNSTREAMPORT_PRESENT] &
	      DP_DWN_STRM_PORT_PRESENT))
		return true; /* native DP sink */

	if (intel_dp->dpcd[DP_DPCD_REV] == 0x10)
		return true; /* no per-port downstream info */

	if (drm_dp_dpcd_read(&intel_dp->aux, DP_DOWNSTREAM_PORT_0,
			     intel_dp->downstream_ports,
			     DP_MAX_DOWNSTREAM_PORTS) < 0)
		return false; /* downstream port status fetch failed */

	return true;
}

static void
intel_dp_probe_oui(struct intel_dp *intel_dp)
{
	u8 buf[3];

	if (!(intel_dp->dpcd[DP_DOWN_STREAM_PORT_COUNT] & DP_OUI_SUPPORT))
		return;

	if (drm_dp_dpcd_read(&intel_dp->aux, DP_SINK_OUI, buf, 3) == 3)
		DRM_DEBUG_KMS("Sink OUI: %02hx%02hx%02hx\n",
			      buf[0], buf[1], buf[2]);

	if (drm_dp_dpcd_read(&intel_dp->aux, DP_BRANCH_OUI, buf, 3) == 3)
		DRM_DEBUG_KMS("Branch OUI: %02hx%02hx%02hx\n",
			      buf[0], buf[1], buf[2]);
}

static bool
intel_dp_probe_mst(struct intel_dp *intel_dp)
{
	u8 buf[1];

	if (!i915.enable_dp_mst)
		return false;

	if (!intel_dp->can_mst)
		return false;

	if (intel_dp->dpcd[DP_DPCD_REV] < 0x12)
		return false;

	if (drm_dp_dpcd_read(&intel_dp->aux, DP_MSTM_CAP, buf, 1)) {
		if (buf[0] & DP_MST_CAP) {
			DRM_DEBUG_KMS("Sink is MST capable\n");
			intel_dp->is_mst = true;
		} else {
			DRM_DEBUG_KMS("Sink is not MST capable\n");
			intel_dp->is_mst = false;
		}
	}

	drm_dp_mst_topology_mgr_set_mst(&intel_dp->mst_mgr, intel_dp->is_mst);
	return intel_dp->is_mst;
}

static int intel_dp_sink_crc_stop(struct intel_dp *intel_dp)
{
	struct intel_digital_port *dig_port = dp_to_dig_port(intel_dp);
	struct drm_device *dev = dig_port->base.base.dev;
	struct intel_crtc *intel_crtc = to_intel_crtc(dig_port->base.base.crtc);
	u8 buf;
	int ret = 0;
	int count = 0;
	int attempts = 10;

	if (drm_dp_dpcd_readb(&intel_dp->aux, DP_TEST_SINK, &buf) < 0) {
		DRM_DEBUG_KMS("Sink CRC couldn't be stopped properly\n");
		ret = -EIO;
		goto out;
	}

	if (drm_dp_dpcd_writeb(&intel_dp->aux, DP_TEST_SINK,
			       buf & ~DP_TEST_SINK_START) < 0) {
		DRM_DEBUG_KMS("Sink CRC couldn't be stopped properly\n");
		ret = -EIO;
		goto out;
	}

	do {
		intel_wait_for_vblank(dev, intel_crtc->pipe);

		if (drm_dp_dpcd_readb(&intel_dp->aux,
				      DP_TEST_SINK_MISC, &buf) < 0) {
			ret = -EIO;
			goto out;
		}
		count = buf & DP_TEST_COUNT_MASK;
	} while (--attempts && count);

	if (attempts == 0) {
		DRM_DEBUG_KMS("TIMEOUT: Sink CRC counter is not zeroed after calculation is stopped\n");
		ret = -ETIMEDOUT;
	}

 out:
	hsw_enable_ips(intel_crtc);
	return ret;
}

static int intel_dp_sink_crc_start(struct intel_dp *intel_dp)
{
	struct intel_digital_port *dig_port = dp_to_dig_port(intel_dp);
	struct drm_device *dev = dig_port->base.base.dev;
	struct intel_crtc *intel_crtc = to_intel_crtc(dig_port->base.base.crtc);
	u8 buf;
	int ret;

	if (drm_dp_dpcd_readb(&intel_dp->aux, DP_TEST_SINK_MISC, &buf) < 0)
		return -EIO;

	if (!(buf & DP_TEST_CRC_SUPPORTED))
		return -ENOTTY;

	if (drm_dp_dpcd_readb(&intel_dp->aux, DP_TEST_SINK, &buf) < 0)
		return -EIO;

	if (buf & DP_TEST_SINK_START) {
		ret = intel_dp_sink_crc_stop(intel_dp);
		if (ret)
			return ret;
	}

	hsw_disable_ips(intel_crtc);

	if (drm_dp_dpcd_writeb(&intel_dp->aux, DP_TEST_SINK,
			       buf | DP_TEST_SINK_START) < 0) {
		hsw_enable_ips(intel_crtc);
		return -EIO;
	}

	intel_wait_for_vblank(dev, intel_crtc->pipe);
	return 0;
}

int intel_dp_sink_crc(struct intel_dp *intel_dp, u8 *crc)
{
	struct intel_digital_port *dig_port = dp_to_dig_port(intel_dp);
	struct drm_device *dev = dig_port->base.base.dev;
	struct intel_crtc *intel_crtc = to_intel_crtc(dig_port->base.base.crtc);
	u8 buf;
	int count, ret;
	int attempts = 6;

	ret = intel_dp_sink_crc_start(intel_dp);
	if (ret)
		return ret;

	do {
		intel_wait_for_vblank(dev, intel_crtc->pipe);

		if (drm_dp_dpcd_readb(&intel_dp->aux,
				      DP_TEST_SINK_MISC, &buf) < 0) {
			ret = -EIO;
			goto stop;
		}
		count = buf & DP_TEST_COUNT_MASK;

	} while (--attempts && count == 0);

	if (attempts == 0) {
		DRM_ERROR("Panel is unable to calculate any CRC after 6 vblanks\n");
		ret = -ETIMEDOUT;
		goto stop;
	}

	if (drm_dp_dpcd_read(&intel_dp->aux, DP_TEST_CRC_R_CR, crc, 6) < 0) {
		ret = -EIO;
		goto stop;
	}

stop:
	intel_dp_sink_crc_stop(intel_dp);
	return ret;
}

static bool
intel_dp_get_sink_irq(struct intel_dp *intel_dp, u8 *sink_irq_vector)
{
	return drm_dp_dpcd_read(&intel_dp->aux,
				       DP_DEVICE_SERVICE_IRQ_VECTOR,
				       sink_irq_vector, 1) == 1;
}

static bool
intel_dp_get_sink_irq_esi(struct intel_dp *intel_dp, u8 *sink_irq_vector)
{
	int ret;

	ret = drm_dp_dpcd_read(&intel_dp->aux,
					     DP_SINK_COUNT_ESI,
					     sink_irq_vector, 14);
	if (ret != 14)
		return false;

	return true;
}

static uint8_t intel_dp_autotest_link_training(struct intel_dp *intel_dp)
{
	uint8_t test_result = DP_TEST_ACK;
	return test_result;
}

static uint8_t intel_dp_autotest_video_pattern(struct intel_dp *intel_dp)
{
	uint8_t test_result = DP_TEST_NAK;
	return test_result;
}

static uint8_t intel_dp_autotest_edid(struct intel_dp *intel_dp)
{
	uint8_t test_result = DP_TEST_NAK;
	struct intel_connector *intel_connector = intel_dp->attached_connector;
	struct drm_connector *connector = &intel_connector->base;

	if (intel_connector->detect_edid == NULL ||
	    connector->edid_corrupt ||
	    intel_dp->aux.i2c_defer_count > 6) {
		/* Check EDID read for NACKs, DEFERs and corruption
		 * (DP CTS 1.2 Core r1.1)
		 *    4.2.2.4 : Failed EDID read, I2C_NAK
		 *    4.2.2.5 : Failed EDID read, I2C_DEFER
		 *    4.2.2.6 : EDID corruption detected
		 * Use failsafe mode for all cases
		 */
		if (intel_dp->aux.i2c_nack_count > 0 ||
			intel_dp->aux.i2c_defer_count > 0)
			DRM_DEBUG_KMS("EDID read had %d NACKs, %d DEFERs\n",
				      intel_dp->aux.i2c_nack_count,
				      intel_dp->aux.i2c_defer_count);
		intel_dp->compliance_test_data = INTEL_DP_RESOLUTION_FAILSAFE;
	} else {
		struct edid *block = intel_connector->detect_edid;

		/* We have to write the checksum
		 * of the last block read
		 */
		block += intel_connector->detect_edid->extensions;

		if (!drm_dp_dpcd_write(&intel_dp->aux,
					DP_TEST_EDID_CHECKSUM,
					&block->checksum,
					1))
			DRM_DEBUG_KMS("Failed to write EDID checksum\n");

		test_result = DP_TEST_ACK | DP_TEST_EDID_CHECKSUM_WRITE;
		intel_dp->compliance_test_data = INTEL_DP_RESOLUTION_STANDARD;
	}

	/* Set test active flag here so userspace doesn't interrupt things */
	intel_dp->compliance_test_active = 1;

	return test_result;
}

static uint8_t intel_dp_autotest_phy_pattern(struct intel_dp *intel_dp)
{
	uint8_t test_result = DP_TEST_NAK;
	return test_result;
}

static void intel_dp_handle_test_request(struct intel_dp *intel_dp)
{
	uint8_t response = DP_TEST_NAK;
	uint8_t rxdata = 0;
	int status = 0;

	status = drm_dp_dpcd_read(&intel_dp->aux, DP_TEST_REQUEST, &rxdata, 1);
	if (status <= 0) {
		DRM_DEBUG_KMS("Could not read test request from sink\n");
		goto update_status;
	}

	switch (rxdata) {
	case DP_TEST_LINK_TRAINING:
		DRM_DEBUG_KMS("LINK_TRAINING test requested\n");
		intel_dp->compliance_test_type = DP_TEST_LINK_TRAINING;
		response = intel_dp_autotest_link_training(intel_dp);
		break;
	case DP_TEST_LINK_VIDEO_PATTERN:
		DRM_DEBUG_KMS("TEST_PATTERN test requested\n");
		intel_dp->compliance_test_type = DP_TEST_LINK_VIDEO_PATTERN;
		response = intel_dp_autotest_video_pattern(intel_dp);
		break;
	case DP_TEST_LINK_EDID_READ:
		DRM_DEBUG_KMS("EDID test requested\n");
		intel_dp->compliance_test_type = DP_TEST_LINK_EDID_READ;
		response = intel_dp_autotest_edid(intel_dp);
		break;
	case DP_TEST_LINK_PHY_TEST_PATTERN:
		DRM_DEBUG_KMS("PHY_PATTERN test requested\n");
		intel_dp->compliance_test_type = DP_TEST_LINK_PHY_TEST_PATTERN;
		response = intel_dp_autotest_phy_pattern(intel_dp);
		break;
	default:
		DRM_DEBUG_KMS("Invalid test request '%02x'\n", rxdata);
		break;
	}

update_status:
	status = drm_dp_dpcd_write(&intel_dp->aux,
				   DP_TEST_RESPONSE,
				   &response, 1);
	if (status <= 0)
		DRM_DEBUG_KMS("Could not write test response to sink\n");
}

static int
intel_dp_check_mst_status(struct intel_dp *intel_dp)
{
	bool bret;

	if (intel_dp->is_mst) {
		u8 esi[16] = { 0 };
		int ret = 0;
		int retry;
		bool handled;
		bret = intel_dp_get_sink_irq_esi(intel_dp, esi);
go_again:
		if (bret == true) {

			/* check link status - esi[10] = 0x200c */
			if (intel_dp->active_mst_links &&
			    !drm_dp_channel_eq_ok(&esi[10], intel_dp->lane_count)) {
				DRM_DEBUG_KMS("channel EQ not ok, retraining\n");
				intel_dp_start_link_train(intel_dp);
				intel_dp_stop_link_train(intel_dp);
			}

			DRM_DEBUG_KMS("got esi %3ph\n", esi);
			ret = drm_dp_mst_hpd_irq(&intel_dp->mst_mgr, esi, &handled);

			if (handled) {
				for (retry = 0; retry < 3; retry++) {
					int wret;
					wret = drm_dp_dpcd_write(&intel_dp->aux,
								 DP_SINK_COUNT_ESI+1,
								 &esi[1], 3);
					if (wret == 3) {
						break;
					}
				}

				bret = intel_dp_get_sink_irq_esi(intel_dp, esi);
				if (bret == true) {
					DRM_DEBUG_KMS("got esi2 %3ph\n", esi);
					goto go_again;
				}
			} else
				ret = 0;

			return ret;
		} else {
			struct intel_digital_port *intel_dig_port = dp_to_dig_port(intel_dp);
			DRM_DEBUG_KMS("failed to get ESI - device may have failed\n");
			intel_dp->is_mst = false;
			drm_dp_mst_topology_mgr_set_mst(&intel_dp->mst_mgr, intel_dp->is_mst);
			/* send a hotplug event */
			drm_kms_helper_hotplug_event(intel_dig_port->base.base.dev);
		}
	}
	return -EINVAL;
}

static void
intel_dp_check_link_status(struct intel_dp *intel_dp)
{
	struct intel_encoder *intel_encoder = &dp_to_dig_port(intel_dp)->base;
	struct drm_device *dev = intel_dp_to_dev(intel_dp);
	u8 link_status[DP_LINK_STATUS_SIZE];

	WARN_ON(!drm_modeset_is_locked(&dev->mode_config.connection_mutex));

	if (!intel_dp_get_link_status(intel_dp, link_status)) {
		DRM_ERROR("Failed to get link status\n");
		return;
	}

	if (!intel_encoder->base.crtc)
		return;

	if (!to_intel_crtc(intel_encoder->base.crtc)->active)
		return;

	/* if link training is requested we should perform it always */
	if ((intel_dp->compliance_test_type == DP_TEST_LINK_TRAINING) ||
	    (!drm_dp_channel_eq_ok(link_status, intel_dp->lane_count))) {
		DRM_DEBUG_KMS("%s: channel EQ not ok, retraining\n",
			      intel_encoder->base.name);
		intel_dp_start_link_train(intel_dp);
		intel_dp_stop_link_train(intel_dp);
	}
}

/*
 * According to DP spec
 * 5.1.2:
 *  1. Read DPCD
 *  2. Configure link according to Receiver Capabilities
 *  3. Use Link Training from 2.5.3.3 and 3.5.1.3
 *  4. Check link status on receipt of hot-plug interrupt
 *
 * intel_dp_short_pulse -  handles short pulse interrupts
 * when full detection is not required.
 * Returns %true if short pulse is handled and full detection
 * is NOT required and %false otherwise.
 */
static bool
intel_dp_short_pulse(struct intel_dp *intel_dp)
{
	struct drm_device *dev = intel_dp_to_dev(intel_dp);
	u8 sink_irq_vector;
	u8 old_sink_count = intel_dp->sink_count;
	bool ret;

	/*
	 * Clearing compliance test variables to allow capturing
	 * of values for next automated test request.
	 */
	intel_dp->compliance_test_active = 0;
	intel_dp->compliance_test_type = 0;
	intel_dp->compliance_test_data = 0;

	/*
	 * Now read the DPCD to see if it's actually running
	 * If the current value of sink count doesn't match with
	 * the value that was stored earlier or dpcd read failed
	 * we need to do full detection
	 */
	ret = intel_dp_get_dpcd(intel_dp);

	if ((old_sink_count != intel_dp->sink_count) || !ret) {
		/* No need to proceed if we are going to do full detect */
		return false;
	}

	/* Try to read the source of the interrupt */
	if (intel_dp->dpcd[DP_DPCD_REV] >= 0x11 &&
	    intel_dp_get_sink_irq(intel_dp, &sink_irq_vector)) {
		/* Clear interrupt source */
		drm_dp_dpcd_writeb(&intel_dp->aux,
				   DP_DEVICE_SERVICE_IRQ_VECTOR,
				   sink_irq_vector);

		if (sink_irq_vector & DP_AUTOMATED_TEST_REQUEST)
			DRM_DEBUG_DRIVER("Test request in short pulse not handled\n");
		if (sink_irq_vector & (DP_CP_IRQ | DP_SINK_SPECIFIC_IRQ))
			DRM_DEBUG_DRIVER("CP or sink specific irq unhandled\n");
	}

	drm_modeset_lock(&dev->mode_config.connection_mutex, NULL);
	intel_dp_check_link_status(intel_dp);
	drm_modeset_unlock(&dev->mode_config.connection_mutex);

	return true;
}

/* XXX this is probably wrong for multiple downstream ports */
static enum drm_connector_status
intel_dp_detect_dpcd(struct intel_dp *intel_dp)
{
	uint8_t *dpcd = intel_dp->dpcd;
	uint8_t type;

	if (!intel_dp_get_dpcd(intel_dp))
		return connector_status_disconnected;

	if (is_edp(intel_dp))
		return connector_status_connected;

	/* if there's no downstream port, we're done */
	if (!(dpcd[DP_DOWNSTREAMPORT_PRESENT] & DP_DWN_STRM_PORT_PRESENT))
		return connector_status_connected;

	/* If we're HPD-aware, SINK_COUNT changes dynamically */
	if (intel_dp->dpcd[DP_DPCD_REV] >= 0x11 &&
	    intel_dp->downstream_ports[0] & DP_DS_PORT_HPD) {

		return intel_dp->sink_count ?
		connector_status_connected : connector_status_disconnected;
	}

	/* If no HPD, poke DDC gently */
	if (drm_probe_ddc(&intel_dp->aux.ddc))
		return connector_status_connected;

	/* Well we tried, say unknown for unreliable port types */
	if (intel_dp->dpcd[DP_DPCD_REV] >= 0x11) {
		type = intel_dp->downstream_ports[0] & DP_DS_PORT_TYPE_MASK;
		if (type == DP_DS_PORT_TYPE_VGA ||
		    type == DP_DS_PORT_TYPE_NON_EDID)
			return connector_status_unknown;
	} else {
		type = intel_dp->dpcd[DP_DOWNSTREAMPORT_PRESENT] &
			DP_DWN_STRM_PORT_TYPE_MASK;
		if (type == DP_DWN_STRM_PORT_TYPE_ANALOG ||
		    type == DP_DWN_STRM_PORT_TYPE_OTHER)
			return connector_status_unknown;
	}

	/* Anything else is out of spec, warn and ignore */
	DRM_DEBUG_KMS("Broken DP branch device, ignoring\n");
	return connector_status_disconnected;
}

static enum drm_connector_status
edp_detect(struct intel_dp *intel_dp)
{
	struct drm_device *dev = intel_dp_to_dev(intel_dp);
	enum drm_connector_status status;

	status = intel_panel_detect(dev);
	if (status == connector_status_unknown)
		status = connector_status_connected;

	return status;
}

static bool ibx_digital_port_connected(struct drm_i915_private *dev_priv,
				       struct intel_digital_port *port)
{
	u32 bit;

	switch (port->port) {
	case PORT_A:
		return true;
	case PORT_B:
		bit = SDE_PORTB_HOTPLUG;
		break;
	case PORT_C:
		bit = SDE_PORTC_HOTPLUG;
		break;
	case PORT_D:
		bit = SDE_PORTD_HOTPLUG;
		break;
	default:
		MISSING_CASE(port->port);
		return false;
	}

	return I915_READ(SDEISR) & bit;
}

static bool cpt_digital_port_connected(struct drm_i915_private *dev_priv,
				       struct intel_digital_port *port)
{
	u32 bit;

	switch (port->port) {
	case PORT_A:
		return true;
	case PORT_B:
		bit = SDE_PORTB_HOTPLUG_CPT;
		break;
	case PORT_C:
		bit = SDE_PORTC_HOTPLUG_CPT;
		break;
	case PORT_D:
		bit = SDE_PORTD_HOTPLUG_CPT;
		break;
	case PORT_E:
		bit = SDE_PORTE_HOTPLUG_SPT;
		break;
	default:
		MISSING_CASE(port->port);
		return false;
	}

	return I915_READ(SDEISR) & bit;
}

static bool g4x_digital_port_connected(struct drm_i915_private *dev_priv,
				       struct intel_digital_port *port)
{
	u32 bit;

	switch (port->port) {
	case PORT_B:
		bit = PORTB_HOTPLUG_LIVE_STATUS_G4X;
		break;
	case PORT_C:
		bit = PORTC_HOTPLUG_LIVE_STATUS_G4X;
		break;
	case PORT_D:
		bit = PORTD_HOTPLUG_LIVE_STATUS_G4X;
		break;
	default:
		MISSING_CASE(port->port);
		return false;
	}

	return I915_READ(PORT_HOTPLUG_STAT) & bit;
}

static bool gm45_digital_port_connected(struct drm_i915_private *dev_priv,
					struct intel_digital_port *port)
{
	u32 bit;

	switch (port->port) {
	case PORT_B:
		bit = PORTB_HOTPLUG_LIVE_STATUS_GM45;
		break;
	case PORT_C:
		bit = PORTC_HOTPLUG_LIVE_STATUS_GM45;
		break;
	case PORT_D:
		bit = PORTD_HOTPLUG_LIVE_STATUS_GM45;
		break;
	default:
		MISSING_CASE(port->port);
		return false;
	}

	return I915_READ(PORT_HOTPLUG_STAT) & bit;
}

static bool bxt_digital_port_connected(struct drm_i915_private *dev_priv,
				       struct intel_digital_port *intel_dig_port)
{
	struct intel_encoder *intel_encoder = &intel_dig_port->base;
	enum port port;
	u32 bit;

	intel_hpd_pin_to_port(intel_encoder->hpd_pin, &port);
	switch (port) {
	case PORT_A:
		bit = BXT_DE_PORT_HP_DDIA;
		break;
	case PORT_B:
		bit = BXT_DE_PORT_HP_DDIB;
		break;
	case PORT_C:
		bit = BXT_DE_PORT_HP_DDIC;
		break;
	default:
		MISSING_CASE(port);
		return false;
	}

	return I915_READ(GEN8_DE_PORT_ISR) & bit;
}

/*
 * intel_digital_port_connected - is the specified port connected?
 * @dev_priv: i915 private structure
 * @port: the port to test
 *
 * Return %true if @port is connected, %false otherwise.
 */
bool intel_digital_port_connected(struct drm_i915_private *dev_priv,
					 struct intel_digital_port *port)
{
	if (HAS_PCH_IBX(dev_priv))
		return ibx_digital_port_connected(dev_priv, port);
	else if (HAS_PCH_SPLIT(dev_priv))
		return cpt_digital_port_connected(dev_priv, port);
	else if (IS_BROXTON(dev_priv))
		return bxt_digital_port_connected(dev_priv, port);
	else if (IS_GM45(dev_priv))
		return gm45_digital_port_connected(dev_priv, port);
	else
		return g4x_digital_port_connected(dev_priv, port);
}

static struct edid *
intel_dp_get_edid(struct intel_dp *intel_dp)
{
	struct intel_connector *intel_connector = intel_dp->attached_connector;

	/* use cached edid if we have one */
	if (intel_connector->edid) {
		/* invalid edid */
		if (IS_ERR(intel_connector->edid))
			return NULL;

		return drm_edid_duplicate(intel_connector->edid);
	} else
		return drm_get_edid(&intel_connector->base,
				    &intel_dp->aux.ddc);
}

static void
intel_dp_set_edid(struct intel_dp *intel_dp)
{
	struct intel_connector *intel_connector = intel_dp->attached_connector;
	struct edid *edid;

	intel_dp_unset_edid(intel_dp);
	edid = intel_dp_get_edid(intel_dp);
	intel_connector->detect_edid = edid;

	if (intel_dp->force_audio != HDMI_AUDIO_AUTO)
		intel_dp->has_audio = intel_dp->force_audio == HDMI_AUDIO_ON;
	else
		intel_dp->has_audio = drm_detect_monitor_audio(edid);
}

static void
intel_dp_unset_edid(struct intel_dp *intel_dp)
{
	struct intel_connector *intel_connector = intel_dp->attached_connector;

	kfree(intel_connector->detect_edid);
	intel_connector->detect_edid = NULL;

	intel_dp->has_audio = false;
}

static void
intel_dp_long_pulse(struct intel_connector *intel_connector)
{
	struct drm_connector *connector = &intel_connector->base;
	struct intel_dp *intel_dp = intel_attached_dp(connector);
	struct intel_digital_port *intel_dig_port = dp_to_dig_port(intel_dp);
	struct intel_encoder *intel_encoder = &intel_dig_port->base;
	struct drm_device *dev = connector->dev;
	enum drm_connector_status status;
	enum intel_display_power_domain power_domain;
	bool ret;
	u8 sink_irq_vector;

	power_domain = intel_display_port_aux_power_domain(intel_encoder);
	intel_display_power_get(to_i915(dev), power_domain);

	/* Can't disconnect eDP, but you can close the lid... */
	if (is_edp(intel_dp))
		status = edp_detect(intel_dp);
	else if (intel_digital_port_connected(to_i915(dev),
					      dp_to_dig_port(intel_dp)))
		status = intel_dp_detect_dpcd(intel_dp);
	else
		status = connector_status_disconnected;

	if (status != connector_status_connected) {
		intel_dp->compliance_test_active = 0;
		intel_dp->compliance_test_type = 0;
		intel_dp->compliance_test_data = 0;

		if (intel_dp->is_mst) {
			DRM_DEBUG_KMS("MST device may have disappeared %d vs %d\n",
				      intel_dp->is_mst,
				      intel_dp->mst_mgr.mst_state);
			intel_dp->is_mst = false;
			drm_dp_mst_topology_mgr_set_mst(&intel_dp->mst_mgr,
							intel_dp->is_mst);
		}

		goto out;
	}

	if (intel_encoder->type != INTEL_OUTPUT_EDP)
		intel_encoder->type = INTEL_OUTPUT_DISPLAYPORT;

	intel_dp_probe_oui(intel_dp);

	ret = intel_dp_probe_mst(intel_dp);
	if (ret) {
		/*
		 * If we are in MST mode then this connector
		 * won't appear connected or have anything
		 * with EDID on it
		 */
		status = connector_status_disconnected;
		goto out;
	} else if (connector->status == connector_status_connected) {
		/*
		 * If display was connected already and is still connected
		 * check links status, there has been known issues of
		 * link loss triggerring long pulse!!!!
		 */
		drm_modeset_lock(&dev->mode_config.connection_mutex, NULL);
		intel_dp_check_link_status(intel_dp);
		drm_modeset_unlock(&dev->mode_config.connection_mutex);
		goto out;
	}

	/*
	 * Clearing NACK and defer counts to get their exact values
	 * while reading EDID which are required by Compliance tests
	 * 4.2.2.4 and 4.2.2.5
	 */
	intel_dp->aux.i2c_nack_count = 0;
	intel_dp->aux.i2c_defer_count = 0;

	intel_dp_set_edid(intel_dp);

	status = connector_status_connected;
	intel_dp->detect_done = true;

	/* Try to read the source of the interrupt */
	if (intel_dp->dpcd[DP_DPCD_REV] >= 0x11 &&
	    intel_dp_get_sink_irq(intel_dp, &sink_irq_vector)) {
		/* Clear interrupt source */
		drm_dp_dpcd_writeb(&intel_dp->aux,
				   DP_DEVICE_SERVICE_IRQ_VECTOR,
				   sink_irq_vector);

		if (sink_irq_vector & DP_AUTOMATED_TEST_REQUEST)
			intel_dp_handle_test_request(intel_dp);
		if (sink_irq_vector & (DP_CP_IRQ | DP_SINK_SPECIFIC_IRQ))
			DRM_DEBUG_DRIVER("CP or sink specific irq unhandled\n");
	}

out:
	if ((status != connector_status_connected) &&
	    (intel_dp->is_mst == false))
		intel_dp_unset_edid(intel_dp);

	intel_display_power_put(to_i915(dev), power_domain);
	return;
}

static enum drm_connector_status
intel_dp_detect(struct drm_connector *connector, bool force)
{
	struct intel_dp *intel_dp = intel_attached_dp(connector);
	struct intel_digital_port *intel_dig_port = dp_to_dig_port(intel_dp);
	struct intel_encoder *intel_encoder = &intel_dig_port->base;
	struct intel_connector *intel_connector = to_intel_connector(connector);

	DRM_DEBUG_KMS("[CONNECTOR:%d:%s]\n",
		      connector->base.id, connector->name);

	if (intel_dp->is_mst) {
		/* MST devices are disconnected from a monitor POV */
		intel_dp_unset_edid(intel_dp);
		if (intel_encoder->type != INTEL_OUTPUT_EDP)
			intel_encoder->type = INTEL_OUTPUT_DISPLAYPORT;
		return connector_status_disconnected;
	}

	/* If full detect is not performed yet, do a full detect */
	if (!intel_dp->detect_done)
		intel_dp_long_pulse(intel_dp->attached_connector);

	intel_dp->detect_done = false;

	if (intel_connector->detect_edid)
		return connector_status_connected;
	else
		return connector_status_disconnected;
}

static void
intel_dp_force(struct drm_connector *connector)
{
	struct intel_dp *intel_dp = intel_attached_dp(connector);
	struct intel_encoder *intel_encoder = &dp_to_dig_port(intel_dp)->base;
	struct drm_i915_private *dev_priv = to_i915(intel_encoder->base.dev);
	enum intel_display_power_domain power_domain;

	DRM_DEBUG_KMS("[CONNECTOR:%d:%s]\n",
		      connector->base.id, connector->name);
	intel_dp_unset_edid(intel_dp);

	if (connector->status != connector_status_connected)
		return;

	power_domain = intel_display_port_aux_power_domain(intel_encoder);
	intel_display_power_get(dev_priv, power_domain);

	intel_dp_set_edid(intel_dp);

	intel_display_power_put(dev_priv, power_domain);

	if (intel_encoder->type != INTEL_OUTPUT_EDP)
		intel_encoder->type = INTEL_OUTPUT_DISPLAYPORT;
}

static int intel_dp_get_modes(struct drm_connector *connector)
{
	struct intel_connector *intel_connector = to_intel_connector(connector);
	struct edid *edid;

	edid = intel_connector->detect_edid;
	if (edid) {
		int ret = intel_connector_update_modes(connector, edid);
		if (ret)
			return ret;
	}

	/* if eDP has no EDID, fall back to fixed mode */
	if (is_edp(intel_attached_dp(connector)) &&
	    intel_connector->panel.fixed_mode) {
		struct drm_display_mode *mode;

		mode = drm_mode_duplicate(connector->dev,
					  intel_connector->panel.fixed_mode);
		if (mode) {
			drm_mode_probed_add(connector, mode);
			return 1;
		}
	}

	return 0;
}

static bool
intel_dp_detect_audio(struct drm_connector *connector)
{
	bool has_audio = false;
	struct edid *edid;

	edid = to_intel_connector(connector)->detect_edid;
	if (edid)
		has_audio = drm_detect_monitor_audio(edid);

	return has_audio;
}

static int
intel_dp_set_property(struct drm_connector *connector,
		      struct drm_property *property,
		      uint64_t val)
{
	struct drm_i915_private *dev_priv = connector->dev->dev_private;
	struct intel_connector *intel_connector = to_intel_connector(connector);
	struct intel_encoder *intel_encoder = intel_attached_encoder(connector);
	struct intel_dp *intel_dp = enc_to_intel_dp(&intel_encoder->base);
	int ret;

	ret = drm_object_property_set_value(&connector->base, property, val);
	if (ret)
		return ret;

	if (property == dev_priv->force_audio_property) {
		int i = val;
		bool has_audio;

		if (i == intel_dp->force_audio)
			return 0;

		intel_dp->force_audio = i;

		if (i == HDMI_AUDIO_AUTO)
			has_audio = intel_dp_detect_audio(connector);
		else
			has_audio = (i == HDMI_AUDIO_ON);

		if (has_audio == intel_dp->has_audio)
			return 0;

		intel_dp->has_audio = has_audio;
		goto done;
	}

	if (property == dev_priv->broadcast_rgb_property) {
		bool old_auto = intel_dp->color_range_auto;
		bool old_range = intel_dp->limited_color_range;

		switch (val) {
		case INTEL_BROADCAST_RGB_AUTO:
			intel_dp->color_range_auto = true;
			break;
		case INTEL_BROADCAST_RGB_FULL:
			intel_dp->color_range_auto = false;
			intel_dp->limited_color_range = false;
			break;
		case INTEL_BROADCAST_RGB_LIMITED:
			intel_dp->color_range_auto = false;
			intel_dp->limited_color_range = true;
			break;
		default:
			return -EINVAL;
		}

		if (old_auto == intel_dp->color_range_auto &&
		    old_range == intel_dp->limited_color_range)
			return 0;

		goto done;
	}

	if (is_edp(intel_dp) &&
	    property == connector->dev->mode_config.scaling_mode_property) {
		if (val == DRM_MODE_SCALE_NONE) {
			DRM_DEBUG_KMS("no scaling not supported\n");
			return -EINVAL;
		}
		if (HAS_GMCH_DISPLAY(dev_priv) &&
		    val == DRM_MODE_SCALE_CENTER) {
			DRM_DEBUG_KMS("centering not supported\n");
			return -EINVAL;
		}

		if (intel_connector->panel.fitting_mode == val) {
			/* the eDP scaling property is not changed */
			return 0;
		}
		intel_connector->panel.fitting_mode = val;

		goto done;
	}

	return -EINVAL;

done:
	if (intel_encoder->base.crtc)
		intel_crtc_restore_mode(intel_encoder->base.crtc);

	return 0;
}

static void
intel_dp_connector_destroy(struct drm_connector *connector)
{
	struct intel_connector *intel_connector = to_intel_connector(connector);

	kfree(intel_connector->detect_edid);

	if (!IS_ERR_OR_NULL(intel_connector->edid))
		kfree(intel_connector->edid);

	/* Can't call is_edp() since the encoder may have been destroyed
	 * already. */
	if (connector->connector_type == DRM_MODE_CONNECTOR_eDP)
		intel_panel_fini(&intel_connector->panel);

	drm_connector_cleanup(connector);
	kfree(connector);
}

void intel_dp_encoder_destroy(struct drm_encoder *encoder)
{
	struct intel_digital_port *intel_dig_port = enc_to_dig_port(encoder);
	struct intel_dp *intel_dp = &intel_dig_port->dp;

	intel_dp_mst_encoder_cleanup(intel_dig_port);
	if (is_edp(intel_dp)) {
		cancel_delayed_work_sync(&intel_dp->panel_vdd_work);
		/*
		 * vdd might still be enabled do to the delayed vdd off.
		 * Make sure vdd is actually turned off here.
		 */
		pps_lock(intel_dp);
		edp_panel_vdd_off_sync(intel_dp);
		pps_unlock(intel_dp);

		if (intel_dp->edp_notifier.notifier_call) {
			unregister_reboot_notifier(&intel_dp->edp_notifier);
			intel_dp->edp_notifier.notifier_call = NULL;
		}
	}
	drm_encoder_cleanup(encoder);
	kfree(intel_dig_port);
}

void intel_dp_encoder_suspend(struct intel_encoder *intel_encoder)
{
	struct intel_dp *intel_dp = enc_to_intel_dp(&intel_encoder->base);

	if (!is_edp(intel_dp))
		return;

	/*
	 * vdd might still be enabled do to the delayed vdd off.
	 * Make sure vdd is actually turned off here.
	 */
	cancel_delayed_work_sync(&intel_dp->panel_vdd_work);
	pps_lock(intel_dp);
	edp_panel_vdd_off_sync(intel_dp);
	pps_unlock(intel_dp);
}

static void intel_edp_panel_vdd_sanitize(struct intel_dp *intel_dp)
{
	struct intel_digital_port *intel_dig_port = dp_to_dig_port(intel_dp);
	struct drm_device *dev = intel_dig_port->base.base.dev;
	struct drm_i915_private *dev_priv = dev->dev_private;
	enum intel_display_power_domain power_domain;

	lockdep_assert_held(&dev_priv->pps_mutex);

	if (!edp_have_panel_vdd(intel_dp))
		return;

	/*
	 * The VDD bit needs a power domain reference, so if the bit is
	 * already enabled when we boot or resume, grab this reference and
	 * schedule a vdd off, so we don't hold on to the reference
	 * indefinitely.
	 */
	DRM_DEBUG_KMS("VDD left on by BIOS, adjusting state tracking\n");
	power_domain = intel_display_port_aux_power_domain(&intel_dig_port->base);
	intel_display_power_get(dev_priv, power_domain);

	edp_panel_vdd_schedule_off(intel_dp);
}

void intel_dp_encoder_reset(struct drm_encoder *encoder)
{
	struct intel_dp *intel_dp;

	if (to_intel_encoder(encoder)->type != INTEL_OUTPUT_EDP)
		return;

	intel_dp = enc_to_intel_dp(encoder);

	pps_lock(intel_dp);

	/*
	 * Read out the current power sequencer assignment,
	 * in case the BIOS did something with it.
	 */
	if (IS_VALLEYVIEW(encoder->dev) || IS_CHERRYVIEW(encoder->dev))
		vlv_initial_power_sequencer_setup(intel_dp);

	intel_edp_panel_vdd_sanitize(intel_dp);

	pps_unlock(intel_dp);
}

static const struct drm_connector_funcs intel_dp_connector_funcs = {
	.dpms = drm_atomic_helper_connector_dpms,
	.detect = intel_dp_detect,
	.force = intel_dp_force,
	.fill_modes = drm_helper_probe_single_connector_modes,
	.set_property = intel_dp_set_property,
	.atomic_get_property = intel_connector_atomic_get_property,
	.destroy = intel_dp_connector_destroy,
	.atomic_destroy_state = drm_atomic_helper_connector_destroy_state,
	.atomic_duplicate_state = drm_atomic_helper_connector_duplicate_state,
};

static const struct drm_connector_helper_funcs intel_dp_connector_helper_funcs = {
	.get_modes = intel_dp_get_modes,
	.mode_valid = intel_dp_mode_valid,
	.best_encoder = intel_best_encoder,
};

static const struct drm_encoder_funcs intel_dp_enc_funcs = {
	.reset = intel_dp_encoder_reset,
	.destroy = intel_dp_encoder_destroy,
};

enum irqreturn
intel_dp_hpd_pulse(struct intel_digital_port *intel_dig_port, bool long_hpd)
{
	struct intel_dp *intel_dp = &intel_dig_port->dp;
	struct intel_encoder *intel_encoder = &intel_dig_port->base;
	struct drm_device *dev = intel_dig_port->base.base.dev;
	struct drm_i915_private *dev_priv = dev->dev_private;
	enum intel_display_power_domain power_domain;
	enum irqreturn ret = IRQ_NONE;

	if (intel_dig_port->base.type != INTEL_OUTPUT_EDP &&
	    intel_dig_port->base.type != INTEL_OUTPUT_HDMI)
		intel_dig_port->base.type = INTEL_OUTPUT_DISPLAYPORT;

	if (long_hpd && intel_dig_port->base.type == INTEL_OUTPUT_EDP) {
		/*
		 * vdd off can generate a long pulse on eDP which
		 * would require vdd on to handle it, and thus we
		 * would end up in an endless cycle of
		 * "vdd off -> long hpd -> vdd on -> detect -> vdd off -> ..."
		 */
		DRM_DEBUG_KMS("ignoring long hpd on eDP port %c\n",
			      port_name(intel_dig_port->port));
		return IRQ_HANDLED;
	}

	DRM_DEBUG_KMS("got hpd irq on port %c - %s\n",
		      port_name(intel_dig_port->port),
		      long_hpd ? "long" : "short");

	power_domain = intel_display_port_aux_power_domain(intel_encoder);
	intel_display_power_get(dev_priv, power_domain);

	if (long_hpd) {
		/* indicate that we need to restart link training */
		intel_dp->train_set_valid = false;

		intel_dp_long_pulse(intel_dp->attached_connector);
		if (intel_dp->is_mst)
			ret = IRQ_HANDLED;
		goto put_power;

	} else {
		if (intel_dp->is_mst) {
			if (intel_dp_check_mst_status(intel_dp) == -EINVAL) {
				/*
				 * If we were in MST mode, and device is not
				 * there, get out of MST mode
				 */
				DRM_DEBUG_KMS("MST device may have disappeared %d vs %d\n",
					      intel_dp->is_mst, intel_dp->mst_mgr.mst_state);
				intel_dp->is_mst = false;
				drm_dp_mst_topology_mgr_set_mst(&intel_dp->mst_mgr,
								intel_dp->is_mst);
				goto put_power;
			}
		}

		if (!intel_dp->is_mst) {
			if (!intel_dp_short_pulse(intel_dp)) {
				intel_dp_long_pulse(intel_dp->attached_connector);
				goto put_power;
			}
		}
	}

	ret = IRQ_HANDLED;

put_power:
	intel_display_power_put(dev_priv, power_domain);

	return ret;
}

/* check the VBT to see whether the eDP is on another port */
bool intel_dp_is_edp(struct drm_device *dev, enum port port)
{
	struct drm_i915_private *dev_priv = dev->dev_private;

	/*
	 * eDP not supported on g4x. so bail out early just
	 * for a bit extra safety in case the VBT is bonkers.
	 */
	if (INTEL_INFO(dev)->gen < 5)
		return false;

	if (port == PORT_A)
		return true;

	return intel_bios_is_port_edp(dev_priv, port);
}

void
intel_dp_add_properties(struct intel_dp *intel_dp, struct drm_connector *connector)
{
	struct intel_connector *intel_connector = to_intel_connector(connector);

	intel_attach_force_audio_property(connector);
	intel_attach_broadcast_rgb_property(connector);
	intel_dp->color_range_auto = true;

	if (is_edp(intel_dp)) {
		drm_mode_create_scaling_mode_property(connector->dev);
		drm_object_attach_property(
			&connector->base,
			connector->dev->mode_config.scaling_mode_property,
			DRM_MODE_SCALE_ASPECT);
		intel_connector->panel.fitting_mode = DRM_MODE_SCALE_ASPECT;
	}
}

static void intel_dp_init_panel_power_timestamps(struct intel_dp *intel_dp)
{
	intel_dp->panel_power_off_time = ktime_get_boottime();
	intel_dp->last_power_on = jiffies;
	intel_dp->last_backlight_off = jiffies;
}

static void
intel_dp_init_panel_power_sequencer(struct drm_device *dev,
				    struct intel_dp *intel_dp)
{
	struct drm_i915_private *dev_priv = dev->dev_private;
	struct edp_power_seq cur, vbt, spec,
		*final = &intel_dp->pps_delays;
	u32 pp_on, pp_off, pp_div = 0, pp_ctl = 0;
	i915_reg_t pp_ctrl_reg, pp_on_reg, pp_off_reg, pp_div_reg;

	lockdep_assert_held(&dev_priv->pps_mutex);

	/* already initialized? */
	if (final->t11_t12 != 0)
		return;

	if (IS_BROXTON(dev)) {
		/*
		 * TODO: BXT has 2 sets of PPS registers.
		 * Correct Register for Broxton need to be identified
		 * using VBT. hardcoding for now
		 */
		pp_ctrl_reg = BXT_PP_CONTROL(0);
		pp_on_reg = BXT_PP_ON_DELAYS(0);
		pp_off_reg = BXT_PP_OFF_DELAYS(0);
	} else if (HAS_PCH_SPLIT(dev)) {
		pp_ctrl_reg = PCH_PP_CONTROL;
		pp_on_reg = PCH_PP_ON_DELAYS;
		pp_off_reg = PCH_PP_OFF_DELAYS;
		pp_div_reg = PCH_PP_DIVISOR;
	} else {
		enum pipe pipe = vlv_power_sequencer_pipe(intel_dp);

		pp_ctrl_reg = VLV_PIPE_PP_CONTROL(pipe);
		pp_on_reg = VLV_PIPE_PP_ON_DELAYS(pipe);
		pp_off_reg = VLV_PIPE_PP_OFF_DELAYS(pipe);
		pp_div_reg = VLV_PIPE_PP_DIVISOR(pipe);
	}

	/* Workaround: Need to write PP_CONTROL with the unlock key as
	 * the very first thing. */
	pp_ctl = ironlake_get_pp_control(intel_dp);

	pp_on = I915_READ(pp_on_reg);
	pp_off = I915_READ(pp_off_reg);
	if (!IS_BROXTON(dev)) {
		I915_WRITE(pp_ctrl_reg, pp_ctl);
		pp_div = I915_READ(pp_div_reg);
	}

	/* Pull timing values out of registers */
	cur.t1_t3 = (pp_on & PANEL_POWER_UP_DELAY_MASK) >>
		PANEL_POWER_UP_DELAY_SHIFT;

	cur.t8 = (pp_on & PANEL_LIGHT_ON_DELAY_MASK) >>
		PANEL_LIGHT_ON_DELAY_SHIFT;

	cur.t9 = (pp_off & PANEL_LIGHT_OFF_DELAY_MASK) >>
		PANEL_LIGHT_OFF_DELAY_SHIFT;

	cur.t10 = (pp_off & PANEL_POWER_DOWN_DELAY_MASK) >>
		PANEL_POWER_DOWN_DELAY_SHIFT;

	if (IS_BROXTON(dev)) {
		u16 tmp = (pp_ctl & BXT_POWER_CYCLE_DELAY_MASK) >>
			BXT_POWER_CYCLE_DELAY_SHIFT;
		if (tmp > 0)
			cur.t11_t12 = (tmp - 1) * 1000;
		else
			cur.t11_t12 = 0;
	} else {
		cur.t11_t12 = ((pp_div & PANEL_POWER_CYCLE_DELAY_MASK) >>
		       PANEL_POWER_CYCLE_DELAY_SHIFT) * 1000;
	}

	DRM_DEBUG_KMS("cur t1_t3 %d t8 %d t9 %d t10 %d t11_t12 %d\n",
		      cur.t1_t3, cur.t8, cur.t9, cur.t10, cur.t11_t12);

	vbt = dev_priv->vbt.edp.pps;

	/* Upper limits from eDP 1.3 spec. Note that we use the clunky units of
	 * our hw here, which are all in 100usec. */
	spec.t1_t3 = 210 * 10;
	spec.t8 = 50 * 10; /* no limit for t8, use t7 instead */
	spec.t9 = 50 * 10; /* no limit for t9, make it symmetric with t8 */
	spec.t10 = 500 * 10;
	/* This one is special and actually in units of 100ms, but zero
	 * based in the hw (so we need to add 100 ms). But the sw vbt
	 * table multiplies it with 1000 to make it in units of 100usec,
	 * too. */
	spec.t11_t12 = (510 + 100) * 10;

	DRM_DEBUG_KMS("vbt t1_t3 %d t8 %d t9 %d t10 %d t11_t12 %d\n",
		      vbt.t1_t3, vbt.t8, vbt.t9, vbt.t10, vbt.t11_t12);

	/* Use the max of the register settings and vbt. If both are
	 * unset, fall back to the spec limits. */
#define assign_final(field)	final->field = (max(cur.field, vbt.field) == 0 ? \
				       spec.field : \
				       max(cur.field, vbt.field))
	assign_final(t1_t3);
	assign_final(t8);
	assign_final(t9);
	assign_final(t10);
	assign_final(t11_t12);
#undef assign_final

#define get_delay(field)	(DIV_ROUND_UP(final->field, 10))
	intel_dp->panel_power_up_delay = get_delay(t1_t3);
	intel_dp->backlight_on_delay = get_delay(t8);
	intel_dp->backlight_off_delay = get_delay(t9);
	intel_dp->panel_power_down_delay = get_delay(t10);
	intel_dp->panel_power_cycle_delay = get_delay(t11_t12);
#undef get_delay

	DRM_DEBUG_KMS("panel power up delay %d, power down delay %d, power cycle delay %d\n",
		      intel_dp->panel_power_up_delay, intel_dp->panel_power_down_delay,
		      intel_dp->panel_power_cycle_delay);

	DRM_DEBUG_KMS("backlight on delay %d, off delay %d\n",
		      intel_dp->backlight_on_delay, intel_dp->backlight_off_delay);
}

static void
intel_dp_init_panel_power_sequencer_registers(struct drm_device *dev,
					      struct intel_dp *intel_dp)
{
	struct drm_i915_private *dev_priv = dev->dev_private;
	u32 pp_on, pp_off, pp_div, port_sel = 0;
	int div = dev_priv->rawclk_freq / 1000;
	i915_reg_t pp_on_reg, pp_off_reg, pp_div_reg, pp_ctrl_reg;
	enum port port = dp_to_dig_port(intel_dp)->port;
	const struct edp_power_seq *seq = &intel_dp->pps_delays;

	lockdep_assert_held(&dev_priv->pps_mutex);

	if (IS_BROXTON(dev)) {
		/*
		 * TODO: BXT has 2 sets of PPS registers.
		 * Correct Register for Broxton need to be identified
		 * using VBT. hardcoding for now
		 */
		pp_ctrl_reg = BXT_PP_CONTROL(0);
		pp_on_reg = BXT_PP_ON_DELAYS(0);
		pp_off_reg = BXT_PP_OFF_DELAYS(0);

	} else if (HAS_PCH_SPLIT(dev)) {
		pp_on_reg = PCH_PP_ON_DELAYS;
		pp_off_reg = PCH_PP_OFF_DELAYS;
		pp_div_reg = PCH_PP_DIVISOR;
	} else {
		enum pipe pipe = vlv_power_sequencer_pipe(intel_dp);

		pp_on_reg = VLV_PIPE_PP_ON_DELAYS(pipe);
		pp_off_reg = VLV_PIPE_PP_OFF_DELAYS(pipe);
		pp_div_reg = VLV_PIPE_PP_DIVISOR(pipe);
	}

	/*
	 * And finally store the new values in the power sequencer. The
	 * backlight delays are set to 1 because we do manual waits on them. For
	 * T8, even BSpec recommends doing it. For T9, if we don't do this,
	 * we'll end up waiting for the backlight off delay twice: once when we
	 * do the manual sleep, and once when we disable the panel and wait for
	 * the PP_STATUS bit to become zero.
	 */
	pp_on = (seq->t1_t3 << PANEL_POWER_UP_DELAY_SHIFT) |
		(1 << PANEL_LIGHT_ON_DELAY_SHIFT);
	pp_off = (1 << PANEL_LIGHT_OFF_DELAY_SHIFT) |
		 (seq->t10 << PANEL_POWER_DOWN_DELAY_SHIFT);
	/* Compute the divisor for the pp clock, simply match the Bspec
	 * formula. */
	if (IS_BROXTON(dev)) {
		pp_div = I915_READ(pp_ctrl_reg);
		pp_div &= ~BXT_POWER_CYCLE_DELAY_MASK;
		pp_div |= (DIV_ROUND_UP((seq->t11_t12 + 1), 1000)
				<< BXT_POWER_CYCLE_DELAY_SHIFT);
	} else {
		pp_div = ((100 * div)/2 - 1) << PP_REFERENCE_DIVIDER_SHIFT;
		pp_div |= (DIV_ROUND_UP(seq->t11_t12, 1000)
				<< PANEL_POWER_CYCLE_DELAY_SHIFT);
	}

	/* Haswell doesn't have any port selection bits for the panel
	 * power sequencer any more. */
	if (IS_VALLEYVIEW(dev) || IS_CHERRYVIEW(dev)) {
		port_sel = PANEL_PORT_SELECT_VLV(port);
	} else if (HAS_PCH_IBX(dev) || HAS_PCH_CPT(dev)) {
		if (port == PORT_A)
			port_sel = PANEL_PORT_SELECT_DPA;
		else
			port_sel = PANEL_PORT_SELECT_DPD;
	}

	pp_on |= port_sel;

	I915_WRITE(pp_on_reg, pp_on);
	I915_WRITE(pp_off_reg, pp_off);
	if (IS_BROXTON(dev))
		I915_WRITE(pp_ctrl_reg, pp_div);
	else
		I915_WRITE(pp_div_reg, pp_div);

	DRM_DEBUG_KMS("panel power sequencer register settings: PP_ON %#x, PP_OFF %#x, PP_DIV %#x\n",
		      I915_READ(pp_on_reg),
		      I915_READ(pp_off_reg),
		      IS_BROXTON(dev) ?
		      (I915_READ(pp_ctrl_reg) & BXT_POWER_CYCLE_DELAY_MASK) :
		      I915_READ(pp_div_reg));
}

/**
 * intel_dp_set_drrs_state - program registers for RR switch to take effect
 * @dev: DRM device
 * @refresh_rate: RR to be programmed
 *
 * This function gets called when refresh rate (RR) has to be changed from
 * one frequency to another. Switches can be between high and low RR
 * supported by the panel or to any other RR based on media playback (in
 * this case, RR value needs to be passed from user space).
 *
 * The caller of this function needs to take a lock on dev_priv->drrs.
 */
static void intel_dp_set_drrs_state(struct drm_device *dev, int refresh_rate)
{
	struct drm_i915_private *dev_priv = dev->dev_private;
	struct intel_encoder *encoder;
	struct intel_digital_port *dig_port = NULL;
	struct intel_dp *intel_dp = dev_priv->drrs.dp;
	struct intel_crtc_state *config = NULL;
	struct intel_crtc *intel_crtc = NULL;
	enum drrs_refresh_rate_type index = DRRS_HIGH_RR;

	if (refresh_rate <= 0) {
		DRM_DEBUG_KMS("Refresh rate should be positive non-zero.\n");
		return;
	}

	if (intel_dp == NULL) {
		DRM_DEBUG_KMS("DRRS not supported.\n");
		return;
	}

	/*
	 * FIXME: This needs proper synchronization with psr state for some
	 * platforms that cannot have PSR and DRRS enabled at the same time.
	 */

	dig_port = dp_to_dig_port(intel_dp);
	encoder = &dig_port->base;
	intel_crtc = to_intel_crtc(encoder->base.crtc);

	if (!intel_crtc) {
		DRM_DEBUG_KMS("DRRS: intel_crtc not initialized\n");
		return;
	}

	config = intel_crtc->config;

	if (dev_priv->drrs.type < SEAMLESS_DRRS_SUPPORT) {
		DRM_DEBUG_KMS("Only Seamless DRRS supported.\n");
		return;
	}

	if (intel_dp->attached_connector->panel.downclock_mode->vrefresh ==
			refresh_rate)
		index = DRRS_LOW_RR;

	if (index == dev_priv->drrs.refresh_rate_type) {
		DRM_DEBUG_KMS(
			"DRRS requested for previously set RR...ignoring\n");
		return;
	}

	if (!intel_crtc->active) {
		DRM_DEBUG_KMS("eDP encoder disabled. CRTC not Active\n");
		return;
	}

	if (INTEL_INFO(dev)->gen >= 8 && !IS_CHERRYVIEW(dev)) {
		switch (index) {
		case DRRS_HIGH_RR:
			intel_dp_set_m_n(intel_crtc, M1_N1);
			break;
		case DRRS_LOW_RR:
			intel_dp_set_m_n(intel_crtc, M2_N2);
			break;
		case DRRS_MAX_RR:
		default:
			DRM_ERROR("Unsupported refreshrate type\n");
		}
	} else if (INTEL_INFO(dev)->gen > 6) {
		i915_reg_t reg = PIPECONF(intel_crtc->config->cpu_transcoder);
		u32 val;

		val = I915_READ(reg);
		if (index > DRRS_HIGH_RR) {
			if (IS_VALLEYVIEW(dev) || IS_CHERRYVIEW(dev))
				val |= PIPECONF_EDP_RR_MODE_SWITCH_VLV;
			else
				val |= PIPECONF_EDP_RR_MODE_SWITCH;
		} else {
			if (IS_VALLEYVIEW(dev) || IS_CHERRYVIEW(dev))
				val &= ~PIPECONF_EDP_RR_MODE_SWITCH_VLV;
			else
				val &= ~PIPECONF_EDP_RR_MODE_SWITCH;
		}
		I915_WRITE(reg, val);
	}

	dev_priv->drrs.refresh_rate_type = index;

	DRM_DEBUG_KMS("eDP Refresh Rate set to : %dHz\n", refresh_rate);
}

/**
 * intel_edp_drrs_enable - init drrs struct if supported
 * @intel_dp: DP struct
 *
 * Initializes frontbuffer_bits and drrs.dp
 */
void intel_edp_drrs_enable(struct intel_dp *intel_dp)
{
	struct drm_device *dev = intel_dp_to_dev(intel_dp);
	struct drm_i915_private *dev_priv = dev->dev_private;
	struct intel_digital_port *dig_port = dp_to_dig_port(intel_dp);
	struct drm_crtc *crtc = dig_port->base.base.crtc;
	struct intel_crtc *intel_crtc = to_intel_crtc(crtc);

	if (!intel_crtc->config->has_drrs) {
		DRM_DEBUG_KMS("Panel doesn't support DRRS\n");
		return;
	}

	mutex_lock(&dev_priv->drrs.mutex);
	if (WARN_ON(dev_priv->drrs.dp)) {
		DRM_ERROR("DRRS already enabled\n");
		goto unlock;
	}

	dev_priv->drrs.busy_frontbuffer_bits = 0;

	dev_priv->drrs.dp = intel_dp;

unlock:
	mutex_unlock(&dev_priv->drrs.mutex);
}

/**
 * intel_edp_drrs_disable - Disable DRRS
 * @intel_dp: DP struct
 *
 */
void intel_edp_drrs_disable(struct intel_dp *intel_dp)
{
	struct drm_device *dev = intel_dp_to_dev(intel_dp);
	struct drm_i915_private *dev_priv = dev->dev_private;
	struct intel_digital_port *dig_port = dp_to_dig_port(intel_dp);
	struct drm_crtc *crtc = dig_port->base.base.crtc;
	struct intel_crtc *intel_crtc = to_intel_crtc(crtc);

	if (!intel_crtc->config->has_drrs)
		return;

	mutex_lock(&dev_priv->drrs.mutex);
	if (!dev_priv->drrs.dp) {
		mutex_unlock(&dev_priv->drrs.mutex);
		return;
	}

	if (dev_priv->drrs.refresh_rate_type == DRRS_LOW_RR)
		intel_dp_set_drrs_state(dev_priv->dev,
			intel_dp->attached_connector->panel.
			fixed_mode->vrefresh);

	dev_priv->drrs.dp = NULL;
	mutex_unlock(&dev_priv->drrs.mutex);

	cancel_delayed_work_sync(&dev_priv->drrs.work);
}

static void intel_edp_drrs_downclock_work(struct work_struct *work)
{
	struct drm_i915_private *dev_priv =
		container_of(work, typeof(*dev_priv), drrs.work.work);
	struct intel_dp *intel_dp;

	mutex_lock(&dev_priv->drrs.mutex);

	intel_dp = dev_priv->drrs.dp;

	if (!intel_dp)
		goto unlock;

	/*
	 * The delayed work can race with an invalidate hence we need to
	 * recheck.
	 */

	if (dev_priv->drrs.busy_frontbuffer_bits)
		goto unlock;

	if (dev_priv->drrs.refresh_rate_type != DRRS_LOW_RR)
		intel_dp_set_drrs_state(dev_priv->dev,
			intel_dp->attached_connector->panel.
			downclock_mode->vrefresh);

unlock:
	mutex_unlock(&dev_priv->drrs.mutex);
}

/**
 * intel_edp_drrs_invalidate - Disable Idleness DRRS
 * @dev: DRM device
 * @frontbuffer_bits: frontbuffer plane tracking bits
 *
 * This function gets called everytime rendering on the given planes start.
 * Hence DRRS needs to be Upclocked, i.e. (LOW_RR -> HIGH_RR).
 *
 * Dirty frontbuffers relevant to DRRS are tracked in busy_frontbuffer_bits.
 */
void intel_edp_drrs_invalidate(struct drm_device *dev,
		unsigned frontbuffer_bits)
{
	struct drm_i915_private *dev_priv = dev->dev_private;
	struct drm_crtc *crtc;
	enum pipe pipe;

	if (dev_priv->drrs.type == DRRS_NOT_SUPPORTED)
		return;

	cancel_delayed_work(&dev_priv->drrs.work);

	mutex_lock(&dev_priv->drrs.mutex);
	if (!dev_priv->drrs.dp) {
		mutex_unlock(&dev_priv->drrs.mutex);
		return;
	}

	crtc = dp_to_dig_port(dev_priv->drrs.dp)->base.base.crtc;
	pipe = to_intel_crtc(crtc)->pipe;

	frontbuffer_bits &= INTEL_FRONTBUFFER_ALL_MASK(pipe);
	dev_priv->drrs.busy_frontbuffer_bits |= frontbuffer_bits;

	/* invalidate means busy screen hence upclock */
	if (frontbuffer_bits && dev_priv->drrs.refresh_rate_type == DRRS_LOW_RR)
		intel_dp_set_drrs_state(dev_priv->dev,
				dev_priv->drrs.dp->attached_connector->panel.
				fixed_mode->vrefresh);

	mutex_unlock(&dev_priv->drrs.mutex);
}

/**
 * intel_edp_drrs_flush - Restart Idleness DRRS
 * @dev: DRM device
 * @frontbuffer_bits: frontbuffer plane tracking bits
 *
 * This function gets called every time rendering on the given planes has
 * completed or flip on a crtc is completed. So DRRS should be upclocked
 * (LOW_RR -> HIGH_RR). And also Idleness detection should be started again,
 * if no other planes are dirty.
 *
 * Dirty frontbuffers relevant to DRRS are tracked in busy_frontbuffer_bits.
 */
void intel_edp_drrs_flush(struct drm_device *dev,
		unsigned frontbuffer_bits)
{
	struct drm_i915_private *dev_priv = dev->dev_private;
	struct drm_crtc *crtc;
	enum pipe pipe;

	if (dev_priv->drrs.type == DRRS_NOT_SUPPORTED)
		return;

	cancel_delayed_work(&dev_priv->drrs.work);

	mutex_lock(&dev_priv->drrs.mutex);
	if (!dev_priv->drrs.dp) {
		mutex_unlock(&dev_priv->drrs.mutex);
		return;
	}

	crtc = dp_to_dig_port(dev_priv->drrs.dp)->base.base.crtc;
	pipe = to_intel_crtc(crtc)->pipe;

	frontbuffer_bits &= INTEL_FRONTBUFFER_ALL_MASK(pipe);
	dev_priv->drrs.busy_frontbuffer_bits &= ~frontbuffer_bits;

	/* flush means busy screen hence upclock */
	if (frontbuffer_bits && dev_priv->drrs.refresh_rate_type == DRRS_LOW_RR)
		intel_dp_set_drrs_state(dev_priv->dev,
				dev_priv->drrs.dp->attached_connector->panel.
				fixed_mode->vrefresh);

	/*
	 * flush also means no more activity hence schedule downclock, if all
	 * other fbs are quiescent too
	 */
	if (!dev_priv->drrs.busy_frontbuffer_bits)
		schedule_delayed_work(&dev_priv->drrs.work,
				msecs_to_jiffies(1000));
	mutex_unlock(&dev_priv->drrs.mutex);
}

/**
 * DOC: Display Refresh Rate Switching (DRRS)
 *
 * Display Refresh Rate Switching (DRRS) is a power conservation feature
 * which enables swtching between low and high refresh rates,
 * dynamically, based on the usage scenario. This feature is applicable
 * for internal panels.
 *
 * Indication that the panel supports DRRS is given by the panel EDID, which
 * would list multiple refresh rates for one resolution.
 *
 * DRRS is of 2 types - static and seamless.
 * Static DRRS involves changing refresh rate (RR) by doing a full modeset
 * (may appear as a blink on screen) and is used in dock-undock scenario.
 * Seamless DRRS involves changing RR without any visual effect to the user
 * and can be used during normal system usage. This is done by programming
 * certain registers.
 *
 * Support for static/seamless DRRS may be indicated in the VBT based on
 * inputs from the panel spec.
 *
 * DRRS saves power by switching to low RR based on usage scenarios.
 *
 * eDP DRRS:-
 *        The implementation is based on frontbuffer tracking implementation.
 * When there is a disturbance on the screen triggered by user activity or a
 * periodic system activity, DRRS is disabled (RR is changed to high RR).
 * When there is no movement on screen, after a timeout of 1 second, a switch
 * to low RR is made.
 *        For integration with frontbuffer tracking code,
 * intel_edp_drrs_invalidate() and intel_edp_drrs_flush() are called.
 *
 * DRRS can be further extended to support other internal panels and also
 * the scenario of video playback wherein RR is set based on the rate
 * requested by userspace.
 */

/**
 * intel_dp_drrs_init - Init basic DRRS work and mutex.
 * @intel_connector: eDP connector
 * @fixed_mode: preferred mode of panel
 *
 * This function is  called only once at driver load to initialize basic
 * DRRS stuff.
 *
 * Returns:
 * Downclock mode if panel supports it, else return NULL.
 * DRRS support is determined by the presence of downclock mode (apart
 * from VBT setting).
 */
static struct drm_display_mode *
intel_dp_drrs_init(struct intel_connector *intel_connector,
		struct drm_display_mode *fixed_mode)
{
	struct drm_connector *connector = &intel_connector->base;
	struct drm_device *dev = connector->dev;
	struct drm_i915_private *dev_priv = dev->dev_private;
	struct drm_display_mode *downclock_mode = NULL;

	INIT_DELAYED_WORK(&dev_priv->drrs.work, intel_edp_drrs_downclock_work);
	mutex_init(&dev_priv->drrs.mutex);

	if (INTEL_INFO(dev)->gen <= 6) {
		DRM_DEBUG_KMS("DRRS supported for Gen7 and above\n");
		return NULL;
	}

	if (dev_priv->vbt.drrs_type != SEAMLESS_DRRS_SUPPORT) {
		DRM_DEBUG_KMS("VBT doesn't support DRRS\n");
		return NULL;
	}

	downclock_mode = intel_find_panel_downclock
					(dev, fixed_mode, connector);

	if (!downclock_mode) {
		DRM_DEBUG_KMS("Downclock mode is not found. DRRS not supported\n");
		return NULL;
	}

	dev_priv->drrs.type = dev_priv->vbt.drrs_type;

	dev_priv->drrs.refresh_rate_type = DRRS_HIGH_RR;
	DRM_DEBUG_KMS("seamless DRRS supported for eDP panel.\n");
	return downclock_mode;
}

static bool intel_edp_init_connector(struct intel_dp *intel_dp,
				     struct intel_connector *intel_connector)
{
	struct drm_connector *connector = &intel_connector->base;
	struct intel_digital_port *intel_dig_port = dp_to_dig_port(intel_dp);
	struct intel_encoder *intel_encoder = &intel_dig_port->base;
	struct drm_device *dev = intel_encoder->base.dev;
	struct drm_i915_private *dev_priv = dev->dev_private;
	struct drm_display_mode *fixed_mode = NULL;
	struct drm_display_mode *downclock_mode = NULL;
	bool has_dpcd;
	struct drm_display_mode *scan;
	struct edid *edid;
	enum pipe pipe = INVALID_PIPE;

	if (!is_edp(intel_dp))
		return true;

	pps_lock(intel_dp);
	intel_edp_panel_vdd_sanitize(intel_dp);
	pps_unlock(intel_dp);

	/* Cache DPCD and EDID for edp. */
	has_dpcd = intel_dp_get_dpcd(intel_dp);

	if (has_dpcd) {
		if (intel_dp->dpcd[DP_DPCD_REV] >= 0x11)
			dev_priv->no_aux_handshake =
				intel_dp->dpcd[DP_MAX_DOWNSPREAD] &
				DP_NO_AUX_HANDSHAKE_LINK_TRAINING;
	} else {
		/* if this fails, presume the device is a ghost */
		DRM_INFO("failed to retrieve link info, disabling eDP\n");
		return false;
	}

	/* We now know it's not a ghost, init power sequence regs. */
	pps_lock(intel_dp);
	intel_dp_init_panel_power_sequencer_registers(dev, intel_dp);
	pps_unlock(intel_dp);

	mutex_lock(&dev->mode_config.mutex);
	edid = drm_get_edid(connector, &intel_dp->aux.ddc);
	if (edid) {
		if (drm_add_edid_modes(connector, edid)) {
			drm_mode_connector_update_edid_property(connector,
								edid);
			drm_edid_to_eld(connector, edid);
		} else {
			kfree(edid);
			edid = ERR_PTR(-EINVAL);
		}
	} else {
		edid = ERR_PTR(-ENOENT);
	}
	intel_connector->edid = edid;

	/* prefer fixed mode from EDID if available */
	list_for_each_entry(scan, &connector->probed_modes, head) {
		if ((scan->type & DRM_MODE_TYPE_PREFERRED)) {
			fixed_mode = drm_mode_duplicate(dev, scan);
			downclock_mode = intel_dp_drrs_init(
						intel_connector, fixed_mode);
			break;
		}
	}

	/* fallback to VBT if available for eDP */
	if (!fixed_mode && dev_priv->vbt.lfp_lvds_vbt_mode) {
		fixed_mode = drm_mode_duplicate(dev,
					dev_priv->vbt.lfp_lvds_vbt_mode);
		if (fixed_mode)
			fixed_mode->type |= DRM_MODE_TYPE_PREFERRED;
	}
	mutex_unlock(&dev->mode_config.mutex);

	if (IS_VALLEYVIEW(dev) || IS_CHERRYVIEW(dev)) {
		intel_dp->edp_notifier.notifier_call = edp_notify_handler;
		register_reboot_notifier(&intel_dp->edp_notifier);

		/*
		 * Figure out the current pipe for the initial backlight setup.
		 * If the current pipe isn't valid, try the PPS pipe, and if that
		 * fails just assume pipe A.
		 */
		if (IS_CHERRYVIEW(dev))
			pipe = DP_PORT_TO_PIPE_CHV(intel_dp->DP);
		else
			pipe = PORT_TO_PIPE(intel_dp->DP);

		if (pipe != PIPE_A && pipe != PIPE_B)
			pipe = intel_dp->pps_pipe;

		if (pipe != PIPE_A && pipe != PIPE_B)
			pipe = PIPE_A;

		DRM_DEBUG_KMS("using pipe %c for initial backlight setup\n",
			      pipe_name(pipe));
	}

	intel_panel_init(&intel_connector->panel, fixed_mode, downclock_mode);
	intel_connector->panel.backlight.power = intel_edp_backlight_power;
	intel_panel_setup_backlight(connector, pipe);

	return true;
}

bool
intel_dp_init_connector(struct intel_digital_port *intel_dig_port,
			struct intel_connector *intel_connector)
{
	struct drm_connector *connector = &intel_connector->base;
	struct intel_dp *intel_dp = &intel_dig_port->dp;
	struct intel_encoder *intel_encoder = &intel_dig_port->base;
	struct drm_device *dev = intel_encoder->base.dev;
	struct drm_i915_private *dev_priv = dev->dev_private;
	enum port port = intel_dig_port->port;
	int type, ret;

	if (WARN(intel_dig_port->max_lanes < 1,
		 "Not enough lanes (%d) for DP on port %c\n",
		 intel_dig_port->max_lanes, port_name(port)))
		return false;

	intel_dp->pps_pipe = INVALID_PIPE;

	/* intel_dp vfuncs */
	if (INTEL_INFO(dev)->gen >= 9)
		intel_dp->get_aux_clock_divider = skl_get_aux_clock_divider;
	else if (IS_HASWELL(dev) || IS_BROADWELL(dev))
		intel_dp->get_aux_clock_divider = hsw_get_aux_clock_divider;
	else if (HAS_PCH_SPLIT(dev))
		intel_dp->get_aux_clock_divider = ilk_get_aux_clock_divider;
	else
		intel_dp->get_aux_clock_divider = g4x_get_aux_clock_divider;

	if (INTEL_INFO(dev)->gen >= 9)
		intel_dp->get_aux_send_ctl = skl_get_aux_send_ctl;
	else
		intel_dp->get_aux_send_ctl = g4x_get_aux_send_ctl;

	if (HAS_DDI(dev))
		intel_dp->prepare_link_retrain = intel_ddi_prepare_link_retrain;

	/* Preserve the current hw state. */
	intel_dp->DP = I915_READ(intel_dp->output_reg);
	intel_dp->attached_connector = intel_connector;

	if (intel_dp_is_edp(dev, port))
		type = DRM_MODE_CONNECTOR_eDP;
	else
		type = DRM_MODE_CONNECTOR_DisplayPort;

	/*
	 * For eDP we always set the encoder type to INTEL_OUTPUT_EDP, but
	 * for DP the encoder type can be set by the caller to
	 * INTEL_OUTPUT_UNKNOWN for DDI, so don't rewrite it.
	 */
	if (type == DRM_MODE_CONNECTOR_eDP)
		intel_encoder->type = INTEL_OUTPUT_EDP;

	/* eDP only on port B and/or C on vlv/chv */
	if (WARN_ON((IS_VALLEYVIEW(dev) || IS_CHERRYVIEW(dev)) &&
		    is_edp(intel_dp) && port != PORT_B && port != PORT_C))
		return false;

	DRM_DEBUG_KMS("Adding %s connector on port %c\n",
			type == DRM_MODE_CONNECTOR_eDP ? "eDP" : "DP",
			port_name(port));

	drm_connector_init(dev, connector, &intel_dp_connector_funcs, type);
	drm_connector_helper_add(connector, &intel_dp_connector_helper_funcs);

	connector->interlace_allowed = true;
	connector->doublescan_allowed = 0;

	INIT_DELAYED_WORK(&intel_dp->panel_vdd_work,
			  edp_panel_vdd_work);

	intel_connector_attach_encoder(intel_connector, intel_encoder);
	drm_connector_register(connector);

	if (HAS_DDI(dev))
		intel_connector->get_hw_state = intel_ddi_connector_get_hw_state;
	else
		intel_connector->get_hw_state = intel_connector_get_hw_state;
	intel_connector->unregister = intel_dp_connector_unregister;

	/* Set up the hotplug pin. */
	switch (port) {
	case PORT_A:
		intel_encoder->hpd_pin = HPD_PORT_A;
		break;
	case PORT_B:
		intel_encoder->hpd_pin = HPD_PORT_B;
		if (IS_BXT_REVID(dev, 0, BXT_REVID_A1))
			intel_encoder->hpd_pin = HPD_PORT_A;
		break;
	case PORT_C:
		intel_encoder->hpd_pin = HPD_PORT_C;
		break;
	case PORT_D:
		intel_encoder->hpd_pin = HPD_PORT_D;
		break;
	case PORT_E:
		intel_encoder->hpd_pin = HPD_PORT_E;
		break;
	default:
		BUG();
	}

	if (is_edp(intel_dp)) {
		pps_lock(intel_dp);
		intel_dp_init_panel_power_timestamps(intel_dp);
		if (IS_VALLEYVIEW(dev) || IS_CHERRYVIEW(dev))
			vlv_initial_power_sequencer_setup(intel_dp);
		else
			intel_dp_init_panel_power_sequencer(dev, intel_dp);
		pps_unlock(intel_dp);
	}

	ret = intel_dp_aux_init(intel_dp, intel_connector);
	if (ret)
		goto fail;

	/* init MST on ports that can support it */
	if (HAS_DP_MST(dev) &&
	    (port == PORT_B || port == PORT_C || port == PORT_D))
		intel_dp_mst_encoder_init(intel_dig_port,
					  intel_connector->base.base.id);

	if (!intel_edp_init_connector(intel_dp, intel_connector)) {
		intel_dp_aux_fini(intel_dp);
		intel_dp_mst_encoder_cleanup(intel_dig_port);
		goto fail;
	}

	intel_dp_add_properties(intel_dp, connector);

	/* For G4X desktop chip, PEG_BAND_GAP_DATA 3:0 must first be written
	 * 0xd.  Failure to do so will result in spurious interrupts being
	 * generated on the port when a cable is not attached.
	 */
	if (IS_G4X(dev) && !IS_GM45(dev)) {
		u32 temp = I915_READ(PEG_BAND_GAP_DATA);
		I915_WRITE(PEG_BAND_GAP_DATA, (temp & ~0xf) | 0xd);
	}

	i915_debugfs_connector_add(connector);

	return true;

fail:
	if (is_edp(intel_dp)) {
		cancel_delayed_work_sync(&intel_dp->panel_vdd_work);
		/*
		 * vdd might still be enabled do to the delayed vdd off.
		 * Make sure vdd is actually turned off here.
		 */
		pps_lock(intel_dp);
		edp_panel_vdd_off_sync(intel_dp);
		pps_unlock(intel_dp);
	}
	drm_connector_unregister(connector);
	drm_connector_cleanup(connector);

	return false;
}

void
intel_dp_init(struct drm_device *dev,
	      i915_reg_t output_reg, enum port port)
{
	struct drm_i915_private *dev_priv = dev->dev_private;
	struct intel_digital_port *intel_dig_port;
	struct intel_encoder *intel_encoder;
	struct drm_encoder *encoder;
	struct intel_connector *intel_connector;

	intel_dig_port = kzalloc(sizeof(*intel_dig_port), GFP_KERNEL);
	if (!intel_dig_port)
		return;

	intel_connector = intel_connector_alloc();
	if (!intel_connector)
		goto err_connector_alloc;

	intel_encoder = &intel_dig_port->base;
	encoder = &intel_encoder->base;

	if (drm_encoder_init(dev, &intel_encoder->base, &intel_dp_enc_funcs,
			     DRM_MODE_ENCODER_TMDS, NULL))
		goto err_encoder_init;

	intel_encoder->compute_config = intel_dp_compute_config;
	intel_encoder->disable = intel_disable_dp;
	intel_encoder->get_hw_state = intel_dp_get_hw_state;
	intel_encoder->get_config = intel_dp_get_config;
	intel_encoder->suspend = intel_dp_encoder_suspend;
	if (IS_CHERRYVIEW(dev)) {
		intel_encoder->pre_pll_enable = chv_dp_pre_pll_enable;
		intel_encoder->pre_enable = chv_pre_enable_dp;
		intel_encoder->enable = vlv_enable_dp;
		intel_encoder->post_disable = chv_post_disable_dp;
		intel_encoder->post_pll_disable = chv_dp_post_pll_disable;
	} else if (IS_VALLEYVIEW(dev)) {
		intel_encoder->pre_pll_enable = vlv_dp_pre_pll_enable;
		intel_encoder->pre_enable = vlv_pre_enable_dp;
		intel_encoder->enable = vlv_enable_dp;
		intel_encoder->post_disable = vlv_post_disable_dp;
	} else {
		intel_encoder->pre_enable = g4x_pre_enable_dp;
		intel_encoder->enable = g4x_enable_dp;
		if (INTEL_INFO(dev)->gen >= 5)
			intel_encoder->post_disable = ilk_post_disable_dp;
	}

	intel_dig_port->port = port;
	intel_dig_port->dp.output_reg = output_reg;
	intel_dig_port->max_lanes = 4;

	intel_encoder->type = INTEL_OUTPUT_DISPLAYPORT;
	if (IS_CHERRYVIEW(dev)) {
		if (port == PORT_D)
			intel_encoder->crtc_mask = 1 << 2;
		else
			intel_encoder->crtc_mask = (1 << 0) | (1 << 1);
	} else {
		intel_encoder->crtc_mask = (1 << 0) | (1 << 1) | (1 << 2);
	}
	intel_encoder->cloneable = 0;

	intel_dig_port->hpd_pulse = intel_dp_hpd_pulse;
	dev_priv->hotplug.irq_port[port] = intel_dig_port;

	if (!intel_dp_init_connector(intel_dig_port, intel_connector))
		goto err_init_connector;

	return;

err_init_connector:
	drm_encoder_cleanup(encoder);
err_encoder_init:
	kfree(intel_connector);
err_connector_alloc:
	kfree(intel_dig_port);

	return;
}

void intel_dp_mst_suspend(struct drm_device *dev)
{
	struct drm_i915_private *dev_priv = dev->dev_private;
	int i;

	/* disable MST */
	for (i = 0; i < I915_MAX_PORTS; i++) {
		struct intel_digital_port *intel_dig_port = dev_priv->hotplug.irq_port[i];
		if (!intel_dig_port)
			continue;

		if (intel_dig_port->base.type == INTEL_OUTPUT_DISPLAYPORT) {
			if (!intel_dig_port->dp.can_mst)
				continue;
			if (intel_dig_port->dp.is_mst)
				drm_dp_mst_topology_mgr_suspend(&intel_dig_port->dp.mst_mgr);
		}
	}
}

void intel_dp_mst_resume(struct drm_device *dev)
{
	struct drm_i915_private *dev_priv = dev->dev_private;
	int i;

	for (i = 0; i < I915_MAX_PORTS; i++) {
		struct intel_digital_port *intel_dig_port = dev_priv->hotplug.irq_port[i];
		if (!intel_dig_port)
			continue;
		if (intel_dig_port->base.type == INTEL_OUTPUT_DISPLAYPORT) {
			int ret;

			if (!intel_dig_port->dp.can_mst)
				continue;

			ret = drm_dp_mst_topology_mgr_resume(&intel_dig_port->dp.mst_mgr);
			if (ret != 0) {
				intel_dp_check_mst_status(&intel_dig_port->dp);
			}
		}
	}
}<|MERGE_RESOLUTION|>--- conflicted
+++ resolved
@@ -130,14 +130,6 @@
 static void vlv_steal_power_sequencer(struct drm_device *dev,
 				      enum pipe pipe);
 static void intel_dp_unset_edid(struct intel_dp *intel_dp);
-<<<<<<< HEAD
-
-static unsigned int intel_dp_unused_lane_mask(int lane_count)
-{
-	return ~((1 << lane_count) - 1) & 0xf;
-}
-=======
->>>>>>> 63d15326
 
 static int
 intel_dp_max_link_bw(struct intel_dp  *intel_dp)
@@ -3351,13 +3343,8 @@
 	if (intel_dp->dpcd[DP_DPCD_REV] == 0)
 		return false; /* DPCD not present */
 
-<<<<<<< HEAD
-	if (intel_dp_dpcd_read_wake(&intel_dp->aux, DP_SINK_COUNT,
-				    &intel_dp->sink_count, 1) < 0)
-=======
 	if (drm_dp_dpcd_read(&intel_dp->aux, DP_SINK_COUNT,
 			     &intel_dp->sink_count, 1) < 0)
->>>>>>> 63d15326
 		return false;
 
 	/*
