--- conflicted
+++ resolved
@@ -91,11 +91,8 @@
 		{ .p1 = 2, .p2 = 1, .n = 1, .m1 = 2, .m2 = 0x6c00000 } }
 };
 
-<<<<<<< HEAD
-=======
 static const int bxt_rates[] = { 162000, 216000, 243000, 270000,
 				  324000, 432000, 540000 };
->>>>>>> 7fd2d269
 static const int skl_rates[] = { 162000, 216000, 270000,
 				  324000, 432000, 540000 };
 static const int chv_rates[] = { 162000, 202500, 210000, 216000,
@@ -717,12 +714,8 @@
 		return 0;
 
 	if (intel_dig_port->port == PORT_A) {
-<<<<<<< HEAD
-		return DIV_ROUND_UP(dev_priv->display.get_display_clock_speed(dev), 2000);
-=======
 		return DIV_ROUND_UP(dev_priv->cdclk_freq, 2000);
 
->>>>>>> 7fd2d269
 	} else {
 		return DIV_ROUND_UP(intel_pch_rawclk(dev), 2);
 	}
@@ -737,11 +730,7 @@
 	if (intel_dig_port->port == PORT_A) {
 		if (index)
 			return 0;
-<<<<<<< HEAD
-		return DIV_ROUND_CLOSEST(dev_priv->display.get_display_clock_speed(dev), 2000);
-=======
 		return DIV_ROUND_CLOSEST(dev_priv->cdclk_freq, 2000);
->>>>>>> 7fd2d269
 	} else if (dev_priv->pch_id == INTEL_PCH_LPT_DEVICE_ID_TYPE) {
 		/* Workaround for non-ULT HSW */
 		switch (index) {
@@ -899,7 +888,6 @@
 				   DP_AUX_CH_CTL_RECEIVE_ERROR);
 
 			if (status & DP_AUX_CH_CTL_TIME_OUT_ERROR)
-<<<<<<< HEAD
 				continue;
 
 			/* DP CTS 1.2 Core Rev 1.1, 4.2.1.1 & 4.2.1.2
@@ -910,18 +898,6 @@
 			if (status & DP_AUX_CH_CTL_RECEIVE_ERROR) {
 				usleep_range(400, 500);
 				continue;
-=======
-				continue;
-
-			/* DP CTS 1.2 Core Rev 1.1, 4.2.1.1 & 4.2.1.2
-			 *   400us delay required for errors and timeouts
-			 *   Timeout errors from the HW already meet this
-			 *   requirement so skip to next iteration
-			 */
-			if (status & DP_AUX_CH_CTL_RECEIVE_ERROR) {
-				usleep_range(400, 500);
-				continue;
->>>>>>> 7fd2d269
 			}
 			if (status & DP_AUX_CH_CTL_DONE)
 				goto done;
@@ -1200,14 +1176,10 @@
 static int
 intel_dp_source_rates(struct drm_device *dev, const int **source_rates)
 {
-<<<<<<< HEAD
-	if (IS_SKYLAKE(dev)) {
-=======
 	if (IS_BROXTON(dev)) {
 		*source_rates = bxt_rates;
 		return ARRAY_SIZE(bxt_rates);
 	} else if (IS_SKYLAKE(dev)) {
->>>>>>> 7fd2d269
 		*source_rates = skl_rates;
 		return ARRAY_SIZE(skl_rates);
 	} else if (IS_CHERRYVIEW(dev)) {
@@ -2818,19 +2790,11 @@
 		stagger = 0x4;
 	else
 		stagger = 0x2;
-<<<<<<< HEAD
 
 	val = vlv_dpio_read(dev_priv, pipe, VLV_PCS01_DW11(ch));
 	val |= DPIO_TX2_STAGGER_MASK(0x1f);
 	vlv_dpio_write(dev_priv, pipe, VLV_PCS01_DW11(ch), val);
 
-=======
-
-	val = vlv_dpio_read(dev_priv, pipe, VLV_PCS01_DW11(ch));
-	val |= DPIO_TX2_STAGGER_MASK(0x1f);
-	vlv_dpio_write(dev_priv, pipe, VLV_PCS01_DW11(ch), val);
-
->>>>>>> 7fd2d269
 	val = vlv_dpio_read(dev_priv, pipe, VLV_PCS23_DW11(ch));
 	val |= DPIO_TX2_STAGGER_MASK(0x1f);
 	vlv_dpio_write(dev_priv, pipe, VLV_PCS23_DW11(ch), val);
@@ -4089,7 +4053,6 @@
 	int test_crc_count;
 	int attempts = 6;
 	int ret = 0;
-<<<<<<< HEAD
 
 	hsw_disable_ips(intel_crtc);
 
@@ -4103,21 +4066,6 @@
 		goto out;
 	}
 
-=======
-
-	hsw_disable_ips(intel_crtc);
-
-	if (drm_dp_dpcd_readb(&intel_dp->aux, DP_TEST_SINK_MISC, &buf) < 0) {
-		ret = -EIO;
-		goto out;
-	}
-
-	if (!(buf & DP_TEST_CRC_SUPPORTED)) {
-		ret = -ENOTTY;
-		goto out;
-	}
-
->>>>>>> 7fd2d269
 	if (drm_dp_dpcd_readb(&intel_dp->aux, DP_TEST_SINK, &buf) < 0) {
 		ret = -EIO;
 		goto out;
@@ -4193,7 +4141,6 @@
 }
 
 static uint8_t intel_dp_autotest_link_training(struct intel_dp *intel_dp)
-<<<<<<< HEAD
 {
 	uint8_t test_result = DP_TEST_ACK;
 	return test_result;
@@ -4207,21 +4154,6 @@
 
 static uint8_t intel_dp_autotest_edid(struct intel_dp *intel_dp)
 {
-=======
-{
-	uint8_t test_result = DP_TEST_ACK;
-	return test_result;
-}
-
-static uint8_t intel_dp_autotest_video_pattern(struct intel_dp *intel_dp)
-{
-	uint8_t test_result = DP_TEST_NAK;
-	return test_result;
-}
-
-static uint8_t intel_dp_autotest_edid(struct intel_dp *intel_dp)
-{
->>>>>>> 7fd2d269
 	uint8_t test_result = DP_TEST_NAK;
 	struct intel_connector *intel_connector = intel_dp->attached_connector;
 	struct drm_connector *connector = &intel_connector->base;
