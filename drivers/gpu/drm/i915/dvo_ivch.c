/*
 * Copyright © 2006 Intel Corporation
 *
 * Permission is hereby granted, free of charge, to any person obtaining a
 * copy of this software and associated documentation files (the "Software"),
 * to deal in the Software without restriction, including without limitation
 * the rights to use, copy, modify, merge, publish, distribute, sublicense,
 * and/or sell copies of the Software, and to permit persons to whom the
 * Software is furnished to do so, subject to the following conditions:
 *
 * The above copyright notice and this permission notice (including the next
 * paragraph) shall be included in all copies or substantial portions of the
 * Software.
 *
 * THE SOFTWARE IS PROVIDED "AS IS", WITHOUT WARRANTY OF ANY KIND, EXPRESS OR
 * IMPLIED, INCLUDING BUT NOT LIMITED TO THE WARRANTIES OF MERCHANTABILITY,
 * FITNESS FOR A PARTICULAR PURPOSE AND NONINFRINGEMENT.  IN NO EVENT SHALL
 * THE AUTHORS OR COPYRIGHT HOLDERS BE LIABLE FOR ANY CLAIM, DAMAGES OR OTHER
 * LIABILITY, WHETHER IN AN ACTION OF CONTRACT, TORT OR OTHERWISE, ARISING
 * FROM, OUT OF OR IN CONNECTION WITH THE SOFTWARE OR THE USE OR OTHER
 * DEALINGS IN THE SOFTWARE.
 *
 * Authors:
 *    Eric Anholt <eric@anholt.net>
 *    Thomas Richter <thor@math.tu-berlin.de>
 *
 * Minor modifications (Dithering enable):
 *    Thomas Richter <thor@math.tu-berlin.de>
 *
 * Minor modifications (Dithering enable):
 *    Thomas Richter <thor@math.tu-berlin.de>
 *
 */

#include "dvo.h"

/*
 * register definitions for the i82807aa.
 *
 * Documentation on this chipset can be found in datasheet #29069001 at
 * intel.com.
 */

/*
 * VCH Revision & GMBus Base Addr
 */
#define VR00		0x00
# define VR00_BASE_ADDRESS_MASK		0x007f

/*
 * Functionality Enable
 */
#define VR01		0x01

/*
 * Enable the panel fitter
 */
# define VR01_PANEL_FIT_ENABLE		(1 << 3)
/*
 * Enables the LCD display.
 *
 * This must not be set while VR01_DVO_BYPASS_ENABLE is set.
 */
# define VR01_LCD_ENABLE		(1 << 2)
/** Enables the DVO repeater. */
# define VR01_DVO_BYPASS_ENABLE		(1 << 1)
/** Enables the DVO clock */
# define VR01_DVO_ENABLE		(1 << 0)
/** Enable dithering for 18bpp panels. Not documented. */
# define VR01_DITHER_ENABLE             (1 << 4)

/*
 * LCD Interface Format
 */
#define VR10		0x10
/** Enables LVDS output instead of CMOS */
# define VR10_LVDS_ENABLE		(1 << 4)
/** Enables 18-bit LVDS output. */
# define VR10_INTERFACE_1X18		(0 << 2)
/** Enables 24-bit LVDS or CMOS output */
# define VR10_INTERFACE_1X24		(1 << 2)
/** Enables 2x18-bit LVDS or CMOS output. */
# define VR10_INTERFACE_2X18		(2 << 2)
/** Enables 2x24-bit LVDS output */
# define VR10_INTERFACE_2X24		(3 << 2)
/** Mask that defines the depth of the pipeline */
# define VR10_INTERFACE_DEPTH_MASK      (3 << 2)

/*
 * VR20 LCD Horizontal Display Size
 */
#define VR20	0x20

/*
 * LCD Vertical Display Size
 */
#define VR21	0x21

/*
 * Panel power down status
 */
#define VR30		0x30
/** Read only bit indicating that the panel is not in a safe poweroff state. */
# define VR30_PANEL_ON			(1 << 15)

#define VR40		0x40
# define VR40_STALL_ENABLE		(1 << 13)
# define VR40_VERTICAL_INTERP_ENABLE	(1 << 12)
# define VR40_ENHANCED_PANEL_FITTING	(1 << 11)
# define VR40_HORIZONTAL_INTERP_ENABLE	(1 << 10)
# define VR40_AUTO_RATIO_ENABLE		(1 << 9)
# define VR40_CLOCK_GATING_ENABLE	(1 << 8)

/*
 * Panel Fitting Vertical Ratio
 * (((image_height - 1) << 16) / ((panel_height - 1))) >> 2
 */
#define VR41		0x41

/*
 * Panel Fitting Horizontal Ratio
 * (((image_width - 1) << 16) / ((panel_width - 1))) >> 2
 */
#define VR42		0x42

/*
 * Horizontal Image Size
 */
#define VR43		0x43

/* VR80 GPIO 0
 */
#define VR80	    0x80
#define VR81	    0x81
#define VR82	    0x82
#define VR83	    0x83
#define VR84	    0x84
#define VR85	    0x85
#define VR86	    0x86
#define VR87	    0x87

/* VR88 GPIO 8
 */
#define VR88	    0x88

/* Graphics BIOS scratch 0
 */
#define VR8E	    0x8E
# define VR8E_PANEL_TYPE_MASK		(0xf << 0)
# define VR8E_PANEL_INTERFACE_CMOS	(0 << 4)
# define VR8E_PANEL_INTERFACE_LVDS	(1 << 4)
# define VR8E_FORCE_DEFAULT_PANEL	(1 << 5)

/* Graphics BIOS scratch 1
 */
#define VR8F	    0x8F
# define VR8F_VCH_PRESENT		(1 << 0)
# define VR8F_DISPLAY_CONN		(1 << 1)
# define VR8F_POWER_MASK		(0x3c)
# define VR8F_POWER_POS			(2)

/* Some Bios implementations do not restore the DVO state upon
 * resume from standby. Thus, this driver has to handle it
 * instead. The following list contains all registers that
 * require saving.
 */
static const uint16_t backup_addresses[] = {
	0x11, 0x12,
	0x18, 0x19, 0x1a, 0x1f,
	0x20, 0x21, 0x22, 0x23, 0x24, 0x25, 0x26, 0x27,
	0x31, 0x32, 0x33, 0x34, 0x35, 0x36, 0x37,
	0x8e, 0x8f,
	0x10		/* this must come last */
};


struct ivch_priv {
	bool quiet;

	uint16_t width, height;

	/* Register backup */

	uint16_t reg_backup[ARRAY_SIZE(backup_addresses)];
};


static void ivch_dump_regs(struct intel_dvo_device *dvo);
/**
 * Reads a register on the ivch.
 *
 * Each of the 256 registers are 16 bits long.
 */
static bool ivch_read(struct intel_dvo_device *dvo, int addr, uint16_t *data)
{
	struct ivch_priv *priv = dvo->dev_priv;
	struct i2c_adapter *adapter = dvo->i2c_bus;
	u8 out_buf[1];
	u8 in_buf[2];

	struct i2c_msg msgs[] = {
		{
			.addr = dvo->slave_addr,
			.flags = I2C_M_RD,
			.len = 0,
		},
		{
			.addr = 0,
			.flags = I2C_M_NOSTART,
			.len = 1,
			.buf = out_buf,
		},
		{
			.addr = dvo->slave_addr,
			.flags = I2C_M_RD | I2C_M_NOSTART,
			.len = 2,
			.buf = in_buf,
		}
	};

	out_buf[0] = addr;

	if (i2c_transfer(adapter, msgs, 3) == 3) {
		*data = (in_buf[1] << 8) | in_buf[0];
		return true;
	}

	if (!priv->quiet) {
		DRM_DEBUG_KMS("Unable to read register 0x%02x from "
				"%s:%02x.\n",
			  addr, adapter->name, dvo->slave_addr);
	}
	return false;
}

/** Writes a 16-bit register on the ivch */
static bool ivch_write(struct intel_dvo_device *dvo, int addr, uint16_t data)
{
	struct ivch_priv *priv = dvo->dev_priv;
	struct i2c_adapter *adapter = dvo->i2c_bus;
	u8 out_buf[3];
	struct i2c_msg msg = {
		.addr = dvo->slave_addr,
		.flags = 0,
		.len = 3,
		.buf = out_buf,
	};

	out_buf[0] = addr;
	out_buf[1] = data & 0xff;
	out_buf[2] = data >> 8;

	if (i2c_transfer(adapter, &msg, 1) == 1)
		return true;

	if (!priv->quiet) {
		DRM_DEBUG_KMS("Unable to write register 0x%02x to %s:%d.\n",
			  addr, adapter->name, dvo->slave_addr);
	}

	return false;
}

/** Probes the given bus and slave address for an ivch */
static bool ivch_init(struct intel_dvo_device *dvo,
		      struct i2c_adapter *adapter)
{
	struct ivch_priv *priv;
	uint16_t temp;
	int i;

	priv = kzalloc(sizeof(struct ivch_priv), GFP_KERNEL);
	if (priv == NULL)
		return false;

	dvo->i2c_bus = adapter;
	dvo->dev_priv = priv;
	priv->quiet = true;

	if (!ivch_read(dvo, VR00, &temp))
		goto out;
	priv->quiet = false;

	/* Since the identification bits are probably zeroes, which doesn't seem
	 * very unique, check that the value in the base address field matches
	 * the address it's responding on.
	 */
	if ((temp & VR00_BASE_ADDRESS_MASK) != dvo->slave_addr) {
		DRM_DEBUG_KMS("ivch detect failed due to address mismatch "
			  "(%d vs %d)\n",
			  (temp & VR00_BASE_ADDRESS_MASK), dvo->slave_addr);
		goto out;
	}

	ivch_read(dvo, VR20, &priv->width);
	ivch_read(dvo, VR21, &priv->height);

	/* Make a backup of the registers to be able to restore them
	 * upon suspend.
	 */
	for (i = 0; i < ARRAY_SIZE(backup_addresses); i++)
		ivch_read(dvo, backup_addresses[i], priv->reg_backup + i);

	ivch_dump_regs(dvo);

	return true;

out:
	kfree(priv);
	return false;
}

static enum drm_connector_status ivch_detect(struct intel_dvo_device *dvo)
{
	return connector_status_connected;
}

static enum drm_mode_status ivch_mode_valid(struct intel_dvo_device *dvo,
					    struct drm_display_mode *mode)
{
	if (mode->clock > 112000)
		return MODE_CLOCK_HIGH;

	return MODE_OK;
}

/* Restore the DVO registers after a resume
 * from RAM. Registers have been saved during
 * the initialization.
 */
static void ivch_reset(struct intel_dvo_device *dvo)
{
	struct ivch_priv *priv = dvo->dev_priv;
	int i;

	DRM_DEBUG_KMS("Resetting the IVCH registers\n");

	ivch_write(dvo, VR10, 0x0000);

	for (i = 0; i < ARRAY_SIZE(backup_addresses); i++)
		ivch_write(dvo, backup_addresses[i], priv->reg_backup[i]);
}

/** Sets the power state of the panel connected to the ivch */
static void ivch_dpms(struct intel_dvo_device *dvo, bool enable)
{
	int i;
	uint16_t vr01, vr30, backlight;

	ivch_reset(dvo);

	/* Set the new power state of the panel. */
	if (!ivch_read(dvo, VR01, &vr01))
		return;

	if (enable)
		backlight = 1;
	else
		backlight = 0;

	ivch_write(dvo, VR80, backlight);

	if (enable)
		vr01 |= VR01_LCD_ENABLE | VR01_DVO_ENABLE;
	else
		vr01 &= ~(VR01_LCD_ENABLE | VR01_DVO_ENABLE);

	ivch_write(dvo, VR01, vr01);

	/* Wait for the panel to make its state transition */
	for (i = 0; i < 100; i++) {
		if (!ivch_read(dvo, VR30, &vr30))
			break;

		if (((vr30 & VR30_PANEL_ON) != 0) == enable)
			break;
		udelay(1000);
	}
	/* wait some more; vch may fail to resync sometimes without this */
	udelay(16 * 1000);
}

static bool ivch_get_hw_state(struct intel_dvo_device *dvo)
{
	uint16_t vr01;

	ivch_reset(dvo);

	/* Set the new power state of the panel. */
	if (!ivch_read(dvo, VR01, &vr01))
		return false;

	if (vr01 & VR01_LCD_ENABLE)
		return true;
	else
		return false;
}

static void ivch_mode_set(struct intel_dvo_device *dvo,
			  struct drm_display_mode *mode,
			  struct drm_display_mode *adjusted_mode)
{
	struct ivch_priv *priv = dvo->dev_priv;
	uint16_t vr40 = 0;
	uint16_t vr01 = 0;
	uint16_t vr10;

<<<<<<< HEAD
	ivch_read(dvo, VR10, &vr10);
=======
	ivch_reset(dvo);

	vr10 = priv->reg_backup[ARRAY_SIZE(backup_addresses) - 1];

>>>>>>> 7fd2d269
	/* Enable dithering for 18 bpp pipelines */
	vr10 &= VR10_INTERFACE_DEPTH_MASK;
	if (vr10 == VR10_INTERFACE_2X18 || vr10 == VR10_INTERFACE_1X18)
		vr01 = VR01_DITHER_ENABLE;

	vr40 = (VR40_STALL_ENABLE | VR40_VERTICAL_INTERP_ENABLE |
		VR40_HORIZONTAL_INTERP_ENABLE);

	if (mode->hdisplay != adjusted_mode->hdisplay ||
	    mode->vdisplay != adjusted_mode->vdisplay) {
		uint16_t x_ratio, y_ratio;

		vr01 |= VR01_PANEL_FIT_ENABLE;
		vr40 |= VR40_CLOCK_GATING_ENABLE | VR40_ENHANCED_PANEL_FITTING;
		x_ratio = (((mode->hdisplay - 1) << 16) /
			   (adjusted_mode->hdisplay - 1)) >> 2;
		y_ratio = (((mode->vdisplay - 1) << 16) /
			   (adjusted_mode->vdisplay - 1)) >> 2;
		ivch_write(dvo, VR42, x_ratio);
		ivch_write(dvo, VR41, y_ratio);
	} else {
		vr01 &= ~VR01_PANEL_FIT_ENABLE;
		vr40 &= ~VR40_CLOCK_GATING_ENABLE;
	}
	vr40 &= ~VR40_AUTO_RATIO_ENABLE;

	ivch_write(dvo, VR01, vr01);
	ivch_write(dvo, VR40, vr40);
}

static void ivch_dump_regs(struct intel_dvo_device *dvo)
{
	uint16_t val;

	ivch_read(dvo, VR00, &val);
	DRM_DEBUG_KMS("VR00: 0x%04x\n", val);
	ivch_read(dvo, VR01, &val);
	DRM_DEBUG_KMS("VR01: 0x%04x\n", val);
	ivch_read(dvo, VR10, &val);
	DRM_DEBUG_KMS("VR10: 0x%04x\n", val);
	ivch_read(dvo, VR30, &val);
	DRM_DEBUG_KMS("VR30: 0x%04x\n", val);
	ivch_read(dvo, VR40, &val);
	DRM_DEBUG_KMS("VR40: 0x%04x\n", val);

	/* GPIO registers */
	ivch_read(dvo, VR80, &val);
	DRM_DEBUG_KMS("VR80: 0x%04x\n", val);
	ivch_read(dvo, VR81, &val);
	DRM_DEBUG_KMS("VR81: 0x%04x\n", val);
	ivch_read(dvo, VR82, &val);
	DRM_DEBUG_KMS("VR82: 0x%04x\n", val);
	ivch_read(dvo, VR83, &val);
	DRM_DEBUG_KMS("VR83: 0x%04x\n", val);
	ivch_read(dvo, VR84, &val);
	DRM_DEBUG_KMS("VR84: 0x%04x\n", val);
	ivch_read(dvo, VR85, &val);
	DRM_DEBUG_KMS("VR85: 0x%04x\n", val);
	ivch_read(dvo, VR86, &val);
	DRM_DEBUG_KMS("VR86: 0x%04x\n", val);
	ivch_read(dvo, VR87, &val);
	DRM_DEBUG_KMS("VR87: 0x%04x\n", val);
	ivch_read(dvo, VR88, &val);
	DRM_DEBUG_KMS("VR88: 0x%04x\n", val);

	/* Scratch register 0 - AIM Panel type */
	ivch_read(dvo, VR8E, &val);
	DRM_DEBUG_KMS("VR8E: 0x%04x\n", val);

	/* Scratch register 1 - Status register */
	ivch_read(dvo, VR8F, &val);
	DRM_DEBUG_KMS("VR8F: 0x%04x\n", val);
}

static void ivch_destroy(struct intel_dvo_device *dvo)
{
	struct ivch_priv *priv = dvo->dev_priv;

	if (priv) {
		kfree(priv);
		dvo->dev_priv = NULL;
	}
}

struct intel_dvo_dev_ops ivch_ops = {
	.init = ivch_init,
	.dpms = ivch_dpms,
	.get_hw_state = ivch_get_hw_state,
	.mode_valid = ivch_mode_valid,
	.mode_set = ivch_mode_set,
	.detect = ivch_detect,
	.dump_regs = ivch_dump_regs,
	.destroy = ivch_destroy,
};<|MERGE_RESOLUTION|>--- conflicted
+++ resolved
@@ -22,9 +22,6 @@
  *
  * Authors:
  *    Eric Anholt <eric@anholt.net>
- *    Thomas Richter <thor@math.tu-berlin.de>
- *
- * Minor modifications (Dithering enable):
  *    Thomas Richter <thor@math.tu-berlin.de>
  *
  * Minor modifications (Dithering enable):
@@ -405,14 +402,10 @@
 	uint16_t vr01 = 0;
 	uint16_t vr10;
 
-<<<<<<< HEAD
-	ivch_read(dvo, VR10, &vr10);
-=======
 	ivch_reset(dvo);
 
 	vr10 = priv->reg_backup[ARRAY_SIZE(backup_addresses) - 1];
 
->>>>>>> 7fd2d269
 	/* Enable dithering for 18 bpp pipelines */
 	vr10 &= VR10_INTERFACE_DEPTH_MASK;
 	if (vr10 == VR10_INTERFACE_2X18 || vr10 == VR10_INTERFACE_1X18)
@@ -426,7 +419,7 @@
 		uint16_t x_ratio, y_ratio;
 
 		vr01 |= VR01_PANEL_FIT_ENABLE;
-		vr40 |= VR40_CLOCK_GATING_ENABLE | VR40_ENHANCED_PANEL_FITTING;
+		vr40 |= VR40_CLOCK_GATING_ENABLE;
 		x_ratio = (((mode->hdisplay - 1) << 16) /
 			   (adjusted_mode->hdisplay - 1)) >> 2;
 		y_ratio = (((mode->vdisplay - 1) << 16) /
