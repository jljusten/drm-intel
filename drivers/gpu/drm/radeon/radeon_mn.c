--- conflicted
+++ resolved
@@ -142,12 +142,6 @@
 
 		list_for_each_entry(bo, &node->bos, mn_list) {
 
-<<<<<<< HEAD
-		r = reservation_object_wait_timeout_rcu(bo->tbo.resv, true,
-			false, MAX_SCHEDULE_TIMEOUT);
-		if (r)
-			DRM_ERROR("(%d) failed to wait for user bo\n", r);
-=======
 			r = radeon_bo_reserve(bo, true);
 			if (r) {
 				DRM_ERROR("(%d) failed to reserve user bo\n", r);
@@ -158,7 +152,6 @@
 				true, false, MAX_SCHEDULE_TIMEOUT);
 			if (r)
 				DRM_ERROR("(%d) failed to wait for user bo\n", r);
->>>>>>> cec32a47
 
 			radeon_ttm_placement_from_domain(bo, RADEON_GEM_DOMAIN_CPU);
 			r = ttm_bo_validate(&bo->tbo, &bo->placement, false, false);
