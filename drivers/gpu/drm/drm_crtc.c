--- conflicted
+++ resolved
@@ -4179,8 +4179,6 @@
 	return ret;
 }
 
-<<<<<<< HEAD
-=======
 /**
  * drm_property_create_blob - Create new blob property
  *
@@ -4195,7 +4193,6 @@
  * New blob property with a single reference on success, or an ERR_PTR
  * value on failure.
  */
->>>>>>> 7fd2d269
 struct drm_property_blob *
 drm_property_create_blob(struct drm_device *dev, size_t length,
 			 const void *data)
@@ -4221,28 +4218,10 @@
 
 	mutex_lock(&dev->mode_config.blob_lock);
 
-	blob->length = length;
-	blob->dev = dev;
-
-	memcpy(blob->data, data, length);
-
-	mutex_lock(&dev->mode_config.blob_lock);
-
 	ret = drm_mode_object_get(dev, &blob->base, DRM_MODE_OBJECT_BLOB);
 	if (ret) {
 		kfree(blob);
 		mutex_unlock(&dev->mode_config.blob_lock);
-<<<<<<< HEAD
-		return NULL;
-	}
-
-	kref_init(&blob->refcount);
-
-	list_add_tail(&blob->head, &dev->mode_config.property_blob_list);
-
-	mutex_unlock(&dev->mode_config.blob_lock);
-
-=======
 		return ERR_PTR(-EINVAL);
 	}
 
@@ -4253,7 +4232,6 @@
 
 	mutex_unlock(&dev->mode_config.blob_lock);
 
->>>>>>> 7fd2d269
 	return blob;
 }
 EXPORT_SYMBOL(drm_property_create_blob);
@@ -4263,11 +4241,7 @@
  *
  * Internal free function for blob properties; must not be used directly.
  *
-<<<<<<< HEAD
- * @param kref Reference
-=======
  * @kref: Reference
->>>>>>> 7fd2d269
  */
 static void drm_property_free_blob(struct kref *kref)
 {
@@ -4276,12 +4250,8 @@
 
 	WARN_ON(!mutex_is_locked(&blob->dev->mode_config.blob_lock));
 
-<<<<<<< HEAD
-	list_del(&blob->head);
-=======
 	list_del(&blob->head_global);
 	list_del(&blob->head_file);
->>>>>>> 7fd2d269
 	drm_mode_object_put(blob->dev, &blob->base);
 
 	kfree(blob);
@@ -4292,11 +4262,7 @@
  *
  * Drop a reference on a blob property. May free the object.
  *
-<<<<<<< HEAD
- * @param blob Pointer to blob property
-=======
  * @blob: Pointer to blob property
->>>>>>> 7fd2d269
  */
 void drm_property_unreference_blob(struct drm_property_blob *blob)
 {
@@ -4324,12 +4290,7 @@
  * Drop a reference on a blob property. May free the object. This must be
  * called with blob_lock held.
  *
-<<<<<<< HEAD
- * @param dev  Device the blob was created on
- * @param blob Pointer to blob property
-=======
  * @blob: Pointer to blob property
->>>>>>> 7fd2d269
  */
 static void drm_property_unreference_blob_locked(struct drm_property_blob *blob)
 {
@@ -4342,8 +4303,6 @@
 }
 
 /**
-<<<<<<< HEAD
-=======
  * drm_property_destroy_user_blobs - destroy all blobs created by this client
  * @dev:       DRM device
  * @file_priv: destroy all blobs owned by this file handle
@@ -4364,16 +4323,11 @@
 }
 
 /**
->>>>>>> 7fd2d269
  * drm_property_reference_blob - Take a reference on an existing property
  *
  * Take a new reference on an existing blob property.
  *
-<<<<<<< HEAD
- * @param blob Pointer to blob property
-=======
  * @blob: Pointer to blob property
->>>>>>> 7fd2d269
  */
 struct drm_property_blob *drm_property_reference_blob(struct drm_property_blob *blob)
 {
@@ -4479,13 +4433,8 @@
 
 	if (length && data) {
 		new_blob = drm_property_create_blob(dev, length, data);
-<<<<<<< HEAD
-		if (!new_blob)
-			return -EINVAL;
-=======
 		if (IS_ERR(new_blob))
 			return PTR_ERR(new_blob);
->>>>>>> 7fd2d269
 	}
 
 	/* This does not need to be synchronised with blob_lock, as the
@@ -5874,11 +5823,7 @@
 	}
 
 	list_for_each_entry_safe(blob, bt, &dev->mode_config.property_blob_list,
-<<<<<<< HEAD
-				 head) {
-=======
 				 head_global) {
->>>>>>> 7fd2d269
 		drm_property_unreference_blob(blob);
 	}
 
