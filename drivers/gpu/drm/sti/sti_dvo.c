/*
 * Copyright (C) STMicroelectronics SA 2014
 * Author: Vincent Abriou <vincent.abriou@st.com> for STMicroelectronics.
 * License terms:  GNU General Public License (GPL), version 2
 */

#include <linux/clk.h>
#include <linux/component.h>
#include <linux/debugfs.h>
#include <linux/module.h>
#include <linux/of_gpio.h>
#include <linux/platform_device.h>

#include <drm/drmP.h>
#include <drm/drm_atomic_helper.h>
#include <drm/drm_crtc_helper.h>
#include <drm/drm_panel.h>

#include "sti_awg_utils.h"
#include "sti_drv.h"
#include "sti_mixer.h"

/* DVO registers */
#define DVO_AWG_DIGSYNC_CTRL      0x0000
#define DVO_DOF_CFG               0x0004
#define DVO_LUT_PROG_LOW          0x0008
#define DVO_LUT_PROG_MID          0x000C
#define DVO_LUT_PROG_HIGH         0x0010
#define DVO_DIGSYNC_INSTR_I       0x0100

#define DVO_AWG_CTRL_EN           BIT(0)
#define DVO_AWG_FRAME_BASED_SYNC  BIT(2)

#define DVO_DOF_EN_LOWBYTE        BIT(0)
#define DVO_DOF_EN_MIDBYTE        BIT(1)
#define DVO_DOF_EN_HIGHBYTE       BIT(2)
#define DVO_DOF_EN                BIT(6)
#define DVO_DOF_MOD_COUNT_SHIFT   8

#define DVO_LUT_ZERO              0
#define DVO_LUT_Y_G               1
#define DVO_LUT_Y_G_DEL           2
#define DVO_LUT_CB_B              3
#define DVO_LUT_CB_B_DEL          4
#define DVO_LUT_CR_R              5
#define DVO_LUT_CR_R_DEL          6
#define DVO_LUT_HOLD              7

struct dvo_config {
	u32 flags;
	u32 lowbyte;
	u32 midbyte;
	u32 highbyte;
	int (*awg_fwgen_fct)(
			struct awg_code_generation_params *fw_gen_params,
			struct awg_timing *timing);
};

static struct dvo_config rgb_24bit_de_cfg = {
	.flags         = (0L << DVO_DOF_MOD_COUNT_SHIFT),
	.lowbyte       = DVO_LUT_CR_R,
	.midbyte       = DVO_LUT_Y_G,
	.highbyte      = DVO_LUT_CB_B,
	.awg_fwgen_fct = sti_awg_generate_code_data_enable_mode,
};

/**
 * STI digital video output structure
 *
 * @dev: driver device
 * @drm_dev: pointer to drm device
 * @mode: current display mode selected
 * @regs: dvo registers
 * @clk_pix: pixel clock for dvo
 * @clk: clock for dvo
 * @clk_main_parent: dvo parent clock if main path used
 * @clk_aux_parent: dvo parent clock if aux path used
 * @panel_node: panel node reference from device tree
 * @panel: reference to the panel connected to the dvo
 * @enabled: true if dvo is enabled else false
 * @encoder: drm_encoder it is bound
 */
struct sti_dvo {
	struct device dev;
	struct drm_device *drm_dev;
	struct drm_display_mode mode;
	void __iomem *regs;
	struct clk *clk_pix;
	struct clk *clk;
	struct clk *clk_main_parent;
	struct clk *clk_aux_parent;
	struct device_node *panel_node;
	struct drm_panel *panel;
	struct dvo_config *config;
	bool enabled;
	struct drm_encoder *encoder;
	struct drm_bridge *bridge;
};

struct sti_dvo_connector {
	struct drm_connector drm_connector;
	struct drm_encoder *encoder;
	struct sti_dvo *dvo;
};

#define to_sti_dvo_connector(x) \
	container_of(x, struct sti_dvo_connector, drm_connector)

#define BLANKING_LEVEL 16
<<<<<<< HEAD
static int
dvo_awg_generate_code(struct sti_dvo *dvo, u8 *ram_size, u32 *ram_code)
=======
static int dvo_awg_generate_code(struct sti_dvo *dvo, u8 *ram_size, u32 *ram_code)
>>>>>>> c0d5fb4d
{
	struct drm_display_mode *mode = &dvo->mode;
	struct dvo_config *config = dvo->config;
	struct awg_code_generation_params fw_gen_params;
	struct awg_timing timing;

	fw_gen_params.ram_code = ram_code;
	fw_gen_params.instruction_offset = 0;

	timing.total_lines = mode->vtotal;
	timing.active_lines = mode->vdisplay;
	timing.blanking_lines = mode->vsync_start - mode->vdisplay;
	timing.trailing_lines = mode->vtotal - mode->vsync_start;
	timing.total_pixels = mode->htotal;
	timing.active_pixels = mode->hdisplay;
	timing.blanking_pixels = mode->hsync_start - mode->hdisplay;
	timing.trailing_pixels = mode->htotal - mode->hsync_start;
	timing.blanking_level = BLANKING_LEVEL;

	if (config->awg_fwgen_fct(&fw_gen_params, &timing)) {
		DRM_ERROR("AWG firmware not properly generated\n");
		return -EINVAL;
	}

	*ram_size = fw_gen_params.instruction_offset;

	return 0;
}

/* Configure AWG, writing instructions
 *
 * @dvo: pointer to DVO structure
 * @awg_ram_code: pointer to AWG instructions table
 * @nb: nb of AWG instructions
 */
static void dvo_awg_configure(struct sti_dvo *dvo, u32 *awg_ram_code, int nb)
{
	int i;

	DRM_DEBUG_DRIVER("\n");

	for (i = 0; i < nb; i++)
		writel(awg_ram_code[i],
		       dvo->regs + DVO_DIGSYNC_INSTR_I + i * 4);
	for (i = nb; i < AWG_MAX_INST; i++)
		writel(0, dvo->regs + DVO_DIGSYNC_INSTR_I + i * 4);

	writel(DVO_AWG_CTRL_EN, dvo->regs + DVO_AWG_DIGSYNC_CTRL);
}

#define DBGFS_DUMP(reg) seq_printf(s, "\n  %-25s 0x%08X", #reg, \
				   readl(dvo->regs + reg))

static void dvo_dbg_awg_microcode(struct seq_file *s, void __iomem *reg)
{
	unsigned int i;

	seq_puts(s, "\n\n");
	seq_puts(s, "  DVO AWG microcode:");
	for (i = 0; i < AWG_MAX_INST; i++) {
		if (i % 8 == 0)
			seq_printf(s, "\n  %04X:", i);
		seq_printf(s, " %04X", readl(reg + i * 4));
	}
}

static int dvo_dbg_show(struct seq_file *s, void *data)
{
	struct drm_info_node *node = s->private;
	struct sti_dvo *dvo = (struct sti_dvo *)node->info_ent->data;

	seq_printf(s, "DVO: (vaddr = 0x%p)", dvo->regs);
	DBGFS_DUMP(DVO_AWG_DIGSYNC_CTRL);
	DBGFS_DUMP(DVO_DOF_CFG);
	DBGFS_DUMP(DVO_LUT_PROG_LOW);
	DBGFS_DUMP(DVO_LUT_PROG_MID);
	DBGFS_DUMP(DVO_LUT_PROG_HIGH);
	dvo_dbg_awg_microcode(s, dvo->regs + DVO_DIGSYNC_INSTR_I);
	seq_puts(s, "\n");

	return 0;
}

static struct drm_info_list dvo_debugfs_files[] = {
	{ "dvo", dvo_dbg_show, 0, NULL },
};

static void dvo_debugfs_exit(struct sti_dvo *dvo, struct drm_minor *minor)
{
	drm_debugfs_remove_files(dvo_debugfs_files,
				 ARRAY_SIZE(dvo_debugfs_files),
				 minor);
}

static int dvo_debugfs_init(struct sti_dvo *dvo, struct drm_minor *minor)
{
	unsigned int i;

	for (i = 0; i < ARRAY_SIZE(dvo_debugfs_files); i++)
		dvo_debugfs_files[i].data = dvo;

	return drm_debugfs_create_files(dvo_debugfs_files,
					ARRAY_SIZE(dvo_debugfs_files),
					minor->debugfs_root, minor);
}

static void sti_dvo_disable(struct drm_bridge *bridge)
{
	struct sti_dvo *dvo = bridge->driver_private;

	if (!dvo->enabled)
		return;

	DRM_DEBUG_DRIVER("\n");

	if (dvo->config->awg_fwgen_fct)
		writel(0x00000000, dvo->regs + DVO_AWG_DIGSYNC_CTRL);

	writel(0x00000000, dvo->regs + DVO_DOF_CFG);

	if (dvo->panel)
		dvo->panel->funcs->disable(dvo->panel);

	/* Disable/unprepare dvo clock */
	clk_disable_unprepare(dvo->clk_pix);
	clk_disable_unprepare(dvo->clk);

	dvo->enabled = false;
}

static void sti_dvo_pre_enable(struct drm_bridge *bridge)
{
	struct sti_dvo *dvo = bridge->driver_private;
	struct dvo_config *config = dvo->config;
	u32 val;

	DRM_DEBUG_DRIVER("\n");

	if (dvo->enabled)
		return;

	/* Make sure DVO is disabled */
	writel(0x00000000, dvo->regs + DVO_DOF_CFG);
	writel(0x00000000, dvo->regs + DVO_AWG_DIGSYNC_CTRL);

	if (config->awg_fwgen_fct) {
		u8 nb_instr;
		u32 awg_ram_code[AWG_MAX_INST];
		/* Configure AWG */
		if (!dvo_awg_generate_code(dvo, &nb_instr, awg_ram_code))
			dvo_awg_configure(dvo, awg_ram_code, nb_instr);
		else
			return;
	}

	/* Prepare/enable clocks */
	if (clk_prepare_enable(dvo->clk_pix))
		DRM_ERROR("Failed to prepare/enable dvo_pix clk\n");
	if (clk_prepare_enable(dvo->clk))
		DRM_ERROR("Failed to prepare/enable dvo clk\n");

	if (dvo->panel)
		dvo->panel->funcs->enable(dvo->panel);

	/* Set LUT */
	writel(config->lowbyte,  dvo->regs + DVO_LUT_PROG_LOW);
	writel(config->midbyte,  dvo->regs + DVO_LUT_PROG_MID);
	writel(config->highbyte, dvo->regs + DVO_LUT_PROG_HIGH);

	/* Digital output formatter config */
	val = (config->flags | DVO_DOF_EN);
	writel(val, dvo->regs + DVO_DOF_CFG);

	dvo->enabled = true;
}

static void sti_dvo_set_mode(struct drm_bridge *bridge,
			     struct drm_display_mode *mode,
			     struct drm_display_mode *adjusted_mode)
{
	struct sti_dvo *dvo = bridge->driver_private;
	struct sti_mixer *mixer = to_sti_mixer(dvo->encoder->crtc);
	int rate = mode->clock * 1000;
	struct clk *clkp;
	int ret;

	DRM_DEBUG_DRIVER("\n");

	memcpy(&dvo->mode, mode, sizeof(struct drm_display_mode));

	/* According to the path used (main or aux), the dvo clocks should
	 * have a different parent clock. */
	if (mixer->id == STI_MIXER_MAIN)
		clkp = dvo->clk_main_parent;
	else
		clkp = dvo->clk_aux_parent;

	if (clkp) {
		clk_set_parent(dvo->clk_pix, clkp);
		clk_set_parent(dvo->clk, clkp);
	}

	/* DVO clocks = compositor clock */
	ret = clk_set_rate(dvo->clk_pix, rate);
	if (ret < 0) {
		DRM_ERROR("Cannot set rate (%dHz) for dvo_pix clk\n", rate);
		return;
	}

	ret = clk_set_rate(dvo->clk, rate);
	if (ret < 0) {
		DRM_ERROR("Cannot set rate (%dHz) for dvo clk\n", rate);
		return;
	}

	/* For now, we only support 24bit data enable (DE) synchro format */
	dvo->config = &rgb_24bit_de_cfg;
}

static void sti_dvo_bridge_nope(struct drm_bridge *bridge)
{
	/* do nothing */
}

static const struct drm_bridge_funcs sti_dvo_bridge_funcs = {
	.pre_enable = sti_dvo_pre_enable,
	.enable = sti_dvo_bridge_nope,
	.disable = sti_dvo_disable,
	.post_disable = sti_dvo_bridge_nope,
	.mode_set = sti_dvo_set_mode,
};

static int sti_dvo_connector_get_modes(struct drm_connector *connector)
{
	struct sti_dvo_connector *dvo_connector
		= to_sti_dvo_connector(connector);
	struct sti_dvo *dvo = dvo_connector->dvo;

	if (dvo->panel)
		return dvo->panel->funcs->get_modes(dvo->panel);

	return 0;
}

#define CLK_TOLERANCE_HZ 50

static int sti_dvo_connector_mode_valid(struct drm_connector *connector,
					struct drm_display_mode *mode)
{
	int target = mode->clock * 1000;
	int target_min = target - CLK_TOLERANCE_HZ;
	int target_max = target + CLK_TOLERANCE_HZ;
	int result;
	struct sti_dvo_connector *dvo_connector
		= to_sti_dvo_connector(connector);
	struct sti_dvo *dvo = dvo_connector->dvo;

	result = clk_round_rate(dvo->clk_pix, target);

	DRM_DEBUG_DRIVER("target rate = %d => available rate = %d\n",
			 target, result);

	if ((result < target_min) || (result > target_max)) {
		DRM_DEBUG_DRIVER("dvo pixclk=%d not supported\n", target);
		return MODE_BAD;
	}

	return MODE_OK;
}

static const
struct drm_connector_helper_funcs sti_dvo_connector_helper_funcs = {
	.get_modes = sti_dvo_connector_get_modes,
	.mode_valid = sti_dvo_connector_mode_valid,
};

static enum drm_connector_status
sti_dvo_connector_detect(struct drm_connector *connector, bool force)
{
	struct sti_dvo_connector *dvo_connector
		= to_sti_dvo_connector(connector);
	struct sti_dvo *dvo = dvo_connector->dvo;

	DRM_DEBUG_DRIVER("\n");

	if (!dvo->panel) {
		dvo->panel = of_drm_find_panel(dvo->panel_node);
		if (dvo->panel)
			drm_panel_attach(dvo->panel, connector);
	}

	if (dvo->panel)
		return connector_status_connected;

	return connector_status_disconnected;
}

static int sti_dvo_late_register(struct drm_connector *connector)
{
	struct sti_dvo_connector *dvo_connector
		= to_sti_dvo_connector(connector);
	struct sti_dvo *dvo = dvo_connector->dvo;

	if (dvo_debugfs_init(dvo, dvo->drm_dev->primary)) {
		DRM_ERROR("DVO debugfs setup failed\n");
		return -EINVAL;
	}

	return 0;
}

static const struct drm_connector_funcs sti_dvo_connector_funcs = {
	.dpms = drm_atomic_helper_connector_dpms,
	.fill_modes = drm_helper_probe_single_connector_modes,
	.detect = sti_dvo_connector_detect,
	.destroy = drm_connector_cleanup,
	.reset = drm_atomic_helper_connector_reset,
	.atomic_duplicate_state = drm_atomic_helper_connector_duplicate_state,
	.atomic_destroy_state = drm_atomic_helper_connector_destroy_state,
	.late_register = sti_dvo_late_register,
};

static struct drm_encoder *sti_dvo_find_encoder(struct drm_device *dev)
{
	struct drm_encoder *encoder;

	list_for_each_entry(encoder, &dev->mode_config.encoder_list, head) {
		if (encoder->encoder_type == DRM_MODE_ENCODER_LVDS)
			return encoder;
	}

	return NULL;
}

static int sti_dvo_bind(struct device *dev, struct device *master, void *data)
{
	struct sti_dvo *dvo = dev_get_drvdata(dev);
	struct drm_device *drm_dev = data;
	struct drm_encoder *encoder;
	struct sti_dvo_connector *connector;
	struct drm_connector *drm_connector;
	struct drm_bridge *bridge;
	int err;

	/* Set the drm device handle */
	dvo->drm_dev = drm_dev;

	encoder = sti_dvo_find_encoder(drm_dev);
	if (!encoder)
		return -ENOMEM;

	connector = devm_kzalloc(dev, sizeof(*connector), GFP_KERNEL);
	if (!connector)
		return -ENOMEM;

	connector->dvo = dvo;

	bridge = devm_kzalloc(dev, sizeof(*bridge), GFP_KERNEL);
	if (!bridge)
		return -ENOMEM;

	bridge->driver_private = dvo;
	bridge->funcs = &sti_dvo_bridge_funcs;
	bridge->of_node = dvo->dev.of_node;
	err = drm_bridge_add(bridge);
	if (err) {
		DRM_ERROR("Failed to add bridge\n");
		return err;
	}

	err = drm_bridge_attach(drm_dev, bridge);
	if (err) {
		DRM_ERROR("Failed to attach bridge\n");
		return err;
	}

	dvo->bridge = bridge;
	encoder->bridge = bridge;
	connector->encoder = encoder;
	dvo->encoder = encoder;

	drm_connector = (struct drm_connector *)connector;

	drm_connector->polled = DRM_CONNECTOR_POLL_HPD;

	drm_connector_init(drm_dev, drm_connector,
			   &sti_dvo_connector_funcs, DRM_MODE_CONNECTOR_LVDS);
	drm_connector_helper_add(drm_connector,
				 &sti_dvo_connector_helper_funcs);

	err = drm_mode_connector_attach_encoder(drm_connector, encoder);
	if (err) {
		DRM_ERROR("Failed to attach a connector to a encoder\n");
		goto err_sysfs;
	}

	return 0;

err_sysfs:
	drm_bridge_remove(bridge);
	return -EINVAL;
}

static void sti_dvo_unbind(struct device *dev,
			   struct device *master, void *data)
{
	struct sti_dvo *dvo = dev_get_drvdata(dev);
	struct drm_device *drm_dev = data;

	dvo_debugfs_exit(dvo, drm_dev->primary);

	drm_bridge_remove(dvo->bridge);
}

static const struct component_ops sti_dvo_ops = {
	.bind = sti_dvo_bind,
	.unbind = sti_dvo_unbind,
};

static int sti_dvo_probe(struct platform_device *pdev)
{
	struct device *dev = &pdev->dev;
	struct sti_dvo *dvo;
	struct resource *res;
	struct device_node *np = dev->of_node;

	DRM_INFO("%s\n", __func__);

	dvo = devm_kzalloc(dev, sizeof(*dvo), GFP_KERNEL);
	if (!dvo) {
		DRM_ERROR("Failed to allocate memory for DVO\n");
		return -ENOMEM;
	}

	dvo->dev = pdev->dev;

	res = platform_get_resource_byname(pdev, IORESOURCE_MEM, "dvo-reg");
	if (!res) {
		DRM_ERROR("Invalid dvo resource\n");
		return -ENOMEM;
	}
	dvo->regs = devm_ioremap_nocache(dev, res->start,
			resource_size(res));
	if (!dvo->regs)
		return -ENOMEM;

	dvo->clk_pix = devm_clk_get(dev, "dvo_pix");
	if (IS_ERR(dvo->clk_pix)) {
		DRM_ERROR("Cannot get dvo_pix clock\n");
		return PTR_ERR(dvo->clk_pix);
	}

	dvo->clk = devm_clk_get(dev, "dvo");
	if (IS_ERR(dvo->clk)) {
		DRM_ERROR("Cannot get dvo clock\n");
		return PTR_ERR(dvo->clk);
	}

	dvo->clk_main_parent = devm_clk_get(dev, "main_parent");
	if (IS_ERR(dvo->clk_main_parent)) {
		DRM_DEBUG_DRIVER("Cannot get main_parent clock\n");
		dvo->clk_main_parent = NULL;
	}

	dvo->clk_aux_parent = devm_clk_get(dev, "aux_parent");
	if (IS_ERR(dvo->clk_aux_parent)) {
		DRM_DEBUG_DRIVER("Cannot get aux_parent clock\n");
		dvo->clk_aux_parent = NULL;
	}

	dvo->panel_node = of_parse_phandle(np, "sti,panel", 0);
	if (!dvo->panel_node)
		DRM_ERROR("No panel associated to the dvo output\n");
	of_node_put(dvo->panel_node);

	platform_set_drvdata(pdev, dvo);

	return component_add(&pdev->dev, &sti_dvo_ops);
}

static int sti_dvo_remove(struct platform_device *pdev)
{
	component_del(&pdev->dev, &sti_dvo_ops);
	return 0;
}

static struct of_device_id dvo_of_match[] = {
	{ .compatible = "st,stih407-dvo", },
	{ /* end node */ }
};
MODULE_DEVICE_TABLE(of, dvo_of_match);

struct platform_driver sti_dvo_driver = {
	.driver = {
		.name = "sti-dvo",
		.owner = THIS_MODULE,
		.of_match_table = dvo_of_match,
	},
	.probe = sti_dvo_probe,
	.remove = sti_dvo_remove,
};

MODULE_AUTHOR("Benjamin Gaignard <benjamin.gaignard@st.com>");
MODULE_DESCRIPTION("STMicroelectronics SoC DRM driver");
MODULE_LICENSE("GPL");<|MERGE_RESOLUTION|>--- conflicted
+++ resolved
@@ -107,12 +107,7 @@
 	container_of(x, struct sti_dvo_connector, drm_connector)
 
 #define BLANKING_LEVEL 16
-<<<<<<< HEAD
-static int
-dvo_awg_generate_code(struct sti_dvo *dvo, u8 *ram_size, u32 *ram_code)
-=======
 static int dvo_awg_generate_code(struct sti_dvo *dvo, u8 *ram_size, u32 *ram_code)
->>>>>>> c0d5fb4d
 {
 	struct drm_display_mode *mode = &dvo->mode;
 	struct dvo_config *config = dvo->config;
