/*
 * drm_irq.c IRQ and vblank support
 *
 * \author Rickard E. (Rik) Faith <faith@valinux.com>
 * \author Gareth Hughes <gareth@valinux.com>
 */

/*
 * Created: Fri Mar 19 14:30:16 1999 by faith@valinux.com
 *
 * Copyright 1999, 2000 Precision Insight, Inc., Cedar Park, Texas.
 * Copyright 2000 VA Linux Systems, Inc., Sunnyvale, California.
 * All Rights Reserved.
 *
 * Permission is hereby granted, free of charge, to any person obtaining a
 * copy of this software and associated documentation files (the "Software"),
 * to deal in the Software without restriction, including without limitation
 * the rights to use, copy, modify, merge, publish, distribute, sublicense,
 * and/or sell copies of the Software, and to permit persons to whom the
 * Software is furnished to do so, subject to the following conditions:
 *
 * The above copyright notice and this permission notice (including the next
 * paragraph) shall be included in all copies or substantial portions of the
 * Software.
 *
 * THE SOFTWARE IS PROVIDED "AS IS", WITHOUT WARRANTY OF ANY KIND, EXPRESS OR
 * IMPLIED, INCLUDING BUT NOT LIMITED TO THE WARRANTIES OF MERCHANTABILITY,
 * FITNESS FOR A PARTICULAR PURPOSE AND NONINFRINGEMENT.  IN NO EVENT SHALL
 * VA LINUX SYSTEMS AND/OR ITS SUPPLIERS BE LIABLE FOR ANY CLAIM, DAMAGES OR
 * OTHER LIABILITY, WHETHER IN AN ACTION OF CONTRACT, TORT OR OTHERWISE,
 * ARISING FROM, OUT OF OR IN CONNECTION WITH THE SOFTWARE OR THE USE OR
 * OTHER DEALINGS IN THE SOFTWARE.
 */

#include <drm/drmP.h>
#include "drm_trace.h"

#include <linux/interrupt.h>	/* For task queue support */
#include <linux/slab.h>

#include <linux/vgaarb.h>
#include <linux/export.h>

/* Access macro for slots in vblank timestamp ringbuffer. */
#define vblanktimestamp(dev, crtc, count) \
	((dev)->vblank[crtc].time[(count) % DRM_VBLANKTIME_RBSIZE])

/* Retry timestamp calculation up to 3 times to satisfy
 * drm_timestamp_precision before giving up.
 */
#define DRM_TIMESTAMP_MAXRETRIES 3

/* Threshold in nanoseconds for detection of redundant
 * vblank irq in drm_handle_vblank(). 1 msec should be ok.
 */
#define DRM_REDUNDANT_VBLIRQ_THRESH_NS 1000000

/**
 * drm_update_vblank_count - update the master vblank counter
 * @dev: DRM device
 * @crtc: counter to update
 *
 * Call back into the driver to update the appropriate vblank counter
 * (specified by @crtc).  Deal with wraparound, if it occurred, and
 * update the last read value so we can deal with wraparound on the next
 * call if necessary.
 *
 * Only necessary when going from off->on, to account for frames we
 * didn't get an interrupt for.
 *
 * Note: caller must hold dev->vbl_lock since this reads & writes
 * device vblank fields.
 */
static void drm_update_vblank_count(struct drm_device *dev, int crtc)
{
	struct drm_vblank_crtc *vblank = &dev->vblank[crtc];
	u32 cur_vblank, diff, tslot, rc;
	struct timeval t_vblank;

	/*
	 * Interrupts were disabled prior to this call, so deal with counter
	 * wrap if needed.
	 * NOTE!  It's possible we lost a full dev->max_vblank_count events
	 * here if the register is small or we had vblank interrupts off for
	 * a long time.
	 *
	 * We repeat the hardware vblank counter & timestamp query until
	 * we get consistent results. This to prevent races between gpu
	 * updating its hardware counter while we are retrieving the
	 * corresponding vblank timestamp.
	 */
	do {
		cur_vblank = dev->driver->get_vblank_counter(dev, crtc);
		rc = drm_get_last_vbltimestamp(dev, crtc, &t_vblank, 0);
	} while (cur_vblank != dev->driver->get_vblank_counter(dev, crtc));

	/* Deal with counter wrap */
	diff = cur_vblank - vblank->last;
	if (cur_vblank < vblank->last) {
		diff += dev->max_vblank_count;

		DRM_DEBUG("last_vblank[%d]=0x%x, cur_vblank=0x%x => diff=0x%x\n",
			  crtc, vblank->last, cur_vblank, diff);
	}

	DRM_DEBUG("updating vblank count on crtc %d, missed %d\n",
		  crtc, diff);

	/* Reinitialize corresponding vblank timestamp if high-precision query
	 * available. Skip this step if query unsupported or failed. Will
	 * reinitialize delayed at next vblank interrupt in that case.
	 */
	if (rc) {
		tslot = atomic_read(&vblank->count) + diff;
		vblanktimestamp(dev, crtc, tslot) = t_vblank;
	}

	smp_mb__before_atomic();
	atomic_add(diff, &vblank->count);
	smp_mb__after_atomic();
}

/*
 * Disable vblank irq's on crtc, make sure that last vblank count
 * of hardware and corresponding consistent software vblank counter
 * are preserved, even if there are any spurious vblank irq's after
 * disable.
 */
static void vblank_disable_and_save(struct drm_device *dev, int crtc)
{
	struct drm_vblank_crtc *vblank = &dev->vblank[crtc];
	unsigned long irqflags;
	u32 vblcount;
	s64 diff_ns;
	int vblrc;
	struct timeval tvblank;
	int count = DRM_TIMESTAMP_MAXRETRIES;

	/* Prevent vblank irq processing while disabling vblank irqs,
	 * so no updates of timestamps or count can happen after we've
	 * disabled. Needed to prevent races in case of delayed irq's.
	 */
	spin_lock_irqsave(&dev->vblank_time_lock, irqflags);

	/*
	 * If the vblank interrupt was already disbled update the count
	 * and timestamp to maintain the appearance that the counter
	 * has been ticking all along until this time. This makes the
	 * count account for the entire time between drm_vblank_on() and
	 * drm_vblank_off().
	 */
	if (!vblank->enabled) {
		drm_update_vblank_count(dev, crtc);
		spin_unlock_irqrestore(&dev->vblank_time_lock, irqflags);
		return;
	}

	dev->driver->disable_vblank(dev, crtc);
	vblank->enabled = false;

	/* No further vblank irq's will be processed after
	 * this point. Get current hardware vblank count and
	 * vblank timestamp, repeat until they are consistent.
	 *
	 * FIXME: There is still a race condition here and in
	 * drm_update_vblank_count() which can cause off-by-one
	 * reinitialization of software vblank counter. If gpu
	 * vblank counter doesn't increment exactly at the leading
	 * edge of a vblank interval, then we can lose 1 count if
	 * we happen to execute between start of vblank and the
	 * delayed gpu counter increment.
	 */
	do {
		vblank->last = dev->driver->get_vblank_counter(dev, crtc);
		vblrc = drm_get_last_vbltimestamp(dev, crtc, &tvblank, 0);
	} while (vblank->last != dev->driver->get_vblank_counter(dev, crtc) && (--count) && vblrc);

	if (!count)
		vblrc = 0;

	/* Compute time difference to stored timestamp of last vblank
	 * as updated by last invocation of drm_handle_vblank() in vblank irq.
	 */
	vblcount = atomic_read(&vblank->count);
	diff_ns = timeval_to_ns(&tvblank) -
		  timeval_to_ns(&vblanktimestamp(dev, crtc, vblcount));

	/* If there is at least 1 msec difference between the last stored
	 * timestamp and tvblank, then we are currently executing our
	 * disable inside a new vblank interval, the tvblank timestamp
	 * corresponds to this new vblank interval and the irq handler
	 * for this vblank didn't run yet and won't run due to our disable.
	 * Therefore we need to do the job of drm_handle_vblank() and
	 * increment the vblank counter by one to account for this vblank.
	 *
	 * Skip this step if there isn't any high precision timestamp
	 * available. In that case we can't account for this and just
	 * hope for the best.
	 */
	if ((vblrc > 0) && (abs64(diff_ns) > 1000000)) {
		/* Store new timestamp in ringbuffer. */
		vblanktimestamp(dev, crtc, vblcount + 1) = tvblank;

		/* Increment cooked vblank count. This also atomically commits
		 * the timestamp computed above.
		 */
		smp_mb__before_atomic();
		atomic_inc(&vblank->count);
		smp_mb__after_atomic();
	}

	spin_unlock_irqrestore(&dev->vblank_time_lock, irqflags);
}

static void vblank_disable_fn(unsigned long arg)
{
	struct drm_vblank_crtc *vblank = (void *)arg;
	struct drm_device *dev = vblank->dev;
	unsigned long irqflags;
	int crtc = vblank->crtc;

	if (!dev->vblank_disable_allowed)
		return;

	spin_lock_irqsave(&dev->vbl_lock, irqflags);
	if (atomic_read(&vblank->refcount) == 0 && vblank->enabled) {
		DRM_DEBUG("disabling vblank on crtc %d\n", crtc);
		vblank_disable_and_save(dev, crtc);
	}
	spin_unlock_irqrestore(&dev->vbl_lock, irqflags);
}

/**
 * drm_vblank_cleanup - cleanup vblank support
 * @dev: DRM device
 *
 * This function cleans up any resources allocated in drm_vblank_init.
 */
void drm_vblank_cleanup(struct drm_device *dev)
{
	int crtc;
	unsigned long irqflags;

	/* Bail if the driver didn't call drm_vblank_init() */
	if (dev->num_crtcs == 0)
		return;

	for (crtc = 0; crtc < dev->num_crtcs; crtc++) {
		struct drm_vblank_crtc *vblank = &dev->vblank[crtc];

		del_timer_sync(&vblank->disable_timer);

		spin_lock_irqsave(&dev->vbl_lock, irqflags);
		vblank_disable_and_save(dev, crtc);
		spin_unlock_irqrestore(&dev->vbl_lock, irqflags);
	}

	kfree(dev->vblank);

	dev->num_crtcs = 0;
}
EXPORT_SYMBOL(drm_vblank_cleanup);

/**
 * drm_vblank_init - initialize vblank support
 * @dev: drm_device
 * @num_crtcs: number of crtcs supported by @dev
 *
 * This function initializes vblank support for @num_crtcs display pipelines.
 *
 * Returns:
 * Zero on success or a negative error code on failure.
 */
int drm_vblank_init(struct drm_device *dev, int num_crtcs)
{
	int i, ret = -ENOMEM;

	spin_lock_init(&dev->vbl_lock);
	spin_lock_init(&dev->vblank_time_lock);

	dev->num_crtcs = num_crtcs;

	dev->vblank = kcalloc(num_crtcs, sizeof(*dev->vblank), GFP_KERNEL);
	if (!dev->vblank)
		goto err;

	for (i = 0; i < num_crtcs; i++) {
		struct drm_vblank_crtc *vblank = &dev->vblank[i];

		vblank->dev = dev;
		vblank->crtc = i;
		init_waitqueue_head(&vblank->queue);
		setup_timer(&vblank->disable_timer, vblank_disable_fn,
			    (unsigned long)vblank);
	}

	DRM_INFO("Supports vblank timestamp caching Rev 2 (21.10.2013).\n");

	/* Driver specific high-precision vblank timestamping supported? */
	if (dev->driver->get_vblank_timestamp)
		DRM_INFO("Driver supports precise vblank timestamp query.\n");
	else
		DRM_INFO("No driver support for vblank timestamp query.\n");

	dev->vblank_disable_allowed = false;

	return 0;

err:
	dev->num_crtcs = 0;
	return ret;
}
EXPORT_SYMBOL(drm_vblank_init);

static void drm_irq_vgaarb_nokms(void *cookie, bool state)
{
	struct drm_device *dev = cookie;

	if (dev->driver->vgaarb_irq) {
		dev->driver->vgaarb_irq(dev, state);
		return;
	}

	if (!dev->irq_enabled)
		return;

	if (state) {
		if (dev->driver->irq_uninstall)
			dev->driver->irq_uninstall(dev);
	} else {
		if (dev->driver->irq_preinstall)
			dev->driver->irq_preinstall(dev);
		if (dev->driver->irq_postinstall)
			dev->driver->irq_postinstall(dev);
	}
}

/**
 * drm_irq_install - install IRQ handler
 * @dev: DRM device
 * @irq: IRQ number to install the handler for
 *
 * Initializes the IRQ related data. Installs the handler, calling the driver
 * irq_preinstall() and irq_postinstall() functions before and after the
 * installation.
 *
 * This is the simplified helper interface provided for drivers with no special
 * needs. Drivers which need to install interrupt handlers for multiple
 * interrupts must instead set drm_device->irq_enabled to signal the DRM core
 * that vblank interrupts are available.
 *
 * Returns:
 * Zero on success or a negative error code on failure.
 */
int drm_irq_install(struct drm_device *dev, int irq)
{
	int ret;
	unsigned long sh_flags = 0;

	if (!drm_core_check_feature(dev, DRIVER_HAVE_IRQ))
		return -EINVAL;

	if (irq == 0)
		return -EINVAL;

	/* Driver must have been initialized */
	if (!dev->dev_private)
		return -EINVAL;

	if (dev->irq_enabled)
		return -EBUSY;
	dev->irq_enabled = true;

	DRM_DEBUG("irq=%d\n", irq);

	/* Before installing handler */
	if (dev->driver->irq_preinstall)
		dev->driver->irq_preinstall(dev);

	/* Install handler */
	if (drm_core_check_feature(dev, DRIVER_IRQ_SHARED))
		sh_flags = IRQF_SHARED;

	ret = request_irq(irq, dev->driver->irq_handler,
			  sh_flags, dev->driver->name, dev);

	if (ret < 0) {
		dev->irq_enabled = false;
		return ret;
	}

	if (!drm_core_check_feature(dev, DRIVER_MODESET))
		vga_client_register(dev->pdev, (void *)dev, drm_irq_vgaarb_nokms, NULL);

	/* After installing handler */
	if (dev->driver->irq_postinstall)
		ret = dev->driver->irq_postinstall(dev);

	if (ret < 0) {
		dev->irq_enabled = false;
		if (!drm_core_check_feature(dev, DRIVER_MODESET))
			vga_client_register(dev->pdev, NULL, NULL, NULL);
		free_irq(irq, dev);
	} else {
		dev->irq = irq;
	}

	return ret;
}
EXPORT_SYMBOL(drm_irq_install);

/**
 * drm_irq_uninstall - uninstall the IRQ handler
 * @dev: DRM device
 *
 * Calls the driver's irq_uninstall() function and unregisters the IRQ handler.
 * This should only be called by drivers which used drm_irq_install() to set up
 * their interrupt handler. Other drivers must only reset
 * drm_device->irq_enabled to false.
 *
 * Note that for kernel modesetting drivers it is a bug if this function fails.
 * The sanity checks are only to catch buggy user modesetting drivers which call
 * the same function through an ioctl.
 *
 * Returns:
 * Zero on success or a negative error code on failure.
 */
int drm_irq_uninstall(struct drm_device *dev)
{
	unsigned long irqflags;
	bool irq_enabled;
	int i;

	if (!drm_core_check_feature(dev, DRIVER_HAVE_IRQ))
		return -EINVAL;

	irq_enabled = dev->irq_enabled;
	dev->irq_enabled = false;

	/*
	 * Wake up any waiters so they don't hang.
	 */
	if (dev->num_crtcs) {
		spin_lock_irqsave(&dev->vbl_lock, irqflags);
		for (i = 0; i < dev->num_crtcs; i++) {
			struct drm_vblank_crtc *vblank = &dev->vblank[i];

			wake_up(&vblank->queue);
			vblank->enabled = false;
			vblank->last =
				dev->driver->get_vblank_counter(dev, i);
		}
		spin_unlock_irqrestore(&dev->vbl_lock, irqflags);
	}

	if (!irq_enabled)
		return -EINVAL;

	DRM_DEBUG("irq=%d\n", dev->irq);

	if (!drm_core_check_feature(dev, DRIVER_MODESET))
		vga_client_register(dev->pdev, NULL, NULL, NULL);

	if (dev->driver->irq_uninstall)
		dev->driver->irq_uninstall(dev);

	free_irq(dev->irq, dev);

	return 0;
}
EXPORT_SYMBOL(drm_irq_uninstall);

/*
 * IRQ control ioctl.
 *
 * \param inode device inode.
 * \param file_priv DRM file private.
 * \param cmd command.
 * \param arg user argument, pointing to a drm_control structure.
 * \return zero on success or a negative number on failure.
 *
 * Calls irq_install() or irq_uninstall() according to \p arg.
 */
int drm_control(struct drm_device *dev, void *data,
		struct drm_file *file_priv)
{
	struct drm_control *ctl = data;
	int ret = 0, irq;

	/* if we haven't irq we fallback for compatibility reasons -
	 * this used to be a separate function in drm_dma.h
	 */

	if (!drm_core_check_feature(dev, DRIVER_HAVE_IRQ))
		return 0;
	if (drm_core_check_feature(dev, DRIVER_MODESET))
		return 0;
	/* UMS was only ever support on pci devices. */
	if (WARN_ON(!dev->pdev))
		return -EINVAL;

	switch (ctl->func) {
	case DRM_INST_HANDLER:
		irq = dev->pdev->irq;

		if (dev->if_version < DRM_IF_VERSION(1, 2) &&
		    ctl->irq != irq)
			return -EINVAL;
		mutex_lock(&dev->struct_mutex);
		ret = drm_irq_install(dev, irq);
		mutex_unlock(&dev->struct_mutex);

		return ret;
	case DRM_UNINST_HANDLER:
		mutex_lock(&dev->struct_mutex);
		ret = drm_irq_uninstall(dev);
		mutex_unlock(&dev->struct_mutex);

		return ret;
	default:
		return -EINVAL;
	}
}

/**
 * drm_calc_timestamping_constants - calculate vblank timestamp constants
 * @crtc: drm_crtc whose timestamp constants should be updated.
 * @mode: display mode containing the scanout timings
 *
 * Calculate and store various constants which are later
 * needed by vblank and swap-completion timestamping, e.g,
 * by drm_calc_vbltimestamp_from_scanoutpos(). They are
 * derived from CRTC's true scanout timing, so they take
 * things like panel scaling or other adjustments into account.
 */
void drm_calc_timestamping_constants(struct drm_crtc *crtc,
				     const struct drm_display_mode *mode)
{
	int linedur_ns = 0, pixeldur_ns = 0, framedur_ns = 0;
	int dotclock = mode->crtc_clock;

	/* Valid dotclock? */
	if (dotclock > 0) {
		int frame_size = mode->crtc_htotal * mode->crtc_vtotal;

		/*
		 * Convert scanline length in pixels and video
		 * dot clock to line duration, frame duration
		 * and pixel duration in nanoseconds:
		 */
		pixeldur_ns = 1000000 / dotclock;
		linedur_ns  = div_u64((u64) mode->crtc_htotal * 1000000, dotclock);
		framedur_ns = div_u64((u64) frame_size * 1000000, dotclock);

		/*
		 * Fields of interlaced scanout modes are only half a frame duration.
		 */
		if (mode->flags & DRM_MODE_FLAG_INTERLACE)
			framedur_ns /= 2;
	} else
		DRM_ERROR("crtc %d: Can't calculate constants, dotclock = 0!\n",
			  crtc->base.id);

	crtc->pixeldur_ns = pixeldur_ns;
	crtc->linedur_ns  = linedur_ns;
	crtc->framedur_ns = framedur_ns;

	DRM_DEBUG("crtc %d: hwmode: htotal %d, vtotal %d, vdisplay %d\n",
		  crtc->base.id, mode->crtc_htotal,
		  mode->crtc_vtotal, mode->crtc_vdisplay);
	DRM_DEBUG("crtc %d: clock %d kHz framedur %d linedur %d, pixeldur %d\n",
		  crtc->base.id, dotclock, framedur_ns,
		  linedur_ns, pixeldur_ns);
}
EXPORT_SYMBOL(drm_calc_timestamping_constants);

/**
 * drm_calc_vbltimestamp_from_scanoutpos - precise vblank timestamp helper
 * @dev: DRM device
 * @crtc: Which CRTC's vblank timestamp to retrieve
 * @max_error: Desired maximum allowable error in timestamps (nanosecs)
 *             On return contains true maximum error of timestamp
 * @vblank_time: Pointer to struct timeval which should receive the timestamp
 * @flags: Flags to pass to driver:
 *         0 = Default,
 *         DRM_CALLED_FROM_VBLIRQ = If function is called from vbl IRQ handler
 * @refcrtc: CRTC which defines scanout timing
 * @mode: mode which defines the scanout timings
 *
 * Implements calculation of exact vblank timestamps from given drm_display_mode
 * timings and current video scanout position of a CRTC. This can be called from
 * within get_vblank_timestamp() implementation of a kms driver to implement the
 * actual timestamping.
 *
 * Should return timestamps conforming to the OML_sync_control OpenML
 * extension specification. The timestamp corresponds to the end of
 * the vblank interval, aka start of scanout of topmost-leftmost display
 * pixel in the following video frame.
 *
 * Requires support for optional dev->driver->get_scanout_position()
 * in kms driver, plus a bit of setup code to provide a drm_display_mode
 * that corresponds to the true scanout timing.
 *
 * The current implementation only handles standard video modes. It
 * returns as no operation if a doublescan or interlaced video mode is
 * active. Higher level code is expected to handle this.
 *
 * Returns:
 * Negative value on error, failure or if not supported in current
 * video mode:
 *
 * -EINVAL   - Invalid CRTC.
 * -EAGAIN   - Temporary unavailable, e.g., called before initial modeset.
 * -ENOTSUPP - Function not supported in current display mode.
 * -EIO      - Failed, e.g., due to failed scanout position query.
 *
 * Returns or'ed positive status flags on success:
 *
 * DRM_VBLANKTIME_SCANOUTPOS_METHOD - Signal this method used for timestamping.
 * DRM_VBLANKTIME_INVBL - Timestamp taken while scanout was in vblank interval.
 *
 */
int drm_calc_vbltimestamp_from_scanoutpos(struct drm_device *dev, int crtc,
					  int *max_error,
					  struct timeval *vblank_time,
					  unsigned flags,
					  const struct drm_crtc *refcrtc,
					  const struct drm_display_mode *mode)
{
	ktime_t stime, etime, mono_time_offset;
	struct timeval tv_etime;
	int vbl_status;
	int vpos, hpos, i;
	int framedur_ns, linedur_ns, pixeldur_ns, delta_ns, duration_ns;
	bool invbl;

	if (crtc < 0 || crtc >= dev->num_crtcs) {
		DRM_ERROR("Invalid crtc %d\n", crtc);
		return -EINVAL;
	}

	/* Scanout position query not supported? Should not happen. */
	if (!dev->driver->get_scanout_position) {
		DRM_ERROR("Called from driver w/o get_scanout_position()!?\n");
		return -EIO;
	}

	/* Durations of frames, lines, pixels in nanoseconds. */
	framedur_ns = refcrtc->framedur_ns;
	linedur_ns  = refcrtc->linedur_ns;
	pixeldur_ns = refcrtc->pixeldur_ns;

	/* If mode timing undefined, just return as no-op:
	 * Happens during initial modesetting of a crtc.
	 */
	if (framedur_ns == 0) {
		DRM_DEBUG("crtc %d: Noop due to uninitialized mode.\n", crtc);
		return -EAGAIN;
	}

	/* Get current scanout position with system timestamp.
	 * Repeat query up to DRM_TIMESTAMP_MAXRETRIES times
	 * if single query takes longer than max_error nanoseconds.
	 *
	 * This guarantees a tight bound on maximum error if
	 * code gets preempted or delayed for some reason.
	 */
	for (i = 0; i < DRM_TIMESTAMP_MAXRETRIES; i++) {
		/*
		 * Get vertical and horizontal scanout position vpos, hpos,
		 * and bounding timestamps stime, etime, pre/post query.
		 */
		vbl_status = dev->driver->get_scanout_position(dev, crtc, flags, &vpos,
							       &hpos, &stime, &etime);

		/*
		 * Get correction for CLOCK_MONOTONIC -> CLOCK_REALTIME if
		 * CLOCK_REALTIME is requested.
		 */
		if (!drm_timestamp_monotonic)
			mono_time_offset = ktime_get_monotonic_offset();

		/* Return as no-op if scanout query unsupported or failed. */
		if (!(vbl_status & DRM_SCANOUTPOS_VALID)) {
			DRM_DEBUG("crtc %d : scanoutpos query failed [%d].\n",
				  crtc, vbl_status);
			return -EIO;
		}

		/* Compute uncertainty in timestamp of scanout position query. */
		duration_ns = ktime_to_ns(etime) - ktime_to_ns(stime);

		/* Accept result with <  max_error nsecs timing uncertainty. */
		if (duration_ns <= *max_error)
			break;
	}

	/* Noisy system timing? */
	if (i == DRM_TIMESTAMP_MAXRETRIES) {
		DRM_DEBUG("crtc %d: Noisy timestamp %d us > %d us [%d reps].\n",
			  crtc, duration_ns/1000, *max_error/1000, i);
	}

	/* Return upper bound of timestamp precision error. */
	*max_error = duration_ns;

	/* Check if in vblank area:
	 * vpos is >=0 in video scanout area, but negative
	 * within vblank area, counting down the number of lines until
	 * start of scanout.
	 */
	invbl = vbl_status & DRM_SCANOUTPOS_INVBL;

	/* Convert scanout position into elapsed time at raw_time query
	 * since start of scanout at first display scanline. delta_ns
	 * can be negative if start of scanout hasn't happened yet.
	 */
	delta_ns = vpos * linedur_ns + hpos * pixeldur_ns;

	if (!drm_timestamp_monotonic)
		etime = ktime_sub(etime, mono_time_offset);

	/* save this only for debugging purposes */
	tv_etime = ktime_to_timeval(etime);
	/* Subtract time delta from raw timestamp to get final
	 * vblank_time timestamp for end of vblank.
	 */
	if (delta_ns < 0)
		etime = ktime_add_ns(etime, -delta_ns);
	else
		etime = ktime_sub_ns(etime, delta_ns);
	*vblank_time = ktime_to_timeval(etime);

	DRM_DEBUG("crtc %d : v %d p(%d,%d)@ %ld.%ld -> %ld.%ld [e %d us, %d rep]\n",
		  crtc, (int)vbl_status, hpos, vpos,
		  (long)tv_etime.tv_sec, (long)tv_etime.tv_usec,
		  (long)vblank_time->tv_sec, (long)vblank_time->tv_usec,
		  duration_ns/1000, i);

	vbl_status = DRM_VBLANKTIME_SCANOUTPOS_METHOD;
	if (invbl)
		vbl_status |= DRM_VBLANKTIME_INVBL;

	return vbl_status;
}
EXPORT_SYMBOL(drm_calc_vbltimestamp_from_scanoutpos);

static struct timeval get_drm_timestamp(void)
{
	ktime_t now;

	now = ktime_get();
	if (!drm_timestamp_monotonic)
		now = ktime_sub(now, ktime_get_monotonic_offset());

	return ktime_to_timeval(now);
}

/**
 * drm_get_last_vbltimestamp - retrieve raw timestamp for the most recent
 * 			       vblank interval
 * @dev: DRM device
 * @crtc: which CRTC's vblank timestamp to retrieve
 * @tvblank: Pointer to target struct timeval which should receive the timestamp
 * @flags: Flags to pass to driver:
 *         0 = Default,
 *         DRM_CALLED_FROM_VBLIRQ = If function is called from vbl IRQ handler
 *
 * Fetches the system timestamp corresponding to the time of the most recent
 * vblank interval on specified CRTC. May call into kms-driver to
 * compute the timestamp with a high-precision GPU specific method.
 *
 * Returns zero if timestamp originates from uncorrected do_gettimeofday()
 * call, i.e., it isn't very precisely locked to the true vblank.
 *
 * Returns:
 * Non-zero if timestamp is considered to be very precise, zero otherwise.
 */
u32 drm_get_last_vbltimestamp(struct drm_device *dev, int crtc,
			      struct timeval *tvblank, unsigned flags)
{
	int ret;

	/* Define requested maximum error on timestamps (nanoseconds). */
	int max_error = (int) drm_timestamp_precision * 1000;

	/* Query driver if possible and precision timestamping enabled. */
	if (dev->driver->get_vblank_timestamp && (max_error > 0)) {
		ret = dev->driver->get_vblank_timestamp(dev, crtc, &max_error,
							tvblank, flags);
		if (ret > 0)
			return (u32) ret;
	}

	/* GPU high precision timestamp query unsupported or failed.
	 * Return current monotonic/gettimeofday timestamp as best estimate.
	 */
	*tvblank = get_drm_timestamp();

	return 0;
}
EXPORT_SYMBOL(drm_get_last_vbltimestamp);

/**
 * drm_vblank_count - retrieve "cooked" vblank counter value
 * @dev: DRM device
 * @crtc: which counter to retrieve
 *
 * Fetches the "cooked" vblank count value that represents the number of
 * vblank events since the system was booted, including lost events due to
 * modesetting activity.
 *
 * Returns:
 * The software vblank counter.
 */
u32 drm_vblank_count(struct drm_device *dev, int crtc)
{
<<<<<<< HEAD
	if (WARN_ON(crtc >= dev->num_crtcs))
		return 0;
	return atomic_read(&dev->vblank[crtc].count);
=======
	struct drm_vblank_crtc *vblank = &dev->vblank[crtc];

	return atomic_read(&vblank->count);
>>>>>>> 80b36f43
}
EXPORT_SYMBOL(drm_vblank_count);

/**
 * drm_vblank_count_and_time - retrieve "cooked" vblank counter value
 * and the system timestamp corresponding to that vblank counter value.
 *
 * @dev: DRM device
 * @crtc: which counter to retrieve
 * @vblanktime: Pointer to struct timeval to receive the vblank timestamp.
 *
 * Fetches the "cooked" vblank count value that represents the number of
 * vblank events since the system was booted, including lost events due to
 * modesetting activity. Returns corresponding system timestamp of the time
 * of the vblank interval that corresponds to the current vblank counter value.
 */
u32 drm_vblank_count_and_time(struct drm_device *dev, int crtc,
			      struct timeval *vblanktime)
{
	struct drm_vblank_crtc *vblank = &dev->vblank[crtc];
	u32 cur_vblank;

	if (WARN_ON(crtc >= dev->num_crtcs))
		return 0;

	/* Read timestamp from slot of _vblank_time ringbuffer
	 * that corresponds to current vblank count. Retry if
	 * count has incremented during readout. This works like
	 * a seqlock.
	 */
	do {
		cur_vblank = atomic_read(&vblank->count);
		*vblanktime = vblanktimestamp(dev, crtc, cur_vblank);
		smp_rmb();
	} while (cur_vblank != atomic_read(&vblank->count));

	return cur_vblank;
}
EXPORT_SYMBOL(drm_vblank_count_and_time);

static void send_vblank_event(struct drm_device *dev,
		struct drm_pending_vblank_event *e,
		unsigned long seq, struct timeval *now)
{
	WARN_ON_SMP(!spin_is_locked(&dev->event_lock));
	e->event.sequence = seq;
	e->event.tv_sec = now->tv_sec;
	e->event.tv_usec = now->tv_usec;

	list_add_tail(&e->base.link,
		      &e->base.file_priv->event_list);
	wake_up_interruptible(&e->base.file_priv->event_wait);
	trace_drm_vblank_event_delivered(e->base.pid, e->pipe,
					 e->event.sequence);
}

/**
 * drm_send_vblank_event - helper to send vblank event after pageflip
 * @dev: DRM device
 * @crtc: CRTC in question
 * @e: the event to send
 *
 * Updates sequence # and timestamp on event, and sends it to userspace.
 * Caller must hold event lock.
 */
void drm_send_vblank_event(struct drm_device *dev, int crtc,
		struct drm_pending_vblank_event *e)
{
	struct timeval now;
	unsigned int seq;
	if (crtc >= 0) {
		seq = drm_vblank_count_and_time(dev, crtc, &now);
	} else {
		seq = 0;

		now = get_drm_timestamp();
	}
	e->pipe = crtc;
	send_vblank_event(dev, e, seq, &now);
}
EXPORT_SYMBOL(drm_send_vblank_event);

/**
 * drm_vblank_enable - enable the vblank interrupt on a CRTC
 * @dev: DRM device
 * @crtc: CRTC in question
 */
static int drm_vblank_enable(struct drm_device *dev, int crtc)
{
	struct drm_vblank_crtc *vblank = &dev->vblank[crtc];
	int ret = 0;

	assert_spin_locked(&dev->vbl_lock);

	spin_lock(&dev->vblank_time_lock);

	if (!vblank->enabled) {
		/*
		 * Enable vblank irqs under vblank_time_lock protection.
		 * All vblank count & timestamp updates are held off
		 * until we are done reinitializing master counter and
		 * timestamps. Filtercode in drm_handle_vblank() will
		 * prevent double-accounting of same vblank interval.
		 */
		ret = dev->driver->enable_vblank(dev, crtc);
		DRM_DEBUG("enabling vblank on crtc %d, ret: %d\n", crtc, ret);
		if (ret)
			atomic_dec(&vblank->refcount);
		else {
			vblank->enabled = true;
			drm_update_vblank_count(dev, crtc);
		}
	}

	spin_unlock(&dev->vblank_time_lock);

	return ret;
}

/**
 * drm_vblank_get - get a reference count on vblank events
 * @dev: DRM device
 * @crtc: which CRTC to own
 *
 * Acquire a reference count on vblank events to avoid having them disabled
 * while in use.
 *
 * This is the legacy version of drm_crtc_vblank_get().
 *
 * Returns:
 * Zero on success, nonzero on failure.
 */
int drm_vblank_get(struct drm_device *dev, int crtc)
{
	struct drm_vblank_crtc *vblank = &dev->vblank[crtc];
	unsigned long irqflags;
	int ret = 0;

	if (WARN_ON(crtc >= dev->num_crtcs))
		return -EINVAL;

	spin_lock_irqsave(&dev->vbl_lock, irqflags);
	/* Going from 0->1 means we have to enable interrupts again */
	if (atomic_add_return(1, &vblank->refcount) == 1) {
		ret = drm_vblank_enable(dev, crtc);
	} else {
		if (!vblank->enabled) {
			atomic_dec(&vblank->refcount);
			ret = -EINVAL;
		}
	}
	spin_unlock_irqrestore(&dev->vbl_lock, irqflags);

	return ret;
}
EXPORT_SYMBOL(drm_vblank_get);

/**
 * drm_crtc_vblank_get - get a reference count on vblank events
 * @crtc: which CRTC to own
 *
 * Acquire a reference count on vblank events to avoid having them disabled
 * while in use.
 *
 * This is the native kms version of drm_vblank_off().
 *
 * Returns:
 * Zero on success, nonzero on failure.
 */
int drm_crtc_vblank_get(struct drm_crtc *crtc)
{
	return drm_vblank_get(crtc->dev, drm_crtc_index(crtc));
}
EXPORT_SYMBOL(drm_crtc_vblank_get);

/**
 * drm_vblank_put - give up ownership of vblank events
 * @dev: DRM device
 * @crtc: which counter to give up
 *
 * Release ownership of a given vblank counter, turning off interrupts
 * if possible. Disable interrupts after drm_vblank_offdelay milliseconds.
 *
 * This is the legacy version of drm_crtc_vblank_put().
 */
void drm_vblank_put(struct drm_device *dev, int crtc)
{
	struct drm_vblank_crtc *vblank = &dev->vblank[crtc];

	BUG_ON(atomic_read(&vblank->refcount) == 0);

	if (WARN_ON(crtc >= dev->num_crtcs))
		return;

	/* Last user schedules interrupt disable */
	if (atomic_dec_and_test(&vblank->refcount)) {
		if (dev->vblank_disable_immediate || drm_vblank_offdelay < 0)
			vblank_disable_fn((unsigned long)vblank);
		else if (drm_vblank_offdelay > 0)
			mod_timer(&vblank->disable_timer,
				  jiffies + ((drm_vblank_offdelay * HZ)/1000));
	}
}
EXPORT_SYMBOL(drm_vblank_put);

/**
 * drm_crtc_vblank_put - give up ownership of vblank events
 * @crtc: which counter to give up
 *
 * Release ownership of a given vblank counter, turning off interrupts
 * if possible. Disable interrupts after drm_vblank_offdelay milliseconds.
 *
 * This is the native kms version of drm_vblank_put().
 */
void drm_crtc_vblank_put(struct drm_crtc *crtc)
{
	drm_vblank_put(crtc->dev, drm_crtc_index(crtc));
}
EXPORT_SYMBOL(drm_crtc_vblank_put);

/**
 * drm_wait_one_vblank - wait for one vblank
 * @dev: DRM device
 * @crtc: crtc index
 *
 * This waits for one vblank to pass on @crtc, using the irq driver interfaces.
 * It is a failure to call this when the vblank irq for @crtc is disabled, e.g.
 * due to lack of driver support or because the crtc is off.
 */
void drm_wait_one_vblank(struct drm_device *dev, int crtc)
{
	int ret;
	u32 last;

	ret = drm_vblank_get(dev, crtc);
	if (WARN_ON(ret))
		return;

	last = drm_vblank_count(dev, crtc);

	ret = wait_event_timeout(dev->vblank[crtc].queue,
				 last != drm_vblank_count(dev, crtc),
				 msecs_to_jiffies(100));

	WARN_ON(ret == 0);

	drm_vblank_put(dev, crtc);
}
EXPORT_SYMBOL(drm_wait_one_vblank);

/**
 * drm_crtc_wait_one_vblank - wait for one vblank
 * @crtc: DRM crtc
 *
 * This waits for one vblank to pass on @crtc, using the irq driver interfaces.
 * It is a failure to call this when the vblank irq for @crtc is disabled, e.g.
 * due to lack of driver support or because the crtc is off.
 */
void drm_crtc_wait_one_vblank(struct drm_crtc *crtc)
{
	drm_wait_one_vblank(crtc->dev, drm_crtc_index(crtc));
}
EXPORT_SYMBOL(drm_crtc_wait_one_vblank);

/**
 * drm_vblank_off - disable vblank events on a CRTC
 * @dev: DRM device
 * @crtc: CRTC in question
 *
 * Drivers can use this function to shut down the vblank interrupt handling when
 * disabling a crtc. This function ensures that the latest vblank frame count is
 * stored so that drm_vblank_on() can restore it again.
 *
 * Drivers must use this function when the hardware vblank counter can get
 * reset, e.g. when suspending.
 *
 * This is the legacy version of drm_crtc_vblank_off().
 */
void drm_vblank_off(struct drm_device *dev, int crtc)
{
	struct drm_vblank_crtc *vblank = &dev->vblank[crtc];
	struct drm_pending_vblank_event *e, *t;
	struct timeval now;
	unsigned long irqflags;
	unsigned int seq;

<<<<<<< HEAD
	if (WARN_ON(crtc >= dev->num_crtcs))
		return;

	spin_lock_irqsave(&dev->vbl_lock, irqflags);
=======
	spin_lock_irqsave(&dev->event_lock, irqflags);

	spin_lock(&dev->vbl_lock);
>>>>>>> 80b36f43
	vblank_disable_and_save(dev, crtc);
	wake_up(&vblank->queue);

	/*
	 * Prevent subsequent drm_vblank_get() from re-enabling
	 * the vblank interrupt by bumping the refcount.
	 */
	if (!vblank->inmodeset) {
		atomic_inc(&vblank->refcount);
		vblank->inmodeset = 1;
	}
	spin_unlock(&dev->vbl_lock);

	/* Send any queued vblank events, lest the natives grow disquiet */
	seq = drm_vblank_count_and_time(dev, crtc, &now);

	list_for_each_entry_safe(e, t, &dev->vblank_event_list, base.link) {
		if (e->pipe != crtc)
			continue;
		DRM_DEBUG("Sending premature vblank event on disable: \
			  wanted %d, current %d\n",
			  e->event.sequence, seq);
		list_del(&e->base.link);
		drm_vblank_put(dev, e->pipe);
		send_vblank_event(dev, e, seq, &now);
	}
	spin_unlock_irqrestore(&dev->event_lock, irqflags);
}
EXPORT_SYMBOL(drm_vblank_off);

/**
 * drm_crtc_vblank_off - disable vblank events on a CRTC
 * @crtc: CRTC in question
 *
 * Drivers can use this function to shut down the vblank interrupt handling when
 * disabling a crtc. This function ensures that the latest vblank frame count is
 * stored so that drm_vblank_on can restore it again.
 *
 * Drivers must use this function when the hardware vblank counter can get
 * reset, e.g. when suspending.
 *
 * This is the native kms version of drm_vblank_off().
 */
void drm_crtc_vblank_off(struct drm_crtc *crtc)
{
	drm_vblank_off(crtc->dev, drm_crtc_index(crtc));
}
EXPORT_SYMBOL(drm_crtc_vblank_off);

/**
 * drm_vblank_on - enable vblank events on a CRTC
 * @dev: DRM device
 * @crtc: CRTC in question
 *
 * This functions restores the vblank interrupt state captured with
 * drm_vblank_off() again. Note that calls to drm_vblank_on() and
 * drm_vblank_off() can be unbalanced and so can also be unconditionaly called
 * in driver load code to reflect the current hardware state of the crtc.
 *
 * This is the legacy version of drm_crtc_vblank_on().
 */
void drm_vblank_on(struct drm_device *dev, int crtc)
{
	struct drm_vblank_crtc *vblank = &dev->vblank[crtc];
	unsigned long irqflags;

	if (WARN_ON(crtc >= dev->num_crtcs))
		return;

	spin_lock_irqsave(&dev->vbl_lock, irqflags);
	/* Drop our private "prevent drm_vblank_get" refcount */
	if (vblank->inmodeset) {
		atomic_dec(&vblank->refcount);
		vblank->inmodeset = 0;
	}

	/*
	 * sample the current counter to avoid random jumps
	 * when drm_vblank_enable() applies the diff
	 *
	 * -1 to make sure user will never see the same
	 * vblank counter value before and after a modeset
	 */
	vblank->last =
		(dev->driver->get_vblank_counter(dev, crtc) - 1) &
		dev->max_vblank_count;
	/*
	 * re-enable interrupts if there are users left, or the
	 * user wishes vblank interrupts to be enabled all the time.
	 */
	if (atomic_read(&vblank->refcount) != 0 ||
	    (!dev->vblank_disable_immediate && drm_vblank_offdelay == 0))
		WARN_ON(drm_vblank_enable(dev, crtc));
	spin_unlock_irqrestore(&dev->vbl_lock, irqflags);
}
EXPORT_SYMBOL(drm_vblank_on);

/**
 * drm_crtc_vblank_on - enable vblank events on a CRTC
 * @crtc: CRTC in question
 *
 * This functions restores the vblank interrupt state captured with
 * drm_vblank_off() again. Note that calls to drm_vblank_on() and
 * drm_vblank_off() can be unbalanced and so can also be unconditionaly called
 * in driver load code to reflect the current hardware state of the crtc.
 *
 * This is the native kms version of drm_vblank_on().
 */
void drm_crtc_vblank_on(struct drm_crtc *crtc)
{
	drm_vblank_on(crtc->dev, drm_crtc_index(crtc));
}
EXPORT_SYMBOL(drm_crtc_vblank_on);

/**
 * drm_vblank_pre_modeset - account for vblanks across mode sets
 * @dev: DRM device
 * @crtc: CRTC in question
 *
 * Account for vblank events across mode setting events, which will likely
 * reset the hardware frame counter.
 *
 * This is done by grabbing a temporary vblank reference to ensure that the
 * vblank interrupt keeps running across the modeset sequence. With this the
 * software-side vblank frame counting will ensure that there are no jumps or
 * discontinuities.
 *
 * Unfortunately this approach is racy and also doesn't work when the vblank
 * interrupt stops running, e.g. across system suspend resume. It is therefore
 * highly recommended that drivers use the newer drm_vblank_off() and
 * drm_vblank_on() instead. drm_vblank_pre_modeset() only works correctly when
 * using "cooked" software vblank frame counters and not relying on any hardware
 * counters.
 *
 * Drivers must call drm_vblank_post_modeset() when re-enabling the same crtc
 * again.
 */
void drm_vblank_pre_modeset(struct drm_device *dev, int crtc)
{
	struct drm_vblank_crtc *vblank = &dev->vblank[crtc];

	/* vblank is not initialized (IRQ not installed ?), or has been freed */
	if (!dev->num_crtcs)
		return;

	if (WARN_ON(crtc >= dev->num_crtcs))
		return;

	/*
	 * To avoid all the problems that might happen if interrupts
	 * were enabled/disabled around or between these calls, we just
	 * have the kernel take a reference on the CRTC (just once though
	 * to avoid corrupting the count if multiple, mismatch calls occur),
	 * so that interrupts remain enabled in the interim.
	 */
	if (!vblank->inmodeset) {
		vblank->inmodeset = 0x1;
		if (drm_vblank_get(dev, crtc) == 0)
			vblank->inmodeset |= 0x2;
	}
}
EXPORT_SYMBOL(drm_vblank_pre_modeset);

/**
 * drm_vblank_post_modeset - undo drm_vblank_pre_modeset changes
 * @dev: DRM device
 * @crtc: CRTC in question
 *
 * This function again drops the temporary vblank reference acquired in
 * drm_vblank_pre_modeset.
 */
void drm_vblank_post_modeset(struct drm_device *dev, int crtc)
{
	struct drm_vblank_crtc *vblank = &dev->vblank[crtc];
	unsigned long irqflags;

	/* vblank is not initialized (IRQ not installed ?), or has been freed */
	if (!dev->num_crtcs)
		return;

	if (vblank->inmodeset) {
		spin_lock_irqsave(&dev->vbl_lock, irqflags);
		dev->vblank_disable_allowed = true;
		spin_unlock_irqrestore(&dev->vbl_lock, irqflags);

		if (vblank->inmodeset & 0x2)
			drm_vblank_put(dev, crtc);

		vblank->inmodeset = 0;
	}
}
EXPORT_SYMBOL(drm_vblank_post_modeset);

/*
 * drm_modeset_ctl - handle vblank event counter changes across mode switch
 * @DRM_IOCTL_ARGS: standard ioctl arguments
 *
 * Applications should call the %_DRM_PRE_MODESET and %_DRM_POST_MODESET
 * ioctls around modesetting so that any lost vblank events are accounted for.
 *
 * Generally the counter will reset across mode sets.  If interrupts are
 * enabled around this call, we don't have to do anything since the counter
 * will have already been incremented.
 */
int drm_modeset_ctl(struct drm_device *dev, void *data,
		    struct drm_file *file_priv)
{
	struct drm_modeset_ctl *modeset = data;
	unsigned int crtc;

	/* If drm_vblank_init() hasn't been called yet, just no-op */
	if (!dev->num_crtcs)
		return 0;

	/* KMS drivers handle this internally */
	if (drm_core_check_feature(dev, DRIVER_MODESET))
		return 0;

	crtc = modeset->crtc;
	if (crtc >= dev->num_crtcs)
		return -EINVAL;

	switch (modeset->cmd) {
	case _DRM_PRE_MODESET:
		drm_vblank_pre_modeset(dev, crtc);
		break;
	case _DRM_POST_MODESET:
		drm_vblank_post_modeset(dev, crtc);
		break;
	default:
		return -EINVAL;
	}

	return 0;
}

static int drm_queue_vblank_event(struct drm_device *dev, int pipe,
				  union drm_wait_vblank *vblwait,
				  struct drm_file *file_priv)
{
	struct drm_vblank_crtc *vblank = &dev->vblank[pipe];
	struct drm_pending_vblank_event *e;
	struct timeval now;
	unsigned long flags;
	unsigned int seq;
	int ret;

	e = kzalloc(sizeof *e, GFP_KERNEL);
	if (e == NULL) {
		ret = -ENOMEM;
		goto err_put;
	}

	e->pipe = pipe;
	e->base.pid = current->pid;
	e->event.base.type = DRM_EVENT_VBLANK;
	e->event.base.length = sizeof e->event;
	e->event.user_data = vblwait->request.signal;
	e->base.event = &e->event.base;
	e->base.file_priv = file_priv;
	e->base.destroy = (void (*) (struct drm_pending_event *)) kfree;

	spin_lock_irqsave(&dev->event_lock, flags);

	/*
	 * drm_vblank_off() might have been called after we called
	 * drm_vblank_get(). drm_vblank_off() holds event_lock
	 * around the vblank disable, so no need for further locking.
	 * The reference from drm_vblank_get() protects against
	 * vblank disable from another source.
	 */
	if (!vblank->enabled) {
		ret = -EINVAL;
		goto err_unlock;
	}

	if (file_priv->event_space < sizeof e->event) {
		ret = -EBUSY;
		goto err_unlock;
	}

	file_priv->event_space -= sizeof e->event;
	seq = drm_vblank_count_and_time(dev, pipe, &now);

	if ((vblwait->request.type & _DRM_VBLANK_NEXTONMISS) &&
	    (seq - vblwait->request.sequence) <= (1 << 23)) {
		vblwait->request.sequence = seq + 1;
		vblwait->reply.sequence = vblwait->request.sequence;
	}

	DRM_DEBUG("event on vblank count %d, current %d, crtc %d\n",
		  vblwait->request.sequence, seq, pipe);

	trace_drm_vblank_event_queued(current->pid, pipe,
				      vblwait->request.sequence);

	e->event.sequence = vblwait->request.sequence;
	if ((seq - vblwait->request.sequence) <= (1 << 23)) {
		drm_vblank_put(dev, pipe);
		send_vblank_event(dev, e, seq, &now);
		vblwait->reply.sequence = seq;
	} else {
		/* drm_handle_vblank_events will call drm_vblank_put */
		list_add_tail(&e->base.link, &dev->vblank_event_list);
		vblwait->reply.sequence = vblwait->request.sequence;
	}

	spin_unlock_irqrestore(&dev->event_lock, flags);

	return 0;

err_unlock:
	spin_unlock_irqrestore(&dev->event_lock, flags);
	kfree(e);
err_put:
	drm_vblank_put(dev, pipe);
	return ret;
}

/*
 * Wait for VBLANK.
 *
 * \param inode device inode.
 * \param file_priv DRM file private.
 * \param cmd command.
 * \param data user argument, pointing to a drm_wait_vblank structure.
 * \return zero on success or a negative number on failure.
 *
 * This function enables the vblank interrupt on the pipe requested, then
 * sleeps waiting for the requested sequence number to occur, and drops
 * the vblank interrupt refcount afterwards. (vblank IRQ disable follows that
 * after a timeout with no further vblank waits scheduled).
 */
int drm_wait_vblank(struct drm_device *dev, void *data,
		    struct drm_file *file_priv)
{
	struct drm_vblank_crtc *vblank;
	union drm_wait_vblank *vblwait = data;
	int ret;
	unsigned int flags, seq, crtc, high_crtc;

	if (!dev->irq_enabled)
		return -EINVAL;

	if (vblwait->request.type & _DRM_VBLANK_SIGNAL)
		return -EINVAL;

	if (vblwait->request.type &
	    ~(_DRM_VBLANK_TYPES_MASK | _DRM_VBLANK_FLAGS_MASK |
	      _DRM_VBLANK_HIGH_CRTC_MASK)) {
		DRM_ERROR("Unsupported type value 0x%x, supported mask 0x%x\n",
			  vblwait->request.type,
			  (_DRM_VBLANK_TYPES_MASK | _DRM_VBLANK_FLAGS_MASK |
			   _DRM_VBLANK_HIGH_CRTC_MASK));
		return -EINVAL;
	}

	flags = vblwait->request.type & _DRM_VBLANK_FLAGS_MASK;
	high_crtc = (vblwait->request.type & _DRM_VBLANK_HIGH_CRTC_MASK);
	if (high_crtc)
		crtc = high_crtc >> _DRM_VBLANK_HIGH_CRTC_SHIFT;
	else
		crtc = flags & _DRM_VBLANK_SECONDARY ? 1 : 0;
	if (crtc >= dev->num_crtcs)
		return -EINVAL;

	vblank = &dev->vblank[crtc];

	ret = drm_vblank_get(dev, crtc);
	if (ret) {
		DRM_DEBUG("failed to acquire vblank counter, %d\n", ret);
		return ret;
	}
	seq = drm_vblank_count(dev, crtc);

	switch (vblwait->request.type & _DRM_VBLANK_TYPES_MASK) {
	case _DRM_VBLANK_RELATIVE:
		vblwait->request.sequence += seq;
		vblwait->request.type &= ~_DRM_VBLANK_RELATIVE;
	case _DRM_VBLANK_ABSOLUTE:
		break;
	default:
		ret = -EINVAL;
		goto done;
	}

	if (flags & _DRM_VBLANK_EVENT) {
		/* must hold on to the vblank ref until the event fires
		 * drm_vblank_put will be called asynchronously
		 */
		return drm_queue_vblank_event(dev, crtc, vblwait, file_priv);
	}

	if ((flags & _DRM_VBLANK_NEXTONMISS) &&
	    (seq - vblwait->request.sequence) <= (1<<23)) {
		vblwait->request.sequence = seq + 1;
	}

	DRM_DEBUG("waiting on vblank count %d, crtc %d\n",
		  vblwait->request.sequence, crtc);
	vblank->last_wait = vblwait->request.sequence;
	DRM_WAIT_ON(ret, vblank->queue, 3 * HZ,
		    (((drm_vblank_count(dev, crtc) -
		       vblwait->request.sequence) <= (1 << 23)) ||
		     !vblank->enabled ||
		     !dev->irq_enabled));

	if (ret != -EINTR) {
		struct timeval now;

		vblwait->reply.sequence = drm_vblank_count_and_time(dev, crtc, &now);
		vblwait->reply.tval_sec = now.tv_sec;
		vblwait->reply.tval_usec = now.tv_usec;

		DRM_DEBUG("returning %d to client\n",
			  vblwait->reply.sequence);
	} else {
		DRM_DEBUG("vblank wait interrupted by signal\n");
	}

done:
	drm_vblank_put(dev, crtc);
	return ret;
}

static void drm_handle_vblank_events(struct drm_device *dev, int crtc)
{
	struct drm_pending_vblank_event *e, *t;
	struct timeval now;
	unsigned int seq;

	assert_spin_locked(&dev->event_lock);

	seq = drm_vblank_count_and_time(dev, crtc, &now);

	list_for_each_entry_safe(e, t, &dev->vblank_event_list, base.link) {
		if (e->pipe != crtc)
			continue;
		if ((seq - e->event.sequence) > (1<<23))
			continue;

		DRM_DEBUG("vblank event on %d, current %d\n",
			  e->event.sequence, seq);

		list_del(&e->base.link);
		drm_vblank_put(dev, e->pipe);
		send_vblank_event(dev, e, seq, &now);
	}

	trace_drm_vblank_event(crtc, seq);
}

/**
 * drm_handle_vblank - handle a vblank event
 * @dev: DRM device
 * @crtc: where this event occurred
 *
 * Drivers should call this routine in their vblank interrupt handlers to
 * update the vblank counter and send any signals that may be pending.
 */
bool drm_handle_vblank(struct drm_device *dev, int crtc)
{
	struct drm_vblank_crtc *vblank = &dev->vblank[crtc];
	u32 vblcount;
	s64 diff_ns;
	struct timeval tvblank;
	unsigned long irqflags;

	if (!dev->num_crtcs)
		return false;

<<<<<<< HEAD
	if (WARN_ON(crtc >= dev->num_crtcs))
		return false;
=======
	spin_lock_irqsave(&dev->event_lock, irqflags);
>>>>>>> 80b36f43

	/* Need timestamp lock to prevent concurrent execution with
	 * vblank enable/disable, as this would cause inconsistent
	 * or corrupted timestamps and vblank counts.
	 */
	spin_lock(&dev->vblank_time_lock);

	/* Vblank irq handling disabled. Nothing to do. */
	if (!vblank->enabled) {
		spin_unlock(&dev->vblank_time_lock);
		spin_unlock_irqrestore(&dev->event_lock, irqflags);
		return false;
	}

	/* Fetch corresponding timestamp for this vblank interval from
	 * driver and store it in proper slot of timestamp ringbuffer.
	 */

	/* Get current timestamp and count. */
	vblcount = atomic_read(&vblank->count);
	drm_get_last_vbltimestamp(dev, crtc, &tvblank, DRM_CALLED_FROM_VBLIRQ);

	/* Compute time difference to timestamp of last vblank */
	diff_ns = timeval_to_ns(&tvblank) -
		  timeval_to_ns(&vblanktimestamp(dev, crtc, vblcount));

	/* Update vblank timestamp and count if at least
	 * DRM_REDUNDANT_VBLIRQ_THRESH_NS nanoseconds
	 * difference between last stored timestamp and current
	 * timestamp. A smaller difference means basically
	 * identical timestamps. Happens if this vblank has
	 * been already processed and this is a redundant call,
	 * e.g., due to spurious vblank interrupts. We need to
	 * ignore those for accounting.
	 */
	if (abs64(diff_ns) > DRM_REDUNDANT_VBLIRQ_THRESH_NS) {
		/* Store new timestamp in ringbuffer. */
		vblanktimestamp(dev, crtc, vblcount + 1) = tvblank;

		/* Increment cooked vblank count. This also atomically commits
		 * the timestamp computed above.
		 */
		smp_mb__before_atomic();
		atomic_inc(&vblank->count);
		smp_mb__after_atomic();
	} else {
		DRM_DEBUG("crtc %d: Redundant vblirq ignored. diff_ns = %d\n",
			  crtc, (int) diff_ns);
	}

	spin_unlock(&dev->vblank_time_lock);

	wake_up(&vblank->queue);
	drm_handle_vblank_events(dev, crtc);

	spin_unlock_irqrestore(&dev->event_lock, irqflags);

	return true;
}
EXPORT_SYMBOL(drm_handle_vblank);<|MERGE_RESOLUTION|>--- conflicted
+++ resolved
@@ -815,15 +815,11 @@
  */
 u32 drm_vblank_count(struct drm_device *dev, int crtc)
 {
-<<<<<<< HEAD
+	struct drm_vblank_crtc *vblank = &dev->vblank[crtc];
+
 	if (WARN_ON(crtc >= dev->num_crtcs))
 		return 0;
-	return atomic_read(&dev->vblank[crtc].count);
-=======
-	struct drm_vblank_crtc *vblank = &dev->vblank[crtc];
-
 	return atomic_read(&vblank->count);
->>>>>>> 80b36f43
 }
 EXPORT_SYMBOL(drm_vblank_count);
 
@@ -1110,16 +1106,12 @@
 	unsigned long irqflags;
 	unsigned int seq;
 
-<<<<<<< HEAD
 	if (WARN_ON(crtc >= dev->num_crtcs))
 		return;
 
-	spin_lock_irqsave(&dev->vbl_lock, irqflags);
-=======
 	spin_lock_irqsave(&dev->event_lock, irqflags);
 
 	spin_lock(&dev->vbl_lock);
->>>>>>> 80b36f43
 	vblank_disable_and_save(dev, crtc);
 	wake_up(&vblank->queue);
 
@@ -1591,12 +1583,10 @@
 	if (!dev->num_crtcs)
 		return false;
 
-<<<<<<< HEAD
 	if (WARN_ON(crtc >= dev->num_crtcs))
 		return false;
-=======
+
 	spin_lock_irqsave(&dev->event_lock, irqflags);
->>>>>>> 80b36f43
 
 	/* Need timestamp lock to prevent concurrent execution with
 	 * vblank enable/disable, as this would cause inconsistent
