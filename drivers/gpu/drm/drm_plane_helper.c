/*
 * Copyright (C) 2014 Intel Corporation
 *
 * DRM universal plane helper functions
 *
 * Permission is hereby granted, free of charge, to any person obtaining a
 * copy of this software and associated documentation files (the "Software"),
 * to deal in the Software without restriction, including without limitation
 * the rights to use, copy, modify, merge, publish, distribute, sublicense,
 * and/or sell copies of the Software, and to permit persons to whom the
 * Software is furnished to do so, subject to the following conditions:
 *
 * The above copyright notice and this permission notice (including the next
 * paragraph) shall be included in all copies or substantial portions of the
 * Software.
 *
 * THE SOFTWARE IS PROVIDED "AS IS", WITHOUT WARRANTY OF ANY KIND, EXPRESS OR
 * IMPLIED, INCLUDING BUT NOT LIMITED TO THE WARRANTIES OF MERCHANTABILITY,
 * FITNESS FOR A PARTICULAR PURPOSE AND NONINFRINGEMENT.  IN NO EVENT SHALL
 * THE AUTHORS OR COPYRIGHT HOLDERS BE LIABLE FOR ANY CLAIM, DAMAGES OR OTHER
 * LIABILITY, WHETHER IN AN ACTION OF CONTRACT, TORT OR OTHERWISE, ARISING FROM,
 * OUT OF OR IN CONNECTION WITH THE SOFTWARE OR THE USE OR OTHER DEALINGS IN THE
 * SOFTWARE.
 */

#include <linux/list.h>
#include <drm/drmP.h>
#include <drm/drm_plane_helper.h>
#include <drm/drm_rect.h>
#include <drm/drm_atomic.h>
#include <drm/drm_crtc_helper.h>
#include <drm/drm_atomic_helper.h>

#define SUBPIXEL_MASK 0xffff

/**
 * DOC: overview
 *
 * This helper library has two parts. The first part has support to implement
 * primary plane support on top of the normal CRTC configuration interface.
 * Since the legacy ->set_config interface ties the primary plane together with
 * the CRTC state this does not allow userspace to disable the primary plane
 * itself.  To avoid too much duplicated code use
 * drm_plane_helper_check_update() which can be used to enforce the same
 * restrictions as primary planes had thus. The default primary plane only
 * expose XRBG8888 and ARGB8888 as valid pixel formats for the attached
 * framebuffer.
 *
 * Drivers are highly recommended to implement proper support for primary
 * planes, and newly merged drivers must not rely upon these transitional
 * helpers.
 *
 * The second part also implements transitional helpers which allow drivers to
 * gradually switch to the atomic helper infrastructure for plane updates. Once
 * that switch is complete drivers shouldn't use these any longer, instead using
 * the proper legacy implementations for update and disable plane hooks provided
 * by the atomic helpers.
 *
 * Again drivers are strongly urged to switch to the new interfaces.
 *
 * The plane helpers share the function table structures with other helpers,
 * specifically also the atomic helpers. See struct &drm_plane_helper_funcs for
 * the details.
 */

/*
 * Returns the connectors currently associated with a CRTC.  This function
 * should be called twice:  once with a NULL connector list to retrieve
 * the list size, and once with the properly allocated list to be filled in.
 */
static int get_connectors_for_crtc(struct drm_crtc *crtc,
				   struct drm_connector **connector_list,
				   int num_connectors)
{
	struct drm_device *dev = crtc->dev;
	struct drm_connector *connector;
	int count = 0;

	/*
	 * Note: Once we change the plane hooks to more fine-grained locking we
	 * need to grab the connection_mutex here to be able to make these
	 * checks.
	 */
	WARN_ON(!drm_modeset_is_locked(&dev->mode_config.connection_mutex));

	drm_for_each_connector(connector, dev) {
		if (connector->encoder && connector->encoder->crtc == crtc) {
			if (connector_list != NULL && count < num_connectors)
				*(connector_list++) = connector;

			count++;
		}
	}

	return count;
}

/**
 * drm_plane_helper_check_state() - Check plane state for validity
 * @state: plane state to check
 * @clip: integer clipping coordinates
 * @min_scale: minimum @src:@dest scaling factor in 16.16 fixed point
 * @max_scale: maximum @src:@dest scaling factor in 16.16 fixed point
 * @can_position: is it legal to position the plane such that it
 *                doesn't cover the entire crtc?  This will generally
 *                only be false for primary planes.
 * @can_update_disabled: can the plane be updated while the crtc
 *                       is disabled?
 *
 * Checks that a desired plane update is valid, and updates various
 * bits of derived state (clipped coordinates etc.). Drivers that provide
 * their own plane handling rather than helper-provided implementations may
 * still wish to call this function to avoid duplication of error checking
 * code.
 *
 * RETURNS:
 * Zero if update appears valid, error code on failure
 */
int drm_plane_helper_check_state(struct drm_plane_state *state,
				 const struct drm_rect *clip,
				 int min_scale,
				 int max_scale,
				 bool can_position,
				 bool can_update_disabled)
{
	struct drm_crtc *crtc = state->crtc;
	struct drm_framebuffer *fb = state->fb;
	struct drm_rect *src = &state->src;
	struct drm_rect *dst = &state->dst;
	unsigned int rotation = state->rotation;
	int hscale, vscale;

	src->x1 = state->src_x;
	src->y1 = state->src_y;
	src->x2 = state->src_x + state->src_w;
	src->y2 = state->src_y + state->src_h;

	dst->x1 = state->crtc_x;
	dst->y1 = state->crtc_y;
	dst->x2 = state->crtc_x + state->crtc_w;
	dst->y2 = state->crtc_y + state->crtc_h;

	if (!fb) {
		state->visible = false;
		return 0;
	}

	/* crtc should only be NULL when disabling (i.e., !fb) */
	if (WARN_ON(!crtc)) {
		state->visible = false;
		return 0;
	}

	if (!crtc->enabled && !can_update_disabled) {
		DRM_DEBUG_KMS("Cannot update plane of a disabled CRTC.\n");
		return -EINVAL;
	}

	drm_rect_rotate(src, fb->width << 16, fb->height << 16, rotation);

	/* Check scaling */
	hscale = drm_rect_calc_hscale(src, dst, min_scale, max_scale);
	vscale = drm_rect_calc_vscale(src, dst, min_scale, max_scale);
	if (hscale < 0 || vscale < 0) {
		DRM_DEBUG_KMS("Invalid scaling of plane\n");
		drm_rect_debug_print("src: ", &state->src, true);
		drm_rect_debug_print("dst: ", &state->dst, false);
		return -ERANGE;
	}

	state->visible = drm_rect_clip_scaled(src, dst, clip, hscale, vscale);

	drm_rect_rotate_inv(src, fb->width << 16, fb->height << 16, rotation);

	if (!state->visible)
		/*
		 * Plane isn't visible; some drivers can handle this
		 * so we just return success here.  Drivers that can't
		 * (including those that use the primary plane helper's
		 * update function) will return an error from their
		 * update_plane handler.
		 */
		return 0;

	if (!can_position && !drm_rect_equals(dst, clip)) {
		DRM_DEBUG_KMS("Plane must cover entire CRTC\n");
		drm_rect_debug_print("dst: ", dst, false);
		drm_rect_debug_print("clip: ", clip, false);
		return -EINVAL;
	}

	return 0;
}
EXPORT_SYMBOL(drm_plane_helper_check_state);

/**
 * drm_plane_helper_check_update() - Check plane update for validity
 * @plane: plane object to update
 * @crtc: owning CRTC of owning plane
 * @fb: framebuffer to flip onto plane
 * @src: source coordinates in 16.16 fixed point
<<<<<<< HEAD
 * @dest: integer destination coordinates
=======
 * @dst: integer destination coordinates
>>>>>>> b8985785
 * @clip: integer clipping coordinates
 * @rotation: plane rotation
 * @min_scale: minimum @src:@dest scaling factor in 16.16 fixed point
 * @max_scale: maximum @src:@dest scaling factor in 16.16 fixed point
 * @can_position: is it legal to position the plane such that it
 *                doesn't cover the entire crtc?  This will generally
 *                only be false for primary planes.
 * @can_update_disabled: can the plane be updated while the crtc
 *                       is disabled?
 * @visible: output parameter indicating whether plane is still visible after
 *           clipping
 *
 * Checks that a desired plane update is valid.  Drivers that provide
 * their own plane handling rather than helper-provided implementations may
 * still wish to call this function to avoid duplication of error checking
 * code.
 *
 * RETURNS:
 * Zero if update appears valid, error code on failure
 */
int drm_plane_helper_check_update(struct drm_plane *plane,
				  struct drm_crtc *crtc,
				  struct drm_framebuffer *fb,
				  struct drm_rect *src,
				  struct drm_rect *dst,
				  const struct drm_rect *clip,
				  unsigned int rotation,
				  int min_scale,
				  int max_scale,
				  bool can_position,
				  bool can_update_disabled,
				  bool *visible)
{
	struct drm_plane_state state = {
		.plane = plane,
		.crtc = crtc,
		.fb = fb,
		.src_x = src->x1,
		.src_y = src->y1,
		.src_w = drm_rect_width(src),
		.src_h = drm_rect_height(src),
		.crtc_x = dst->x1,
		.crtc_y = dst->y1,
		.crtc_w = drm_rect_width(dst),
		.crtc_h = drm_rect_height(dst),
		.rotation = rotation,
		.visible = *visible,
	};
	int ret;

	ret = drm_plane_helper_check_state(&state, clip,
					   min_scale, max_scale,
					   can_position,
					   can_update_disabled);
	if (ret)
		return ret;

	*src = state.src;
	*dst = state.dst;
	*visible = state.visible;

	return 0;
}
EXPORT_SYMBOL(drm_plane_helper_check_update);

/**
 * drm_primary_helper_update() - Helper for primary plane update
 * @plane: plane object to update
 * @crtc: owning CRTC of owning plane
 * @fb: framebuffer to flip onto plane
 * @crtc_x: x offset of primary plane on crtc
 * @crtc_y: y offset of primary plane on crtc
 * @crtc_w: width of primary plane rectangle on crtc
 * @crtc_h: height of primary plane rectangle on crtc
 * @src_x: x offset of @fb for panning
 * @src_y: y offset of @fb for panning
 * @src_w: width of source rectangle in @fb
 * @src_h: height of source rectangle in @fb
 *
 * Provides a default plane update handler for primary planes.  This is handler
 * is called in response to a userspace SetPlane operation on the plane with a
 * non-NULL framebuffer.  We call the driver's modeset handler to update the
 * framebuffer.
 *
 * SetPlane() on a primary plane of a disabled CRTC is not supported, and will
 * return an error.
 *
 * Note that we make some assumptions about hardware limitations that may not be
 * true for all hardware --
 *
 * 1. Primary plane cannot be repositioned.
 * 2. Primary plane cannot be scaled.
 * 3. Primary plane must cover the entire CRTC.
 * 4. Subpixel positioning is not supported.
 *
 * Drivers for hardware that don't have these restrictions can provide their
 * own implementation rather than using this helper.
 *
 * RETURNS:
 * Zero on success, error code on failure
 */
int drm_primary_helper_update(struct drm_plane *plane, struct drm_crtc *crtc,
			      struct drm_framebuffer *fb,
			      int crtc_x, int crtc_y,
			      unsigned int crtc_w, unsigned int crtc_h,
			      uint32_t src_x, uint32_t src_y,
			      uint32_t src_w, uint32_t src_h)
{
	struct drm_mode_set set = {
		.crtc = crtc,
		.fb = fb,
		.mode = &crtc->mode,
		.x = src_x >> 16,
		.y = src_y >> 16,
	};
	struct drm_rect src = {
		.x1 = src_x,
		.y1 = src_y,
		.x2 = src_x + src_w,
		.y2 = src_y + src_h,
	};
	struct drm_rect dest = {
		.x1 = crtc_x,
		.y1 = crtc_y,
		.x2 = crtc_x + crtc_w,
		.y2 = crtc_y + crtc_h,
	};
	const struct drm_rect clip = {
		.x2 = crtc->mode.hdisplay,
		.y2 = crtc->mode.vdisplay,
	};
	struct drm_connector **connector_list;
	int num_connectors, ret;
	bool visible;

	ret = drm_plane_helper_check_update(plane, crtc, fb,
					    &src, &dest, &clip,
					    DRM_ROTATE_0,
					    DRM_PLANE_HELPER_NO_SCALING,
					    DRM_PLANE_HELPER_NO_SCALING,
					    false, false, &visible);
	if (ret)
		return ret;

	if (!visible)
		/*
		 * Primary plane isn't visible.  Note that unless a driver
		 * provides their own disable function, this will just
		 * wind up returning -EINVAL to userspace.
		 */
		return plane->funcs->disable_plane(plane);

	/* Find current connectors for CRTC */
	num_connectors = get_connectors_for_crtc(crtc, NULL, 0);
	BUG_ON(num_connectors == 0);
	connector_list = kzalloc(num_connectors * sizeof(*connector_list),
				 GFP_KERNEL);
	if (!connector_list)
		return -ENOMEM;
	get_connectors_for_crtc(crtc, connector_list, num_connectors);

	set.connectors = connector_list;
	set.num_connectors = num_connectors;

	/*
	 * We call set_config() directly here rather than using
	 * drm_mode_set_config_internal.  We're reprogramming the same
	 * connectors that were already in use, so we shouldn't need the extra
	 * cross-CRTC fb refcounting to accomodate stealing connectors.
	 * drm_mode_setplane() already handles the basic refcounting for the
	 * framebuffers involved in this operation.
	 */
	ret = crtc->funcs->set_config(&set);

	kfree(connector_list);
	return ret;
}
EXPORT_SYMBOL(drm_primary_helper_update);

/**
 * drm_primary_helper_disable() - Helper for primary plane disable
 * @plane: plane to disable
 *
 * Provides a default plane disable handler for primary planes.  This is handler
 * is called in response to a userspace SetPlane operation on the plane with a
 * NULL framebuffer parameter.  It unconditionally fails the disable call with
 * -EINVAL the only way to disable the primary plane without driver support is
 * to disable the entier CRTC. Which does not match the plane ->disable hook.
 *
 * Note that some hardware may be able to disable the primary plane without
 * disabling the whole CRTC.  Drivers for such hardware should provide their
 * own disable handler that disables just the primary plane (and they'll likely
 * need to provide their own update handler as well to properly re-enable a
 * disabled primary plane).
 *
 * RETURNS:
 * Unconditionally returns -EINVAL.
 */
int drm_primary_helper_disable(struct drm_plane *plane)
{
	return -EINVAL;
}
EXPORT_SYMBOL(drm_primary_helper_disable);

/**
 * drm_primary_helper_destroy() - Helper for primary plane destruction
 * @plane: plane to destroy
 *
 * Provides a default plane destroy handler for primary planes.  This handler
 * is called during CRTC destruction.  We disable the primary plane, remove
 * it from the DRM plane list, and deallocate the plane structure.
 */
void drm_primary_helper_destroy(struct drm_plane *plane)
{
	drm_plane_cleanup(plane);
	kfree(plane);
}
EXPORT_SYMBOL(drm_primary_helper_destroy);

const struct drm_plane_funcs drm_primary_helper_funcs = {
	.update_plane = drm_primary_helper_update,
	.disable_plane = drm_primary_helper_disable,
	.destroy = drm_primary_helper_destroy,
};
EXPORT_SYMBOL(drm_primary_helper_funcs);

int drm_plane_helper_commit(struct drm_plane *plane,
			    struct drm_plane_state *plane_state,
			    struct drm_framebuffer *old_fb)
{
	const struct drm_plane_helper_funcs *plane_funcs;
	struct drm_crtc *crtc[2];
	const struct drm_crtc_helper_funcs *crtc_funcs[2];
	int i, ret = 0;

	plane_funcs = plane->helper_private;

	/* Since this is a transitional helper we can't assume that plane->state
	 * is always valid. Hence we need to use plane->crtc instead of
	 * plane->state->crtc as the old crtc. */
	crtc[0] = plane->crtc;
	crtc[1] = crtc[0] != plane_state->crtc ? plane_state->crtc : NULL;

	for (i = 0; i < 2; i++)
		crtc_funcs[i] = crtc[i] ? crtc[i]->helper_private : NULL;

	if (plane_funcs->atomic_check) {
		ret = plane_funcs->atomic_check(plane, plane_state);
		if (ret)
			goto out;
	}

	if (plane_funcs->prepare_fb && plane_state->fb &&
	    plane_state->fb != old_fb) {
		ret = plane_funcs->prepare_fb(plane,
					      plane_state);
		if (ret)
			goto out;
	}

	/* Point of no return, commit sw state. */
	swap(plane->state, plane_state);

	for (i = 0; i < 2; i++) {
		if (crtc_funcs[i] && crtc_funcs[i]->atomic_begin)
			crtc_funcs[i]->atomic_begin(crtc[i], crtc[i]->state);
	}

	/*
	 * Drivers may optionally implement the ->atomic_disable callback, so
	 * special-case that here.
	 */
	if (drm_atomic_plane_disabling(plane, plane_state) &&
	    plane_funcs->atomic_disable)
		plane_funcs->atomic_disable(plane, plane_state);
	else
		plane_funcs->atomic_update(plane, plane_state);

	for (i = 0; i < 2; i++) {
		if (crtc_funcs[i] && crtc_funcs[i]->atomic_flush)
			crtc_funcs[i]->atomic_flush(crtc[i], crtc[i]->state);
	}

	/*
	 * If we only moved the plane and didn't change fb's, there's no need to
	 * wait for vblank.
	 */
	if (plane->state->fb == old_fb)
		goto out;

	for (i = 0; i < 2; i++) {
		if (!crtc[i])
			continue;

		if (crtc[i]->cursor == plane)
			continue;

		/* There's no other way to figure out whether the crtc is running. */
		ret = drm_crtc_vblank_get(crtc[i]);
		if (ret == 0) {
			drm_crtc_wait_one_vblank(crtc[i]);
			drm_crtc_vblank_put(crtc[i]);
		}

		ret = 0;
	}

	if (plane_funcs->cleanup_fb)
		plane_funcs->cleanup_fb(plane, plane_state);
out:
	if (plane_state) {
		if (plane->funcs->atomic_destroy_state)
			plane->funcs->atomic_destroy_state(plane, plane_state);
		else
			drm_atomic_helper_plane_destroy_state(plane, plane_state);
	}

	return ret;
}

/**
 * drm_plane_helper_update() - Transitional helper for plane update
 * @plane: plane object to update
 * @crtc: owning CRTC of owning plane
 * @fb: framebuffer to flip onto plane
 * @crtc_x: x offset of primary plane on crtc
 * @crtc_y: y offset of primary plane on crtc
 * @crtc_w: width of primary plane rectangle on crtc
 * @crtc_h: height of primary plane rectangle on crtc
 * @src_x: x offset of @fb for panning
 * @src_y: y offset of @fb for panning
 * @src_w: width of source rectangle in @fb
 * @src_h: height of source rectangle in @fb
 *
 * Provides a default plane update handler using the atomic plane update
 * functions. It is fully left to the driver to check plane constraints and
 * handle corner-cases like a fully occluded or otherwise invisible plane.
 *
 * This is useful for piecewise transitioning of a driver to the atomic helpers.
 *
 * RETURNS:
 * Zero on success, error code on failure
 */
int drm_plane_helper_update(struct drm_plane *plane, struct drm_crtc *crtc,
			    struct drm_framebuffer *fb,
			    int crtc_x, int crtc_y,
			    unsigned int crtc_w, unsigned int crtc_h,
			    uint32_t src_x, uint32_t src_y,
			    uint32_t src_w, uint32_t src_h)
{
	struct drm_plane_state *plane_state;

	if (plane->funcs->atomic_duplicate_state)
		plane_state = plane->funcs->atomic_duplicate_state(plane);
	else {
		if (!plane->state)
			drm_atomic_helper_plane_reset(plane);

		plane_state = drm_atomic_helper_plane_duplicate_state(plane);
	}
	if (!plane_state)
		return -ENOMEM;
	plane_state->plane = plane;

	plane_state->crtc = crtc;
	drm_atomic_set_fb_for_plane(plane_state, fb);
	plane_state->crtc_x = crtc_x;
	plane_state->crtc_y = crtc_y;
	plane_state->crtc_h = crtc_h;
	plane_state->crtc_w = crtc_w;
	plane_state->src_x = src_x;
	plane_state->src_y = src_y;
	plane_state->src_h = src_h;
	plane_state->src_w = src_w;

	return drm_plane_helper_commit(plane, plane_state, plane->fb);
}
EXPORT_SYMBOL(drm_plane_helper_update);

/**
 * drm_plane_helper_disable() - Transitional helper for plane disable
 * @plane: plane to disable
 *
 * Provides a default plane disable handler using the atomic plane update
 * functions. It is fully left to the driver to check plane constraints and
 * handle corner-cases like a fully occluded or otherwise invisible plane.
 *
 * This is useful for piecewise transitioning of a driver to the atomic helpers.
 *
 * RETURNS:
 * Zero on success, error code on failure
 */
int drm_plane_helper_disable(struct drm_plane *plane)
{
	struct drm_plane_state *plane_state;

	/* crtc helpers love to call disable functions for already disabled hw
	 * functions. So cope with that. */
	if (!plane->crtc)
		return 0;

	if (plane->funcs->atomic_duplicate_state)
		plane_state = plane->funcs->atomic_duplicate_state(plane);
	else {
		if (!plane->state)
			drm_atomic_helper_plane_reset(plane);

		plane_state = drm_atomic_helper_plane_duplicate_state(plane);
	}
	if (!plane_state)
		return -ENOMEM;
	plane_state->plane = plane;

	plane_state->crtc = NULL;
	drm_atomic_set_fb_for_plane(plane_state, NULL);

	return drm_plane_helper_commit(plane, plane_state, plane->fb);
}
EXPORT_SYMBOL(drm_plane_helper_disable);<|MERGE_RESOLUTION|>--- conflicted
+++ resolved
@@ -199,11 +199,7 @@
  * @crtc: owning CRTC of owning plane
  * @fb: framebuffer to flip onto plane
  * @src: source coordinates in 16.16 fixed point
-<<<<<<< HEAD
- * @dest: integer destination coordinates
-=======
  * @dst: integer destination coordinates
->>>>>>> b8985785
  * @clip: integer clipping coordinates
  * @rotation: plane rotation
  * @min_scale: minimum @src:@dest scaling factor in 16.16 fixed point
