--- conflicted
+++ resolved
@@ -140,21 +140,13 @@
 	if (!dev->mode_config.poll_enabled || !drm_kms_helper_poll)
 		return;
 
-<<<<<<< HEAD
 	drm_connector_list_iter_begin(dev, &conn_iter);
-=======
-	drm_connector_list_iter_get(dev, &conn_iter);
->>>>>>> 36fc5797
 	drm_for_each_connector_iter(connector, &conn_iter) {
 		if (connector->polled & (DRM_CONNECTOR_POLL_CONNECT |
 					 DRM_CONNECTOR_POLL_DISCONNECT))
 			poll = true;
 	}
-<<<<<<< HEAD
 	drm_connector_list_iter_end(&conn_iter);
-=======
-	drm_connector_list_iter_put(&conn_iter);
->>>>>>> 36fc5797
 
 	if (dev->mode_config.delayed_event) {
 		/*
@@ -228,13 +220,8 @@
  *    - drm_mode_validate_basic() performs basic sanity checks
  *    - drm_mode_validate_size() filters out modes larger than @maxX and @maxY
  *      (if specified)
-<<<<<<< HEAD
- *    - drm_mode_validate_flag() checks the modes againt basic connector
- *      capabilites (interlace_allowed,doublescan_allowed,stereo_allowed)
-=======
  *    - drm_mode_validate_flag() checks the modes against basic connector
  *      capabilities (interlace_allowed,doublescan_allowed,stereo_allowed)
->>>>>>> 36fc5797
  *    - the optional &drm_connector_helper_funcs.mode_valid helper can perform
  *      driver and/or hardware specific checks
  *
@@ -433,11 +420,7 @@
 		goto out;
 	}
 
-<<<<<<< HEAD
 	drm_connector_list_iter_begin(dev, &conn_iter);
-=======
-	drm_connector_list_iter_get(dev, &conn_iter);
->>>>>>> 36fc5797
 	drm_for_each_connector_iter(connector, &conn_iter) {
 		/* Ignore forced connectors. */
 		if (connector->force)
@@ -491,11 +474,7 @@
 			changed = true;
 		}
 	}
-<<<<<<< HEAD
 	drm_connector_list_iter_end(&conn_iter);
-=======
-	drm_connector_list_iter_put(&conn_iter);
->>>>>>> 36fc5797
 
 	mutex_unlock(&dev->mode_config.mutex);
 
@@ -601,11 +580,7 @@
 		return false;
 
 	mutex_lock(&dev->mode_config.mutex);
-<<<<<<< HEAD
 	drm_connector_list_iter_begin(dev, &conn_iter);
-=======
-	drm_connector_list_iter_get(dev, &conn_iter);
->>>>>>> 36fc5797
 	drm_for_each_connector_iter(connector, &conn_iter) {
 		/* Only handle HPD capable connectors. */
 		if (!(connector->polled & DRM_CONNECTOR_POLL_HPD))
@@ -622,11 +597,7 @@
 		if (old_status != connector->status)
 			changed = true;
 	}
-<<<<<<< HEAD
 	drm_connector_list_iter_end(&conn_iter);
-=======
-	drm_connector_list_iter_put(&conn_iter);
->>>>>>> 36fc5797
 	mutex_unlock(&dev->mode_config.mutex);
 
 	if (changed)
