/*
 * rcar_du_crtc.c  --  R-Car Display Unit CRTCs
 *
 * Copyright (C) 2013-2014 Renesas Electronics Corporation
 *
 * Contact: Laurent Pinchart (laurent.pinchart@ideasonboard.com)
 *
 * This program is free software; you can redistribute it and/or modify
 * it under the terms of the GNU General Public License as published by
 * the Free Software Foundation; either version 2 of the License, or
 * (at your option) any later version.
 */

#include <linux/clk.h>
#include <linux/mutex.h>

#include <drm/drmP.h>
#include <drm/drm_atomic.h>
#include <drm/drm_atomic_helper.h>
#include <drm/drm_crtc.h>
#include <drm/drm_crtc_helper.h>
#include <drm/drm_fb_cma_helper.h>
#include <drm/drm_gem_cma_helper.h>
#include <drm/drm_plane_helper.h>

#include "rcar_du_crtc.h"
#include "rcar_du_drv.h"
#include "rcar_du_kms.h"
#include "rcar_du_plane.h"
#include "rcar_du_regs.h"

static u32 rcar_du_crtc_read(struct rcar_du_crtc *rcrtc, u32 reg)
{
	struct rcar_du_device *rcdu = rcrtc->group->dev;

	return rcar_du_read(rcdu, rcrtc->mmio_offset + reg);
}

static void rcar_du_crtc_write(struct rcar_du_crtc *rcrtc, u32 reg, u32 data)
{
	struct rcar_du_device *rcdu = rcrtc->group->dev;

	rcar_du_write(rcdu, rcrtc->mmio_offset + reg, data);
}

static void rcar_du_crtc_clr(struct rcar_du_crtc *rcrtc, u32 reg, u32 clr)
{
	struct rcar_du_device *rcdu = rcrtc->group->dev;

	rcar_du_write(rcdu, rcrtc->mmio_offset + reg,
		      rcar_du_read(rcdu, rcrtc->mmio_offset + reg) & ~clr);
}

static void rcar_du_crtc_set(struct rcar_du_crtc *rcrtc, u32 reg, u32 set)
{
	struct rcar_du_device *rcdu = rcrtc->group->dev;

	rcar_du_write(rcdu, rcrtc->mmio_offset + reg,
		      rcar_du_read(rcdu, rcrtc->mmio_offset + reg) | set);
}

static void rcar_du_crtc_clr_set(struct rcar_du_crtc *rcrtc, u32 reg,
				 u32 clr, u32 set)
{
	struct rcar_du_device *rcdu = rcrtc->group->dev;
	u32 value = rcar_du_read(rcdu, rcrtc->mmio_offset + reg);

	rcar_du_write(rcdu, rcrtc->mmio_offset + reg, (value & ~clr) | set);
}

static int rcar_du_crtc_get(struct rcar_du_crtc *rcrtc)
{
	int ret;

	ret = clk_prepare_enable(rcrtc->clock);
	if (ret < 0)
		return ret;

	ret = clk_prepare_enable(rcrtc->extclock);
	if (ret < 0)
		goto error_clock;

	ret = rcar_du_group_get(rcrtc->group);
	if (ret < 0)
		goto error_group;

	return 0;

error_group:
	clk_disable_unprepare(rcrtc->extclock);
error_clock:
	clk_disable_unprepare(rcrtc->clock);
	return ret;
}

static void rcar_du_crtc_put(struct rcar_du_crtc *rcrtc)
{
	rcar_du_group_put(rcrtc->group);

	clk_disable_unprepare(rcrtc->extclock);
	clk_disable_unprepare(rcrtc->clock);
}

/* -----------------------------------------------------------------------------
 * Hardware Setup
 */

static void rcar_du_crtc_set_display_timing(struct rcar_du_crtc *rcrtc)
{
	const struct drm_display_mode *mode = &rcrtc->crtc.state->adjusted_mode;
	unsigned long mode_clock = mode->clock * 1000;
	unsigned long clk;
	u32 value;
	u32 escr;
	u32 div;

	/* Compute the clock divisor and select the internal or external dot
	 * clock based on the requested frequency.
	 */
	clk = clk_get_rate(rcrtc->clock);
	div = DIV_ROUND_CLOSEST(clk, mode_clock);
	div = clamp(div, 1U, 64U) - 1;
	escr = div | ESCR_DCLKSEL_CLKS;

	if (rcrtc->extclock) {
		unsigned long extclk;
		unsigned long extrate;
		unsigned long rate;
		u32 extdiv;

		extclk = clk_get_rate(rcrtc->extclock);
		extdiv = DIV_ROUND_CLOSEST(extclk, mode_clock);
		extdiv = clamp(extdiv, 1U, 64U) - 1;

		rate = clk / (div + 1);
		extrate = extclk / (extdiv + 1);

		if (abs((long)extrate - (long)mode_clock) <
		    abs((long)rate - (long)mode_clock)) {
			dev_dbg(rcrtc->group->dev->dev,
				"crtc%u: using external clock\n", rcrtc->index);
			escr = extdiv | ESCR_DCLKSEL_DCLKIN;
		}
	}

	rcar_du_group_write(rcrtc->group, rcrtc->index % 2 ? ESCR2 : ESCR,
			    escr);
	rcar_du_group_write(rcrtc->group, rcrtc->index % 2 ? OTAR2 : OTAR, 0);

	/* Signal polarities */
	value = ((mode->flags & DRM_MODE_FLAG_PVSYNC) ? 0 : DSMR_VSL)
	      | ((mode->flags & DRM_MODE_FLAG_PHSYNC) ? 0 : DSMR_HSL)
	      | DSMR_DIPM_DE | DSMR_CSPM;
	rcar_du_crtc_write(rcrtc, DSMR, value);

	/* Display timings */
	rcar_du_crtc_write(rcrtc, HDSR, mode->htotal - mode->hsync_start - 19);
	rcar_du_crtc_write(rcrtc, HDER, mode->htotal - mode->hsync_start +
					mode->hdisplay - 19);
	rcar_du_crtc_write(rcrtc, HSWR, mode->hsync_end -
					mode->hsync_start - 1);
	rcar_du_crtc_write(rcrtc, HCR,  mode->htotal - 1);

	rcar_du_crtc_write(rcrtc, VDSR, mode->crtc_vtotal -
					mode->crtc_vsync_end - 2);
	rcar_du_crtc_write(rcrtc, VDER, mode->crtc_vtotal -
					mode->crtc_vsync_end +
					mode->crtc_vdisplay - 2);
	rcar_du_crtc_write(rcrtc, VSPR, mode->crtc_vtotal -
					mode->crtc_vsync_end +
					mode->crtc_vsync_start - 1);
	rcar_du_crtc_write(rcrtc, VCR,  mode->crtc_vtotal - 1);

	rcar_du_crtc_write(rcrtc, DESR,  mode->htotal - mode->hsync_start);
	rcar_du_crtc_write(rcrtc, DEWR,  mode->hdisplay);
}

void rcar_du_crtc_route_output(struct drm_crtc *crtc,
			       enum rcar_du_output output)
{
	struct rcar_du_crtc *rcrtc = to_rcar_crtc(crtc);
	struct rcar_du_device *rcdu = rcrtc->group->dev;

	/* Store the route from the CRTC output to the DU output. The DU will be
	 * configured when starting the CRTC.
	 */
	rcrtc->outputs |= BIT(output);

	/* Store RGB routing to DPAD0, the hardware will be configured when
	 * starting the CRTC.
	 */
	if (output == RCAR_DU_OUTPUT_DPAD0)
		rcdu->dpad0_source = rcrtc->index;
}

static unsigned int plane_zpos(struct rcar_du_plane *plane)
{
	return to_rcar_plane_state(plane->plane.state)->zpos;
}

static const struct rcar_du_format_info *
plane_format(struct rcar_du_plane *plane)
{
	return to_rcar_plane_state(plane->plane.state)->format;
}

static void rcar_du_crtc_update_planes(struct rcar_du_crtc *rcrtc)
{
	struct rcar_du_plane *planes[RCAR_DU_NUM_HW_PLANES];
	unsigned int num_planes = 0;
	unsigned int dptsr_planes;
	unsigned int hwplanes = 0;
	unsigned int prio = 0;
	unsigned int i;
	u32 dspr = 0;

<<<<<<< HEAD
	for (i = 0; i < ARRAY_SIZE(rcrtc->group->planes); ++i) {
=======
	for (i = 0; i < rcrtc->group->num_planes; ++i) {
>>>>>>> 0dc499af
		struct rcar_du_plane *plane = &rcrtc->group->planes[i];
		unsigned int j;

		if (plane->plane.state->crtc != &rcrtc->crtc)
			continue;

		/* Insert the plane in the sorted planes array. */
		for (j = num_planes++; j > 0; --j) {
			if (plane_zpos(planes[j-1]) <= plane_zpos(plane))
				break;
			planes[j] = planes[j-1];
		}

		planes[j] = plane;
		prio += plane_format(plane)->planes * 4;
	}

	for (i = 0; i < num_planes; ++i) {
		struct rcar_du_plane *plane = planes[i];
		struct drm_plane_state *state = plane->plane.state;
		unsigned int index = to_rcar_plane_state(state)->hwindex;

		prio -= 4;
		dspr |= (index + 1) << prio;
		hwplanes |= 1 << index;

		if (plane_format(plane)->planes == 2) {
			index = (index + 1) % 8;

			prio -= 4;
			dspr |= (index + 1) << prio;
			hwplanes |= 1 << index;
		}
	}

	/* Update the planes to display timing and dot clock generator
	 * associations.
	 *
	 * Updating the DPTSR register requires restarting the CRTC group,
	 * resulting in visible flicker. To mitigate the issue only update the
	 * association if needed by enabled planes. Planes being disabled will
	 * keep their current association.
	 */
	mutex_lock(&rcrtc->group->lock);

	dptsr_planes = rcrtc->index % 2 ? rcrtc->group->dptsr_planes | hwplanes
		     : rcrtc->group->dptsr_planes & ~hwplanes;

	if (dptsr_planes != rcrtc->group->dptsr_planes) {
		rcar_du_group_write(rcrtc->group, DPTSR,
				    (dptsr_planes << 16) | dptsr_planes);
		rcrtc->group->dptsr_planes = dptsr_planes;

		if (rcrtc->group->used_crtcs)
			rcar_du_group_restart(rcrtc->group);
	}

	mutex_unlock(&rcrtc->group->lock);

	rcar_du_group_write(rcrtc->group, rcrtc->index % 2 ? DS2PR : DS1PR,
			    dspr);
}

/* -----------------------------------------------------------------------------
 * Page Flip
 */

void rcar_du_crtc_cancel_page_flip(struct rcar_du_crtc *rcrtc,
				   struct drm_file *file)
{
	struct drm_pending_vblank_event *event;
	struct drm_device *dev = rcrtc->crtc.dev;
	unsigned long flags;

	/* Destroy the pending vertical blanking event associated with the
	 * pending page flip, if any, and disable vertical blanking interrupts.
	 */
	spin_lock_irqsave(&dev->event_lock, flags);
	event = rcrtc->event;
	if (event && event->base.file_priv == file) {
		rcrtc->event = NULL;
		event->base.destroy(&event->base);
		drm_crtc_vblank_put(&rcrtc->crtc);
	}
	spin_unlock_irqrestore(&dev->event_lock, flags);
}

static void rcar_du_crtc_finish_page_flip(struct rcar_du_crtc *rcrtc)
{
	struct drm_pending_vblank_event *event;
	struct drm_device *dev = rcrtc->crtc.dev;
	unsigned long flags;

	spin_lock_irqsave(&dev->event_lock, flags);
	event = rcrtc->event;
	rcrtc->event = NULL;
	spin_unlock_irqrestore(&dev->event_lock, flags);

	if (event == NULL)
		return;

	spin_lock_irqsave(&dev->event_lock, flags);
	drm_send_vblank_event(dev, rcrtc->index, event);
	wake_up(&rcrtc->flip_wait);
	spin_unlock_irqrestore(&dev->event_lock, flags);

	drm_crtc_vblank_put(&rcrtc->crtc);
}

static bool rcar_du_crtc_page_flip_pending(struct rcar_du_crtc *rcrtc)
{
	struct drm_device *dev = rcrtc->crtc.dev;
	unsigned long flags;
	bool pending;

	spin_lock_irqsave(&dev->event_lock, flags);
	pending = rcrtc->event != NULL;
	spin_unlock_irqrestore(&dev->event_lock, flags);

	return pending;
}

static void rcar_du_crtc_wait_page_flip(struct rcar_du_crtc *rcrtc)
{
	struct rcar_du_device *rcdu = rcrtc->group->dev;

	if (wait_event_timeout(rcrtc->flip_wait,
			       !rcar_du_crtc_page_flip_pending(rcrtc),
			       msecs_to_jiffies(50)))
		return;

	dev_warn(rcdu->dev, "page flip timeout\n");

	rcar_du_crtc_finish_page_flip(rcrtc);
}

/* -----------------------------------------------------------------------------
 * Start/Stop and Suspend/Resume
 */

static void rcar_du_crtc_start(struct rcar_du_crtc *rcrtc)
{
	struct drm_crtc *crtc = &rcrtc->crtc;
	bool interlaced;

	if (rcrtc->started)
		return;

	/* Set display off and background to black */
	rcar_du_crtc_write(rcrtc, DOOR, DOOR_RGB(0, 0, 0));
	rcar_du_crtc_write(rcrtc, BPOR, BPOR_RGB(0, 0, 0));

	/* Configure display timings and output routing */
	rcar_du_crtc_set_display_timing(rcrtc);
	rcar_du_group_set_routing(rcrtc->group);

	/* Start with all planes disabled. */
	rcar_du_group_write(rcrtc->group, rcrtc->index % 2 ? DS2PR : DS1PR, 0);

	/* Select master sync mode. This enables display operation in master
	 * sync mode (with the HSYNC and VSYNC signals configured as outputs and
	 * actively driven).
	 */
	interlaced = rcrtc->crtc.mode.flags & DRM_MODE_FLAG_INTERLACE;
	rcar_du_crtc_clr_set(rcrtc, DSYSR, DSYSR_TVM_MASK | DSYSR_SCM_MASK,
			     (interlaced ? DSYSR_SCM_INT_VIDEO : 0) |
			     DSYSR_TVM_MASTER);

	rcar_du_group_start_stop(rcrtc->group, true);

	/* Turn vertical blanking interrupt reporting back on. */
	drm_crtc_vblank_on(crtc);

	rcrtc->started = true;
}

static void rcar_du_crtc_stop(struct rcar_du_crtc *rcrtc)
{
	struct drm_crtc *crtc = &rcrtc->crtc;

	if (!rcrtc->started)
		return;

	/* Disable all planes and wait for the change to take effect. This is
	 * required as the DSnPR registers are updated on vblank, and no vblank
	 * will occur once the CRTC is stopped. Disabling planes when starting
	 * the CRTC thus wouldn't be enough as it would start scanning out
	 * immediately from old frame buffers until the next vblank.
	 *
	 * This increases the CRTC stop delay, especially when multiple CRTCs
	 * are stopped in one operation as we now wait for one vblank per CRTC.
	 * Whether this can be improved needs to be researched.
	 */
	rcar_du_group_write(rcrtc->group, rcrtc->index % 2 ? DS2PR : DS1PR, 0);
	drm_crtc_wait_one_vblank(crtc);

	/* Disable vertical blanking interrupt reporting. We first need to wait
	 * for page flip completion before stopping the CRTC as userspace
	 * expects page flips to eventually complete.
	 */
	rcar_du_crtc_wait_page_flip(rcrtc);
	drm_crtc_vblank_off(crtc);

	/* Select switch sync mode. This stops display operation and configures
	 * the HSYNC and VSYNC signals as inputs.
	 */
	rcar_du_crtc_clr_set(rcrtc, DSYSR, DSYSR_TVM_MASK, DSYSR_TVM_SWITCH);

	rcar_du_group_start_stop(rcrtc->group, false);

	rcrtc->started = false;
}

void rcar_du_crtc_suspend(struct rcar_du_crtc *rcrtc)
{
	rcar_du_crtc_stop(rcrtc);
	rcar_du_crtc_put(rcrtc);
}

void rcar_du_crtc_resume(struct rcar_du_crtc *rcrtc)
{
	unsigned int i;

	if (!rcrtc->enabled)
		return;

	rcar_du_crtc_get(rcrtc);
	rcar_du_crtc_start(rcrtc);

	/* Commit the planes state. */
<<<<<<< HEAD
	for (i = 0; i < ARRAY_SIZE(rcrtc->group->planes); ++i) {
=======
	for (i = 0; i < rcrtc->group->num_planes; ++i) {
>>>>>>> 0dc499af
		struct rcar_du_plane *plane = &rcrtc->group->planes[i];

		if (plane->plane.state->crtc != &rcrtc->crtc)
			continue;

		rcar_du_plane_setup(plane);
	}

	rcar_du_crtc_update_planes(rcrtc);
}

/* -----------------------------------------------------------------------------
 * CRTC Functions
 */

static void rcar_du_crtc_enable(struct drm_crtc *crtc)
{
	struct rcar_du_crtc *rcrtc = to_rcar_crtc(crtc);

	if (rcrtc->enabled)
		return;

	rcar_du_crtc_get(rcrtc);
	rcar_du_crtc_start(rcrtc);

	rcrtc->enabled = true;
}

static void rcar_du_crtc_disable(struct drm_crtc *crtc)
{
	struct rcar_du_crtc *rcrtc = to_rcar_crtc(crtc);

	if (!rcrtc->enabled)
		return;

	rcar_du_crtc_stop(rcrtc);
	rcar_du_crtc_put(rcrtc);

	rcrtc->enabled = false;
	rcrtc->outputs = 0;
}

static bool rcar_du_crtc_mode_fixup(struct drm_crtc *crtc,
				    const struct drm_display_mode *mode,
				    struct drm_display_mode *adjusted_mode)
{
	/* TODO Fixup modes */
	return true;
}

static void rcar_du_crtc_atomic_begin(struct drm_crtc *crtc)
{
	struct drm_pending_vblank_event *event = crtc->state->event;
	struct rcar_du_crtc *rcrtc = to_rcar_crtc(crtc);
	struct drm_device *dev = rcrtc->crtc.dev;
	unsigned long flags;

	if (event) {
		WARN_ON(drm_crtc_vblank_get(crtc) != 0);

		spin_lock_irqsave(&dev->event_lock, flags);
		rcrtc->event = event;
		spin_unlock_irqrestore(&dev->event_lock, flags);
	}
}

static void rcar_du_crtc_atomic_flush(struct drm_crtc *crtc)
{
	struct rcar_du_crtc *rcrtc = to_rcar_crtc(crtc);

	rcar_du_crtc_update_planes(rcrtc);
}

static const struct drm_crtc_helper_funcs crtc_helper_funcs = {
	.mode_fixup = rcar_du_crtc_mode_fixup,
	.disable = rcar_du_crtc_disable,
	.enable = rcar_du_crtc_enable,
	.atomic_begin = rcar_du_crtc_atomic_begin,
	.atomic_flush = rcar_du_crtc_atomic_flush,
};

static const struct drm_crtc_funcs crtc_funcs = {
	.reset = drm_atomic_helper_crtc_reset,
	.destroy = drm_crtc_cleanup,
	.set_config = drm_atomic_helper_set_config,
	.page_flip = drm_atomic_helper_page_flip,
	.atomic_duplicate_state = drm_atomic_helper_crtc_duplicate_state,
	.atomic_destroy_state = drm_atomic_helper_crtc_destroy_state,
};

/* -----------------------------------------------------------------------------
 * Interrupt Handling
 */

static irqreturn_t rcar_du_crtc_irq(int irq, void *arg)
{
	struct rcar_du_crtc *rcrtc = arg;
	irqreturn_t ret = IRQ_NONE;
	u32 status;

	status = rcar_du_crtc_read(rcrtc, DSSR);
	rcar_du_crtc_write(rcrtc, DSRCR, status & DSRCR_MASK);

	if (status & DSSR_FRM) {
		drm_handle_vblank(rcrtc->crtc.dev, rcrtc->index);
		rcar_du_crtc_finish_page_flip(rcrtc);
		ret = IRQ_HANDLED;
	}

	return ret;
}

/* -----------------------------------------------------------------------------
 * Initialization
 */

int rcar_du_crtc_create(struct rcar_du_group *rgrp, unsigned int index)
{
	static const unsigned int mmio_offsets[] = {
		DU0_REG_OFFSET, DU1_REG_OFFSET, DU2_REG_OFFSET
	};

	struct rcar_du_device *rcdu = rgrp->dev;
	struct platform_device *pdev = to_platform_device(rcdu->dev);
	struct rcar_du_crtc *rcrtc = &rcdu->crtcs[index];
	struct drm_crtc *crtc = &rcrtc->crtc;
	unsigned int irqflags;
	struct clk *clk;
	char clk_name[9];
	char *name;
	int irq;
	int ret;

	/* Get the CRTC clock and the optional external clock. */
	if (rcar_du_has(rcdu, RCAR_DU_FEATURE_CRTC_IRQ_CLOCK)) {
		sprintf(clk_name, "du.%u", index);
		name = clk_name;
	} else {
		name = NULL;
	}

	rcrtc->clock = devm_clk_get(rcdu->dev, name);
	if (IS_ERR(rcrtc->clock)) {
		dev_err(rcdu->dev, "no clock for CRTC %u\n", index);
		return PTR_ERR(rcrtc->clock);
	}

	sprintf(clk_name, "dclkin.%u", index);
	clk = devm_clk_get(rcdu->dev, clk_name);
	if (!IS_ERR(clk)) {
		rcrtc->extclock = clk;
	} else if (PTR_ERR(rcrtc->clock) == -EPROBE_DEFER) {
		dev_info(rcdu->dev, "can't get external clock %u\n", index);
		return -EPROBE_DEFER;
	}

	init_waitqueue_head(&rcrtc->flip_wait);

	rcrtc->group = rgrp;
	rcrtc->mmio_offset = mmio_offsets[index];
	rcrtc->index = index;
	rcrtc->enabled = false;

	ret = drm_crtc_init_with_planes(rcdu->ddev, crtc,
					&rgrp->planes[index % 2].plane,
					NULL, &crtc_funcs);
	if (ret < 0)
		return ret;

	drm_crtc_helper_add(crtc, &crtc_helper_funcs);

	/* Start with vertical blanking interrupt reporting disabled. */
	drm_crtc_vblank_off(crtc);

	/* Register the interrupt handler. */
	if (rcar_du_has(rcdu, RCAR_DU_FEATURE_CRTC_IRQ_CLOCK)) {
		irq = platform_get_irq(pdev, index);
		irqflags = 0;
	} else {
		irq = platform_get_irq(pdev, 0);
		irqflags = IRQF_SHARED;
	}

	if (irq < 0) {
		dev_err(rcdu->dev, "no IRQ for CRTC %u\n", index);
		return irq;
	}

	ret = devm_request_irq(rcdu->dev, irq, rcar_du_crtc_irq, irqflags,
			       dev_name(rcdu->dev), rcrtc);
	if (ret < 0) {
		dev_err(rcdu->dev,
			"failed to register IRQ for CRTC %u\n", index);
		return ret;
	}

	return 0;
}

void rcar_du_crtc_enable_vblank(struct rcar_du_crtc *rcrtc, bool enable)
{
	if (enable) {
		rcar_du_crtc_write(rcrtc, DSRCR, DSRCR_VBCL);
		rcar_du_crtc_set(rcrtc, DIER, DIER_VBE);
	} else {
		rcar_du_crtc_clr(rcrtc, DIER, DIER_VBE);
	}
}<|MERGE_RESOLUTION|>--- conflicted
+++ resolved
@@ -214,11 +214,7 @@
 	unsigned int i;
 	u32 dspr = 0;
 
-<<<<<<< HEAD
-	for (i = 0; i < ARRAY_SIZE(rcrtc->group->planes); ++i) {
-=======
 	for (i = 0; i < rcrtc->group->num_planes; ++i) {
->>>>>>> 0dc499af
 		struct rcar_du_plane *plane = &rcrtc->group->planes[i];
 		unsigned int j;
 
@@ -449,11 +445,7 @@
 	rcar_du_crtc_start(rcrtc);
 
 	/* Commit the planes state. */
-<<<<<<< HEAD
-	for (i = 0; i < ARRAY_SIZE(rcrtc->group->planes); ++i) {
-=======
 	for (i = 0; i < rcrtc->group->num_planes; ++i) {
->>>>>>> 0dc499af
 		struct rcar_du_plane *plane = &rcrtc->group->planes[i];
 
 		if (plane->plane.state->crtc != &rcrtc->crtc)
