--- conflicted
+++ resolved
@@ -302,12 +302,9 @@
 	struct rcar_du_plane_state *state;
 	struct rcar_du_plane_state *copy;
 
-<<<<<<< HEAD
-=======
 	if (WARN_ON(!plane->state))
 		return NULL;
 
->>>>>>> 0dc499af
 	state = to_rcar_plane_state(plane->state);
 	copy = kmemdup(state, sizeof(*state), GFP_KERNEL);
 	if (copy == NULL)
@@ -321,13 +318,7 @@
 static void rcar_du_plane_atomic_destroy_state(struct drm_plane *plane,
 					       struct drm_plane_state *state)
 {
-<<<<<<< HEAD
-	if (state->fb)
-		drm_framebuffer_unreference(state->fb);
-
-=======
 	__drm_atomic_helper_plane_destroy_state(plane, state);
->>>>>>> 0dc499af
 	kfree(to_rcar_plane_state(state));
 }
 
@@ -399,10 +390,6 @@
 int rcar_du_planes_init(struct rcar_du_group *rgrp)
 {
 	struct rcar_du_device *rcdu = rgrp->dev;
-<<<<<<< HEAD
-	unsigned int num_planes;
-=======
->>>>>>> 0dc499af
 	unsigned int crtcs;
 	unsigned int i;
 	int ret;
@@ -410,19 +397,11 @@
 	 /* Create one primary plane per CRTC in this group and seven overlay
 	  * planes.
 	  */
-<<<<<<< HEAD
-	num_planes = rgrp->num_crtcs + 7;
+	rgrp->num_planes = rgrp->num_crtcs + 7;
 
 	crtcs = ((1 << rcdu->num_crtcs) - 1) & (3 << (2 * rgrp->index));
 
-	for (i = 0; i < num_planes; ++i) {
-=======
-	rgrp->num_planes = rgrp->num_crtcs + 7;
-
-	crtcs = ((1 << rcdu->num_crtcs) - 1) & (3 << (2 * rgrp->index));
-
 	for (i = 0; i < rgrp->num_planes; ++i) {
->>>>>>> 0dc499af
 		enum drm_plane_type type = i < rgrp->num_crtcs
 					 ? DRM_PLANE_TYPE_PRIMARY
 					 : DRM_PLANE_TYPE_OVERLAY;
