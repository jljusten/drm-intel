--- conflicted
+++ resolved
@@ -336,11 +336,7 @@
 		dev_dbg(rcdu->dev, "%s: finding free planes for group %u\n",
 			__func__, index);
 
-<<<<<<< HEAD
-		for (i = 0; i < RCAR_DU_NUM_KMS_PLANES; ++i) {
-=======
 		for (i = 0; i < group->num_planes; ++i) {
->>>>>>> 0dc499af
 			struct rcar_du_plane *plane = &group->planes[i];
 			struct rcar_du_plane_state *plane_state;
 			struct drm_plane_state *s;
