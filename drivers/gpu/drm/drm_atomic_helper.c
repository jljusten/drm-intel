--- conflicted
+++ resolved
@@ -1859,7 +1859,6 @@
 
 	for_each_old_connector_in_state(old_state, conn, old_conn_state, i) {
 		commit = old_conn_state->commit;
-<<<<<<< HEAD
 
 		if (!commit)
 			continue;
@@ -1870,18 +1869,6 @@
 			DRM_ERROR("[CONNECTOR:%d:%s] hw_done timed out\n",
 				  conn->base.id, conn->name);
 
-=======
-
-		if (!commit)
-			continue;
-
-		ret = wait_for_completion_timeout(&commit->hw_done,
-						  10*HZ);
-		if (ret == 0)
-			DRM_ERROR("[CONNECTOR:%d:%s] hw_done timed out\n",
-				  conn->base.id, conn->name);
-
->>>>>>> c5c7bc71
 		/* Currently no support for overwriting flips, hence
 		 * stall for previous one to execute completely. */
 		ret = wait_for_completion_timeout(&commit->flip_done,
@@ -2405,17 +2392,10 @@
 			if (ret)
 				return ret;
 		}
-<<<<<<< HEAD
 
 		for_each_old_plane_in_state(state, plane, old_plane_state, i) {
 			commit = old_plane_state->commit;
 
-=======
-
-		for_each_old_plane_in_state(state, plane, old_plane_state, i) {
-			commit = old_plane_state->commit;
-
->>>>>>> c5c7bc71
 			if (!commit)
 				continue;
 
