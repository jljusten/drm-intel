--- conflicted
+++ resolved
@@ -529,7 +529,6 @@
 	case DRM_FORMAT_XRGB4444:
 		fmt = MXR_FORMAT_ARGB4444;
 		break;
-<<<<<<< HEAD
 
 	case DRM_FORMAT_XRGB1555:
 		fmt = MXR_FORMAT_ARGB1555;
@@ -539,17 +538,6 @@
 		fmt = MXR_FORMAT_RGB565;
 		break;
 
-=======
-
-	case DRM_FORMAT_XRGB1555:
-		fmt = MXR_FORMAT_ARGB1555;
-		break;
-
-	case DRM_FORMAT_RGB565:
-		fmt = MXR_FORMAT_RGB565;
-		break;
-
->>>>>>> 8776f02b
 	case DRM_FORMAT_XRGB8888:
 	case DRM_FORMAT_ARGB8888:
 		fmt = MXR_FORMAT_ARGB8888;
@@ -1078,13 +1066,9 @@
 
 	mixer_stop(ctx);
 	mixer_regs_dump(ctx);
-<<<<<<< HEAD
-	mixer_window_suspend(ctx);
-=======
 
 	for (i = 0; i < MIXER_WIN_NR; i++)
 		mixer_win_disable(crtc, i);
->>>>>>> 8776f02b
 
 	ctx->int_en = mixer_reg_read(res, MXR_INT_EN);
 
@@ -1124,12 +1108,8 @@
 }
 
 static const struct exynos_drm_crtc_ops mixer_crtc_ops = {
-<<<<<<< HEAD
-	.dpms			= mixer_dpms,
-=======
 	.enable			= mixer_enable,
 	.disable		= mixer_disable,
->>>>>>> 8776f02b
 	.enable_vblank		= mixer_enable_vblank,
 	.disable_vblank		= mixer_disable_vblank,
 	.wait_for_vblank	= mixer_wait_for_vblank,
