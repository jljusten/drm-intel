/*
 * Copyright 2008 Advanced Micro Devices, Inc.
 * Copyright 2008 Red Hat Inc.
 * Copyright 2009 Jerome Glisse.
 *
 * Permission is hereby granted, free of charge, to any person obtaining a
 * copy of this software and associated documentation files (the "Software"),
 * to deal in the Software without restriction, including without limitation
 * the rights to use, copy, modify, merge, publish, distribute, sublicense,
 * and/or sell copies of the Software, and to permit persons to whom the
 * Software is furnished to do so, subject to the following conditions:
 *
 * The above copyright notice and this permission notice shall be included in
 * all copies or substantial portions of the Software.
 *
 * THE SOFTWARE IS PROVIDED "AS IS", WITHOUT WARRANTY OF ANY KIND, EXPRESS OR
 * IMPLIED, INCLUDING BUT NOT LIMITED TO THE WARRANTIES OF MERCHANTABILITY,
 * FITNESS FOR A PARTICULAR PURPOSE AND NONINFRINGEMENT.  IN NO EVENT SHALL
 * THE COPYRIGHT HOLDER(S) OR AUTHOR(S) BE LIABLE FOR ANY CLAIM, DAMAGES OR
 * OTHER LIABILITY, WHETHER IN AN ACTION OF CONTRACT, TORT OR OTHERWISE,
 * ARISING FROM, OUT OF OR IN CONNECTION WITH THE SOFTWARE OR THE USE OR
 * OTHER DEALINGS IN THE SOFTWARE.
 *
 * Authors: Dave Airlie
 *          Alex Deucher
 *          Jerome Glisse
 */
#ifndef __AMDGPU_H__
#define __AMDGPU_H__

#ifdef pr_fmt
#undef pr_fmt
#endif

#define pr_fmt(fmt) "amdgpu: " fmt

#ifdef dev_fmt
#undef dev_fmt
#endif

#define dev_fmt(fmt) "amdgpu: " fmt

#include "amdgpu_ctx.h"

#include <linux/atomic.h>
#include <linux/wait.h>
#include <linux/list.h>
#include <linux/kref.h>
#include <linux/rbtree.h>
#include <linux/hashtable.h>
#include <linux/dma-fence.h>
#include <linux/pci.h>
#include <linux/aer.h>

#include <drm/ttm/ttm_bo_api.h>
#include <drm/ttm/ttm_bo_driver.h>
#include <drm/ttm/ttm_placement.h>
#include <drm/ttm/ttm_execbuf_util.h>

#include <drm/amdgpu_drm.h>
#include <drm/drm_gem.h>
#include <drm/drm_ioctl.h>
#include <drm/gpu_scheduler.h>

#include <kgd_kfd_interface.h>
#include "dm_pp_interface.h"
#include "kgd_pp_interface.h"

#include "amd_shared.h"
#include "amdgpu_mode.h"
#include "amdgpu_ih.h"
#include "amdgpu_irq.h"
#include "amdgpu_ucode.h"
#include "amdgpu_ttm.h"
#include "amdgpu_psp.h"
#include "amdgpu_gds.h"
#include "amdgpu_sync.h"
#include "amdgpu_ring.h"
#include "amdgpu_vm.h"
#include "amdgpu_dpm.h"
#include "amdgpu_acp.h"
#include "amdgpu_uvd.h"
#include "amdgpu_vce.h"
#include "amdgpu_vcn.h"
#include "amdgpu_jpeg.h"
#include "amdgpu_mn.h"
#include "amdgpu_gmc.h"
#include "amdgpu_gfx.h"
#include "amdgpu_sdma.h"
#include "amdgpu_nbio.h"
#include "amdgpu_hdp.h"
#include "amdgpu_dm.h"
#include "amdgpu_virt.h"
#include "amdgpu_csa.h"
#include "amdgpu_gart.h"
#include "amdgpu_debugfs.h"
#include "amdgpu_job.h"
#include "amdgpu_bo_list.h"
#include "amdgpu_gem.h"
#include "amdgpu_doorbell.h"
#include "amdgpu_amdkfd.h"
#include "amdgpu_discovery.h"
#include "amdgpu_mes.h"
#include "amdgpu_umc.h"
#include "amdgpu_mmhub.h"
#include "amdgpu_gfxhub.h"
#include "amdgpu_df.h"
#include "amdgpu_smuio.h"
#include "amdgpu_fdinfo.h"
#include "amdgpu_mca.h"
#include "amdgpu_ras.h"

#define MAX_GPU_INSTANCE		16

struct amdgpu_gpu_instance
{
	struct amdgpu_device		*adev;
	int				mgpu_fan_enabled;
};

struct amdgpu_mgpu_info
{
	struct amdgpu_gpu_instance	gpu_ins[MAX_GPU_INSTANCE];
	struct mutex			mutex;
	uint32_t			num_gpu;
	uint32_t			num_dgpu;
	uint32_t			num_apu;

	/* delayed reset_func for XGMI configuration if necessary */
	struct delayed_work		delayed_reset_work;
	bool				pending_reset;
};

enum amdgpu_ss {
	AMDGPU_SS_DRV_LOAD,
	AMDGPU_SS_DEV_D0,
	AMDGPU_SS_DEV_D3,
	AMDGPU_SS_DRV_UNLOAD
};

struct amdgpu_watchdog_timer
{
	bool timeout_fatal_disable;
	uint32_t period; /* maxCycles = (1 << period), the number of cycles before a timeout */
};

#define AMDGPU_MAX_TIMEOUT_PARAM_LENGTH	256

/*
 * Modules parameters.
 */
extern int amdgpu_modeset;
extern int amdgpu_vram_limit;
extern int amdgpu_vis_vram_limit;
extern int amdgpu_gart_size;
extern int amdgpu_gtt_size;
extern int amdgpu_moverate;
extern int amdgpu_benchmarking;
extern int amdgpu_testing;
extern int amdgpu_audio;
extern int amdgpu_disp_priority;
extern int amdgpu_hw_i2c;
extern int amdgpu_pcie_gen2;
extern int amdgpu_msi;
extern char amdgpu_lockup_timeout[AMDGPU_MAX_TIMEOUT_PARAM_LENGTH];
extern int amdgpu_dpm;
extern int amdgpu_fw_load_type;
extern int amdgpu_aspm;
extern int amdgpu_runtime_pm;
extern uint amdgpu_ip_block_mask;
extern int amdgpu_bapm;
extern int amdgpu_deep_color;
extern int amdgpu_vm_size;
extern int amdgpu_vm_block_size;
extern int amdgpu_vm_fragment_size;
extern int amdgpu_vm_fault_stop;
extern int amdgpu_vm_debug;
extern int amdgpu_vm_update_mode;
extern int amdgpu_exp_hw_support;
extern int amdgpu_dc;
extern int amdgpu_sched_jobs;
extern int amdgpu_sched_hw_submission;
extern uint amdgpu_pcie_gen_cap;
extern uint amdgpu_pcie_lane_cap;
extern uint amdgpu_cg_mask;
extern uint amdgpu_pg_mask;
extern uint amdgpu_sdma_phase_quantum;
extern char *amdgpu_disable_cu;
extern char *amdgpu_virtual_display;
extern uint amdgpu_pp_feature_mask;
extern uint amdgpu_force_long_training;
extern int amdgpu_job_hang_limit;
extern int amdgpu_lbpw;
extern int amdgpu_compute_multipipe;
extern int amdgpu_gpu_recovery;
extern int amdgpu_emu_mode;
extern uint amdgpu_smu_memory_pool_size;
extern int amdgpu_smu_pptable_id;
extern uint amdgpu_dc_feature_mask;
extern uint amdgpu_dc_debug_mask;
extern uint amdgpu_dm_abm_level;
extern int amdgpu_backlight;
extern struct amdgpu_mgpu_info mgpu_info;
extern int amdgpu_ras_enable;
extern uint amdgpu_ras_mask;
extern int amdgpu_bad_page_threshold;
extern bool amdgpu_ignore_bad_page_threshold;
extern struct amdgpu_watchdog_timer amdgpu_watchdog_timer;
extern int amdgpu_async_gfx_ring;
extern int amdgpu_mcbp;
extern int amdgpu_discovery;
extern int amdgpu_mes;
extern int amdgpu_noretry;
extern int amdgpu_force_asic_type;
extern int amdgpu_smartshift_bias;
#ifdef CONFIG_HSA_AMD
extern int sched_policy;
extern bool debug_evictions;
extern bool no_system_mem_limit;
#else
static const int __maybe_unused sched_policy = KFD_SCHED_POLICY_HWS;
static const bool __maybe_unused debug_evictions; /* = false */
static const bool __maybe_unused no_system_mem_limit;
#endif

extern int amdgpu_tmz;
extern int amdgpu_reset_method;

#ifdef CONFIG_DRM_AMDGPU_SI
extern int amdgpu_si_support;
#endif
#ifdef CONFIG_DRM_AMDGPU_CIK
extern int amdgpu_cik_support;
#endif
extern int amdgpu_num_kcq;

#define AMDGPU_VM_MAX_NUM_CTX			4096
#define AMDGPU_SG_THRESHOLD			(256*1024*1024)
#define AMDGPU_DEFAULT_GTT_SIZE_MB		3072ULL /* 3GB by default */
#define AMDGPU_WAIT_IDLE_TIMEOUT_IN_MS	        3000
#define AMDGPU_MAX_USEC_TIMEOUT			100000	/* 100 ms */
#define AMDGPU_FENCE_JIFFIES_TIMEOUT		(HZ / 2)
#define AMDGPU_DEBUGFS_MAX_COMPONENTS		32
#define AMDGPUFB_CONN_LIMIT			4
#define AMDGPU_BIOS_NUM_SCRATCH			16

#define AMDGPU_VBIOS_VGA_ALLOCATION		(9 * 1024 * 1024) /* reserve 8MB for vga emulator and 1 MB for FB */

/* hard reset data */
#define AMDGPU_ASIC_RESET_DATA                  0x39d5e86b

/* reset flags */
#define AMDGPU_RESET_GFX			(1 << 0)
#define AMDGPU_RESET_COMPUTE			(1 << 1)
#define AMDGPU_RESET_DMA			(1 << 2)
#define AMDGPU_RESET_CP				(1 << 3)
#define AMDGPU_RESET_GRBM			(1 << 4)
#define AMDGPU_RESET_DMA1			(1 << 5)
#define AMDGPU_RESET_RLC			(1 << 6)
#define AMDGPU_RESET_SEM			(1 << 7)
#define AMDGPU_RESET_IH				(1 << 8)
#define AMDGPU_RESET_VMC			(1 << 9)
#define AMDGPU_RESET_MC				(1 << 10)
#define AMDGPU_RESET_DISPLAY			(1 << 11)
#define AMDGPU_RESET_UVD			(1 << 12)
#define AMDGPU_RESET_VCE			(1 << 13)
#define AMDGPU_RESET_VCE1			(1 << 14)

/* max cursor sizes (in pixels) */
#define CIK_CURSOR_WIDTH 128
#define CIK_CURSOR_HEIGHT 128

/* smasrt shift bias level limits */
#define AMDGPU_SMARTSHIFT_MAX_BIAS (100)
#define AMDGPU_SMARTSHIFT_MIN_BIAS (-100)

struct amdgpu_device;
struct amdgpu_ib;
struct amdgpu_cs_parser;
struct amdgpu_job;
struct amdgpu_irq_src;
struct amdgpu_fpriv;
struct amdgpu_bo_va_mapping;
struct kfd_vm_fault_info;
struct amdgpu_hive_info;
struct amdgpu_reset_context;
struct amdgpu_reset_control;

enum amdgpu_cp_irq {
	AMDGPU_CP_IRQ_GFX_ME0_PIPE0_EOP = 0,
	AMDGPU_CP_IRQ_GFX_ME0_PIPE1_EOP,
	AMDGPU_CP_IRQ_COMPUTE_MEC1_PIPE0_EOP,
	AMDGPU_CP_IRQ_COMPUTE_MEC1_PIPE1_EOP,
	AMDGPU_CP_IRQ_COMPUTE_MEC1_PIPE2_EOP,
	AMDGPU_CP_IRQ_COMPUTE_MEC1_PIPE3_EOP,
	AMDGPU_CP_IRQ_COMPUTE_MEC2_PIPE0_EOP,
	AMDGPU_CP_IRQ_COMPUTE_MEC2_PIPE1_EOP,
	AMDGPU_CP_IRQ_COMPUTE_MEC2_PIPE2_EOP,
	AMDGPU_CP_IRQ_COMPUTE_MEC2_PIPE3_EOP,

	AMDGPU_CP_IRQ_LAST
};

enum amdgpu_thermal_irq {
	AMDGPU_THERMAL_IRQ_LOW_TO_HIGH = 0,
	AMDGPU_THERMAL_IRQ_HIGH_TO_LOW,

	AMDGPU_THERMAL_IRQ_LAST
};

enum amdgpu_kiq_irq {
	AMDGPU_CP_KIQ_IRQ_DRIVER0 = 0,
	AMDGPU_CP_KIQ_IRQ_LAST
};

#define MAX_KIQ_REG_WAIT       5000 /* in usecs, 5ms */
#define MAX_KIQ_REG_BAILOUT_INTERVAL   5 /* in msecs, 5ms */
#define MAX_KIQ_REG_TRY 1000

int amdgpu_device_ip_set_clockgating_state(void *dev,
					   enum amd_ip_block_type block_type,
					   enum amd_clockgating_state state);
int amdgpu_device_ip_set_powergating_state(void *dev,
					   enum amd_ip_block_type block_type,
					   enum amd_powergating_state state);
void amdgpu_device_ip_get_clockgating_state(struct amdgpu_device *adev,
					    u32 *flags);
int amdgpu_device_ip_wait_for_idle(struct amdgpu_device *adev,
				   enum amd_ip_block_type block_type);
bool amdgpu_device_ip_is_idle(struct amdgpu_device *adev,
			      enum amd_ip_block_type block_type);

#define AMDGPU_MAX_IP_NUM 16

struct amdgpu_ip_block_status {
	bool valid;
	bool sw;
	bool hw;
	bool late_initialized;
	bool hang;
};

struct amdgpu_ip_block_version {
	const enum amd_ip_block_type type;
	const u32 major;
	const u32 minor;
	const u32 rev;
	const struct amd_ip_funcs *funcs;
};

#define HW_REV(_Major, _Minor, _Rev) \
	((((uint32_t) (_Major)) << 16) | ((uint32_t) (_Minor) << 8) | ((uint32_t) (_Rev)))

struct amdgpu_ip_block {
	struct amdgpu_ip_block_status status;
	const struct amdgpu_ip_block_version *version;
};

int amdgpu_device_ip_block_version_cmp(struct amdgpu_device *adev,
				       enum amd_ip_block_type type,
				       u32 major, u32 minor);

struct amdgpu_ip_block *
amdgpu_device_ip_get_ip_block(struct amdgpu_device *adev,
			      enum amd_ip_block_type type);

int amdgpu_device_ip_block_add(struct amdgpu_device *adev,
			       const struct amdgpu_ip_block_version *ip_block_version);

/*
 * BIOS.
 */
bool amdgpu_get_bios(struct amdgpu_device *adev);
bool amdgpu_read_bios(struct amdgpu_device *adev);
bool amdgpu_soc15_read_bios_from_rom(struct amdgpu_device *adev,
				     u8 *bios, u32 length_bytes);
/*
 * Clocks
 */

#define AMDGPU_MAX_PPLL 3

struct amdgpu_clock {
	struct amdgpu_pll ppll[AMDGPU_MAX_PPLL];
	struct amdgpu_pll spll;
	struct amdgpu_pll mpll;
	/* 10 Khz units */
	uint32_t default_mclk;
	uint32_t default_sclk;
	uint32_t default_dispclk;
	uint32_t current_dispclk;
	uint32_t dp_extclk;
	uint32_t max_pixel_clock;
};

/* sub-allocation manager, it has to be protected by another lock.
 * By conception this is an helper for other part of the driver
 * like the indirect buffer or semaphore, which both have their
 * locking.
 *
 * Principe is simple, we keep a list of sub allocation in offset
 * order (first entry has offset == 0, last entry has the highest
 * offset).
 *
 * When allocating new object we first check if there is room at
 * the end total_size - (last_object_offset + last_object_size) >=
 * alloc_size. If so we allocate new object there.
 *
 * When there is not enough room at the end, we start waiting for
 * each sub object until we reach object_offset+object_size >=
 * alloc_size, this object then become the sub object we return.
 *
 * Alignment can't be bigger than page size.
 *
 * Hole are not considered for allocation to keep things simple.
 * Assumption is that there won't be hole (all object on same
 * alignment).
 */

#define AMDGPU_SA_NUM_FENCE_LISTS	32

struct amdgpu_sa_manager {
	wait_queue_head_t	wq;
	struct amdgpu_bo	*bo;
	struct list_head	*hole;
	struct list_head	flist[AMDGPU_SA_NUM_FENCE_LISTS];
	struct list_head	olist;
	unsigned		size;
	uint64_t		gpu_addr;
	void			*cpu_ptr;
	uint32_t		domain;
	uint32_t		align;
};

/* sub-allocation buffer */
struct amdgpu_sa_bo {
	struct list_head		olist;
	struct list_head		flist;
	struct amdgpu_sa_manager	*manager;
	unsigned			soffset;
	unsigned			eoffset;
	struct dma_fence	        *fence;
};

int amdgpu_fence_slab_init(void);
void amdgpu_fence_slab_fini(void);

/*
 * IRQS.
 */

struct amdgpu_flip_work {
	struct delayed_work		flip_work;
	struct work_struct		unpin_work;
	struct amdgpu_device		*adev;
	int				crtc_id;
	u32				target_vblank;
	uint64_t			base;
	struct drm_pending_vblank_event *event;
	struct amdgpu_bo		*old_abo;
	unsigned			shared_count;
	struct dma_fence		**shared;
	struct dma_fence_cb		cb;
	bool				async;
};


/*
 * CP & rings.
 */

struct amdgpu_ib {
	struct amdgpu_sa_bo		*sa_bo;
	uint32_t			length_dw;
	uint64_t			gpu_addr;
	uint32_t			*ptr;
	uint32_t			flags;
};

extern const struct drm_sched_backend_ops amdgpu_sched_ops;

/*
 * file private structure
 */

struct amdgpu_fpriv {
	struct amdgpu_vm	vm;
	struct amdgpu_bo_va	*prt_va;
	struct amdgpu_bo_va	*csa_va;
	struct mutex		bo_list_lock;
	struct idr		bo_list_handles;
	struct amdgpu_ctx_mgr	ctx_mgr;
};

int amdgpu_file_to_fpriv(struct file *filp, struct amdgpu_fpriv **fpriv);

int amdgpu_ib_get(struct amdgpu_device *adev, struct amdgpu_vm *vm,
		  unsigned size,
		  enum amdgpu_ib_pool_type pool,
		  struct amdgpu_ib *ib);
void amdgpu_ib_free(struct amdgpu_device *adev, struct amdgpu_ib *ib,
		    struct dma_fence *f);
int amdgpu_ib_schedule(struct amdgpu_ring *ring, unsigned num_ibs,
		       struct amdgpu_ib *ibs, struct amdgpu_job *job,
		       struct dma_fence **f);
int amdgpu_ib_pool_init(struct amdgpu_device *adev);
void amdgpu_ib_pool_fini(struct amdgpu_device *adev);
int amdgpu_ib_ring_tests(struct amdgpu_device *adev);

/*
 * CS.
 */
struct amdgpu_cs_chunk {
	uint32_t		chunk_id;
	uint32_t		length_dw;
	void			*kdata;
};

struct amdgpu_cs_post_dep {
	struct drm_syncobj *syncobj;
	struct dma_fence_chain *chain;
	u64 point;
};

struct amdgpu_cs_parser {
	struct amdgpu_device	*adev;
	struct drm_file		*filp;
	struct amdgpu_ctx	*ctx;

	/* chunks */
	unsigned		nchunks;
	struct amdgpu_cs_chunk	*chunks;

	/* scheduler job object */
	struct amdgpu_job	*job;
	struct drm_sched_entity	*entity;

	/* buffer objects */
	struct ww_acquire_ctx		ticket;
	struct amdgpu_bo_list		*bo_list;
	struct amdgpu_mn		*mn;
	struct amdgpu_bo_list_entry	vm_pd;
	struct list_head		validated;
	struct dma_fence		*fence;
	uint64_t			bytes_moved_threshold;
	uint64_t			bytes_moved_vis_threshold;
	uint64_t			bytes_moved;
	uint64_t			bytes_moved_vis;

	/* user fence */
	struct amdgpu_bo_list_entry	uf_entry;

	unsigned			num_post_deps;
	struct amdgpu_cs_post_dep	*post_deps;
};

static inline u32 amdgpu_get_ib_value(struct amdgpu_cs_parser *p,
				      uint32_t ib_idx, int idx)
{
	return p->job->ibs[ib_idx].ptr[idx];
}

static inline void amdgpu_set_ib_value(struct amdgpu_cs_parser *p,
				       uint32_t ib_idx, int idx,
				       uint32_t value)
{
	p->job->ibs[ib_idx].ptr[idx] = value;
}

/*
 * Writeback
 */
#define AMDGPU_MAX_WB 256	/* Reserve at most 256 WB slots for amdgpu-owned rings. */

struct amdgpu_wb {
	struct amdgpu_bo	*wb_obj;
	volatile uint32_t	*wb;
	uint64_t		gpu_addr;
	u32			num_wb;	/* Number of wb slots actually reserved for amdgpu. */
	unsigned long		used[DIV_ROUND_UP(AMDGPU_MAX_WB, BITS_PER_LONG)];
};

int amdgpu_device_wb_get(struct amdgpu_device *adev, u32 *wb);
void amdgpu_device_wb_free(struct amdgpu_device *adev, u32 wb);

/*
 * Benchmarking
 */
void amdgpu_benchmark(struct amdgpu_device *adev, int test_number);


/*
 * Testing
 */
void amdgpu_test_moves(struct amdgpu_device *adev);

/*
 * ASIC specific register table accessible by UMD
 */
struct amdgpu_allowed_register_entry {
	uint32_t reg_offset;
	bool grbm_indexed;
};

enum amd_reset_method {
	AMD_RESET_METHOD_NONE = -1,
	AMD_RESET_METHOD_LEGACY = 0,
	AMD_RESET_METHOD_MODE0,
	AMD_RESET_METHOD_MODE1,
	AMD_RESET_METHOD_MODE2,
	AMD_RESET_METHOD_BACO,
	AMD_RESET_METHOD_PCI,
};

struct amdgpu_video_codec_info {
	u32 codec_type;
	u32 max_width;
	u32 max_height;
	u32 max_pixels_per_frame;
	u32 max_level;
};

#define codec_info_build(type, width, height, level) \
			 .codec_type = type,\
			 .max_width = width,\
			 .max_height = height,\
			 .max_pixels_per_frame = height * width,\
			 .max_level = level,

struct amdgpu_video_codecs {
	const u32 codec_count;
	const struct amdgpu_video_codec_info *codec_array;
};

/*
 * ASIC specific functions.
 */
struct amdgpu_asic_funcs {
	bool (*read_disabled_bios)(struct amdgpu_device *adev);
	bool (*read_bios_from_rom)(struct amdgpu_device *adev,
				   u8 *bios, u32 length_bytes);
	int (*read_register)(struct amdgpu_device *adev, u32 se_num,
			     u32 sh_num, u32 reg_offset, u32 *value);
	void (*set_vga_state)(struct amdgpu_device *adev, bool state);
	int (*reset)(struct amdgpu_device *adev);
	enum amd_reset_method (*reset_method)(struct amdgpu_device *adev);
	/* get the reference clock */
	u32 (*get_xclk)(struct amdgpu_device *adev);
	/* MM block clocks */
	int (*set_uvd_clocks)(struct amdgpu_device *adev, u32 vclk, u32 dclk);
	int (*set_vce_clocks)(struct amdgpu_device *adev, u32 evclk, u32 ecclk);
	/* static power management */
	int (*get_pcie_lanes)(struct amdgpu_device *adev);
	void (*set_pcie_lanes)(struct amdgpu_device *adev, int lanes);
	/* get config memsize register */
	u32 (*get_config_memsize)(struct amdgpu_device *adev);
	/* flush hdp write queue */
	void (*flush_hdp)(struct amdgpu_device *adev, struct amdgpu_ring *ring);
	/* invalidate hdp read cache */
	void (*invalidate_hdp)(struct amdgpu_device *adev,
			       struct amdgpu_ring *ring);
	/* check if the asic needs a full reset of if soft reset will work */
	bool (*need_full_reset)(struct amdgpu_device *adev);
	/* initialize doorbell layout for specific asic*/
	void (*init_doorbell_index)(struct amdgpu_device *adev);
	/* PCIe bandwidth usage */
	void (*get_pcie_usage)(struct amdgpu_device *adev, uint64_t *count0,
			       uint64_t *count1);
	/* do we need to reset the asic at init time (e.g., kexec) */
	bool (*need_reset_on_init)(struct amdgpu_device *adev);
	/* PCIe replay counter */
	uint64_t (*get_pcie_replay_count)(struct amdgpu_device *adev);
	/* device supports BACO */
	bool (*supports_baco)(struct amdgpu_device *adev);
	/* pre asic_init quirks */
	void (*pre_asic_init)(struct amdgpu_device *adev);
	/* enter/exit umd stable pstate */
	int (*update_umd_stable_pstate)(struct amdgpu_device *adev, bool enter);
	/* query video codecs */
	int (*query_video_codecs)(struct amdgpu_device *adev, bool encode,
				  const struct amdgpu_video_codecs **codecs);
};

/*
 * IOCTL.
 */
int amdgpu_bo_list_ioctl(struct drm_device *dev, void *data,
				struct drm_file *filp);

int amdgpu_cs_ioctl(struct drm_device *dev, void *data, struct drm_file *filp);
int amdgpu_cs_fence_to_handle_ioctl(struct drm_device *dev, void *data,
				    struct drm_file *filp);
int amdgpu_cs_wait_ioctl(struct drm_device *dev, void *data, struct drm_file *filp);
int amdgpu_cs_wait_fences_ioctl(struct drm_device *dev, void *data,
				struct drm_file *filp);

/* VRAM scratch page for HDP bug, default vram page */
struct amdgpu_vram_scratch {
	struct amdgpu_bo		*robj;
	volatile uint32_t		*ptr;
	u64				gpu_addr;
};

/*
 * CGS
 */
struct cgs_device *amdgpu_cgs_create_device(struct amdgpu_device *adev);
void amdgpu_cgs_destroy_device(struct cgs_device *cgs_device);

/*
 * Core structure, functions and helpers.
 */
typedef uint32_t (*amdgpu_rreg_t)(struct amdgpu_device*, uint32_t);
typedef void (*amdgpu_wreg_t)(struct amdgpu_device*, uint32_t, uint32_t);

typedef uint64_t (*amdgpu_rreg64_t)(struct amdgpu_device*, uint32_t);
typedef void (*amdgpu_wreg64_t)(struct amdgpu_device*, uint32_t, uint64_t);

typedef uint32_t (*amdgpu_block_rreg_t)(struct amdgpu_device*, uint32_t, uint32_t);
typedef void (*amdgpu_block_wreg_t)(struct amdgpu_device*, uint32_t, uint32_t, uint32_t);

struct amdgpu_mmio_remap {
	u32 reg_offset;
	resource_size_t bus_addr;
};

/* Define the HW IP blocks will be used in driver , add more if necessary */
enum amd_hw_ip_block_type {
	GC_HWIP = 1,
	HDP_HWIP,
	SDMA0_HWIP,
	SDMA1_HWIP,
	SDMA2_HWIP,
	SDMA3_HWIP,
	SDMA4_HWIP,
	SDMA5_HWIP,
	SDMA6_HWIP,
	SDMA7_HWIP,
	MMHUB_HWIP,
	ATHUB_HWIP,
	NBIO_HWIP,
	MP0_HWIP,
	MP1_HWIP,
	UVD_HWIP,
	VCN_HWIP = UVD_HWIP,
	JPEG_HWIP = VCN_HWIP,
	VCN1_HWIP,
	VCE_HWIP,
	DF_HWIP,
	DCE_HWIP,
	OSSSYS_HWIP,
	SMUIO_HWIP,
	PWR_HWIP,
	NBIF_HWIP,
	THM_HWIP,
	CLK_HWIP,
	UMC_HWIP,
	RSMU_HWIP,
	XGMI_HWIP,
	DCI_HWIP,
	MAX_HWIP
};

#define HWIP_MAX_INSTANCE	10

#define HW_ID_MAX		300
#define IP_VERSION(mj, mn, rv) (((mj) << 16) | ((mn) << 8) | (rv))

struct amd_powerplay {
	void *pp_handle;
	const struct amd_pm_funcs *pp_funcs;
};

/* polaris10 kickers */
#define ASICID_IS_P20(did, rid)		(((did == 0x67DF) && \
					 ((rid == 0xE3) || \
					  (rid == 0xE4) || \
					  (rid == 0xE5) || \
					  (rid == 0xE7) || \
					  (rid == 0xEF))) || \
					 ((did == 0x6FDF) && \
					 ((rid == 0xE7) || \
					  (rid == 0xEF) || \
					  (rid == 0xFF))))

#define ASICID_IS_P30(did, rid)		((did == 0x67DF) && \
					((rid == 0xE1) || \
					 (rid == 0xF7)))

/* polaris11 kickers */
#define ASICID_IS_P21(did, rid)		(((did == 0x67EF) && \
					 ((rid == 0xE0) || \
					  (rid == 0xE5))) || \
					 ((did == 0x67FF) && \
					 ((rid == 0xCF) || \
					  (rid == 0xEF) || \
					  (rid == 0xFF))))

#define ASICID_IS_P31(did, rid)		((did == 0x67EF) && \
					((rid == 0xE2)))

/* polaris12 kickers */
#define ASICID_IS_P23(did, rid)		(((did == 0x6987) && \
					 ((rid == 0xC0) || \
					  (rid == 0xC1) || \
					  (rid == 0xC3) || \
					  (rid == 0xC7))) || \
					 ((did == 0x6981) && \
					 ((rid == 0x00) || \
					  (rid == 0x01) || \
					  (rid == 0x10))))

#define AMDGPU_RESET_MAGIC_NUM 64
#define AMDGPU_MAX_DF_PERFMONS 4
#define AMDGPU_PRODUCT_NAME_LEN 64
struct amdgpu_reset_domain;

struct amdgpu_device {
	struct device			*dev;
	struct pci_dev			*pdev;
	struct drm_device		ddev;

#ifdef CONFIG_DRM_AMD_ACP
	struct amdgpu_acp		acp;
#endif
	struct amdgpu_hive_info *hive;
	/* ASIC */
	enum amd_asic_type		asic_type;
	uint32_t			family;
	uint32_t			rev_id;
	uint32_t			external_rev_id;
	unsigned long			flags;
	unsigned long			apu_flags;
	int				usec_timeout;
	const struct amdgpu_asic_funcs	*asic_funcs;
	bool				shutdown;
	bool				need_swiotlb;
	bool				accel_working;
	struct notifier_block		acpi_nb;
	struct amdgpu_i2c_chan		*i2c_bus[AMDGPU_MAX_I2C_BUS];
	struct debugfs_blob_wrapper     debugfs_vbios_blob;
	struct debugfs_blob_wrapper     debugfs_discovery_blob;
	struct mutex			srbm_mutex;
	/* GRBM index mutex. Protects concurrent access to GRBM index */
	struct mutex                    grbm_idx_mutex;
	struct dev_pm_domain		vga_pm_domain;
	bool				have_disp_power_ref;
	bool                            have_atomics_support;

	/* BIOS */
	bool				is_atom_fw;
	uint8_t				*bios;
	uint32_t			bios_size;
	uint32_t			bios_scratch_reg_offset;
	uint32_t			bios_scratch[AMDGPU_BIOS_NUM_SCRATCH];

	/* Register/doorbell mmio */
	resource_size_t			rmmio_base;
	resource_size_t			rmmio_size;
	void __iomem			*rmmio;
	/* protects concurrent MM_INDEX/DATA based register access */
	spinlock_t mmio_idx_lock;
	struct amdgpu_mmio_remap        rmmio_remap;
	/* protects concurrent SMC based register access */
	spinlock_t smc_idx_lock;
	amdgpu_rreg_t			smc_rreg;
	amdgpu_wreg_t			smc_wreg;
	/* protects concurrent PCIE register access */
	spinlock_t pcie_idx_lock;
	amdgpu_rreg_t			pcie_rreg;
	amdgpu_wreg_t			pcie_wreg;
	amdgpu_rreg_t			pciep_rreg;
	amdgpu_wreg_t			pciep_wreg;
	amdgpu_rreg64_t			pcie_rreg64;
	amdgpu_wreg64_t			pcie_wreg64;
	/* protects concurrent UVD register access */
	spinlock_t uvd_ctx_idx_lock;
	amdgpu_rreg_t			uvd_ctx_rreg;
	amdgpu_wreg_t			uvd_ctx_wreg;
	/* protects concurrent DIDT register access */
	spinlock_t didt_idx_lock;
	amdgpu_rreg_t			didt_rreg;
	amdgpu_wreg_t			didt_wreg;
	/* protects concurrent gc_cac register access */
	spinlock_t gc_cac_idx_lock;
	amdgpu_rreg_t			gc_cac_rreg;
	amdgpu_wreg_t			gc_cac_wreg;
	/* protects concurrent se_cac register access */
	spinlock_t se_cac_idx_lock;
	amdgpu_rreg_t			se_cac_rreg;
	amdgpu_wreg_t			se_cac_wreg;
	/* protects concurrent ENDPOINT (audio) register access */
	spinlock_t audio_endpt_idx_lock;
	amdgpu_block_rreg_t		audio_endpt_rreg;
	amdgpu_block_wreg_t		audio_endpt_wreg;
	struct amdgpu_doorbell		doorbell;

	/* clock/pll info */
	struct amdgpu_clock            clock;

	/* MC */
	struct amdgpu_gmc		gmc;
	struct amdgpu_gart		gart;
	dma_addr_t			dummy_page_addr;
	struct amdgpu_vm_manager	vm_manager;
	struct amdgpu_vmhub             vmhub[AMDGPU_MAX_VMHUBS];
	unsigned			num_vmhubs;

	/* memory management */
	struct amdgpu_mman		mman;
	struct amdgpu_vram_scratch	vram_scratch;
	struct amdgpu_wb		wb;
	atomic64_t			num_bytes_moved;
	atomic64_t			num_evictions;
	atomic64_t			num_vram_cpu_page_faults;
	atomic_t			gpu_reset_counter;
	atomic_t			vram_lost_counter;

	/* data for buffer migration throttling */
	struct {
		spinlock_t		lock;
		s64			last_update_us;
		s64			accum_us; /* accumulated microseconds */
		s64			accum_us_vis; /* for visible VRAM */
		u32			log2_max_MBps;
	} mm_stats;

	/* display */
	bool				enable_virtual_display;
	struct amdgpu_vkms_output       *amdgpu_vkms_output;
	struct amdgpu_mode_info		mode_info;
	/* For pre-DCE11. DCE11 and later are in "struct amdgpu_device->dm" */
	struct work_struct		hotplug_work;
	struct amdgpu_irq_src		crtc_irq;
	struct amdgpu_irq_src		vline0_irq;
	struct amdgpu_irq_src		vupdate_irq;
	struct amdgpu_irq_src		pageflip_irq;
	struct amdgpu_irq_src		hpd_irq;
	struct amdgpu_irq_src		dmub_trace_irq;
	struct amdgpu_irq_src		dmub_outbox_irq;

	/* rings */
	u64				fence_context;
	unsigned			num_rings;
	struct amdgpu_ring		*rings[AMDGPU_MAX_RINGS];
	bool				ib_pool_ready;
	struct amdgpu_sa_manager	ib_pools[AMDGPU_IB_POOL_MAX];
	struct amdgpu_sched		gpu_sched[AMDGPU_HW_IP_NUM][AMDGPU_RING_PRIO_MAX];

	/* interrupts */
	struct amdgpu_irq		irq;

	/* powerplay */
	struct amd_powerplay		powerplay;
	struct amdgpu_pm		pm;
	u32				cg_flags;
	u32				pg_flags;

	/* nbio */
	struct amdgpu_nbio		nbio;

	/* hdp */
	struct amdgpu_hdp		hdp;

	/* smuio */
	struct amdgpu_smuio		smuio;

	/* mmhub */
	struct amdgpu_mmhub		mmhub;

	/* gfxhub */
	struct amdgpu_gfxhub		gfxhub;

	/* gfx */
	struct amdgpu_gfx		gfx;

	/* sdma */
	struct amdgpu_sdma		sdma;

	/* uvd */
	struct amdgpu_uvd		uvd;

	/* vce */
	struct amdgpu_vce		vce;

	/* vcn */
	struct amdgpu_vcn		vcn;

	/* jpeg */
	struct amdgpu_jpeg		jpeg;

	/* firmwares */
	struct amdgpu_firmware		firmware;

	/* PSP */
	struct psp_context		psp;

	/* GDS */
	struct amdgpu_gds		gds;

	/* KFD */
	struct amdgpu_kfd_dev		kfd;

	/* UMC */
	struct amdgpu_umc		umc;

	/* display related functionality */
	struct amdgpu_display_manager dm;

	/* mes */
	bool                            enable_mes;
	struct amdgpu_mes               mes;

	/* df */
	struct amdgpu_df                df;

	/* MCA */
	struct amdgpu_mca               mca;

	struct amdgpu_ip_block          ip_blocks[AMDGPU_MAX_IP_NUM];
	uint32_t		        harvest_ip_mask;
	int				num_ip_blocks;
	struct mutex	mn_lock;
	DECLARE_HASHTABLE(mn_hash, 7);

	/* tracking pinned memory */
	atomic64_t vram_pin_size;
	atomic64_t visible_pin_size;
	atomic64_t gart_pin_size;

	/* soc15 register offset based on ip, instance and  segment */
	uint32_t		*reg_offset[MAX_HWIP][HWIP_MAX_INSTANCE];

	/* delayed work_func for deferring clockgating during resume */
	struct delayed_work     delayed_init_work;

	struct amdgpu_virt	virt;

	/* link all shadow bo */
	struct list_head                shadow_list;
	struct mutex                    shadow_list_lock;

	/* record hw reset is performed */
	bool has_hw_reset;
	u8				reset_magic[AMDGPU_RESET_MAGIC_NUM];

	/* s3/s4 mask */
	bool                            in_suspend;
	bool				in_s3;
	bool				in_s4;
	bool				in_s0ix;

	enum pp_mp1_state               mp1_state;
	struct amdgpu_doorbell_index doorbell_index;

	struct mutex			notifier_lock;

	int asic_reset_res;
	struct work_struct		xgmi_reset_work;
	struct list_head		reset_list;

	long				gfx_timeout;
	long				sdma_timeout;
	long				video_timeout;
	long				compute_timeout;

	uint64_t			unique_id;
	uint64_t	df_perfmon_config_assign_mask[AMDGPU_MAX_DF_PERFMONS];

	/* enable runtime pm on the device */
	bool                            runpm;
	bool                            in_runpm;
	bool                            has_pr3;
	bool                            is_fw_fb;

	bool                            pm_sysfs_en;
	bool                            ucode_sysfs_en;

	/* Chip product information */
	char				product_number[16];
	char				product_name[AMDGPU_PRODUCT_NAME_LEN];
	char				serial[20];

	atomic_t			throttling_logging_enabled;
	struct ratelimit_state		throttling_logging_rs;
	uint32_t                        ras_hw_enabled;
	uint32_t                        ras_enabled;

	bool                            no_hw_access;
	struct pci_saved_state          *pci_state;
	pci_channel_state_t		pci_channel_state;

	struct amdgpu_reset_control     *reset_cntl;
	uint32_t                        ip_versions[MAX_HWIP][HWIP_MAX_INSTANCE];

	bool				ram_is_direct_mapped;
<<<<<<< HEAD

	struct list_head                ras_list;
=======
	struct amdgpu_reset_domain	*reset_domain;
>>>>>>> 8c30e2d8
};

static inline struct amdgpu_device *drm_to_adev(struct drm_device *ddev)
{
	return container_of(ddev, struct amdgpu_device, ddev);
}

static inline struct drm_device *adev_to_drm(struct amdgpu_device *adev)
{
	return &adev->ddev;
}

static inline struct amdgpu_device *amdgpu_ttm_adev(struct ttm_device *bdev)
{
	return container_of(bdev, struct amdgpu_device, mman.bdev);
}

int amdgpu_device_init(struct amdgpu_device *adev,
		       uint32_t flags);
void amdgpu_device_fini_hw(struct amdgpu_device *adev);
void amdgpu_device_fini_sw(struct amdgpu_device *adev);

int amdgpu_gpu_wait_for_idle(struct amdgpu_device *adev);

void amdgpu_device_mm_access(struct amdgpu_device *adev, loff_t pos,
			     void *buf, size_t size, bool write);
size_t amdgpu_device_aper_access(struct amdgpu_device *adev, loff_t pos,
				 void *buf, size_t size, bool write);

void amdgpu_device_vram_access(struct amdgpu_device *adev, loff_t pos,
			       void *buf, size_t size, bool write);
uint32_t amdgpu_device_rreg(struct amdgpu_device *adev,
			    uint32_t reg, uint32_t acc_flags);
void amdgpu_device_wreg(struct amdgpu_device *adev,
			uint32_t reg, uint32_t v,
			uint32_t acc_flags);
void amdgpu_mm_wreg_mmio_rlc(struct amdgpu_device *adev,
			     uint32_t reg, uint32_t v);
void amdgpu_mm_wreg8(struct amdgpu_device *adev, uint32_t offset, uint8_t value);
uint8_t amdgpu_mm_rreg8(struct amdgpu_device *adev, uint32_t offset);

u32 amdgpu_device_indirect_rreg(struct amdgpu_device *adev,
				u32 pcie_index, u32 pcie_data,
				u32 reg_addr);
u64 amdgpu_device_indirect_rreg64(struct amdgpu_device *adev,
				  u32 pcie_index, u32 pcie_data,
				  u32 reg_addr);
void amdgpu_device_indirect_wreg(struct amdgpu_device *adev,
				 u32 pcie_index, u32 pcie_data,
				 u32 reg_addr, u32 reg_data);
void amdgpu_device_indirect_wreg64(struct amdgpu_device *adev,
				   u32 pcie_index, u32 pcie_data,
				   u32 reg_addr, u64 reg_data);

bool amdgpu_device_asic_has_dc_support(enum amd_asic_type asic_type);
bool amdgpu_device_has_dc_support(struct amdgpu_device *adev);

int amdgpu_device_pre_asic_reset(struct amdgpu_device *adev,
				 struct amdgpu_reset_context *reset_context);

int amdgpu_do_asic_reset(struct list_head *device_list_handle,
			 struct amdgpu_reset_context *reset_context);

int emu_soc_asic_init(struct amdgpu_device *adev);

/*
 * Registers read & write functions.
 */
#define AMDGPU_REGS_NO_KIQ    (1<<1)
#define AMDGPU_REGS_RLC	(1<<2)

#define RREG32_NO_KIQ(reg) amdgpu_device_rreg(adev, (reg), AMDGPU_REGS_NO_KIQ)
#define WREG32_NO_KIQ(reg, v) amdgpu_device_wreg(adev, (reg), (v), AMDGPU_REGS_NO_KIQ)

#define RREG32_KIQ(reg) amdgpu_kiq_rreg(adev, (reg))
#define WREG32_KIQ(reg, v) amdgpu_kiq_wreg(adev, (reg), (v))

#define RREG8(reg) amdgpu_mm_rreg8(adev, (reg))
#define WREG8(reg, v) amdgpu_mm_wreg8(adev, (reg), (v))

#define RREG32(reg) amdgpu_device_rreg(adev, (reg), 0)
#define DREG32(reg) printk(KERN_INFO "REGISTER: " #reg " : 0x%08X\n", amdgpu_device_rreg(adev, (reg), 0))
#define WREG32(reg, v) amdgpu_device_wreg(adev, (reg), (v), 0)
#define REG_SET(FIELD, v) (((v) << FIELD##_SHIFT) & FIELD##_MASK)
#define REG_GET(FIELD, v) (((v) << FIELD##_SHIFT) & FIELD##_MASK)
#define RREG32_PCIE(reg) adev->pcie_rreg(adev, (reg))
#define WREG32_PCIE(reg, v) adev->pcie_wreg(adev, (reg), (v))
#define RREG32_PCIE_PORT(reg) adev->pciep_rreg(adev, (reg))
#define WREG32_PCIE_PORT(reg, v) adev->pciep_wreg(adev, (reg), (v))
#define RREG64_PCIE(reg) adev->pcie_rreg64(adev, (reg))
#define WREG64_PCIE(reg, v) adev->pcie_wreg64(adev, (reg), (v))
#define RREG32_SMC(reg) adev->smc_rreg(adev, (reg))
#define WREG32_SMC(reg, v) adev->smc_wreg(adev, (reg), (v))
#define RREG32_UVD_CTX(reg) adev->uvd_ctx_rreg(adev, (reg))
#define WREG32_UVD_CTX(reg, v) adev->uvd_ctx_wreg(adev, (reg), (v))
#define RREG32_DIDT(reg) adev->didt_rreg(adev, (reg))
#define WREG32_DIDT(reg, v) adev->didt_wreg(adev, (reg), (v))
#define RREG32_GC_CAC(reg) adev->gc_cac_rreg(adev, (reg))
#define WREG32_GC_CAC(reg, v) adev->gc_cac_wreg(adev, (reg), (v))
#define RREG32_SE_CAC(reg) adev->se_cac_rreg(adev, (reg))
#define WREG32_SE_CAC(reg, v) adev->se_cac_wreg(adev, (reg), (v))
#define RREG32_AUDIO_ENDPT(block, reg) adev->audio_endpt_rreg(adev, (block), (reg))
#define WREG32_AUDIO_ENDPT(block, reg, v) adev->audio_endpt_wreg(adev, (block), (reg), (v))
#define WREG32_P(reg, val, mask)				\
	do {							\
		uint32_t tmp_ = RREG32(reg);			\
		tmp_ &= (mask);					\
		tmp_ |= ((val) & ~(mask));			\
		WREG32(reg, tmp_);				\
	} while (0)
#define WREG32_AND(reg, and) WREG32_P(reg, 0, and)
#define WREG32_OR(reg, or) WREG32_P(reg, or, ~(or))
#define WREG32_PLL_P(reg, val, mask)				\
	do {							\
		uint32_t tmp_ = RREG32_PLL(reg);		\
		tmp_ &= (mask);					\
		tmp_ |= ((val) & ~(mask));			\
		WREG32_PLL(reg, tmp_);				\
	} while (0)

#define WREG32_SMC_P(_Reg, _Val, _Mask)                         \
	do {                                                    \
		u32 tmp = RREG32_SMC(_Reg);                     \
		tmp &= (_Mask);                                 \
		tmp |= ((_Val) & ~(_Mask));                     \
		WREG32_SMC(_Reg, tmp);                          \
	} while (0)

#define DREG32_SYS(sqf, adev, reg) seq_printf((sqf), #reg " : 0x%08X\n", amdgpu_device_rreg((adev), (reg), false))

#define REG_FIELD_SHIFT(reg, field) reg##__##field##__SHIFT
#define REG_FIELD_MASK(reg, field) reg##__##field##_MASK

#define REG_SET_FIELD(orig_val, reg, field, field_val)			\
	(((orig_val) & ~REG_FIELD_MASK(reg, field)) |			\
	 (REG_FIELD_MASK(reg, field) & ((field_val) << REG_FIELD_SHIFT(reg, field))))

#define REG_GET_FIELD(value, reg, field)				\
	(((value) & REG_FIELD_MASK(reg, field)) >> REG_FIELD_SHIFT(reg, field))

#define WREG32_FIELD(reg, field, val)	\
	WREG32(mm##reg, (RREG32(mm##reg) & ~REG_FIELD_MASK(reg, field)) | (val) << REG_FIELD_SHIFT(reg, field))

#define WREG32_FIELD_OFFSET(reg, offset, field, val)	\
	WREG32(mm##reg + offset, (RREG32(mm##reg + offset) & ~REG_FIELD_MASK(reg, field)) | (val) << REG_FIELD_SHIFT(reg, field))

/*
 * BIOS helpers.
 */
#define RBIOS8(i) (adev->bios[i])
#define RBIOS16(i) (RBIOS8(i) | (RBIOS8((i)+1) << 8))
#define RBIOS32(i) ((RBIOS16(i)) | (RBIOS16((i)+2) << 16))

/*
 * ASICs macro.
 */
#define amdgpu_asic_set_vga_state(adev, state) (adev)->asic_funcs->set_vga_state((adev), (state))
#define amdgpu_asic_reset(adev) (adev)->asic_funcs->reset((adev))
#define amdgpu_asic_reset_method(adev) (adev)->asic_funcs->reset_method((adev))
#define amdgpu_asic_get_xclk(adev) (adev)->asic_funcs->get_xclk((adev))
#define amdgpu_asic_set_uvd_clocks(adev, v, d) (adev)->asic_funcs->set_uvd_clocks((adev), (v), (d))
#define amdgpu_asic_set_vce_clocks(adev, ev, ec) (adev)->asic_funcs->set_vce_clocks((adev), (ev), (ec))
#define amdgpu_get_pcie_lanes(adev) (adev)->asic_funcs->get_pcie_lanes((adev))
#define amdgpu_set_pcie_lanes(adev, l) (adev)->asic_funcs->set_pcie_lanes((adev), (l))
#define amdgpu_asic_get_gpu_clock_counter(adev) (adev)->asic_funcs->get_gpu_clock_counter((adev))
#define amdgpu_asic_read_disabled_bios(adev) (adev)->asic_funcs->read_disabled_bios((adev))
#define amdgpu_asic_read_bios_from_rom(adev, b, l) (adev)->asic_funcs->read_bios_from_rom((adev), (b), (l))
#define amdgpu_asic_read_register(adev, se, sh, offset, v)((adev)->asic_funcs->read_register((adev), (se), (sh), (offset), (v)))
#define amdgpu_asic_get_config_memsize(adev) (adev)->asic_funcs->get_config_memsize((adev))
#define amdgpu_asic_flush_hdp(adev, r) \
	((adev)->asic_funcs->flush_hdp ? (adev)->asic_funcs->flush_hdp((adev), (r)) : (adev)->hdp.funcs->flush_hdp((adev), (r)))
#define amdgpu_asic_invalidate_hdp(adev, r) \
	((adev)->asic_funcs->invalidate_hdp ? (adev)->asic_funcs->invalidate_hdp((adev), (r)) : (adev)->hdp.funcs->invalidate_hdp((adev), (r)))
#define amdgpu_asic_need_full_reset(adev) (adev)->asic_funcs->need_full_reset((adev))
#define amdgpu_asic_init_doorbell_index(adev) (adev)->asic_funcs->init_doorbell_index((adev))
#define amdgpu_asic_get_pcie_usage(adev, cnt0, cnt1) ((adev)->asic_funcs->get_pcie_usage((adev), (cnt0), (cnt1)))
#define amdgpu_asic_need_reset_on_init(adev) (adev)->asic_funcs->need_reset_on_init((adev))
#define amdgpu_asic_get_pcie_replay_count(adev) ((adev)->asic_funcs->get_pcie_replay_count((adev)))
#define amdgpu_asic_supports_baco(adev) (adev)->asic_funcs->supports_baco((adev))
#define amdgpu_asic_pre_asic_init(adev) (adev)->asic_funcs->pre_asic_init((adev))
#define amdgpu_asic_update_umd_stable_pstate(adev, enter) \
	((adev)->asic_funcs->update_umd_stable_pstate ? (adev)->asic_funcs->update_umd_stable_pstate((adev), (enter)) : 0)
#define amdgpu_asic_query_video_codecs(adev, e, c) (adev)->asic_funcs->query_video_codecs((adev), (e), (c))

#define amdgpu_inc_vram_lost(adev) atomic_inc(&((adev)->vram_lost_counter));

#define MIN(X, Y) ((X) < (Y) ? (X) : (Y))

/* Common functions */
bool amdgpu_device_has_job_running(struct amdgpu_device *adev);
bool amdgpu_device_should_recover_gpu(struct amdgpu_device *adev);
int amdgpu_device_gpu_recover(struct amdgpu_device *adev,
			      struct amdgpu_job* job);
int amdgpu_device_gpu_recover_imp(struct amdgpu_device *adev,
			      struct amdgpu_job *job);
void amdgpu_device_pci_config_reset(struct amdgpu_device *adev);
int amdgpu_device_pci_reset(struct amdgpu_device *adev);
bool amdgpu_device_need_post(struct amdgpu_device *adev);

void amdgpu_cs_report_moved_bytes(struct amdgpu_device *adev, u64 num_bytes,
				  u64 num_vis_bytes);
int amdgpu_device_resize_fb_bar(struct amdgpu_device *adev);
void amdgpu_device_program_register_sequence(struct amdgpu_device *adev,
					     const u32 *registers,
					     const u32 array_size);

int amdgpu_device_mode1_reset(struct amdgpu_device *adev);
bool amdgpu_device_supports_atpx(struct drm_device *dev);
bool amdgpu_device_supports_px(struct drm_device *dev);
bool amdgpu_device_supports_boco(struct drm_device *dev);
bool amdgpu_device_supports_smart_shift(struct drm_device *dev);
bool amdgpu_device_supports_baco(struct drm_device *dev);
bool amdgpu_device_is_peer_accessible(struct amdgpu_device *adev,
				      struct amdgpu_device *peer_adev);
int amdgpu_device_baco_enter(struct drm_device *dev);
int amdgpu_device_baco_exit(struct drm_device *dev);

void amdgpu_device_flush_hdp(struct amdgpu_device *adev,
		struct amdgpu_ring *ring);
void amdgpu_device_invalidate_hdp(struct amdgpu_device *adev,
		struct amdgpu_ring *ring);

void amdgpu_device_halt(struct amdgpu_device *adev);
u32 amdgpu_device_pcie_port_rreg(struct amdgpu_device *adev,
				u32 reg);
void amdgpu_device_pcie_port_wreg(struct amdgpu_device *adev,
				u32 reg, u32 v);

/* atpx handler */
#if defined(CONFIG_VGA_SWITCHEROO)
void amdgpu_register_atpx_handler(void);
void amdgpu_unregister_atpx_handler(void);
bool amdgpu_has_atpx_dgpu_power_cntl(void);
bool amdgpu_is_atpx_hybrid(void);
bool amdgpu_atpx_dgpu_req_power_for_displays(void);
bool amdgpu_has_atpx(void);
#else
static inline void amdgpu_register_atpx_handler(void) {}
static inline void amdgpu_unregister_atpx_handler(void) {}
static inline bool amdgpu_has_atpx_dgpu_power_cntl(void) { return false; }
static inline bool amdgpu_is_atpx_hybrid(void) { return false; }
static inline bool amdgpu_atpx_dgpu_req_power_for_displays(void) { return false; }
static inline bool amdgpu_has_atpx(void) { return false; }
#endif

#if defined(CONFIG_VGA_SWITCHEROO) && defined(CONFIG_ACPI)
void *amdgpu_atpx_get_dhandle(void);
#else
static inline void *amdgpu_atpx_get_dhandle(void) { return NULL; }
#endif

/*
 * KMS
 */
extern const struct drm_ioctl_desc amdgpu_ioctls_kms[];
extern const int amdgpu_max_kms_ioctl;

int amdgpu_driver_load_kms(struct amdgpu_device *adev, unsigned long flags);
void amdgpu_driver_unload_kms(struct drm_device *dev);
void amdgpu_driver_lastclose_kms(struct drm_device *dev);
int amdgpu_driver_open_kms(struct drm_device *dev, struct drm_file *file_priv);
void amdgpu_driver_postclose_kms(struct drm_device *dev,
				 struct drm_file *file_priv);
void amdgpu_driver_release_kms(struct drm_device *dev);

int amdgpu_device_ip_suspend(struct amdgpu_device *adev);
int amdgpu_device_suspend(struct drm_device *dev, bool fbcon);
int amdgpu_device_resume(struct drm_device *dev, bool fbcon);
u32 amdgpu_get_vblank_counter_kms(struct drm_crtc *crtc);
int amdgpu_enable_vblank_kms(struct drm_crtc *crtc);
void amdgpu_disable_vblank_kms(struct drm_crtc *crtc);
int amdgpu_info_ioctl(struct drm_device *dev, void *data,
		      struct drm_file *filp);

/*
 * functions used by amdgpu_encoder.c
 */
struct amdgpu_afmt_acr {
	u32 clock;

	int n_32khz;
	int cts_32khz;

	int n_44_1khz;
	int cts_44_1khz;

	int n_48khz;
	int cts_48khz;

};

struct amdgpu_afmt_acr amdgpu_afmt_acr(uint32_t clock);

/* amdgpu_acpi.c */

/* ATCS Device/Driver State */
#define AMDGPU_ATCS_PSC_DEV_STATE_D0		0
#define AMDGPU_ATCS_PSC_DEV_STATE_D3_HOT	3
#define AMDGPU_ATCS_PSC_DRV_STATE_OPR		0
#define AMDGPU_ATCS_PSC_DRV_STATE_NOT_OPR	1

#if defined(CONFIG_ACPI)
int amdgpu_acpi_init(struct amdgpu_device *adev);
void amdgpu_acpi_fini(struct amdgpu_device *adev);
bool amdgpu_acpi_is_pcie_performance_request_supported(struct amdgpu_device *adev);
bool amdgpu_acpi_is_power_shift_control_supported(void);
int amdgpu_acpi_pcie_performance_request(struct amdgpu_device *adev,
						u8 perf_req, bool advertise);
int amdgpu_acpi_power_shift_control(struct amdgpu_device *adev,
				    u8 dev_state, bool drv_state);
int amdgpu_acpi_smart_shift_update(struct drm_device *dev, enum amdgpu_ss ss_state);
int amdgpu_acpi_pcie_notify_device_ready(struct amdgpu_device *adev);

void amdgpu_acpi_get_backlight_caps(struct amdgpu_dm_backlight_caps *caps);
void amdgpu_acpi_detect(void);
#else
static inline int amdgpu_acpi_init(struct amdgpu_device *adev) { return 0; }
static inline void amdgpu_acpi_fini(struct amdgpu_device *adev) { }
static inline void amdgpu_acpi_detect(void) { }
static inline bool amdgpu_acpi_is_power_shift_control_supported(void) { return false; }
static inline int amdgpu_acpi_power_shift_control(struct amdgpu_device *adev,
						  u8 dev_state, bool drv_state) { return 0; }
static inline int amdgpu_acpi_smart_shift_update(struct drm_device *dev,
						 enum amdgpu_ss ss_state) { return 0; }
#endif

#if defined(CONFIG_ACPI) && defined(CONFIG_SUSPEND)
bool amdgpu_acpi_is_s3_active(struct amdgpu_device *adev);
bool amdgpu_acpi_is_s0ix_active(struct amdgpu_device *adev);
#else
static inline bool amdgpu_acpi_is_s0ix_active(struct amdgpu_device *adev) { return false; }
static inline bool amdgpu_acpi_is_s3_active(struct amdgpu_device *adev) { return false; }
#endif

int amdgpu_cs_find_mapping(struct amdgpu_cs_parser *parser,
			   uint64_t addr, struct amdgpu_bo **bo,
			   struct amdgpu_bo_va_mapping **mapping);

#if defined(CONFIG_DRM_AMD_DC)
int amdgpu_dm_display_resume(struct amdgpu_device *adev );
#else
static inline int amdgpu_dm_display_resume(struct amdgpu_device *adev) { return 0; }
#endif


void amdgpu_register_gpu_instance(struct amdgpu_device *adev);
void amdgpu_unregister_gpu_instance(struct amdgpu_device *adev);

pci_ers_result_t amdgpu_pci_error_detected(struct pci_dev *pdev,
					   pci_channel_state_t state);
pci_ers_result_t amdgpu_pci_mmio_enabled(struct pci_dev *pdev);
pci_ers_result_t amdgpu_pci_slot_reset(struct pci_dev *pdev);
void amdgpu_pci_resume(struct pci_dev *pdev);

bool amdgpu_device_cache_pci_state(struct pci_dev *pdev);
bool amdgpu_device_load_pci_state(struct pci_dev *pdev);

bool amdgpu_device_skip_hw_access(struct amdgpu_device *adev);

int amdgpu_device_set_cg_state(struct amdgpu_device *adev,
			       enum amd_clockgating_state state);
int amdgpu_device_set_pg_state(struct amdgpu_device *adev,
			       enum amd_powergating_state state);

static inline bool amdgpu_device_has_timeouts_enabled(struct amdgpu_device *adev)
{
	return amdgpu_gpu_recovery != 0 &&
		adev->gfx_timeout != MAX_SCHEDULE_TIMEOUT &&
		adev->compute_timeout != MAX_SCHEDULE_TIMEOUT &&
		adev->sdma_timeout != MAX_SCHEDULE_TIMEOUT &&
		adev->video_timeout != MAX_SCHEDULE_TIMEOUT;
}

#include "amdgpu_object.h"

static inline bool amdgpu_is_tmz(struct amdgpu_device *adev)
{
       return adev->gmc.tmz_enabled;
}

int amdgpu_in_reset(struct amdgpu_device *adev);

#endif<|MERGE_RESOLUTION|>--- conflicted
+++ resolved
@@ -1094,12 +1094,9 @@
 	uint32_t                        ip_versions[MAX_HWIP][HWIP_MAX_INSTANCE];
 
 	bool				ram_is_direct_mapped;
-<<<<<<< HEAD
 
 	struct list_head                ras_list;
-=======
 	struct amdgpu_reset_domain	*reset_domain;
->>>>>>> 8c30e2d8
 };
 
 static inline struct amdgpu_device *drm_to_adev(struct drm_device *ddev)
