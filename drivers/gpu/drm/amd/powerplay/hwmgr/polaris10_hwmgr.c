/*
 * Copyright 2015 Advanced Micro Devices, Inc.
 *
 * Permission is hereby granted, free of charge, to any person obtaining a
 * copy of this software and associated documentation files (the "Software"),
 * to deal in the Software without restriction, including without limitation
 * the rights to use, copy, modify, merge, publish, distribute, sublicense,
 * and/or sell copies of the Software, and to permit persons to whom the
 * Software is furnished to do so, subject to the following conditions:
 *
 * The above copyright notice and this permission notice shall be included in
 * all copies or substantial portions of the Software.
 *
 * THE SOFTWARE IS PROVIDED "AS IS", WITHOUT WARRANTY OF ANY KIND, EXPRESS OR
 * IMPLIED, INCLUDING BUT NOT LIMITED TO THE WARRANTIES OF MERCHANTABILITY,
 * FITNESS FOR A PARTICULAR PURPOSE AND NONINFRINGEMENT.  IN NO EVENT SHALL
 * THE COPYRIGHT HOLDER(S) OR AUTHOR(S) BE LIABLE FOR ANY CLAIM, DAMAGES OR
 * OTHER LIABILITY, WHETHER IN AN ACTION OF CONTRACT, TORT OR OTHERWISE,
 * ARISING FROM, OUT OF OR IN CONNECTION WITH THE SOFTWARE OR THE USE OR
 * OTHER DEALINGS IN THE SOFTWARE.
 *
 */
#include <linux/module.h>
#include <linux/slab.h>
#include <linux/fb.h>
#include <asm/div64.h>
#include "linux/delay.h"
#include "pp_acpi.h"
#include "hwmgr.h"
#include "polaris10_hwmgr.h"
#include "polaris10_powertune.h"
#include "polaris10_dyn_defaults.h"
#include "polaris10_smumgr.h"
#include "pp_debug.h"
#include "ppatomctrl.h"
#include "atombios.h"
#include "tonga_pptable.h"
#include "pppcielanes.h"
#include "amd_pcie_helpers.h"
#include "hardwaremanager.h"
#include "tonga_processpptables.h"
#include "cgs_common.h"
#include "smu74.h"
#include "smu_ucode_xfer_vi.h"
#include "smu74_discrete.h"
#include "smu/smu_7_1_3_d.h"
#include "smu/smu_7_1_3_sh_mask.h"
#include "gmc/gmc_8_1_d.h"
#include "gmc/gmc_8_1_sh_mask.h"
#include "oss/oss_3_0_d.h"
#include "gca/gfx_8_0_d.h"
#include "bif/bif_5_0_d.h"
#include "bif/bif_5_0_sh_mask.h"
#include "gmc/gmc_8_1_d.h"
#include "gmc/gmc_8_1_sh_mask.h"
#include "bif/bif_5_0_d.h"
#include "bif/bif_5_0_sh_mask.h"
#include "dce/dce_10_0_d.h"
#include "dce/dce_10_0_sh_mask.h"

#include "polaris10_thermal.h"
#include "polaris10_clockpowergating.h"

#define MC_CG_ARB_FREQ_F0           0x0a
#define MC_CG_ARB_FREQ_F1           0x0b
#define MC_CG_ARB_FREQ_F2           0x0c
#define MC_CG_ARB_FREQ_F3           0x0d

#define MC_CG_SEQ_DRAMCONF_S0       0x05
#define MC_CG_SEQ_DRAMCONF_S1       0x06
#define MC_CG_SEQ_YCLK_SUSPEND      0x04
#define MC_CG_SEQ_YCLK_RESUME       0x0a


#define SMC_RAM_END 0x40000

#define SMC_CG_IND_START            0xc0030000
#define SMC_CG_IND_END              0xc0040000

#define VOLTAGE_SCALE               4
#define VOLTAGE_VID_OFFSET_SCALE1   625
#define VOLTAGE_VID_OFFSET_SCALE2   100

#define VDDC_VDDCI_DELTA            200

#define MEM_FREQ_LOW_LATENCY        25000
#define MEM_FREQ_HIGH_LATENCY       80000

#define MEM_LATENCY_HIGH            45
#define MEM_LATENCY_LOW             35
#define MEM_LATENCY_ERR             0xFFFF

#define MC_SEQ_MISC0_GDDR5_SHIFT 28
#define MC_SEQ_MISC0_GDDR5_MASK  0xf0000000
#define MC_SEQ_MISC0_GDDR5_VALUE 5


#define PCIE_BUS_CLK                10000
#define TCLK                        (PCIE_BUS_CLK / 10)


static const uint16_t polaris10_clock_stretcher_lookup_table[2][4] =
{ {600, 1050, 3, 0}, {600, 1050, 6, 1} };

/*  [FF, SS] type, [] 4 voltage ranges, and [Floor Freq, Boundary Freq, VID min , VID max] */
static const uint32_t polaris10_clock_stretcher_ddt_table[2][4][4] =
{ { {265, 529, 120, 128}, {325, 650, 96, 119}, {430, 860, 32, 95}, {0, 0, 0, 31} },
  { {275, 550, 104, 112}, {319, 638, 96, 103}, {360, 720, 64, 95}, {384, 768, 32, 63} } };

/*  [Use_For_Low_freq] value, [0%, 5%, 10%, 7.14%, 14.28%, 20%] (coming from PWR_CKS_CNTL.stretch_amount reg spec) */
static const uint8_t polaris10_clock_stretch_amount_conversion[2][6] =
{ {0, 1, 3, 2, 4, 5}, {0, 2, 4, 5, 6, 5} };

/** Values for the CG_THERMAL_CTRL::DPM_EVENT_SRC field. */
enum DPM_EVENT_SRC {
	DPM_EVENT_SRC_ANALOG = 0,
	DPM_EVENT_SRC_EXTERNAL = 1,
	DPM_EVENT_SRC_DIGITAL = 2,
	DPM_EVENT_SRC_ANALOG_OR_EXTERNAL = 3,
	DPM_EVENT_SRC_DIGITAL_OR_EXTERNAL = 4
};

static const unsigned long PhwPolaris10_Magic = (unsigned long)(PHM_VIslands_Magic);

struct polaris10_power_state *cast_phw_polaris10_power_state(
				  struct pp_hw_power_state *hw_ps)
{
	PP_ASSERT_WITH_CODE((PhwPolaris10_Magic == hw_ps->magic),
				"Invalid Powerstate Type!",
				 return NULL);

	return (struct polaris10_power_state *)hw_ps;
}

const struct polaris10_power_state *cast_const_phw_polaris10_power_state(
				 const struct pp_hw_power_state *hw_ps)
{
	PP_ASSERT_WITH_CODE((PhwPolaris10_Magic == hw_ps->magic),
				"Invalid Powerstate Type!",
				 return NULL);

	return (const struct polaris10_power_state *)hw_ps;
}

static bool polaris10_is_dpm_running(struct pp_hwmgr *hwmgr)
{
	return (1 == PHM_READ_INDIRECT_FIELD(hwmgr->device,
			CGS_IND_REG__SMC, FEATURE_STATUS, VOLTAGE_CONTROLLER_ON))
			? true : false;
}

/**
 * Find the MC microcode version and store it in the HwMgr struct
 *
 * @param    hwmgr  the address of the powerplay hardware manager.
 * @return   always 0
 */
int phm_get_mc_microcode_version (struct pp_hwmgr *hwmgr)
{
	cgs_write_register(hwmgr->device, mmMC_SEQ_IO_DEBUG_INDEX, 0x9F);

	hwmgr->microcode_version_info.MC = cgs_read_register(hwmgr->device, mmMC_SEQ_IO_DEBUG_DATA);

	return 0;
}

uint16_t phm_get_current_pcie_speed(struct pp_hwmgr *hwmgr)
{
	uint32_t speedCntl = 0;

	/* mmPCIE_PORT_INDEX rename as mmPCIE_INDEX */
	speedCntl = cgs_read_ind_register(hwmgr->device, CGS_IND_REG__PCIE,
			ixPCIE_LC_SPEED_CNTL);
	return((uint16_t)PHM_GET_FIELD(speedCntl,
			PCIE_LC_SPEED_CNTL, LC_CURRENT_DATA_RATE));
}

int phm_get_current_pcie_lane_number(struct pp_hwmgr *hwmgr)
{
	uint32_t link_width;

	/* mmPCIE_PORT_INDEX rename as mmPCIE_INDEX */
	link_width = PHM_READ_INDIRECT_FIELD(hwmgr->device, CGS_IND_REG__PCIE,
			PCIE_LC_LINK_WIDTH_CNTL, LC_LINK_WIDTH_RD);

	PP_ASSERT_WITH_CODE((7 >= link_width),
			"Invalid PCIe lane width!", return 0);

	return decode_pcie_lane_width(link_width);
}

/**
* Enable voltage control
*
* @param    pHwMgr  the address of the powerplay hardware manager.
* @return   always PP_Result_OK
*/
int polaris10_enable_smc_voltage_controller(struct pp_hwmgr *hwmgr)
{
	PP_ASSERT_WITH_CODE(
		(hwmgr->smumgr->smumgr_funcs->send_msg_to_smc(hwmgr->smumgr, PPSMC_MSG_Voltage_Cntl_Enable) == 0),
		"Failed to enable voltage DPM during DPM Start Function!",
		return 1;
	);

	return 0;
}

/**
* Checks if we want to support voltage control
*
* @param    hwmgr  the address of the powerplay hardware manager.
*/
static bool polaris10_voltage_control(const struct pp_hwmgr *hwmgr)
{
	const struct polaris10_hwmgr *data =
			(const struct polaris10_hwmgr *)(hwmgr->backend);

	return (POLARIS10_VOLTAGE_CONTROL_NONE != data->voltage_control);
}

/**
* Enable voltage control
*
* @param    hwmgr  the address of the powerplay hardware manager.
* @return   always 0
*/
static int polaris10_enable_voltage_control(struct pp_hwmgr *hwmgr)
{
	/* enable voltage control */
	PHM_WRITE_INDIRECT_FIELD(hwmgr->device, CGS_IND_REG__SMC,
			GENERAL_PWRMGT, VOLT_PWRMGT_EN, 1);

	return 0;
}

/**
* Create Voltage Tables.
*
* @param    hwmgr  the address of the powerplay hardware manager.
* @return   always 0
*/
static int polaris10_construct_voltage_tables(struct pp_hwmgr *hwmgr)
{
	struct polaris10_hwmgr *data = (struct polaris10_hwmgr *)(hwmgr->backend);
	struct phm_ppt_v1_information *table_info =
			(struct phm_ppt_v1_information *)hwmgr->pptable;
	int result;

	if (POLARIS10_VOLTAGE_CONTROL_BY_GPIO == data->mvdd_control) {
		result = atomctrl_get_voltage_table_v3(hwmgr,
				VOLTAGE_TYPE_MVDDC, VOLTAGE_OBJ_GPIO_LUT,
				&(data->mvdd_voltage_table));
		PP_ASSERT_WITH_CODE((0 == result),
				"Failed to retrieve MVDD table.",
				return result);
	} else if (POLARIS10_VOLTAGE_CONTROL_BY_SVID2 == data->mvdd_control) {
		result = phm_get_svi2_mvdd_voltage_table(&(data->mvdd_voltage_table),
				table_info->vdd_dep_on_mclk);
		PP_ASSERT_WITH_CODE((0 == result),
				"Failed to retrieve SVI2 MVDD table from dependancy table.",
				return result;);
	}

	if (POLARIS10_VOLTAGE_CONTROL_BY_GPIO == data->vddci_control) {
		result = atomctrl_get_voltage_table_v3(hwmgr,
				VOLTAGE_TYPE_VDDCI, VOLTAGE_OBJ_GPIO_LUT,
				&(data->vddci_voltage_table));
		PP_ASSERT_WITH_CODE((0 == result),
				"Failed to retrieve VDDCI table.",
				return result);
	} else if (POLARIS10_VOLTAGE_CONTROL_BY_SVID2 == data->vddci_control) {
		result = phm_get_svi2_vddci_voltage_table(&(data->vddci_voltage_table),
				table_info->vdd_dep_on_mclk);
		PP_ASSERT_WITH_CODE((0 == result),
				"Failed to retrieve SVI2 VDDCI table from dependancy table.",
				return result);
	}

	if (POLARIS10_VOLTAGE_CONTROL_BY_SVID2 == data->voltage_control) {
		result = phm_get_svi2_vdd_voltage_table(&(data->vddc_voltage_table),
				table_info->vddc_lookup_table);
		PP_ASSERT_WITH_CODE((0 == result),
				"Failed to retrieve SVI2 VDDC table from lookup table.",
				return result);
	}

	PP_ASSERT_WITH_CODE(
			(data->vddc_voltage_table.count <= (SMU74_MAX_LEVELS_VDDC)),
			"Too many voltage values for VDDC. Trimming to fit state table.",
			phm_trim_voltage_table_to_fit_state_table(SMU74_MAX_LEVELS_VDDC,
								&(data->vddc_voltage_table)));

	PP_ASSERT_WITH_CODE(
			(data->vddci_voltage_table.count <= (SMU74_MAX_LEVELS_VDDCI)),
			"Too many voltage values for VDDCI. Trimming to fit state table.",
			phm_trim_voltage_table_to_fit_state_table(SMU74_MAX_LEVELS_VDDCI,
					&(data->vddci_voltage_table)));

	PP_ASSERT_WITH_CODE(
			(data->mvdd_voltage_table.count <= (SMU74_MAX_LEVELS_MVDD)),
			"Too many voltage values for MVDD. Trimming to fit state table.",
			phm_trim_voltage_table_to_fit_state_table(SMU74_MAX_LEVELS_MVDD,
							   &(data->mvdd_voltage_table)));

	return 0;
}

/**
* Programs static screed detection parameters
*
* @param    hwmgr  the address of the powerplay hardware manager.
* @return   always 0
*/
static int polaris10_program_static_screen_threshold_parameters(
							struct pp_hwmgr *hwmgr)
{
	struct polaris10_hwmgr *data = (struct polaris10_hwmgr *)(hwmgr->backend);

	/* Set static screen threshold unit */
	PHM_WRITE_INDIRECT_FIELD(hwmgr->device, CGS_IND_REG__SMC,
			CG_STATIC_SCREEN_PARAMETER, STATIC_SCREEN_THRESHOLD_UNIT,
			data->static_screen_threshold_unit);
	/* Set static screen threshold */
	PHM_WRITE_INDIRECT_FIELD(hwmgr->device, CGS_IND_REG__SMC,
			CG_STATIC_SCREEN_PARAMETER, STATIC_SCREEN_THRESHOLD,
			data->static_screen_threshold);

	return 0;
}

/**
* Setup display gap for glitch free memory clock switching.
*
* @param    hwmgr  the address of the powerplay hardware manager.
* @return   always  0
*/
static int polaris10_enable_display_gap(struct pp_hwmgr *hwmgr)
{
	uint32_t display_gap =
			cgs_read_ind_register(hwmgr->device, CGS_IND_REG__SMC,
					ixCG_DISPLAY_GAP_CNTL);

	display_gap = PHM_SET_FIELD(display_gap, CG_DISPLAY_GAP_CNTL,
			DISP_GAP, DISPLAY_GAP_IGNORE);

	display_gap = PHM_SET_FIELD(display_gap, CG_DISPLAY_GAP_CNTL,
			DISP_GAP_MCHG, DISPLAY_GAP_VBLANK);

	cgs_write_ind_register(hwmgr->device, CGS_IND_REG__SMC,
			ixCG_DISPLAY_GAP_CNTL, display_gap);

	return 0;
}

/**
* Programs activity state transition voting clients
*
* @param    hwmgr  the address of the powerplay hardware manager.
* @return   always  0
*/
static int polaris10_program_voting_clients(struct pp_hwmgr *hwmgr)
{
	struct polaris10_hwmgr *data = (struct polaris10_hwmgr *)(hwmgr->backend);

	/* Clear reset for voting clients before enabling DPM */
	PHM_WRITE_INDIRECT_FIELD(hwmgr->device, CGS_IND_REG__SMC,
			SCLK_PWRMGT_CNTL, RESET_SCLK_CNT, 0);
	PHM_WRITE_INDIRECT_FIELD(hwmgr->device, CGS_IND_REG__SMC,
			SCLK_PWRMGT_CNTL, RESET_BUSY_CNT, 0);

	cgs_write_ind_register(hwmgr->device, CGS_IND_REG__SMC,
			ixCG_FREQ_TRAN_VOTING_0, data->voting_rights_clients0);
	cgs_write_ind_register(hwmgr->device, CGS_IND_REG__SMC,
			ixCG_FREQ_TRAN_VOTING_1, data->voting_rights_clients1);
	cgs_write_ind_register(hwmgr->device, CGS_IND_REG__SMC,
			ixCG_FREQ_TRAN_VOTING_2, data->voting_rights_clients2);
	cgs_write_ind_register(hwmgr->device, CGS_IND_REG__SMC,
			ixCG_FREQ_TRAN_VOTING_3, data->voting_rights_clients3);
	cgs_write_ind_register(hwmgr->device, CGS_IND_REG__SMC,
			ixCG_FREQ_TRAN_VOTING_4, data->voting_rights_clients4);
	cgs_write_ind_register(hwmgr->device, CGS_IND_REG__SMC,
			ixCG_FREQ_TRAN_VOTING_5, data->voting_rights_clients5);
	cgs_write_ind_register(hwmgr->device, CGS_IND_REG__SMC,
			ixCG_FREQ_TRAN_VOTING_6, data->voting_rights_clients6);
	cgs_write_ind_register(hwmgr->device, CGS_IND_REG__SMC,
			ixCG_FREQ_TRAN_VOTING_7, data->voting_rights_clients7);

	return 0;
}

static int polaris10_clear_voting_clients(struct pp_hwmgr *hwmgr)
{
	/* Reset voting clients before disabling DPM */
	PHM_WRITE_INDIRECT_FIELD(hwmgr->device, CGS_IND_REG__SMC,
			SCLK_PWRMGT_CNTL, RESET_SCLK_CNT, 1);
	PHM_WRITE_INDIRECT_FIELD(hwmgr->device, CGS_IND_REG__SMC,
			SCLK_PWRMGT_CNTL, RESET_BUSY_CNT, 1);

	cgs_write_ind_register(hwmgr->device, CGS_IND_REG__SMC,
			ixCG_FREQ_TRAN_VOTING_0, 0);
	cgs_write_ind_register(hwmgr->device, CGS_IND_REG__SMC,
			ixCG_FREQ_TRAN_VOTING_1, 0);
	cgs_write_ind_register(hwmgr->device, CGS_IND_REG__SMC,
			ixCG_FREQ_TRAN_VOTING_2, 0);
	cgs_write_ind_register(hwmgr->device, CGS_IND_REG__SMC,
			ixCG_FREQ_TRAN_VOTING_3, 0);
	cgs_write_ind_register(hwmgr->device, CGS_IND_REG__SMC,
			ixCG_FREQ_TRAN_VOTING_4, 0);
	cgs_write_ind_register(hwmgr->device, CGS_IND_REG__SMC,
			ixCG_FREQ_TRAN_VOTING_5, 0);
	cgs_write_ind_register(hwmgr->device, CGS_IND_REG__SMC,
			ixCG_FREQ_TRAN_VOTING_6, 0);
	cgs_write_ind_register(hwmgr->device, CGS_IND_REG__SMC,
			ixCG_FREQ_TRAN_VOTING_7, 0);

	return 0;
}

/**
* Get the location of various tables inside the FW image.
*
* @param    hwmgr  the address of the powerplay hardware manager.
* @return   always  0
*/
static int polaris10_process_firmware_header(struct pp_hwmgr *hwmgr)
{
	struct polaris10_hwmgr *data = (struct polaris10_hwmgr *)(hwmgr->backend);
	struct polaris10_smumgr *smu_data = (struct polaris10_smumgr *)(hwmgr->smumgr->backend);
	uint32_t tmp;
	int result;
	bool error = false;

	result = polaris10_read_smc_sram_dword(hwmgr->smumgr,
			SMU7_FIRMWARE_HEADER_LOCATION +
			offsetof(SMU74_Firmware_Header, DpmTable),
			&tmp, data->sram_end);

	if (0 == result)
		data->dpm_table_start = tmp;

	error |= (0 != result);

	result = polaris10_read_smc_sram_dword(hwmgr->smumgr,
			SMU7_FIRMWARE_HEADER_LOCATION +
			offsetof(SMU74_Firmware_Header, SoftRegisters),
			&tmp, data->sram_end);

	if (!result) {
		data->soft_regs_start = tmp;
		smu_data->soft_regs_start = tmp;
	}

	error |= (0 != result);

	result = polaris10_read_smc_sram_dword(hwmgr->smumgr,
			SMU7_FIRMWARE_HEADER_LOCATION +
			offsetof(SMU74_Firmware_Header, mcRegisterTable),
			&tmp, data->sram_end);

	if (!result)
		data->mc_reg_table_start = tmp;

	result = polaris10_read_smc_sram_dword(hwmgr->smumgr,
			SMU7_FIRMWARE_HEADER_LOCATION +
			offsetof(SMU74_Firmware_Header, FanTable),
			&tmp, data->sram_end);

	if (!result)
		data->fan_table_start = tmp;

	error |= (0 != result);

	result = polaris10_read_smc_sram_dword(hwmgr->smumgr,
			SMU7_FIRMWARE_HEADER_LOCATION +
			offsetof(SMU74_Firmware_Header, mcArbDramTimingTable),
			&tmp, data->sram_end);

	if (!result)
		data->arb_table_start = tmp;

	error |= (0 != result);

	result = polaris10_read_smc_sram_dword(hwmgr->smumgr,
			SMU7_FIRMWARE_HEADER_LOCATION +
			offsetof(SMU74_Firmware_Header, Version),
			&tmp, data->sram_end);

	if (!result)
		hwmgr->microcode_version_info.SMC = tmp;

	error |= (0 != result);

	return error ? -1 : 0;
}

/* Copy one arb setting to another and then switch the active set.
 * arb_src and arb_dest is one of the MC_CG_ARB_FREQ_Fx constants.
 */
static int polaris10_copy_and_switch_arb_sets(struct pp_hwmgr *hwmgr,
		uint32_t arb_src, uint32_t arb_dest)
{
	uint32_t mc_arb_dram_timing;
	uint32_t mc_arb_dram_timing2;
	uint32_t burst_time;
	uint32_t mc_cg_config;

	switch (arb_src) {
	case MC_CG_ARB_FREQ_F0:
		mc_arb_dram_timing  = cgs_read_register(hwmgr->device, mmMC_ARB_DRAM_TIMING);
		mc_arb_dram_timing2 = cgs_read_register(hwmgr->device, mmMC_ARB_DRAM_TIMING2);
		burst_time = PHM_READ_FIELD(hwmgr->device, MC_ARB_BURST_TIME, STATE0);
		break;
	case MC_CG_ARB_FREQ_F1:
		mc_arb_dram_timing  = cgs_read_register(hwmgr->device, mmMC_ARB_DRAM_TIMING_1);
		mc_arb_dram_timing2 = cgs_read_register(hwmgr->device, mmMC_ARB_DRAM_TIMING2_1);
		burst_time = PHM_READ_FIELD(hwmgr->device, MC_ARB_BURST_TIME, STATE1);
		break;
	default:
		return -EINVAL;
	}

	switch (arb_dest) {
	case MC_CG_ARB_FREQ_F0:
		cgs_write_register(hwmgr->device, mmMC_ARB_DRAM_TIMING, mc_arb_dram_timing);
		cgs_write_register(hwmgr->device, mmMC_ARB_DRAM_TIMING2, mc_arb_dram_timing2);
		PHM_WRITE_FIELD(hwmgr->device, MC_ARB_BURST_TIME, STATE0, burst_time);
		break;
	case MC_CG_ARB_FREQ_F1:
		cgs_write_register(hwmgr->device, mmMC_ARB_DRAM_TIMING_1, mc_arb_dram_timing);
		cgs_write_register(hwmgr->device, mmMC_ARB_DRAM_TIMING2_1, mc_arb_dram_timing2);
		PHM_WRITE_FIELD(hwmgr->device, MC_ARB_BURST_TIME, STATE1, burst_time);
		break;
	default:
		return -EINVAL;
	}

	mc_cg_config = cgs_read_register(hwmgr->device, mmMC_CG_CONFIG);
	mc_cg_config |= 0x0000000F;
	cgs_write_register(hwmgr->device, mmMC_CG_CONFIG, mc_cg_config);
	PHM_WRITE_FIELD(hwmgr->device, MC_ARB_CG, CG_ARB_REQ, arb_dest);

	return 0;
}

static int polaris10_reset_to_default(struct pp_hwmgr *hwmgr)
{
	return smum_send_msg_to_smc(hwmgr->smumgr, PPSMC_MSG_ResetToDefaults);
}

/**
* Initial switch from ARB F0->F1
*
* @param    hwmgr  the address of the powerplay hardware manager.
* @return   always 0
* This function is to be called from the SetPowerState table.
*/
static int polaris10_initial_switch_from_arbf0_to_f1(struct pp_hwmgr *hwmgr)
{
	return polaris10_copy_and_switch_arb_sets(hwmgr,
			MC_CG_ARB_FREQ_F0, MC_CG_ARB_FREQ_F1);
}

static int polaris10_force_switch_to_arbf0(struct pp_hwmgr *hwmgr)
{
	uint32_t tmp;

	tmp = (cgs_read_ind_register(hwmgr->device,
			CGS_IND_REG__SMC, ixSMC_SCRATCH9) &
			0x0000ff00) >> 8;

	if (tmp == MC_CG_ARB_FREQ_F0)
		return 0;

	return polaris10_copy_and_switch_arb_sets(hwmgr,
			tmp, MC_CG_ARB_FREQ_F0);
}

static int polaris10_setup_default_pcie_table(struct pp_hwmgr *hwmgr)
{
	struct polaris10_hwmgr *data = (struct polaris10_hwmgr *)(hwmgr->backend);
	struct phm_ppt_v1_information *table_info =
			(struct phm_ppt_v1_information *)(hwmgr->pptable);
	struct phm_ppt_v1_pcie_table *pcie_table = table_info->pcie_table;
	uint32_t i, max_entry;

	PP_ASSERT_WITH_CODE((data->use_pcie_performance_levels ||
			data->use_pcie_power_saving_levels), "No pcie performance levels!",
			return -EINVAL);

	if (data->use_pcie_performance_levels &&
			!data->use_pcie_power_saving_levels) {
		data->pcie_gen_power_saving = data->pcie_gen_performance;
		data->pcie_lane_power_saving = data->pcie_lane_performance;
	} else if (!data->use_pcie_performance_levels &&
			data->use_pcie_power_saving_levels) {
		data->pcie_gen_performance = data->pcie_gen_power_saving;
		data->pcie_lane_performance = data->pcie_lane_power_saving;
	}

	phm_reset_single_dpm_table(&data->dpm_table.pcie_speed_table,
					SMU74_MAX_LEVELS_LINK,
					MAX_REGULAR_DPM_NUMBER);

	if (pcie_table != NULL) {
		/* max_entry is used to make sure we reserve one PCIE level
		 * for boot level (fix for A+A PSPP issue).
		 * If PCIE table from PPTable have ULV entry + 8 entries,
		 * then ignore the last entry.*/
		max_entry = (SMU74_MAX_LEVELS_LINK < pcie_table->count) ?
				SMU74_MAX_LEVELS_LINK : pcie_table->count;
		for (i = 1; i < max_entry; i++) {
			phm_setup_pcie_table_entry(&data->dpm_table.pcie_speed_table, i - 1,
					get_pcie_gen_support(data->pcie_gen_cap,
							pcie_table->entries[i].gen_speed),
					get_pcie_lane_support(data->pcie_lane_cap,
							pcie_table->entries[i].lane_width));
		}
		data->dpm_table.pcie_speed_table.count = max_entry - 1;

		/* Setup BIF_SCLK levels */
		for (i = 0; i < max_entry; i++)
			data->bif_sclk_table[i] = pcie_table->entries[i].pcie_sclk;
	} else {
		/* Hardcode Pcie Table */
		phm_setup_pcie_table_entry(&data->dpm_table.pcie_speed_table, 0,
				get_pcie_gen_support(data->pcie_gen_cap,
						PP_Min_PCIEGen),
				get_pcie_lane_support(data->pcie_lane_cap,
						PP_Max_PCIELane));
		phm_setup_pcie_table_entry(&data->dpm_table.pcie_speed_table, 1,
				get_pcie_gen_support(data->pcie_gen_cap,
						PP_Min_PCIEGen),
				get_pcie_lane_support(data->pcie_lane_cap,
						PP_Max_PCIELane));
		phm_setup_pcie_table_entry(&data->dpm_table.pcie_speed_table, 2,
				get_pcie_gen_support(data->pcie_gen_cap,
						PP_Max_PCIEGen),
				get_pcie_lane_support(data->pcie_lane_cap,
						PP_Max_PCIELane));
		phm_setup_pcie_table_entry(&data->dpm_table.pcie_speed_table, 3,
				get_pcie_gen_support(data->pcie_gen_cap,
						PP_Max_PCIEGen),
				get_pcie_lane_support(data->pcie_lane_cap,
						PP_Max_PCIELane));
		phm_setup_pcie_table_entry(&data->dpm_table.pcie_speed_table, 4,
				get_pcie_gen_support(data->pcie_gen_cap,
						PP_Max_PCIEGen),
				get_pcie_lane_support(data->pcie_lane_cap,
						PP_Max_PCIELane));
		phm_setup_pcie_table_entry(&data->dpm_table.pcie_speed_table, 5,
				get_pcie_gen_support(data->pcie_gen_cap,
						PP_Max_PCIEGen),
				get_pcie_lane_support(data->pcie_lane_cap,
						PP_Max_PCIELane));

		data->dpm_table.pcie_speed_table.count = 6;
	}
	/* Populate last level for boot PCIE level, but do not increment count. */
	phm_setup_pcie_table_entry(&data->dpm_table.pcie_speed_table,
			data->dpm_table.pcie_speed_table.count,
			get_pcie_gen_support(data->pcie_gen_cap,
					PP_Min_PCIEGen),
			get_pcie_lane_support(data->pcie_lane_cap,
					PP_Max_PCIELane));

	return 0;
}

/*
 * This function is to initalize all DPM state tables
 * for SMU7 based on the dependency table.
 * Dynamic state patching function will then trim these
 * state tables to the allowed range based
 * on the power policy or external client requests,
 * such as UVD request, etc.
 */
int polaris10_setup_default_dpm_tables(struct pp_hwmgr *hwmgr)
{
	struct polaris10_hwmgr *data = (struct polaris10_hwmgr *)(hwmgr->backend);
	struct phm_ppt_v1_information *table_info =
			(struct phm_ppt_v1_information *)(hwmgr->pptable);
	uint32_t i;

	struct phm_ppt_v1_clock_voltage_dependency_table *dep_sclk_table =
			table_info->vdd_dep_on_sclk;
	struct phm_ppt_v1_clock_voltage_dependency_table *dep_mclk_table =
			table_info->vdd_dep_on_mclk;

	PP_ASSERT_WITH_CODE(dep_sclk_table != NULL,
			"SCLK dependency table is missing. This table is mandatory",
			return -EINVAL);
	PP_ASSERT_WITH_CODE(dep_sclk_table->count >= 1,
			"SCLK dependency table has to have is missing."
			"This table is mandatory",
			return -EINVAL);

	PP_ASSERT_WITH_CODE(dep_mclk_table != NULL,
			"MCLK dependency table is missing. This table is mandatory",
			return -EINVAL);
	PP_ASSERT_WITH_CODE(dep_mclk_table->count >= 1,
			"MCLK dependency table has to have is missing."
			"This table is mandatory",
			return -EINVAL);

	/* clear the state table to reset everything to default */
	phm_reset_single_dpm_table(
			&data->dpm_table.sclk_table, SMU74_MAX_LEVELS_GRAPHICS, MAX_REGULAR_DPM_NUMBER);
	phm_reset_single_dpm_table(
			&data->dpm_table.mclk_table, SMU74_MAX_LEVELS_MEMORY, MAX_REGULAR_DPM_NUMBER);


	/* Initialize Sclk DPM table based on allow Sclk values */
	data->dpm_table.sclk_table.count = 0;
	for (i = 0; i < dep_sclk_table->count; i++) {
		if (i == 0 || data->dpm_table.sclk_table.dpm_levels[data->dpm_table.sclk_table.count - 1].value !=
						dep_sclk_table->entries[i].clk) {

			data->dpm_table.sclk_table.dpm_levels[data->dpm_table.sclk_table.count].value =
					dep_sclk_table->entries[i].clk;

			data->dpm_table.sclk_table.dpm_levels[data->dpm_table.sclk_table.count].enabled =
					(i == 0) ? true : false;
			data->dpm_table.sclk_table.count++;
		}
	}

	/* Initialize Mclk DPM table based on allow Mclk values */
	data->dpm_table.mclk_table.count = 0;
	for (i = 0; i < dep_mclk_table->count; i++) {
		if (i == 0 || data->dpm_table.mclk_table.dpm_levels
				[data->dpm_table.mclk_table.count - 1].value !=
						dep_mclk_table->entries[i].clk) {
			data->dpm_table.mclk_table.dpm_levels[data->dpm_table.mclk_table.count].value =
							dep_mclk_table->entries[i].clk;
			data->dpm_table.mclk_table.dpm_levels[data->dpm_table.mclk_table.count].enabled =
							(i == 0) ? true : false;
			data->dpm_table.mclk_table.count++;
		}
	}

	/* setup PCIE gen speed levels */
	polaris10_setup_default_pcie_table(hwmgr);

	/* save a copy of the default DPM table */
	memcpy(&(data->golden_dpm_table), &(data->dpm_table),
			sizeof(struct polaris10_dpm_table));

	return 0;
}

uint8_t convert_to_vid(uint16_t vddc)
{
	return (uint8_t) ((6200 - (vddc * VOLTAGE_SCALE)) / 25);
}

/**
 * Mvdd table preparation for SMC.
 *
 * @param    *hwmgr The address of the hardware manager.
 * @param    *table The SMC DPM table structure to be populated.
 * @return   0
 */
static int polaris10_populate_smc_mvdd_table(struct pp_hwmgr *hwmgr,
			SMU74_Discrete_DpmTable *table)
{
	struct polaris10_hwmgr *data = (struct polaris10_hwmgr *)(hwmgr->backend);
	uint32_t count, level;

	if (POLARIS10_VOLTAGE_CONTROL_BY_GPIO == data->mvdd_control) {
		count = data->mvdd_voltage_table.count;
		if (count > SMU_MAX_SMIO_LEVELS)
			count = SMU_MAX_SMIO_LEVELS;
		for (level = 0; level < count; level++) {
			table->SmioTable2.Pattern[level].Voltage =
				PP_HOST_TO_SMC_US(data->mvdd_voltage_table.entries[count].value * VOLTAGE_SCALE);
			/* Index into DpmTable.Smio. Drive bits from Smio entry to get this voltage level.*/
			table->SmioTable2.Pattern[level].Smio =
				(uint8_t) level;
			table->Smio[level] |=
				data->mvdd_voltage_table.entries[level].smio_low;
		}
		table->SmioMask2 = data->mvdd_voltage_table.mask_low;

		table->MvddLevelCount = (uint32_t) PP_HOST_TO_SMC_UL(count);
	}

	return 0;
}

static int polaris10_populate_smc_vddci_table(struct pp_hwmgr *hwmgr,
					struct SMU74_Discrete_DpmTable *table)
{
	uint32_t count, level;
	struct polaris10_hwmgr *data = (struct polaris10_hwmgr *)(hwmgr->backend);

	count = data->vddci_voltage_table.count;

	if (POLARIS10_VOLTAGE_CONTROL_BY_GPIO == data->vddci_control) {
		if (count > SMU_MAX_SMIO_LEVELS)
			count = SMU_MAX_SMIO_LEVELS;
		for (level = 0; level < count; ++level) {
			table->SmioTable1.Pattern[level].Voltage =
				PP_HOST_TO_SMC_US(data->vddci_voltage_table.entries[level].value * VOLTAGE_SCALE);
			table->SmioTable1.Pattern[level].Smio = (uint8_t) level;

			table->Smio[level] |= data->vddci_voltage_table.entries[level].smio_low;
		}
	}

	table->SmioMask1 = data->vddci_voltage_table.mask_low;

	return 0;
}

/**
* Preparation of vddc and vddgfx CAC tables for SMC.
*
* @param    hwmgr  the address of the hardware manager
* @param    table  the SMC DPM table structure to be populated
* @return   always 0
*/
static int polaris10_populate_cac_table(struct pp_hwmgr *hwmgr,
		struct SMU74_Discrete_DpmTable *table)
{
	uint32_t count;
	uint8_t index;
	struct polaris10_hwmgr *data = (struct polaris10_hwmgr *)(hwmgr->backend);
	struct phm_ppt_v1_information *table_info =
			(struct phm_ppt_v1_information *)(hwmgr->pptable);
	struct phm_ppt_v1_voltage_lookup_table *lookup_table =
			table_info->vddc_lookup_table;
	/* tables is already swapped, so in order to use the value from it,
	 * we need to swap it back.
	 * We are populating vddc CAC data to BapmVddc table
	 * in split and merged mode
	 */
	for (count = 0; count < lookup_table->count; count++) {
		index = phm_get_voltage_index(lookup_table,
				data->vddc_voltage_table.entries[count].value);
		table->BapmVddcVidLoSidd[count] = convert_to_vid(lookup_table->entries[index].us_cac_low);
		table->BapmVddcVidHiSidd[count] = convert_to_vid(lookup_table->entries[index].us_cac_mid);
		table->BapmVddcVidHiSidd2[count] = convert_to_vid(lookup_table->entries[index].us_cac_high);
	}

	return 0;
}

/**
* Preparation of voltage tables for SMC.
*
* @param    hwmgr   the address of the hardware manager
* @param    table   the SMC DPM table structure to be populated
* @return   always  0
*/

int polaris10_populate_smc_voltage_tables(struct pp_hwmgr *hwmgr,
		struct SMU74_Discrete_DpmTable *table)
{
	polaris10_populate_smc_vddci_table(hwmgr, table);
	polaris10_populate_smc_mvdd_table(hwmgr, table);
	polaris10_populate_cac_table(hwmgr, table);

	return 0;
}

static int polaris10_populate_ulv_level(struct pp_hwmgr *hwmgr,
		struct SMU74_Discrete_Ulv *state)
{
	struct polaris10_hwmgr *data = (struct polaris10_hwmgr *)(hwmgr->backend);
	struct phm_ppt_v1_information *table_info =
			(struct phm_ppt_v1_information *)(hwmgr->pptable);

	state->CcPwrDynRm = 0;
	state->CcPwrDynRm1 = 0;

	state->VddcOffset = (uint16_t) table_info->us_ulv_voltage_offset;
	state->VddcOffsetVid = (uint8_t)(table_info->us_ulv_voltage_offset *
			VOLTAGE_VID_OFFSET_SCALE2 / VOLTAGE_VID_OFFSET_SCALE1);

	state->VddcPhase = (data->vddc_phase_shed_control) ? 0 : 1;

	CONVERT_FROM_HOST_TO_SMC_UL(state->CcPwrDynRm);
	CONVERT_FROM_HOST_TO_SMC_UL(state->CcPwrDynRm1);
	CONVERT_FROM_HOST_TO_SMC_US(state->VddcOffset);

	return 0;
}

static int polaris10_populate_ulv_state(struct pp_hwmgr *hwmgr,
		struct SMU74_Discrete_DpmTable *table)
{
	return polaris10_populate_ulv_level(hwmgr, &table->Ulv);
}

static int polaris10_populate_smc_link_level(struct pp_hwmgr *hwmgr,
		struct SMU74_Discrete_DpmTable *table)
{
	struct polaris10_hwmgr *data = (struct polaris10_hwmgr *)(hwmgr->backend);
	struct polaris10_dpm_table *dpm_table = &data->dpm_table;
	int i;

	/* Index (dpm_table->pcie_speed_table.count)
	 * is reserved for PCIE boot level. */
	for (i = 0; i <= dpm_table->pcie_speed_table.count; i++) {
		table->LinkLevel[i].PcieGenSpeed  =
				(uint8_t)dpm_table->pcie_speed_table.dpm_levels[i].value;
		table->LinkLevel[i].PcieLaneCount = (uint8_t)encode_pcie_lane_width(
				dpm_table->pcie_speed_table.dpm_levels[i].param1);
		table->LinkLevel[i].EnabledForActivity = 1;
		table->LinkLevel[i].SPC = (uint8_t)(data->pcie_spc_cap & 0xff);
		table->LinkLevel[i].DownThreshold = PP_HOST_TO_SMC_UL(5);
		table->LinkLevel[i].UpThreshold = PP_HOST_TO_SMC_UL(30);
	}

	data->smc_state_table.LinkLevelCount =
			(uint8_t)dpm_table->pcie_speed_table.count;
	data->dpm_level_enable_mask.pcie_dpm_enable_mask =
			phm_get_dpm_level_enable_mask_value(&dpm_table->pcie_speed_table);

	return 0;
}

static uint32_t polaris10_get_xclk(struct pp_hwmgr *hwmgr)
{
	uint32_t reference_clock, tmp;
	struct cgs_display_info info = {0};
	struct cgs_mode_info mode_info;

	info.mode_info = &mode_info;

	tmp = PHM_READ_VFPF_INDIRECT_FIELD(hwmgr->device, CGS_IND_REG__SMC, CG_CLKPIN_CNTL_2, MUX_TCLK_TO_XCLK);

	if (tmp)
		return TCLK;

	cgs_get_active_displays_info(hwmgr->device, &info);
	reference_clock = mode_info.ref_clock;

	tmp = PHM_READ_VFPF_INDIRECT_FIELD(hwmgr->device, CGS_IND_REG__SMC, CG_CLKPIN_CNTL, XTALIN_DIVIDE);

	if (0 != tmp)
		return reference_clock / 4;

	return reference_clock;
}

/**
* Calculates the SCLK dividers using the provided engine clock
*
* @param    hwmgr  the address of the hardware manager
* @param    clock  the engine clock to use to populate the structure
* @param    sclk   the SMC SCLK structure to be populated
*/
static int polaris10_calculate_sclk_params(struct pp_hwmgr *hwmgr,
		uint32_t clock, SMU_SclkSetting *sclk_setting)
{
	const struct polaris10_hwmgr *data = (struct polaris10_hwmgr *)(hwmgr->backend);
	const SMU74_Discrete_DpmTable *table = &(data->smc_state_table);
	struct pp_atomctrl_clock_dividers_ai dividers;

	uint32_t ref_clock;
	uint32_t pcc_target_percent, pcc_target_freq, ss_target_percent, ss_target_freq;
	uint8_t i;
	int result;
	uint64_t temp;

	sclk_setting->SclkFrequency = clock;
	/* get the engine clock dividers for this clock value */
	result = atomctrl_get_engine_pll_dividers_ai(hwmgr, clock,  &dividers);
	if (result == 0) {
		sclk_setting->Fcw_int = dividers.usSclk_fcw_int;
		sclk_setting->Fcw_frac = dividers.usSclk_fcw_frac;
		sclk_setting->Pcc_fcw_int = dividers.usPcc_fcw_int;
		sclk_setting->PllRange = dividers.ucSclkPllRange;
		sclk_setting->Sclk_slew_rate = 0x400;
		sclk_setting->Pcc_up_slew_rate = dividers.usPcc_fcw_slew_frac;
		sclk_setting->Pcc_down_slew_rate = 0xffff;
		sclk_setting->SSc_En = dividers.ucSscEnable;
		sclk_setting->Fcw1_int = dividers.usSsc_fcw1_int;
		sclk_setting->Fcw1_frac = dividers.usSsc_fcw1_frac;
		sclk_setting->Sclk_ss_slew_rate = dividers.usSsc_fcw_slew_frac;
		return result;
	}

	ref_clock = polaris10_get_xclk(hwmgr);

	for (i = 0; i < NUM_SCLK_RANGE; i++) {
		if (clock > data->range_table[i].trans_lower_frequency
		&& clock <= data->range_table[i].trans_upper_frequency) {
			sclk_setting->PllRange = i;
			break;
		}
	}

	sclk_setting->Fcw_int = (uint16_t)((clock << table->SclkFcwRangeTable[sclk_setting->PllRange].postdiv) / ref_clock);
	temp = clock << table->SclkFcwRangeTable[sclk_setting->PllRange].postdiv;
	temp <<= 0x10;
	do_div(temp, ref_clock);
	sclk_setting->Fcw_frac = temp & 0xffff;

	pcc_target_percent = 10; /*  Hardcode 10% for now. */
	pcc_target_freq = clock - (clock * pcc_target_percent / 100);
	sclk_setting->Pcc_fcw_int = (uint16_t)((pcc_target_freq << table->SclkFcwRangeTable[sclk_setting->PllRange].postdiv) / ref_clock);

	ss_target_percent = 2; /*  Hardcode 2% for now. */
	sclk_setting->SSc_En = 0;
	if (ss_target_percent) {
		sclk_setting->SSc_En = 1;
		ss_target_freq = clock - (clock * ss_target_percent / 100);
		sclk_setting->Fcw1_int = (uint16_t)((ss_target_freq << table->SclkFcwRangeTable[sclk_setting->PllRange].postdiv) / ref_clock);
		temp = ss_target_freq << table->SclkFcwRangeTable[sclk_setting->PllRange].postdiv;
		temp <<= 0x10;
		do_div(temp, ref_clock);
		sclk_setting->Fcw1_frac = temp & 0xffff;
	}

	return 0;
}

static int polaris10_get_dependency_volt_by_clk(struct pp_hwmgr *hwmgr,
		struct phm_ppt_v1_clock_voltage_dependency_table *dep_table,
		uint32_t clock, SMU_VoltageLevel *voltage, uint32_t *mvdd)
{
	uint32_t i;
	uint16_t vddci;
	struct polaris10_hwmgr *data = (struct polaris10_hwmgr *)(hwmgr->backend);

	*voltage = *mvdd = 0;

	/* clock - voltage dependency table is empty table */
	if (dep_table->count == 0)
		return -EINVAL;

	for (i = 0; i < dep_table->count; i++) {
		/* find first sclk bigger than request */
		if (dep_table->entries[i].clk >= clock) {
			*voltage |= (dep_table->entries[i].vddc *
					VOLTAGE_SCALE) << VDDC_SHIFT;
			if (POLARIS10_VOLTAGE_CONTROL_NONE == data->vddci_control)
				*voltage |= (data->vbios_boot_state.vddci_bootup_value *
						VOLTAGE_SCALE) << VDDCI_SHIFT;
			else if (dep_table->entries[i].vddci)
				*voltage |= (dep_table->entries[i].vddci *
						VOLTAGE_SCALE) << VDDCI_SHIFT;
			else {
				vddci = phm_find_closest_vddci(&(data->vddci_voltage_table),
						(dep_table->entries[i].vddc -
								(uint16_t)data->vddc_vddci_delta));
				*voltage |= (vddci * VOLTAGE_SCALE) << VDDCI_SHIFT;
			}

			if (POLARIS10_VOLTAGE_CONTROL_NONE == data->mvdd_control)
				*mvdd = data->vbios_boot_state.mvdd_bootup_value *
					VOLTAGE_SCALE;
			else if (dep_table->entries[i].mvdd)
				*mvdd = (uint32_t) dep_table->entries[i].mvdd *
					VOLTAGE_SCALE;

			*voltage |= 1 << PHASES_SHIFT;
			return 0;
		}
	}

	/* sclk is bigger than max sclk in the dependence table */
	*voltage |= (dep_table->entries[i - 1].vddc * VOLTAGE_SCALE) << VDDC_SHIFT;

	if (POLARIS10_VOLTAGE_CONTROL_NONE == data->vddci_control)
		*voltage |= (data->vbios_boot_state.vddci_bootup_value *
				VOLTAGE_SCALE) << VDDCI_SHIFT;
	else if (dep_table->entries[i-1].vddci) {
		vddci = phm_find_closest_vddci(&(data->vddci_voltage_table),
				(dep_table->entries[i].vddc -
						(uint16_t)data->vddc_vddci_delta));
		*voltage |= (vddci * VOLTAGE_SCALE) << VDDCI_SHIFT;
	}

	if (POLARIS10_VOLTAGE_CONTROL_NONE == data->mvdd_control)
		*mvdd = data->vbios_boot_state.mvdd_bootup_value * VOLTAGE_SCALE;
	else if (dep_table->entries[i].mvdd)
		*mvdd = (uint32_t) dep_table->entries[i - 1].mvdd * VOLTAGE_SCALE;

	return 0;
}

static const sclkFcwRange_t Range_Table[NUM_SCLK_RANGE] =
{ {VCO_2_4, POSTDIV_DIV_BY_16,  75, 160, 112},
  {VCO_3_6, POSTDIV_DIV_BY_16, 112, 224, 160},
  {VCO_2_4, POSTDIV_DIV_BY_8,   75, 160, 112},
  {VCO_3_6, POSTDIV_DIV_BY_8,  112, 224, 160},
  {VCO_2_4, POSTDIV_DIV_BY_4,   75, 160, 112},
  {VCO_3_6, POSTDIV_DIV_BY_4,  112, 216, 160},
  {VCO_2_4, POSTDIV_DIV_BY_2,   75, 160, 108},
  {VCO_3_6, POSTDIV_DIV_BY_2,  112, 216, 160} };

static void polaris10_get_sclk_range_table(struct pp_hwmgr *hwmgr)
{
	uint32_t i, ref_clk;
	struct polaris10_hwmgr *data = (struct polaris10_hwmgr *)(hwmgr->backend);
	SMU74_Discrete_DpmTable  *table = &(data->smc_state_table);
	struct pp_atom_ctrl_sclk_range_table range_table_from_vbios = { { {0} } };

	ref_clk = polaris10_get_xclk(hwmgr);

	if (0 == atomctrl_get_smc_sclk_range_table(hwmgr, &range_table_from_vbios)) {
		for (i = 0; i < NUM_SCLK_RANGE; i++) {
			table->SclkFcwRangeTable[i].vco_setting = range_table_from_vbios.entry[i].ucVco_setting;
			table->SclkFcwRangeTable[i].postdiv = range_table_from_vbios.entry[i].ucPostdiv;
			table->SclkFcwRangeTable[i].fcw_pcc = range_table_from_vbios.entry[i].usFcw_pcc;

			table->SclkFcwRangeTable[i].fcw_trans_upper = range_table_from_vbios.entry[i].usFcw_trans_upper;
			table->SclkFcwRangeTable[i].fcw_trans_lower = range_table_from_vbios.entry[i].usRcw_trans_lower;

			CONVERT_FROM_HOST_TO_SMC_US(table->SclkFcwRangeTable[i].fcw_pcc);
			CONVERT_FROM_HOST_TO_SMC_US(table->SclkFcwRangeTable[i].fcw_trans_upper);
			CONVERT_FROM_HOST_TO_SMC_US(table->SclkFcwRangeTable[i].fcw_trans_lower);
		}
		return;
	}

	for (i = 0; i < NUM_SCLK_RANGE; i++) {

		data->range_table[i].trans_lower_frequency = (ref_clk * Range_Table[i].fcw_trans_lower) >> Range_Table[i].postdiv;
		data->range_table[i].trans_upper_frequency = (ref_clk * Range_Table[i].fcw_trans_upper) >> Range_Table[i].postdiv;

		table->SclkFcwRangeTable[i].vco_setting = Range_Table[i].vco_setting;
		table->SclkFcwRangeTable[i].postdiv = Range_Table[i].postdiv;
		table->SclkFcwRangeTable[i].fcw_pcc = Range_Table[i].fcw_pcc;

		table->SclkFcwRangeTable[i].fcw_trans_upper = Range_Table[i].fcw_trans_upper;
		table->SclkFcwRangeTable[i].fcw_trans_lower = Range_Table[i].fcw_trans_lower;

		CONVERT_FROM_HOST_TO_SMC_US(table->SclkFcwRangeTable[i].fcw_pcc);
		CONVERT_FROM_HOST_TO_SMC_US(table->SclkFcwRangeTable[i].fcw_trans_upper);
		CONVERT_FROM_HOST_TO_SMC_US(table->SclkFcwRangeTable[i].fcw_trans_lower);
	}
}

/**
* Populates single SMC SCLK structure using the provided engine clock
*
* @param    hwmgr      the address of the hardware manager
* @param    clock the engine clock to use to populate the structure
* @param    sclk        the SMC SCLK structure to be populated
*/

static int polaris10_populate_single_graphic_level(struct pp_hwmgr *hwmgr,
		uint32_t clock, uint16_t sclk_al_threshold,
		struct SMU74_Discrete_GraphicsLevel *level)
{
	int result, i, temp;
	/* PP_Clocks minClocks; */
	uint32_t mvdd;
	struct polaris10_hwmgr *data = (struct polaris10_hwmgr *)(hwmgr->backend);
	struct phm_ppt_v1_information *table_info =
			(struct phm_ppt_v1_information *)(hwmgr->pptable);
	SMU_SclkSetting curr_sclk_setting = { 0 };

	result = polaris10_calculate_sclk_params(hwmgr, clock, &curr_sclk_setting);

	/* populate graphics levels */
	result = polaris10_get_dependency_volt_by_clk(hwmgr,
			table_info->vdd_dep_on_sclk, clock,
			&level->MinVoltage, &mvdd);

	PP_ASSERT_WITH_CODE((0 == result),
			"can not find VDDC voltage value for "
			"VDDC engine clock dependency table",
			return result);
	level->ActivityLevel = sclk_al_threshold;

	level->CcPwrDynRm = 0;
	level->CcPwrDynRm1 = 0;
	level->EnabledForActivity = 0;
	level->EnabledForThrottle = 1;
	level->UpHyst = 10;
	level->DownHyst = 0;
	level->VoltageDownHyst = 0;
	level->PowerThrottle = 0;

	/*
	* TODO: get minimum clocks from dal configaration
	* PECI_GetMinClockSettings(hwmgr->pPECI, &minClocks);
	*/
	/* data->DisplayTiming.minClockInSR = minClocks.engineClockInSR; */

	/* get level->DeepSleepDivId
	if (phm_cap_enabled(hwmgr->platformDescriptor.platformCaps, PHM_PlatformCaps_SclkDeepSleep))
		level->DeepSleepDivId = PhwFiji_GetSleepDividerIdFromClock(hwmgr, clock, minClocks.engineClockInSR);
	*/
	PP_ASSERT_WITH_CODE((clock >= POLARIS10_MINIMUM_ENGINE_CLOCK), "Engine clock can't satisfy stutter requirement!", return 0);
	for (i = POLARIS10_MAX_DEEPSLEEP_DIVIDER_ID;  ; i--) {
		temp = clock >> i;

		if (temp >= POLARIS10_MINIMUM_ENGINE_CLOCK || i == 0)
			break;
	}

	level->DeepSleepDivId = i;

	/* Default to slow, highest DPM level will be
	 * set to PPSMC_DISPLAY_WATERMARK_LOW later.
	 */
	if (data->update_up_hyst)
		level->UpHyst = (uint8_t)data->up_hyst;
	if (data->update_down_hyst)
		level->DownHyst = (uint8_t)data->down_hyst;

	level->SclkSetting = curr_sclk_setting;

	CONVERT_FROM_HOST_TO_SMC_UL(level->MinVoltage);
	CONVERT_FROM_HOST_TO_SMC_UL(level->CcPwrDynRm);
	CONVERT_FROM_HOST_TO_SMC_UL(level->CcPwrDynRm1);
	CONVERT_FROM_HOST_TO_SMC_US(level->ActivityLevel);
	CONVERT_FROM_HOST_TO_SMC_UL(level->SclkSetting.SclkFrequency);
	CONVERT_FROM_HOST_TO_SMC_US(level->SclkSetting.Fcw_int);
	CONVERT_FROM_HOST_TO_SMC_US(level->SclkSetting.Fcw_frac);
	CONVERT_FROM_HOST_TO_SMC_US(level->SclkSetting.Pcc_fcw_int);
	CONVERT_FROM_HOST_TO_SMC_US(level->SclkSetting.Sclk_slew_rate);
	CONVERT_FROM_HOST_TO_SMC_US(level->SclkSetting.Pcc_up_slew_rate);
	CONVERT_FROM_HOST_TO_SMC_US(level->SclkSetting.Pcc_down_slew_rate);
	CONVERT_FROM_HOST_TO_SMC_US(level->SclkSetting.Fcw1_int);
	CONVERT_FROM_HOST_TO_SMC_US(level->SclkSetting.Fcw1_frac);
	CONVERT_FROM_HOST_TO_SMC_US(level->SclkSetting.Sclk_ss_slew_rate);
	return 0;
}

/**
* Populates all SMC SCLK levels' structure based on the trimmed allowed dpm engine clock states
*
* @param    hwmgr      the address of the hardware manager
*/
static int polaris10_populate_all_graphic_levels(struct pp_hwmgr *hwmgr)
{
	struct polaris10_hwmgr *data = (struct polaris10_hwmgr *)(hwmgr->backend);
	struct polaris10_dpm_table *dpm_table = &data->dpm_table;
	struct phm_ppt_v1_information *table_info =
			(struct phm_ppt_v1_information *)(hwmgr->pptable);
	struct phm_ppt_v1_pcie_table *pcie_table = table_info->pcie_table;
	uint8_t pcie_entry_cnt = (uint8_t) data->dpm_table.pcie_speed_table.count;
	int result = 0;
	uint32_t array = data->dpm_table_start +
			offsetof(SMU74_Discrete_DpmTable, GraphicsLevel);
	uint32_t array_size = sizeof(struct SMU74_Discrete_GraphicsLevel) *
			SMU74_MAX_LEVELS_GRAPHICS;
	struct SMU74_Discrete_GraphicsLevel *levels =
			data->smc_state_table.GraphicsLevel;
	uint32_t i, max_entry;
	uint8_t hightest_pcie_level_enabled = 0,
		lowest_pcie_level_enabled = 0,
		mid_pcie_level_enabled = 0,
		count = 0;

	polaris10_get_sclk_range_table(hwmgr);

	for (i = 0; i < dpm_table->sclk_table.count; i++) {

		result = polaris10_populate_single_graphic_level(hwmgr,
				dpm_table->sclk_table.dpm_levels[i].value,
				(uint16_t)data->activity_target[i],
				&(data->smc_state_table.GraphicsLevel[i]));
		if (result)
			return result;

		/* Making sure only DPM level 0-1 have Deep Sleep Div ID populated. */
		if (i > 1)
			levels[i].DeepSleepDivId = 0;
	}
	if (phm_cap_enabled(hwmgr->platform_descriptor.platformCaps,
					PHM_PlatformCaps_SPLLShutdownSupport))
		data->smc_state_table.GraphicsLevel[0].SclkSetting.SSc_En = 0;

	data->smc_state_table.GraphicsLevel[0].EnabledForActivity = 1;
	data->smc_state_table.GraphicsDpmLevelCount =
			(uint8_t)dpm_table->sclk_table.count;
	data->dpm_level_enable_mask.sclk_dpm_enable_mask =
			phm_get_dpm_level_enable_mask_value(&dpm_table->sclk_table);


	if (pcie_table != NULL) {
		PP_ASSERT_WITH_CODE((1 <= pcie_entry_cnt),
				"There must be 1 or more PCIE levels defined in PPTable.",
				return -EINVAL);
		max_entry = pcie_entry_cnt - 1;
		for (i = 0; i < dpm_table->sclk_table.count; i++)
			levels[i].pcieDpmLevel =
					(uint8_t) ((i < max_entry) ? i : max_entry);
	} else {
		while (data->dpm_level_enable_mask.pcie_dpm_enable_mask &&
				((data->dpm_level_enable_mask.pcie_dpm_enable_mask &
						(1 << (hightest_pcie_level_enabled + 1))) != 0))
			hightest_pcie_level_enabled++;

		while (data->dpm_level_enable_mask.pcie_dpm_enable_mask &&
				((data->dpm_level_enable_mask.pcie_dpm_enable_mask &
						(1 << lowest_pcie_level_enabled)) == 0))
			lowest_pcie_level_enabled++;

		while ((count < hightest_pcie_level_enabled) &&
				((data->dpm_level_enable_mask.pcie_dpm_enable_mask &
						(1 << (lowest_pcie_level_enabled + 1 + count))) == 0))
			count++;

		mid_pcie_level_enabled = (lowest_pcie_level_enabled + 1 + count) <
				hightest_pcie_level_enabled ?
						(lowest_pcie_level_enabled + 1 + count) :
						hightest_pcie_level_enabled;

		/* set pcieDpmLevel to hightest_pcie_level_enabled */
		for (i = 2; i < dpm_table->sclk_table.count; i++)
			levels[i].pcieDpmLevel = hightest_pcie_level_enabled;

		/* set pcieDpmLevel to lowest_pcie_level_enabled */
		levels[0].pcieDpmLevel = lowest_pcie_level_enabled;

		/* set pcieDpmLevel to mid_pcie_level_enabled */
		levels[1].pcieDpmLevel = mid_pcie_level_enabled;
	}
	/* level count will send to smc once at init smc table and never change */
	result = polaris10_copy_bytes_to_smc(hwmgr->smumgr, array, (uint8_t *)levels,
			(uint32_t)array_size, data->sram_end);

	return result;
}

static int polaris10_populate_single_memory_level(struct pp_hwmgr *hwmgr,
		uint32_t clock, struct SMU74_Discrete_MemoryLevel *mem_level)
{
	struct polaris10_hwmgr *data = (struct polaris10_hwmgr *)(hwmgr->backend);
	struct phm_ppt_v1_information *table_info =
			(struct phm_ppt_v1_information *)(hwmgr->pptable);
	int result = 0;
	struct cgs_display_info info = {0, 0, NULL};

	cgs_get_active_displays_info(hwmgr->device, &info);

	if (table_info->vdd_dep_on_mclk) {
		result = polaris10_get_dependency_volt_by_clk(hwmgr,
				table_info->vdd_dep_on_mclk, clock,
				&mem_level->MinVoltage, &mem_level->MinMvdd);
		PP_ASSERT_WITH_CODE((0 == result),
				"can not find MinVddc voltage value from memory "
				"VDDC voltage dependency table", return result);
	}

	mem_level->MclkFrequency = clock;
	mem_level->EnabledForThrottle = 1;
	mem_level->EnabledForActivity = 0;
	mem_level->UpHyst = 0;
	mem_level->DownHyst = 100;
	mem_level->VoltageDownHyst = 0;
	mem_level->ActivityLevel = (uint16_t)data->mclk_activity_target;
	mem_level->StutterEnable = false;
	mem_level->DisplayWatermark = PPSMC_DISPLAY_WATERMARK_LOW;

	data->display_timing.num_existing_displays = info.display_count;

	if ((data->mclk_stutter_mode_threshold) &&
		(clock <= data->mclk_stutter_mode_threshold) &&
		(PHM_READ_FIELD(hwmgr->device, DPG_PIPE_STUTTER_CONTROL,
				STUTTER_ENABLE) & 0x1))
		mem_level->StutterEnable = true;

	if (!result) {
		CONVERT_FROM_HOST_TO_SMC_UL(mem_level->MinMvdd);
		CONVERT_FROM_HOST_TO_SMC_UL(mem_level->MclkFrequency);
		CONVERT_FROM_HOST_TO_SMC_US(mem_level->ActivityLevel);
		CONVERT_FROM_HOST_TO_SMC_UL(mem_level->MinVoltage);
	}
	return result;
}

/**
* Populates all SMC MCLK levels' structure based on the trimmed allowed dpm memory clock states
*
* @param    hwmgr      the address of the hardware manager
*/
static int polaris10_populate_all_memory_levels(struct pp_hwmgr *hwmgr)
{
	struct polaris10_hwmgr *data = (struct polaris10_hwmgr *)(hwmgr->backend);
	struct polaris10_dpm_table *dpm_table = &data->dpm_table;
	int result;
	/* populate MCLK dpm table to SMU7 */
	uint32_t array = data->dpm_table_start +
			offsetof(SMU74_Discrete_DpmTable, MemoryLevel);
	uint32_t array_size = sizeof(SMU74_Discrete_MemoryLevel) *
			SMU74_MAX_LEVELS_MEMORY;
	struct SMU74_Discrete_MemoryLevel *levels =
			data->smc_state_table.MemoryLevel;
	uint32_t i;

	for (i = 0; i < dpm_table->mclk_table.count; i++) {
		PP_ASSERT_WITH_CODE((0 != dpm_table->mclk_table.dpm_levels[i].value),
				"can not populate memory level as memory clock is zero",
				return -EINVAL);
		result = polaris10_populate_single_memory_level(hwmgr,
				dpm_table->mclk_table.dpm_levels[i].value,
				&levels[i]);
		if (i == dpm_table->mclk_table.count - 1) {
			levels[i].DisplayWatermark = PPSMC_DISPLAY_WATERMARK_HIGH;
			levels[i].EnabledForActivity = 1;
		}
		if (result)
			return result;
	}

	/* In order to prevent MC activity from stutter mode to push DPM up,
	 * the UVD change complements this by putting the MCLK in
	 * a higher state by default such that we are not affected by
	 * up threshold or and MCLK DPM latency.
	 */
	levels[0].ActivityLevel = 0x1f;
	CONVERT_FROM_HOST_TO_SMC_US(levels[0].ActivityLevel);

	data->smc_state_table.MemoryDpmLevelCount =
			(uint8_t)dpm_table->mclk_table.count;
	data->dpm_level_enable_mask.mclk_dpm_enable_mask =
			phm_get_dpm_level_enable_mask_value(&dpm_table->mclk_table);

	/* level count will send to smc once at init smc table and never change */
	result = polaris10_copy_bytes_to_smc(hwmgr->smumgr, array, (uint8_t *)levels,
			(uint32_t)array_size, data->sram_end);

	return result;
}

/**
* Populates the SMC MVDD structure using the provided memory clock.
*
* @param    hwmgr      the address of the hardware manager
* @param    mclk        the MCLK value to be used in the decision if MVDD should be high or low.
* @param    voltage     the SMC VOLTAGE structure to be populated
*/
int polaris10_populate_mvdd_value(struct pp_hwmgr *hwmgr,
		uint32_t mclk, SMIO_Pattern *smio_pat)
{
	const struct polaris10_hwmgr *data = (struct polaris10_hwmgr *)(hwmgr->backend);
	struct phm_ppt_v1_information *table_info =
			(struct phm_ppt_v1_information *)(hwmgr->pptable);
	uint32_t i = 0;

	if (POLARIS10_VOLTAGE_CONTROL_NONE != data->mvdd_control) {
		/* find mvdd value which clock is more than request */
		for (i = 0; i < table_info->vdd_dep_on_mclk->count; i++) {
			if (mclk <= table_info->vdd_dep_on_mclk->entries[i].clk) {
				smio_pat->Voltage = data->mvdd_voltage_table.entries[i].value;
				break;
			}
		}
		PP_ASSERT_WITH_CODE(i < table_info->vdd_dep_on_mclk->count,
				"MVDD Voltage is outside the supported range.",
				return -EINVAL);
	} else
		return -EINVAL;

	return 0;
}

static int polaris10_populate_smc_acpi_level(struct pp_hwmgr *hwmgr,
		SMU74_Discrete_DpmTable *table)
{
	int result = 0;
	uint32_t sclk_frequency;
	const struct polaris10_hwmgr *data = (struct polaris10_hwmgr *)(hwmgr->backend);
	struct phm_ppt_v1_information *table_info =
			(struct phm_ppt_v1_information *)(hwmgr->pptable);
	SMIO_Pattern vol_level;
	uint32_t mvdd;
	uint16_t us_mvdd;

	table->ACPILevel.Flags &= ~PPSMC_SWSTATE_FLAG_DC;


	/* Get MinVoltage and Frequency from DPM0,
	 * already converted to SMC_UL */
	sclk_frequency = data->dpm_table.sclk_table.dpm_levels[0].value;
	result = polaris10_get_dependency_volt_by_clk(hwmgr,
			table_info->vdd_dep_on_sclk,
			sclk_frequency,
			&table->ACPILevel.MinVoltage, &mvdd);
	PP_ASSERT_WITH_CODE((0 == result),
			"Cannot find ACPI VDDC voltage value "
			"in Clock Dependency Table",
			);


	result = polaris10_calculate_sclk_params(hwmgr, sclk_frequency,  &(table->ACPILevel.SclkSetting));
	PP_ASSERT_WITH_CODE(result == 0, "Error retrieving Engine Clock dividers from VBIOS.", return result);

	table->ACPILevel.DeepSleepDivId = 0;
	table->ACPILevel.CcPwrDynRm = 0;
	table->ACPILevel.CcPwrDynRm1 = 0;

	CONVERT_FROM_HOST_TO_SMC_UL(table->ACPILevel.Flags);
	CONVERT_FROM_HOST_TO_SMC_UL(table->ACPILevel.MinVoltage);
	CONVERT_FROM_HOST_TO_SMC_UL(table->ACPILevel.CcPwrDynRm);
	CONVERT_FROM_HOST_TO_SMC_UL(table->ACPILevel.CcPwrDynRm1);

	CONVERT_FROM_HOST_TO_SMC_UL(table->ACPILevel.SclkSetting.SclkFrequency);
	CONVERT_FROM_HOST_TO_SMC_US(table->ACPILevel.SclkSetting.Fcw_int);
	CONVERT_FROM_HOST_TO_SMC_US(table->ACPILevel.SclkSetting.Fcw_frac);
	CONVERT_FROM_HOST_TO_SMC_US(table->ACPILevel.SclkSetting.Pcc_fcw_int);
	CONVERT_FROM_HOST_TO_SMC_US(table->ACPILevel.SclkSetting.Sclk_slew_rate);
	CONVERT_FROM_HOST_TO_SMC_US(table->ACPILevel.SclkSetting.Pcc_up_slew_rate);
	CONVERT_FROM_HOST_TO_SMC_US(table->ACPILevel.SclkSetting.Pcc_down_slew_rate);
	CONVERT_FROM_HOST_TO_SMC_US(table->ACPILevel.SclkSetting.Fcw1_int);
	CONVERT_FROM_HOST_TO_SMC_US(table->ACPILevel.SclkSetting.Fcw1_frac);
	CONVERT_FROM_HOST_TO_SMC_US(table->ACPILevel.SclkSetting.Sclk_ss_slew_rate);


	/* Get MinVoltage and Frequency from DPM0, already converted to SMC_UL */
	table->MemoryACPILevel.MclkFrequency =
			data->dpm_table.mclk_table.dpm_levels[0].value;
	result = polaris10_get_dependency_volt_by_clk(hwmgr,
			table_info->vdd_dep_on_mclk,
			table->MemoryACPILevel.MclkFrequency,
			&table->MemoryACPILevel.MinVoltage, &mvdd);
	PP_ASSERT_WITH_CODE((0 == result),
			"Cannot find ACPI VDDCI voltage value "
			"in Clock Dependency Table",
			);

	us_mvdd = 0;
	if ((POLARIS10_VOLTAGE_CONTROL_NONE == data->mvdd_control) ||
			(data->mclk_dpm_key_disabled))
		us_mvdd = data->vbios_boot_state.mvdd_bootup_value;
	else {
		if (!polaris10_populate_mvdd_value(hwmgr,
				data->dpm_table.mclk_table.dpm_levels[0].value,
				&vol_level))
			us_mvdd = vol_level.Voltage;
	}

	if (0 == polaris10_populate_mvdd_value(hwmgr, 0, &vol_level))
		table->MemoryACPILevel.MinMvdd = PP_HOST_TO_SMC_UL(vol_level.Voltage);
	else
		table->MemoryACPILevel.MinMvdd = 0;

	table->MemoryACPILevel.StutterEnable = false;

	table->MemoryACPILevel.EnabledForThrottle = 0;
	table->MemoryACPILevel.EnabledForActivity = 0;
	table->MemoryACPILevel.UpHyst = 0;
	table->MemoryACPILevel.DownHyst = 100;
	table->MemoryACPILevel.VoltageDownHyst = 0;
	table->MemoryACPILevel.ActivityLevel =
			PP_HOST_TO_SMC_US((uint16_t)data->mclk_activity_target);

	CONVERT_FROM_HOST_TO_SMC_UL(table->MemoryACPILevel.MclkFrequency);
	CONVERT_FROM_HOST_TO_SMC_UL(table->MemoryACPILevel.MinVoltage);

	return result;
}

static int polaris10_populate_smc_vce_level(struct pp_hwmgr *hwmgr,
		SMU74_Discrete_DpmTable *table)
{
	int result = -EINVAL;
	uint8_t count;
	struct pp_atomctrl_clock_dividers_vi dividers;
	struct phm_ppt_v1_information *table_info =
			(struct phm_ppt_v1_information *)(hwmgr->pptable);
	struct phm_ppt_v1_mm_clock_voltage_dependency_table *mm_table =
			table_info->mm_dep_table;
	struct polaris10_hwmgr *data = (struct polaris10_hwmgr *)(hwmgr->backend);
	uint32_t vddci;

	table->VceLevelCount = (uint8_t)(mm_table->count);
	table->VceBootLevel = 0;

	for (count = 0; count < table->VceLevelCount; count++) {
		table->VceLevel[count].Frequency = mm_table->entries[count].eclk;
		table->VceLevel[count].MinVoltage = 0;
		table->VceLevel[count].MinVoltage |=
				(mm_table->entries[count].vddc * VOLTAGE_SCALE) << VDDC_SHIFT;

		if (POLARIS10_VOLTAGE_CONTROL_BY_GPIO == data->vddci_control)
			vddci = (uint32_t)phm_find_closest_vddci(&(data->vddci_voltage_table),
						mm_table->entries[count].vddc - VDDC_VDDCI_DELTA);
		else if (POLARIS10_VOLTAGE_CONTROL_BY_SVID2 == data->vddci_control)
			vddci = mm_table->entries[count].vddc - VDDC_VDDCI_DELTA;
		else
			vddci = (data->vbios_boot_state.vddci_bootup_value * VOLTAGE_SCALE) << VDDCI_SHIFT;


		table->VceLevel[count].MinVoltage |=
				(vddci * VOLTAGE_SCALE) << VDDCI_SHIFT;
		table->VceLevel[count].MinVoltage |= 1 << PHASES_SHIFT;

		/*retrieve divider value for VBIOS */
		result = atomctrl_get_dfs_pll_dividers_vi(hwmgr,
				table->VceLevel[count].Frequency, &dividers);
		PP_ASSERT_WITH_CODE((0 == result),
				"can not find divide id for VCE engine clock",
				return result);

		table->VceLevel[count].Divider = (uint8_t)dividers.pll_post_divider;

		CONVERT_FROM_HOST_TO_SMC_UL(table->VceLevel[count].Frequency);
		CONVERT_FROM_HOST_TO_SMC_UL(table->VceLevel[count].MinVoltage);
	}
	return result;
}

static int polaris10_populate_smc_samu_level(struct pp_hwmgr *hwmgr,
		SMU74_Discrete_DpmTable *table)
{
	int result = -EINVAL;
	uint8_t count;
	struct pp_atomctrl_clock_dividers_vi dividers;
	struct phm_ppt_v1_information *table_info =
			(struct phm_ppt_v1_information *)(hwmgr->pptable);
	struct phm_ppt_v1_mm_clock_voltage_dependency_table *mm_table =
			table_info->mm_dep_table;
	struct polaris10_hwmgr *data = (struct polaris10_hwmgr *)(hwmgr->backend);
	uint32_t vddci;

	table->SamuBootLevel = 0;
	table->SamuLevelCount = (uint8_t)(mm_table->count);

	for (count = 0; count < table->SamuLevelCount; count++) {
		/* not sure whether we need evclk or not */
		table->SamuLevel[count].MinVoltage = 0;
		table->SamuLevel[count].Frequency = mm_table->entries[count].samclock;
		table->SamuLevel[count].MinVoltage |= (mm_table->entries[count].vddc *
				VOLTAGE_SCALE) << VDDC_SHIFT;

		if (POLARIS10_VOLTAGE_CONTROL_BY_GPIO == data->vddci_control)
			vddci = (uint32_t)phm_find_closest_vddci(&(data->vddci_voltage_table),
						mm_table->entries[count].vddc - VDDC_VDDCI_DELTA);
		else if (POLARIS10_VOLTAGE_CONTROL_BY_SVID2 == data->vddci_control)
			vddci = mm_table->entries[count].vddc - VDDC_VDDCI_DELTA;
		else
			vddci = (data->vbios_boot_state.vddci_bootup_value * VOLTAGE_SCALE) << VDDCI_SHIFT;

		table->SamuLevel[count].MinVoltage |= (vddci * VOLTAGE_SCALE) << VDDCI_SHIFT;
		table->SamuLevel[count].MinVoltage |= 1 << PHASES_SHIFT;

		/* retrieve divider value for VBIOS */
		result = atomctrl_get_dfs_pll_dividers_vi(hwmgr,
				table->SamuLevel[count].Frequency, &dividers);
		PP_ASSERT_WITH_CODE((0 == result),
				"can not find divide id for samu clock", return result);

		table->SamuLevel[count].Divider = (uint8_t)dividers.pll_post_divider;

		CONVERT_FROM_HOST_TO_SMC_UL(table->SamuLevel[count].Frequency);
		CONVERT_FROM_HOST_TO_SMC_UL(table->SamuLevel[count].MinVoltage);
	}
	return result;
}

static int polaris10_populate_memory_timing_parameters(struct pp_hwmgr *hwmgr,
		int32_t eng_clock, int32_t mem_clock,
		SMU74_Discrete_MCArbDramTimingTableEntry *arb_regs)
{
	uint32_t dram_timing;
	uint32_t dram_timing2;
	uint32_t burst_time;
	int result;

	result = atomctrl_set_engine_dram_timings_rv770(hwmgr,
			eng_clock, mem_clock);
	PP_ASSERT_WITH_CODE(result == 0,
			"Error calling VBIOS to set DRAM_TIMING.", return result);

	dram_timing = cgs_read_register(hwmgr->device, mmMC_ARB_DRAM_TIMING);
	dram_timing2 = cgs_read_register(hwmgr->device, mmMC_ARB_DRAM_TIMING2);
	burst_time = PHM_READ_FIELD(hwmgr->device, MC_ARB_BURST_TIME, STATE0);


	arb_regs->McArbDramTiming  = PP_HOST_TO_SMC_UL(dram_timing);
	arb_regs->McArbDramTiming2 = PP_HOST_TO_SMC_UL(dram_timing2);
	arb_regs->McArbBurstTime   = (uint8_t)burst_time;

	return 0;
}

static int polaris10_program_memory_timing_parameters(struct pp_hwmgr *hwmgr)
{
	struct polaris10_hwmgr *data = (struct polaris10_hwmgr *)(hwmgr->backend);
	struct SMU74_Discrete_MCArbDramTimingTable arb_regs;
	uint32_t i, j;
	int result = 0;

	for (i = 0; i < data->dpm_table.sclk_table.count; i++) {
		for (j = 0; j < data->dpm_table.mclk_table.count; j++) {
			result = polaris10_populate_memory_timing_parameters(hwmgr,
					data->dpm_table.sclk_table.dpm_levels[i].value,
					data->dpm_table.mclk_table.dpm_levels[j].value,
					&arb_regs.entries[i][j]);
			if (result == 0)
				result = atomctrl_set_ac_timing_ai(hwmgr, data->dpm_table.mclk_table.dpm_levels[j].value, j);
			if (result != 0)
				return result;
		}
	}

	result = polaris10_copy_bytes_to_smc(
			hwmgr->smumgr,
			data->arb_table_start,
			(uint8_t *)&arb_regs,
			sizeof(SMU74_Discrete_MCArbDramTimingTable),
			data->sram_end);
	return result;
}

static int polaris10_populate_smc_uvd_level(struct pp_hwmgr *hwmgr,
		struct SMU74_Discrete_DpmTable *table)
{
	int result = -EINVAL;
	uint8_t count;
	struct pp_atomctrl_clock_dividers_vi dividers;
	struct phm_ppt_v1_information *table_info =
			(struct phm_ppt_v1_information *)(hwmgr->pptable);
	struct phm_ppt_v1_mm_clock_voltage_dependency_table *mm_table =
			table_info->mm_dep_table;
	struct polaris10_hwmgr *data = (struct polaris10_hwmgr *)(hwmgr->backend);
	uint32_t vddci;

	table->UvdLevelCount = (uint8_t)(mm_table->count);
	table->UvdBootLevel = 0;

	for (count = 0; count < table->UvdLevelCount; count++) {
		table->UvdLevel[count].MinVoltage = 0;
		table->UvdLevel[count].VclkFrequency = mm_table->entries[count].vclk;
		table->UvdLevel[count].DclkFrequency = mm_table->entries[count].dclk;
		table->UvdLevel[count].MinVoltage |= (mm_table->entries[count].vddc *
				VOLTAGE_SCALE) << VDDC_SHIFT;

		if (POLARIS10_VOLTAGE_CONTROL_BY_GPIO == data->vddci_control)
			vddci = (uint32_t)phm_find_closest_vddci(&(data->vddci_voltage_table),
						mm_table->entries[count].vddc - VDDC_VDDCI_DELTA);
		else if (POLARIS10_VOLTAGE_CONTROL_BY_SVID2 == data->vddci_control)
			vddci = mm_table->entries[count].vddc - VDDC_VDDCI_DELTA;
		else
			vddci = (data->vbios_boot_state.vddci_bootup_value * VOLTAGE_SCALE) << VDDCI_SHIFT;

		table->UvdLevel[count].MinVoltage |= (vddci * VOLTAGE_SCALE) << VDDCI_SHIFT;
		table->UvdLevel[count].MinVoltage |= 1 << PHASES_SHIFT;

		/* retrieve divider value for VBIOS */
		result = atomctrl_get_dfs_pll_dividers_vi(hwmgr,
				table->UvdLevel[count].VclkFrequency, &dividers);
		PP_ASSERT_WITH_CODE((0 == result),
				"can not find divide id for Vclk clock", return result);

		table->UvdLevel[count].VclkDivider = (uint8_t)dividers.pll_post_divider;

		result = atomctrl_get_dfs_pll_dividers_vi(hwmgr,
				table->UvdLevel[count].DclkFrequency, &dividers);
		PP_ASSERT_WITH_CODE((0 == result),
				"can not find divide id for Dclk clock", return result);

		table->UvdLevel[count].DclkDivider = (uint8_t)dividers.pll_post_divider;

		CONVERT_FROM_HOST_TO_SMC_UL(table->UvdLevel[count].VclkFrequency);
		CONVERT_FROM_HOST_TO_SMC_UL(table->UvdLevel[count].DclkFrequency);
		CONVERT_FROM_HOST_TO_SMC_UL(table->UvdLevel[count].MinVoltage);
	}

	return result;
}

static int polaris10_populate_smc_boot_level(struct pp_hwmgr *hwmgr,
		struct SMU74_Discrete_DpmTable *table)
{
	int result = 0;
	struct polaris10_hwmgr *data = (struct polaris10_hwmgr *)(hwmgr->backend);

	table->GraphicsBootLevel = 0;
	table->MemoryBootLevel = 0;

	/* find boot level from dpm table */
	result = phm_find_boot_level(&(data->dpm_table.sclk_table),
			data->vbios_boot_state.sclk_bootup_value,
			(uint32_t *)&(table->GraphicsBootLevel));

	result = phm_find_boot_level(&(data->dpm_table.mclk_table),
			data->vbios_boot_state.mclk_bootup_value,
			(uint32_t *)&(table->MemoryBootLevel));

	table->BootVddc  = data->vbios_boot_state.vddc_bootup_value *
			VOLTAGE_SCALE;
	table->BootVddci = data->vbios_boot_state.vddci_bootup_value *
			VOLTAGE_SCALE;
	table->BootMVdd  = data->vbios_boot_state.mvdd_bootup_value *
			VOLTAGE_SCALE;

	CONVERT_FROM_HOST_TO_SMC_US(table->BootVddc);
	CONVERT_FROM_HOST_TO_SMC_US(table->BootVddci);
	CONVERT_FROM_HOST_TO_SMC_US(table->BootMVdd);

	return 0;
}


static int polaris10_populate_smc_initailial_state(struct pp_hwmgr *hwmgr)
{
	struct polaris10_hwmgr *data = (struct polaris10_hwmgr *)(hwmgr->backend);
	struct phm_ppt_v1_information *table_info =
			(struct phm_ppt_v1_information *)(hwmgr->pptable);
	uint8_t count, level;

	count = (uint8_t)(table_info->vdd_dep_on_sclk->count);

	for (level = 0; level < count; level++) {
		if (table_info->vdd_dep_on_sclk->entries[level].clk >=
				data->vbios_boot_state.sclk_bootup_value) {
			data->smc_state_table.GraphicsBootLevel = level;
			break;
		}
	}

	count = (uint8_t)(table_info->vdd_dep_on_mclk->count);
	for (level = 0; level < count; level++) {
		if (table_info->vdd_dep_on_mclk->entries[level].clk >=
				data->vbios_boot_state.mclk_bootup_value) {
			data->smc_state_table.MemoryBootLevel = level;
			break;
		}
	}

	return 0;
}

static int polaris10_populate_clock_stretcher_data_table(struct pp_hwmgr *hwmgr)
{
	uint32_t ro, efuse, volt_without_cks, volt_with_cks, value, max, min;
	struct polaris10_hwmgr *data = (struct polaris10_hwmgr *)(hwmgr->backend);
	uint8_t i, stretch_amount, stretch_amount2, volt_offset = 0;
	struct phm_ppt_v1_information *table_info =
			(struct phm_ppt_v1_information *)(hwmgr->pptable);
	struct phm_ppt_v1_clock_voltage_dependency_table *sclk_table =
			table_info->vdd_dep_on_sclk;

	stretch_amount = (uint8_t)table_info->cac_dtp_table->usClockStretchAmount;

	/* Read SMU_Eefuse to read and calculate RO and determine
	 * if the part is SS or FF. if RO >= 1660MHz, part is FF.
	 */
	efuse = cgs_read_ind_register(hwmgr->device, CGS_IND_REG__SMC,
			ixSMU_EFUSE_0 + (67 * 4));
	efuse &= 0xFF000000;
	efuse = efuse >> 24;

	if (hwmgr->chip_id == CHIP_POLARIS10) {
		min = 1000;
		max = 2300;
	} else {
		min = 1100;
		max = 2100;
	}

	ro = efuse * (max -min)/255 + min;

	/* Populate Sclk_CKS_masterEn0_7 and Sclk_voltageOffset */
	for (i = 0; i < sclk_table->count; i++) {
		data->smc_state_table.Sclk_CKS_masterEn0_7 |=
				sclk_table->entries[i].cks_enable << i;
<<<<<<< HEAD
		if (hwmgr->chip_id == CHIP_POLARIS10) {
			volt_without_cks = (uint32_t)((2753594000U + (sclk_table->entries[i].clk/100) * 136418 -(ro - 70) * 1000000) / \
						(2424180 - (sclk_table->entries[i].clk/100) * 1132925/1000));
			volt_with_cks = (uint32_t)((2797202000U + sclk_table->entries[i].clk/100 * 3232 - (ro - 65) * 1000000) / \
					(2522480 - sclk_table->entries[i].clk/100 * 115764/100));
		} else {
			volt_without_cks = (uint32_t)((2416794800U + (sclk_table->entries[i].clk/100) * 1476925/10 -(ro - 50) * 1000000) / \
						(2625416 - (sclk_table->entries[i].clk/100) * (12586807/10000)));
			volt_with_cks = (uint32_t)((2999656000U - sclk_table->entries[i].clk/100 * 392803 - (ro - 44) * 1000000) / \
					(3422454 - sclk_table->entries[i].clk/100 * (18886376/10000)));
		}

		if (volt_without_cks >= volt_with_cks)
			volt_offset = (uint8_t)(((volt_without_cks - volt_with_cks +
					sclk_table->entries[i].cks_voffset) * 100 + 624) / 625);
=======

		volt_without_cks =  (uint32_t)(((ro - 40) * 1000 - 2753594 - sclk_table->entries[i].clk/100 * 136418 /1000) / \
					(sclk_table->entries[i].clk/100 * 1132925 /10000 - 242418)/100);

		volt_with_cks = (uint32_t)((ro * 1000 -2396351 - sclk_table->entries[i].clk/100 * 329021/1000) / \
				(sclk_table->entries[i].clk/10000 * 649434 /1000  - 18005)/10);

		if (volt_without_cks >= volt_with_cks)
			volt_offset = (uint8_t)(((volt_without_cks - volt_with_cks +
					sclk_table->entries[i].cks_voffset) * 100 / 625) + 1);
>>>>>>> c11dea5b

		data->smc_state_table.Sclk_voltageOffset[i] = volt_offset;
	}

<<<<<<< HEAD
	data->smc_state_table.LdoRefSel = (table_info->cac_dtp_table->ucCKS_LDO_REFSEL != 0) ? table_info->cac_dtp_table->ucCKS_LDO_REFSEL : 6;
=======
>>>>>>> c11dea5b
	/* Populate CKS Lookup Table */
	if (stretch_amount == 1 || stretch_amount == 2 || stretch_amount == 5)
		stretch_amount2 = 0;
	else if (stretch_amount == 3 || stretch_amount == 4)
		stretch_amount2 = 1;
	else {
		phm_cap_unset(hwmgr->platform_descriptor.platformCaps,
				PHM_PlatformCaps_ClockStretcher);
		PP_ASSERT_WITH_CODE(false,
				"Stretch Amount in PPTable not supported\n",
				return -EINVAL);
	}

	value = cgs_read_ind_register(hwmgr->device, CGS_IND_REG__SMC, ixPWR_CKS_CNTL);
	value &= 0xFFFFFFFE;
	cgs_write_ind_register(hwmgr->device, CGS_IND_REG__SMC, ixPWR_CKS_CNTL, value);

	return 0;
}

/**
* Populates the SMC VRConfig field in DPM table.
*
* @param    hwmgr   the address of the hardware manager
* @param    table   the SMC DPM table structure to be populated
* @return   always 0
*/
static int polaris10_populate_vr_config(struct pp_hwmgr *hwmgr,
		struct SMU74_Discrete_DpmTable *table)
{
	struct polaris10_hwmgr *data = (struct polaris10_hwmgr *)(hwmgr->backend);
	uint16_t config;

	config = VR_MERGED_WITH_VDDC;
	table->VRConfig |= (config << VRCONF_VDDGFX_SHIFT);

	/* Set Vddc Voltage Controller */
	if (POLARIS10_VOLTAGE_CONTROL_BY_SVID2 == data->voltage_control) {
		config = VR_SVI2_PLANE_1;
		table->VRConfig |= config;
	} else {
		PP_ASSERT_WITH_CODE(false,
				"VDDC should be on SVI2 control in merged mode!",
				);
	}
	/* Set Vddci Voltage Controller */
	if (POLARIS10_VOLTAGE_CONTROL_BY_SVID2 == data->vddci_control) {
		config = VR_SVI2_PLANE_2;  /* only in merged mode */
		table->VRConfig |= (config << VRCONF_VDDCI_SHIFT);
	} else if (POLARIS10_VOLTAGE_CONTROL_BY_GPIO == data->vddci_control) {
		config = VR_SMIO_PATTERN_1;
		table->VRConfig |= (config << VRCONF_VDDCI_SHIFT);
	} else {
		config = VR_STATIC_VOLTAGE;
		table->VRConfig |= (config << VRCONF_VDDCI_SHIFT);
	}
	/* Set Mvdd Voltage Controller */
	if (POLARIS10_VOLTAGE_CONTROL_BY_SVID2 == data->mvdd_control) {
		config = VR_SVI2_PLANE_2;
		table->VRConfig |= (config << VRCONF_MVDD_SHIFT);
		cgs_write_ind_register(hwmgr->device, CGS_IND_REG__SMC, data->soft_regs_start +
			offsetof(SMU74_SoftRegisters, AllowMvddSwitch), 0x1);
	} else {
		config = VR_STATIC_VOLTAGE;
		table->VRConfig |= (config << VRCONF_MVDD_SHIFT);
	}

	return 0;
}


int polaris10_populate_avfs_parameters(struct pp_hwmgr *hwmgr)
{
	struct polaris10_hwmgr *data = (struct polaris10_hwmgr *)(hwmgr->backend);
	SMU74_Discrete_DpmTable  *table = &(data->smc_state_table);
	int result = 0;
	struct pp_atom_ctrl__avfs_parameters avfs_params = {0};
	AVFS_meanNsigma_t AVFS_meanNsigma = { {0} };
	AVFS_Sclk_Offset_t AVFS_SclkOffset = { {0} };
	uint32_t tmp, i;
	struct pp_smumgr *smumgr = hwmgr->smumgr;
	struct polaris10_smumgr *smu_data = (struct polaris10_smumgr *)(smumgr->backend);

	struct phm_ppt_v1_information *table_info =
			(struct phm_ppt_v1_information *)hwmgr->pptable;
	struct phm_ppt_v1_clock_voltage_dependency_table *sclk_table =
			table_info->vdd_dep_on_sclk;


	if (smu_data->avfs.avfs_btc_status == AVFS_BTC_NOTSUPPORTED)
		return result;

	result = atomctrl_get_avfs_information(hwmgr, &avfs_params);

	if (0 == result) {
		table->BTCGB_VDROOP_TABLE[0].a0  = PP_HOST_TO_SMC_UL(avfs_params.ulGB_VDROOP_TABLE_CKSON_a0);
		table->BTCGB_VDROOP_TABLE[0].a1  = PP_HOST_TO_SMC_UL(avfs_params.ulGB_VDROOP_TABLE_CKSON_a1);
		table->BTCGB_VDROOP_TABLE[0].a2  = PP_HOST_TO_SMC_UL(avfs_params.ulGB_VDROOP_TABLE_CKSON_a2);
		table->BTCGB_VDROOP_TABLE[1].a0  = PP_HOST_TO_SMC_UL(avfs_params.ulGB_VDROOP_TABLE_CKSOFF_a0);
		table->BTCGB_VDROOP_TABLE[1].a1  = PP_HOST_TO_SMC_UL(avfs_params.ulGB_VDROOP_TABLE_CKSOFF_a1);
		table->BTCGB_VDROOP_TABLE[1].a2  = PP_HOST_TO_SMC_UL(avfs_params.ulGB_VDROOP_TABLE_CKSOFF_a2);
		table->AVFSGB_VDROOP_TABLE[0].m1 = PP_HOST_TO_SMC_UL(avfs_params.ulAVFSGB_FUSE_TABLE_CKSON_m1);
		table->AVFSGB_VDROOP_TABLE[0].m2 = PP_HOST_TO_SMC_US(avfs_params.usAVFSGB_FUSE_TABLE_CKSON_m2);
		table->AVFSGB_VDROOP_TABLE[0].b  = PP_HOST_TO_SMC_UL(avfs_params.ulAVFSGB_FUSE_TABLE_CKSON_b);
		table->AVFSGB_VDROOP_TABLE[0].m1_shift = 24;
		table->AVFSGB_VDROOP_TABLE[0].m2_shift  = 12;
		table->AVFSGB_VDROOP_TABLE[1].m1 = PP_HOST_TO_SMC_UL(avfs_params.ulAVFSGB_FUSE_TABLE_CKSOFF_m1);
		table->AVFSGB_VDROOP_TABLE[1].m2 = PP_HOST_TO_SMC_US(avfs_params.usAVFSGB_FUSE_TABLE_CKSOFF_m2);
		table->AVFSGB_VDROOP_TABLE[1].b  = PP_HOST_TO_SMC_UL(avfs_params.ulAVFSGB_FUSE_TABLE_CKSOFF_b);
		table->AVFSGB_VDROOP_TABLE[1].m1_shift = 24;
		table->AVFSGB_VDROOP_TABLE[1].m2_shift  = 12;
		table->MaxVoltage                = PP_HOST_TO_SMC_US(avfs_params.usMaxVoltage_0_25mv);
		AVFS_meanNsigma.Aconstant[0]      = PP_HOST_TO_SMC_UL(avfs_params.ulAVFS_meanNsigma_Acontant0);
		AVFS_meanNsigma.Aconstant[1]      = PP_HOST_TO_SMC_UL(avfs_params.ulAVFS_meanNsigma_Acontant1);
		AVFS_meanNsigma.Aconstant[2]      = PP_HOST_TO_SMC_UL(avfs_params.ulAVFS_meanNsigma_Acontant2);
		AVFS_meanNsigma.DC_tol_sigma      = PP_HOST_TO_SMC_US(avfs_params.usAVFS_meanNsigma_DC_tol_sigma);
		AVFS_meanNsigma.Platform_mean     = PP_HOST_TO_SMC_US(avfs_params.usAVFS_meanNsigma_Platform_mean);
		AVFS_meanNsigma.PSM_Age_CompFactor = PP_HOST_TO_SMC_US(avfs_params.usPSM_Age_ComFactor);
		AVFS_meanNsigma.Platform_sigma     = PP_HOST_TO_SMC_US(avfs_params.usAVFS_meanNsigma_Platform_sigma);

		for (i = 0; i < NUM_VFT_COLUMNS; i++) {
			AVFS_meanNsigma.Static_Voltage_Offset[i] = (uint8_t)(sclk_table->entries[i].cks_voffset * 100 / 625);
			AVFS_SclkOffset.Sclk_Offset[i] = PP_HOST_TO_SMC_US((uint16_t)(sclk_table->entries[i].sclk_offset) / 100);
		}

		result = polaris10_read_smc_sram_dword(smumgr,
				SMU7_FIRMWARE_HEADER_LOCATION + offsetof(SMU74_Firmware_Header, AvfsMeanNSigma),
				&tmp, data->sram_end);

		polaris10_copy_bytes_to_smc(smumgr,
					tmp,
					(uint8_t *)&AVFS_meanNsigma,
					sizeof(AVFS_meanNsigma_t),
					data->sram_end);

		result = polaris10_read_smc_sram_dword(smumgr,
				SMU7_FIRMWARE_HEADER_LOCATION + offsetof(SMU74_Firmware_Header, AvfsSclkOffsetTable),
				&tmp, data->sram_end);
		polaris10_copy_bytes_to_smc(smumgr,
					tmp,
					(uint8_t *)&AVFS_SclkOffset,
					sizeof(AVFS_Sclk_Offset_t),
					data->sram_end);

		data->avfs_vdroop_override_setting = (avfs_params.ucEnableGB_VDROOP_TABLE_CKSON << BTCGB0_Vdroop_Enable_SHIFT) |
						(avfs_params.ucEnableGB_VDROOP_TABLE_CKSOFF << BTCGB1_Vdroop_Enable_SHIFT) |
						(avfs_params.ucEnableGB_FUSE_TABLE_CKSON << AVFSGB0_Vdroop_Enable_SHIFT) |
						(avfs_params.ucEnableGB_FUSE_TABLE_CKSOFF << AVFSGB1_Vdroop_Enable_SHIFT);
		data->apply_avfs_cks_off_voltage = (avfs_params.ucEnableApplyAVFS_CKS_OFF_Voltage == 1) ? true : false;
	}
	return result;
}


/**
* Initializes the SMC table and uploads it
*
* @param    hwmgr  the address of the powerplay hardware manager.
* @return   always 0
*/
static int polaris10_init_smc_table(struct pp_hwmgr *hwmgr)
{
	int result;
	struct polaris10_hwmgr *data = (struct polaris10_hwmgr *)(hwmgr->backend);
	struct phm_ppt_v1_information *table_info =
			(struct phm_ppt_v1_information *)(hwmgr->pptable);
	struct SMU74_Discrete_DpmTable *table = &(data->smc_state_table);
	const struct polaris10_ulv_parm *ulv = &(data->ulv);
	uint8_t i;
	struct pp_atomctrl_gpio_pin_assignment gpio_pin;
	pp_atomctrl_clock_dividers_vi dividers;

	result = polaris10_setup_default_dpm_tables(hwmgr);
	PP_ASSERT_WITH_CODE(0 == result,
			"Failed to setup default DPM tables!", return result);

	if (POLARIS10_VOLTAGE_CONTROL_NONE != data->voltage_control)
		polaris10_populate_smc_voltage_tables(hwmgr, table);

	table->SystemFlags = 0;
	if (phm_cap_enabled(hwmgr->platform_descriptor.platformCaps,
			PHM_PlatformCaps_AutomaticDCTransition))
		table->SystemFlags |= PPSMC_SYSTEMFLAG_GPIO_DC;

	if (phm_cap_enabled(hwmgr->platform_descriptor.platformCaps,
			PHM_PlatformCaps_StepVddc))
		table->SystemFlags |= PPSMC_SYSTEMFLAG_STEPVDDC;

	if (data->is_memory_gddr5)
		table->SystemFlags |= PPSMC_SYSTEMFLAG_GDDR5;

	if (ulv->ulv_supported && table_info->us_ulv_voltage_offset) {
		result = polaris10_populate_ulv_state(hwmgr, table);
		PP_ASSERT_WITH_CODE(0 == result,
				"Failed to initialize ULV state!", return result);
		cgs_write_ind_register(hwmgr->device, CGS_IND_REG__SMC,
				ixCG_ULV_PARAMETER, PPPOLARIS10_CGULVPARAMETER_DFLT);
	}

	result = polaris10_populate_smc_link_level(hwmgr, table);
	PP_ASSERT_WITH_CODE(0 == result,
			"Failed to initialize Link Level!", return result);

	result = polaris10_populate_all_graphic_levels(hwmgr);
	PP_ASSERT_WITH_CODE(0 == result,
			"Failed to initialize Graphics Level!", return result);

	result = polaris10_populate_all_memory_levels(hwmgr);
	PP_ASSERT_WITH_CODE(0 == result,
			"Failed to initialize Memory Level!", return result);

	result = polaris10_populate_smc_acpi_level(hwmgr, table);
	PP_ASSERT_WITH_CODE(0 == result,
			"Failed to initialize ACPI Level!", return result);

	result = polaris10_populate_smc_vce_level(hwmgr, table);
	PP_ASSERT_WITH_CODE(0 == result,
			"Failed to initialize VCE Level!", return result);

	result = polaris10_populate_smc_samu_level(hwmgr, table);
	PP_ASSERT_WITH_CODE(0 == result,
			"Failed to initialize SAMU Level!", return result);

	/* Since only the initial state is completely set up at this point
	 * (the other states are just copies of the boot state) we only
	 * need to populate the  ARB settings for the initial state.
	 */
	result = polaris10_program_memory_timing_parameters(hwmgr);
	PP_ASSERT_WITH_CODE(0 == result,
			"Failed to Write ARB settings for the initial state.", return result);

	result = polaris10_populate_smc_uvd_level(hwmgr, table);
	PP_ASSERT_WITH_CODE(0 == result,
			"Failed to initialize UVD Level!", return result);

	result = polaris10_populate_smc_boot_level(hwmgr, table);
	PP_ASSERT_WITH_CODE(0 == result,
			"Failed to initialize Boot Level!", return result);

	result = polaris10_populate_smc_initailial_state(hwmgr);
	PP_ASSERT_WITH_CODE(0 == result,
			"Failed to initialize Boot State!", return result);

	result = polaris10_populate_bapm_parameters_in_dpm_table(hwmgr);
	PP_ASSERT_WITH_CODE(0 == result,
			"Failed to populate BAPM Parameters!", return result);

	if (phm_cap_enabled(hwmgr->platform_descriptor.platformCaps,
			PHM_PlatformCaps_ClockStretcher)) {
		result = polaris10_populate_clock_stretcher_data_table(hwmgr);
		PP_ASSERT_WITH_CODE(0 == result,
				"Failed to populate Clock Stretcher Data Table!",
				return result);
	}

	result = polaris10_populate_avfs_parameters(hwmgr);
	PP_ASSERT_WITH_CODE(0 == result, "Failed to populate AVFS Parameters!", return result;);

	table->CurrSclkPllRange = 0xff;
	table->GraphicsVoltageChangeEnable  = 1;
	table->GraphicsThermThrottleEnable  = 1;
	table->GraphicsInterval = 1;
	table->VoltageInterval  = 1;
	table->ThermalInterval  = 1;
	table->TemperatureLimitHigh =
			table_info->cac_dtp_table->usTargetOperatingTemp *
			POLARIS10_Q88_FORMAT_CONVERSION_UNIT;
	table->TemperatureLimitLow  =
			(table_info->cac_dtp_table->usTargetOperatingTemp - 1) *
			POLARIS10_Q88_FORMAT_CONVERSION_UNIT;
	table->MemoryVoltageChangeEnable = 1;
	table->MemoryInterval = 1;
	table->VoltageResponseTime = 0;
	table->PhaseResponseTime = 0;
	table->MemoryThermThrottleEnable = 1;
	table->PCIeBootLinkLevel = 0;
	table->PCIeGenInterval = 1;
	table->VRConfig = 0;

	result = polaris10_populate_vr_config(hwmgr, table);
	PP_ASSERT_WITH_CODE(0 == result,
			"Failed to populate VRConfig setting!", return result);

	table->ThermGpio = 17;
	table->SclkStepSize = 0x4000;

	if (atomctrl_get_pp_assign_pin(hwmgr, VDDC_VRHOT_GPIO_PINID, &gpio_pin)) {
		table->VRHotGpio = gpio_pin.uc_gpio_pin_bit_shift;
	} else {
		table->VRHotGpio = POLARIS10_UNUSED_GPIO_PIN;
		phm_cap_unset(hwmgr->platform_descriptor.platformCaps,
				PHM_PlatformCaps_RegulatorHot);
	}

	if (atomctrl_get_pp_assign_pin(hwmgr, PP_AC_DC_SWITCH_GPIO_PINID,
			&gpio_pin)) {
		table->AcDcGpio = gpio_pin.uc_gpio_pin_bit_shift;
		phm_cap_set(hwmgr->platform_descriptor.platformCaps,
				PHM_PlatformCaps_AutomaticDCTransition);
	} else {
		table->AcDcGpio = POLARIS10_UNUSED_GPIO_PIN;
		phm_cap_unset(hwmgr->platform_descriptor.platformCaps,
				PHM_PlatformCaps_AutomaticDCTransition);
	}

	/* Thermal Output GPIO */
	if (atomctrl_get_pp_assign_pin(hwmgr, THERMAL_INT_OUTPUT_GPIO_PINID,
			&gpio_pin)) {
		phm_cap_set(hwmgr->platform_descriptor.platformCaps,
				PHM_PlatformCaps_ThermalOutGPIO);

		table->ThermOutGpio = gpio_pin.uc_gpio_pin_bit_shift;

		/* For porlarity read GPIOPAD_A with assigned Gpio pin
		 * since VBIOS will program this register to set 'inactive state',
		 * driver can then determine 'active state' from this and
		 * program SMU with correct polarity
		 */
		table->ThermOutPolarity = (0 == (cgs_read_register(hwmgr->device, mmGPIOPAD_A)
					& (1 << gpio_pin.uc_gpio_pin_bit_shift))) ? 1:0;
		table->ThermOutMode = SMU7_THERM_OUT_MODE_THERM_ONLY;

		/* if required, combine VRHot/PCC with thermal out GPIO */
		if (phm_cap_enabled(hwmgr->platform_descriptor.platformCaps, PHM_PlatformCaps_RegulatorHot)
		&& phm_cap_enabled(hwmgr->platform_descriptor.platformCaps, PHM_PlatformCaps_CombinePCCWithThermalSignal))
			table->ThermOutMode = SMU7_THERM_OUT_MODE_THERM_VRHOT;
	} else {
		table->ThermOutGpio = 17;
		table->ThermOutPolarity = 1;
		table->ThermOutMode = SMU7_THERM_OUT_MODE_DISABLE;
	}

	/* Populate BIF_SCLK levels into SMC DPM table */
	for (i = 0; i <= data->dpm_table.pcie_speed_table.count; i++) {
		result = atomctrl_get_dfs_pll_dividers_vi(hwmgr, data->bif_sclk_table[i], &dividers);
		PP_ASSERT_WITH_CODE((result == 0), "Can not find DFS divide id for Sclk", return result);

		if (i == 0)
			table->Ulv.BifSclkDfs = PP_HOST_TO_SMC_US((USHORT)(dividers.pll_post_divider));
		else
			table->LinkLevel[i-1].BifSclkDfs = PP_HOST_TO_SMC_US((USHORT)(dividers.pll_post_divider));
	}

	for (i = 0; i < SMU74_MAX_ENTRIES_SMIO; i++)
		table->Smio[i] = PP_HOST_TO_SMC_UL(table->Smio[i]);

	CONVERT_FROM_HOST_TO_SMC_UL(table->SystemFlags);
	CONVERT_FROM_HOST_TO_SMC_UL(table->VRConfig);
	CONVERT_FROM_HOST_TO_SMC_UL(table->SmioMask1);
	CONVERT_FROM_HOST_TO_SMC_UL(table->SmioMask2);
	CONVERT_FROM_HOST_TO_SMC_UL(table->SclkStepSize);
	CONVERT_FROM_HOST_TO_SMC_UL(table->CurrSclkPllRange);
	CONVERT_FROM_HOST_TO_SMC_US(table->TemperatureLimitHigh);
	CONVERT_FROM_HOST_TO_SMC_US(table->TemperatureLimitLow);
	CONVERT_FROM_HOST_TO_SMC_US(table->VoltageResponseTime);
	CONVERT_FROM_HOST_TO_SMC_US(table->PhaseResponseTime);

	/* Upload all dpm data to SMC memory.(dpm level, dpm level count etc) */
	result = polaris10_copy_bytes_to_smc(hwmgr->smumgr,
			data->dpm_table_start +
			offsetof(SMU74_Discrete_DpmTable, SystemFlags),
			(uint8_t *)&(table->SystemFlags),
			sizeof(SMU74_Discrete_DpmTable) - 3 * sizeof(SMU74_PIDController),
			data->sram_end);
	PP_ASSERT_WITH_CODE(0 == result,
			"Failed to upload dpm data to SMC memory!", return result);

	return 0;
}

/**
* Initialize the ARB DRAM timing table's index field.
*
* @param    hwmgr  the address of the powerplay hardware manager.
* @return   always 0
*/
static int polaris10_init_arb_table_index(struct pp_hwmgr *hwmgr)
{
	const struct polaris10_hwmgr *data = (struct polaris10_hwmgr *)(hwmgr->backend);
	uint32_t tmp;
	int result;

	/* This is a read-modify-write on the first byte of the ARB table.
	 * The first byte in the SMU73_Discrete_MCArbDramTimingTable structure
	 * is the field 'current'.
	 * This solution is ugly, but we never write the whole table only
	 * individual fields in it.
	 * In reality this field should not be in that structure
	 * but in a soft register.
	 */
	result = polaris10_read_smc_sram_dword(hwmgr->smumgr,
			data->arb_table_start, &tmp, data->sram_end);

	if (result)
		return result;

	tmp &= 0x00FFFFFF;
	tmp |= ((uint32_t)MC_CG_ARB_FREQ_F1) << 24;

	return polaris10_write_smc_sram_dword(hwmgr->smumgr,
			data->arb_table_start, tmp, data->sram_end);
}

static int polaris10_enable_vrhot_gpio_interrupt(struct pp_hwmgr *hwmgr)
{
	if (phm_cap_enabled(hwmgr->platform_descriptor.platformCaps,
			PHM_PlatformCaps_RegulatorHot))
		return smum_send_msg_to_smc(hwmgr->smumgr,
				PPSMC_MSG_EnableVRHotGPIOInterrupt);

	return 0;
}

static int polaris10_enable_sclk_control(struct pp_hwmgr *hwmgr)
{
	PHM_WRITE_INDIRECT_FIELD(hwmgr->device, CGS_IND_REG__SMC, SCLK_PWRMGT_CNTL,
			SCLK_PWRMGT_OFF, 0);
	return 0;
}

static int polaris10_enable_ulv(struct pp_hwmgr *hwmgr)
{
	struct polaris10_hwmgr *data = (struct polaris10_hwmgr *)(hwmgr->backend);
	struct polaris10_ulv_parm *ulv = &(data->ulv);

	if (ulv->ulv_supported)
		return smum_send_msg_to_smc(hwmgr->smumgr, PPSMC_MSG_EnableULV);

	return 0;
}

static int polaris10_disable_ulv(struct pp_hwmgr *hwmgr)
{
	struct polaris10_hwmgr *data = (struct polaris10_hwmgr *)(hwmgr->backend);
	struct polaris10_ulv_parm *ulv = &(data->ulv);

	if (ulv->ulv_supported)
		return smum_send_msg_to_smc(hwmgr->smumgr, PPSMC_MSG_DisableULV);

	return 0;
}

static int polaris10_enable_deep_sleep_master_switch(struct pp_hwmgr *hwmgr)
{
	if (phm_cap_enabled(hwmgr->platform_descriptor.platformCaps,
			PHM_PlatformCaps_SclkDeepSleep)) {
		if (smum_send_msg_to_smc(hwmgr->smumgr, PPSMC_MSG_MASTER_DeepSleep_ON))
			PP_ASSERT_WITH_CODE(false,
					"Attempt to enable Master Deep Sleep switch failed!",
					return -1);
	} else {
		if (smum_send_msg_to_smc(hwmgr->smumgr,
				PPSMC_MSG_MASTER_DeepSleep_OFF)) {
			PP_ASSERT_WITH_CODE(false,
					"Attempt to disable Master Deep Sleep switch failed!",
					return -1);
		}
	}

	return 0;
}

static int polaris10_disable_deep_sleep_master_switch(struct pp_hwmgr *hwmgr)
{
	if (phm_cap_enabled(hwmgr->platform_descriptor.platformCaps,
			PHM_PlatformCaps_SclkDeepSleep)) {
		if (smum_send_msg_to_smc(hwmgr->smumgr,
				PPSMC_MSG_MASTER_DeepSleep_OFF)) {
			PP_ASSERT_WITH_CODE(false,
					"Attempt to disable Master Deep Sleep switch failed!",
					return -1);
		}
	}

	return 0;
}

static int polaris10_enable_sclk_mclk_dpm(struct pp_hwmgr *hwmgr)
{
	struct polaris10_hwmgr *data = (struct polaris10_hwmgr *)(hwmgr->backend);
	uint32_t soft_register_value = 0;
	uint32_t handshake_disables_offset = data->soft_regs_start
				+ offsetof(SMU74_SoftRegisters, HandshakeDisables);

	/* enable SCLK dpm */
	if (!data->sclk_dpm_key_disabled)
		PP_ASSERT_WITH_CODE(
		(0 == smum_send_msg_to_smc(hwmgr->smumgr, PPSMC_MSG_DPM_Enable)),
		"Failed to enable SCLK DPM during DPM Start Function!",
		return -1);

	/* enable MCLK dpm */
	if (0 == data->mclk_dpm_key_disabled) {
/* Disable UVD - SMU handshake for MCLK. */
		soft_register_value = cgs_read_ind_register(hwmgr->device,
					CGS_IND_REG__SMC, handshake_disables_offset);
		soft_register_value |= SMU7_UVD_MCLK_HANDSHAKE_DISABLE;
		cgs_write_ind_register(hwmgr->device, CGS_IND_REG__SMC,
				handshake_disables_offset, soft_register_value);

		PP_ASSERT_WITH_CODE(
				(0 == smum_send_msg_to_smc(hwmgr->smumgr,
						PPSMC_MSG_MCLKDPM_Enable)),
				"Failed to enable MCLK DPM during DPM Start Function!",
				return -1);

		PHM_WRITE_FIELD(hwmgr->device, MC_SEQ_CNTL_3, CAC_EN, 0x1);

		cgs_write_ind_register(hwmgr->device, CGS_IND_REG__SMC, ixLCAC_MC0_CNTL, 0x5);
		cgs_write_ind_register(hwmgr->device, CGS_IND_REG__SMC, ixLCAC_MC1_CNTL, 0x5);
		cgs_write_ind_register(hwmgr->device, CGS_IND_REG__SMC, ixLCAC_CPL_CNTL, 0x100005);
		udelay(10);
		cgs_write_ind_register(hwmgr->device, CGS_IND_REG__SMC, ixLCAC_MC0_CNTL, 0x400005);
		cgs_write_ind_register(hwmgr->device, CGS_IND_REG__SMC, ixLCAC_MC1_CNTL, 0x400005);
		cgs_write_ind_register(hwmgr->device, CGS_IND_REG__SMC, ixLCAC_CPL_CNTL, 0x500005);
	}

	return 0;
}

static int polaris10_start_dpm(struct pp_hwmgr *hwmgr)
{
	struct polaris10_hwmgr *data = (struct polaris10_hwmgr *)(hwmgr->backend);

	/*enable general power management */

	PHM_WRITE_INDIRECT_FIELD(hwmgr->device, CGS_IND_REG__SMC, GENERAL_PWRMGT,
			GLOBAL_PWRMGT_EN, 1);

	/* enable sclk deep sleep */

	PHM_WRITE_INDIRECT_FIELD(hwmgr->device, CGS_IND_REG__SMC, SCLK_PWRMGT_CNTL,
			DYNAMIC_PM_EN, 1);

	/* prepare for PCIE DPM */

	cgs_write_ind_register(hwmgr->device, CGS_IND_REG__SMC,
			data->soft_regs_start + offsetof(SMU74_SoftRegisters,
					VoltageChangeTimeout), 0x1000);
	PHM_WRITE_INDIRECT_FIELD(hwmgr->device, CGS_IND_REG__PCIE,
			SWRST_COMMAND_1, RESETLC, 0x0);
/*
	PP_ASSERT_WITH_CODE(
			(0 == smum_send_msg_to_smc(hwmgr->smumgr,
					PPSMC_MSG_Voltage_Cntl_Enable)),
			"Failed to enable voltage DPM during DPM Start Function!",
			return -1);
*/

	if (polaris10_enable_sclk_mclk_dpm(hwmgr)) {
		printk(KERN_ERR "Failed to enable Sclk DPM and Mclk DPM!");
		return -1;
	}

	/* enable PCIE dpm */
	if (0 == data->pcie_dpm_key_disabled) {
		PP_ASSERT_WITH_CODE(
				(0 == smum_send_msg_to_smc(hwmgr->smumgr,
						PPSMC_MSG_PCIeDPM_Enable)),
				"Failed to enable pcie DPM during DPM Start Function!",
				return -1);
	}

	if (phm_cap_enabled(hwmgr->platform_descriptor.platformCaps,
				PHM_PlatformCaps_Falcon_QuickTransition)) {
		PP_ASSERT_WITH_CODE((0 == smum_send_msg_to_smc(hwmgr->smumgr,
				PPSMC_MSG_EnableACDCGPIOInterrupt)),
				"Failed to enable AC DC GPIO Interrupt!",
				);
	}

	return 0;
}

static int polaris10_disable_sclk_mclk_dpm(struct pp_hwmgr *hwmgr)
{
	struct polaris10_hwmgr *data = (struct polaris10_hwmgr *)(hwmgr->backend);

	/* disable SCLK dpm */
	if (!data->sclk_dpm_key_disabled)
		PP_ASSERT_WITH_CODE(
				(smum_send_msg_to_smc(hwmgr->smumgr,
						PPSMC_MSG_DPM_Disable) == 0),
				"Failed to disable SCLK DPM!",
				return -1);

	/* disable MCLK dpm */
	if (!data->mclk_dpm_key_disabled) {
		PP_ASSERT_WITH_CODE(
				(smum_send_msg_to_smc(hwmgr->smumgr,
						PPSMC_MSG_MCLKDPM_Disable) == 0),
				"Failed to disable MCLK DPM!",
				return -1);
	}

	return 0;
}

static int polaris10_stop_dpm(struct pp_hwmgr *hwmgr)
{
	struct polaris10_hwmgr *data = (struct polaris10_hwmgr *)(hwmgr->backend);

	/* disable general power management */
	PHM_WRITE_INDIRECT_FIELD(hwmgr->device, CGS_IND_REG__SMC, GENERAL_PWRMGT,
			GLOBAL_PWRMGT_EN, 0);
	/* disable sclk deep sleep */
	PHM_WRITE_INDIRECT_FIELD(hwmgr->device, CGS_IND_REG__SMC, SCLK_PWRMGT_CNTL,
			DYNAMIC_PM_EN, 0);

	/* disable PCIE dpm */
	if (!data->pcie_dpm_key_disabled) {
		PP_ASSERT_WITH_CODE(
				(smum_send_msg_to_smc(hwmgr->smumgr,
						PPSMC_MSG_PCIeDPM_Disable) == 0),
				"Failed to disable pcie DPM during DPM Stop Function!",
				return -1);
	}

	if (polaris10_disable_sclk_mclk_dpm(hwmgr)) {
		printk(KERN_ERR "Failed to disable Sclk DPM and Mclk DPM!");
		return -1;
	}

	return 0;
}

static void polaris10_set_dpm_event_sources(struct pp_hwmgr *hwmgr, uint32_t sources)
{
	bool protection;
	enum DPM_EVENT_SRC src;

	switch (sources) {
	default:
		printk(KERN_ERR "Unknown throttling event sources.");
		/* fall through */
	case 0:
		protection = false;
		/* src is unused */
		break;
	case (1 << PHM_AutoThrottleSource_Thermal):
		protection = true;
		src = DPM_EVENT_SRC_DIGITAL;
		break;
	case (1 << PHM_AutoThrottleSource_External):
		protection = true;
		src = DPM_EVENT_SRC_EXTERNAL;
		break;
	case (1 << PHM_AutoThrottleSource_External) |
			(1 << PHM_AutoThrottleSource_Thermal):
		protection = true;
		src = DPM_EVENT_SRC_DIGITAL_OR_EXTERNAL;
		break;
	}
	/* Order matters - don't enable thermal protection for the wrong source. */
	if (protection) {
		PHM_WRITE_INDIRECT_FIELD(hwmgr->device, CGS_IND_REG__SMC, CG_THERMAL_CTRL,
				DPM_EVENT_SRC, src);
		PHM_WRITE_INDIRECT_FIELD(hwmgr->device, CGS_IND_REG__SMC, GENERAL_PWRMGT,
				THERMAL_PROTECTION_DIS,
				!phm_cap_enabled(hwmgr->platform_descriptor.platformCaps,
						PHM_PlatformCaps_ThermalController));
	} else
		PHM_WRITE_INDIRECT_FIELD(hwmgr->device, CGS_IND_REG__SMC, GENERAL_PWRMGT,
				THERMAL_PROTECTION_DIS, 1);
}

static int polaris10_enable_auto_throttle_source(struct pp_hwmgr *hwmgr,
		PHM_AutoThrottleSource source)
{
	struct polaris10_hwmgr *data = (struct polaris10_hwmgr *)(hwmgr->backend);

	if (!(data->active_auto_throttle_sources & (1 << source))) {
		data->active_auto_throttle_sources |= 1 << source;
		polaris10_set_dpm_event_sources(hwmgr, data->active_auto_throttle_sources);
	}
	return 0;
}

static int polaris10_enable_thermal_auto_throttle(struct pp_hwmgr *hwmgr)
{
	return polaris10_enable_auto_throttle_source(hwmgr, PHM_AutoThrottleSource_Thermal);
}

static int polaris10_disable_auto_throttle_source(struct pp_hwmgr *hwmgr,
		PHM_AutoThrottleSource source)
{
	struct polaris10_hwmgr *data = (struct polaris10_hwmgr *)(hwmgr->backend);

	if (data->active_auto_throttle_sources & (1 << source)) {
		data->active_auto_throttle_sources &= ~(1 << source);
		polaris10_set_dpm_event_sources(hwmgr, data->active_auto_throttle_sources);
	}
	return 0;
}

static int polaris10_disable_thermal_auto_throttle(struct pp_hwmgr *hwmgr)
{
	return polaris10_disable_auto_throttle_source(hwmgr, PHM_AutoThrottleSource_Thermal);
}

int polaris10_pcie_performance_request(struct pp_hwmgr *hwmgr)
{
	struct polaris10_hwmgr *data = (struct polaris10_hwmgr *)(hwmgr->backend);
	data->pcie_performance_request = true;

	return 0;
}

int polaris10_enable_dpm_tasks(struct pp_hwmgr *hwmgr)
{
	int tmp_result, result = 0;
	tmp_result = (!polaris10_is_dpm_running(hwmgr)) ? 0 : -1;
	PP_ASSERT_WITH_CODE(result == 0,
			"DPM is already running right now, no need to enable DPM!",
			return 0);

	if (polaris10_voltage_control(hwmgr)) {
		tmp_result = polaris10_enable_voltage_control(hwmgr);
		PP_ASSERT_WITH_CODE(tmp_result == 0,
				"Failed to enable voltage control!",
				result = tmp_result);

		tmp_result = polaris10_construct_voltage_tables(hwmgr);
		PP_ASSERT_WITH_CODE((0 == tmp_result),
				"Failed to contruct voltage tables!",
				result = tmp_result);
	}

	if (phm_cap_enabled(hwmgr->platform_descriptor.platformCaps,
			PHM_PlatformCaps_EngineSpreadSpectrumSupport))
		PHM_WRITE_INDIRECT_FIELD(hwmgr->device, CGS_IND_REG__SMC,
				GENERAL_PWRMGT, DYN_SPREAD_SPECTRUM_EN, 1);

	if (phm_cap_enabled(hwmgr->platform_descriptor.platformCaps,
			PHM_PlatformCaps_ThermalController))
		PHM_WRITE_INDIRECT_FIELD(hwmgr->device, CGS_IND_REG__SMC,
				GENERAL_PWRMGT, THERMAL_PROTECTION_DIS, 0);

	tmp_result = polaris10_program_static_screen_threshold_parameters(hwmgr);
	PP_ASSERT_WITH_CODE((0 == tmp_result),
			"Failed to program static screen threshold parameters!",
			result = tmp_result);

	tmp_result = polaris10_enable_display_gap(hwmgr);
	PP_ASSERT_WITH_CODE((0 == tmp_result),
			"Failed to enable display gap!", result = tmp_result);

	tmp_result = polaris10_program_voting_clients(hwmgr);
	PP_ASSERT_WITH_CODE((0 == tmp_result),
			"Failed to program voting clients!", result = tmp_result);

	tmp_result = polaris10_process_firmware_header(hwmgr);
	PP_ASSERT_WITH_CODE((0 == tmp_result),
			"Failed to process firmware header!", result = tmp_result);

	tmp_result = polaris10_initial_switch_from_arbf0_to_f1(hwmgr);
	PP_ASSERT_WITH_CODE((0 == tmp_result),
			"Failed to initialize switch from ArbF0 to F1!",
			result = tmp_result);

	tmp_result = polaris10_init_smc_table(hwmgr);
	PP_ASSERT_WITH_CODE((0 == tmp_result),
			"Failed to initialize SMC table!", result = tmp_result);

	tmp_result = polaris10_init_arb_table_index(hwmgr);
	PP_ASSERT_WITH_CODE((0 == tmp_result),
			"Failed to initialize ARB table index!", result = tmp_result);

	tmp_result = polaris10_populate_pm_fuses(hwmgr);
	PP_ASSERT_WITH_CODE((0 == tmp_result),
			"Failed to populate PM fuses!", result = tmp_result);

	tmp_result = polaris10_enable_vrhot_gpio_interrupt(hwmgr);
	PP_ASSERT_WITH_CODE((0 == tmp_result),
			"Failed to enable VR hot GPIO interrupt!", result = tmp_result);

	smum_send_msg_to_smc(hwmgr->smumgr, (PPSMC_Msg)PPSMC_HasDisplay);

	tmp_result = polaris10_enable_sclk_control(hwmgr);
	PP_ASSERT_WITH_CODE((0 == tmp_result),
			"Failed to enable SCLK control!", result = tmp_result);

	tmp_result = polaris10_enable_smc_voltage_controller(hwmgr);
	PP_ASSERT_WITH_CODE((0 == tmp_result),
			"Failed to enable voltage control!", result = tmp_result);

	tmp_result = polaris10_enable_ulv(hwmgr);
	PP_ASSERT_WITH_CODE((0 == tmp_result),
			"Failed to enable ULV!", result = tmp_result);

	tmp_result = polaris10_enable_deep_sleep_master_switch(hwmgr);
	PP_ASSERT_WITH_CODE((0 == tmp_result),
			"Failed to enable deep sleep master switch!", result = tmp_result);

	tmp_result = polaris10_start_dpm(hwmgr);
	PP_ASSERT_WITH_CODE((0 == tmp_result),
			"Failed to start DPM!", result = tmp_result);

	tmp_result = polaris10_enable_smc_cac(hwmgr);
	PP_ASSERT_WITH_CODE((0 == tmp_result),
			"Failed to enable SMC CAC!", result = tmp_result);

	tmp_result = polaris10_enable_power_containment(hwmgr);
	PP_ASSERT_WITH_CODE((0 == tmp_result),
			"Failed to enable power containment!", result = tmp_result);

	tmp_result = polaris10_power_control_set_level(hwmgr);
	PP_ASSERT_WITH_CODE((0 == tmp_result),
			"Failed to power control set level!", result = tmp_result);

	tmp_result = polaris10_enable_thermal_auto_throttle(hwmgr);
	PP_ASSERT_WITH_CODE((0 == tmp_result),
			"Failed to enable thermal auto throttle!", result = tmp_result);

	tmp_result = polaris10_pcie_performance_request(hwmgr);
	PP_ASSERT_WITH_CODE((0 == tmp_result),
			"pcie performance request failed!", result = tmp_result);

	return result;
}

int polaris10_disable_dpm_tasks(struct pp_hwmgr *hwmgr)
{
	int tmp_result, result = 0;

	tmp_result = (polaris10_is_dpm_running(hwmgr)) ? 0 : -1;
	PP_ASSERT_WITH_CODE(tmp_result == 0,
			"DPM is not running right now, no need to disable DPM!",
			return 0);

	if (phm_cap_enabled(hwmgr->platform_descriptor.platformCaps,
			PHM_PlatformCaps_ThermalController))
		PHM_WRITE_INDIRECT_FIELD(hwmgr->device, CGS_IND_REG__SMC,
				GENERAL_PWRMGT, THERMAL_PROTECTION_DIS, 1);

	tmp_result = polaris10_disable_power_containment(hwmgr);
	PP_ASSERT_WITH_CODE((tmp_result == 0),
			"Failed to disable power containment!", result = tmp_result);

	tmp_result = polaris10_disable_smc_cac(hwmgr);
	PP_ASSERT_WITH_CODE((tmp_result == 0),
			"Failed to disable SMC CAC!", result = tmp_result);

	PHM_WRITE_INDIRECT_FIELD(hwmgr->device, CGS_IND_REG__SMC,
			CG_SPLL_SPREAD_SPECTRUM, SSEN, 0);
	PHM_WRITE_INDIRECT_FIELD(hwmgr->device, CGS_IND_REG__SMC,
			GENERAL_PWRMGT, DYN_SPREAD_SPECTRUM_EN, 0);

	tmp_result = polaris10_disable_thermal_auto_throttle(hwmgr);
	PP_ASSERT_WITH_CODE((tmp_result == 0),
			"Failed to disable thermal auto throttle!", result = tmp_result);

	tmp_result = polaris10_stop_dpm(hwmgr);
	PP_ASSERT_WITH_CODE((tmp_result == 0),
			"Failed to stop DPM!", result = tmp_result);

	tmp_result = polaris10_disable_deep_sleep_master_switch(hwmgr);
	PP_ASSERT_WITH_CODE((tmp_result == 0),
			"Failed to disable deep sleep master switch!", result = tmp_result);

	tmp_result = polaris10_disable_ulv(hwmgr);
	PP_ASSERT_WITH_CODE((tmp_result == 0),
			"Failed to disable ULV!", result = tmp_result);

	tmp_result = polaris10_clear_voting_clients(hwmgr);
	PP_ASSERT_WITH_CODE((tmp_result == 0),
			"Failed to clear voting clients!", result = tmp_result);

	tmp_result = polaris10_reset_to_default(hwmgr);
	PP_ASSERT_WITH_CODE((tmp_result == 0),
			"Failed to reset to default!", result = tmp_result);

	tmp_result = polaris10_force_switch_to_arbf0(hwmgr);
	PP_ASSERT_WITH_CODE((tmp_result == 0),
			"Failed to force to switch arbf0!", result = tmp_result);

	return result;
}

int polaris10_reset_asic_tasks(struct pp_hwmgr *hwmgr)
{

	return 0;
}

int polaris10_hwmgr_backend_fini(struct pp_hwmgr *hwmgr)
{
	return phm_hwmgr_backend_fini(hwmgr);
}

int polaris10_set_features_platform_caps(struct pp_hwmgr *hwmgr)
{
	struct polaris10_hwmgr *data = (struct polaris10_hwmgr *)(hwmgr->backend);

	phm_cap_set(hwmgr->platform_descriptor.platformCaps,
			PHM_PlatformCaps_SclkDeepSleep);

	phm_cap_set(hwmgr->platform_descriptor.platformCaps,
		PHM_PlatformCaps_DynamicPatchPowerState);

	if (data->mvdd_control == POLARIS10_VOLTAGE_CONTROL_NONE)
		phm_cap_unset(hwmgr->platform_descriptor.platformCaps,
				PHM_PlatformCaps_EnableMVDDControl);

	if (data->vddci_control == POLARIS10_VOLTAGE_CONTROL_NONE)
		phm_cap_unset(hwmgr->platform_descriptor.platformCaps,
				PHM_PlatformCaps_ControlVDDCI);

	phm_cap_set(hwmgr->platform_descriptor.platformCaps,
			 PHM_PlatformCaps_TablelessHardwareInterface);

	phm_cap_set(hwmgr->platform_descriptor.platformCaps,
			PHM_PlatformCaps_EnableSMU7ThermalManagement);

	phm_cap_set(hwmgr->platform_descriptor.platformCaps,
			PHM_PlatformCaps_DynamicPowerManagement);

	phm_cap_set(hwmgr->platform_descriptor.platformCaps,
			PHM_PlatformCaps_UnTabledHardwareInterface);

	phm_cap_set(hwmgr->platform_descriptor.platformCaps,
			PHM_PlatformCaps_TablelessHardwareInterface);

	phm_cap_set(hwmgr->platform_descriptor.platformCaps,
					PHM_PlatformCaps_SMC);

	phm_cap_set(hwmgr->platform_descriptor.platformCaps,
					PHM_PlatformCaps_NonABMSupportInPPLib);

	phm_cap_set(hwmgr->platform_descriptor.platformCaps,
					PHM_PlatformCaps_DynamicUVDState);

	/* power tune caps Assume disabled */
	phm_cap_unset(hwmgr->platform_descriptor.platformCaps,
						PHM_PlatformCaps_SQRamping);
	phm_cap_unset(hwmgr->platform_descriptor.platformCaps,
						PHM_PlatformCaps_DBRamping);
	phm_cap_unset(hwmgr->platform_descriptor.platformCaps,
						PHM_PlatformCaps_TDRamping);
	phm_cap_unset(hwmgr->platform_descriptor.platformCaps,
						PHM_PlatformCaps_TCPRamping);

	if (hwmgr->powercontainment_enabled)
		phm_cap_set(hwmgr->platform_descriptor.platformCaps,
			    PHM_PlatformCaps_PowerContainment);
	else
		phm_cap_unset(hwmgr->platform_descriptor.platformCaps,
			    PHM_PlatformCaps_PowerContainment);

	phm_cap_set(hwmgr->platform_descriptor.platformCaps,
							PHM_PlatformCaps_CAC);

	phm_cap_set(hwmgr->platform_descriptor.platformCaps,
						PHM_PlatformCaps_RegulatorHot);

	phm_cap_set(hwmgr->platform_descriptor.platformCaps,
						PHM_PlatformCaps_AutomaticDCTransition);

	phm_cap_set(hwmgr->platform_descriptor.platformCaps,
						PHM_PlatformCaps_ODFuzzyFanControlSupport);

	phm_cap_set(hwmgr->platform_descriptor.platformCaps,
						PHM_PlatformCaps_FanSpeedInTableIsRPM);

	if (hwmgr->chip_id == CHIP_POLARIS11)
		phm_cap_set(hwmgr->platform_descriptor.platformCaps,
					PHM_PlatformCaps_SPLLShutdownSupport);
	return 0;
}

static void polaris10_init_dpm_defaults(struct pp_hwmgr *hwmgr)
{
	struct polaris10_hwmgr *data = (struct polaris10_hwmgr *)(hwmgr->backend);

	polaris10_initialize_power_tune_defaults(hwmgr);

	data->pcie_gen_performance.max = PP_PCIEGen1;
	data->pcie_gen_performance.min = PP_PCIEGen3;
	data->pcie_gen_power_saving.max = PP_PCIEGen1;
	data->pcie_gen_power_saving.min = PP_PCIEGen3;
	data->pcie_lane_performance.max = 0;
	data->pcie_lane_performance.min = 16;
	data->pcie_lane_power_saving.max = 0;
	data->pcie_lane_power_saving.min = 16;
}

/**
* Get Leakage VDDC based on leakage ID.
*
* @param    hwmgr  the address of the powerplay hardware manager.
* @return   always 0
*/
static int polaris10_get_evv_voltages(struct pp_hwmgr *hwmgr)
{
	struct polaris10_hwmgr *data = (struct polaris10_hwmgr *)(hwmgr->backend);
	uint16_t vv_id;
	uint32_t vddc = 0;
	uint16_t i, j;
	uint32_t sclk = 0;
	struct phm_ppt_v1_information *table_info =
			(struct phm_ppt_v1_information *)hwmgr->pptable;
	struct phm_ppt_v1_clock_voltage_dependency_table *sclk_table =
			table_info->vdd_dep_on_sclk;
	int result;

	for (i = 0; i < POLARIS10_MAX_LEAKAGE_COUNT; i++) {
		vv_id = ATOM_VIRTUAL_VOLTAGE_ID0 + i;
		if (!phm_get_sclk_for_voltage_evv(hwmgr,
				table_info->vddc_lookup_table, vv_id, &sclk)) {
			if (phm_cap_enabled(hwmgr->platform_descriptor.platformCaps,
					PHM_PlatformCaps_ClockStretcher)) {
				for (j = 1; j < sclk_table->count; j++) {
					if (sclk_table->entries[j].clk == sclk &&
							sclk_table->entries[j].cks_enable == 0) {
						sclk += 5000;
						break;
					}
				}
			}

			if (atomctrl_get_voltage_evv_on_sclk_ai(hwmgr,
						VOLTAGE_TYPE_VDDC,
						sclk, vv_id, &vddc) != 0) {
				printk(KERN_WARNING "failed to retrieving EVV voltage!\n");
				continue;
			}

			/* need to make sure vddc is less than 2v or else, it could burn the ASIC.
			 * real voltage level in unit of 0.01mv */
			PP_ASSERT_WITH_CODE((vddc < 200000 && vddc != 0),
					"Invalid VDDC value", result = -EINVAL;);

			/* the voltage should not be zero nor equal to leakage ID */
			if (vddc != 0 && vddc != vv_id) {
				data->vddc_leakage.actual_voltage[data->vddc_leakage.count] = (uint16_t)(vddc/100);
				data->vddc_leakage.leakage_id[data->vddc_leakage.count] = vv_id;
				data->vddc_leakage.count++;
			}
		}
	}

	return 0;
}

/**
 * Change virtual leakage voltage to actual value.
 *
 * @param     hwmgr  the address of the powerplay hardware manager.
 * @param     pointer to changing voltage
 * @param     pointer to leakage table
 */
static void polaris10_patch_with_vdd_leakage(struct pp_hwmgr *hwmgr,
		uint16_t *voltage, struct polaris10_leakage_voltage *leakage_table)
{
	uint32_t index;

	/* search for leakage voltage ID 0xff01 ~ 0xff08 */
	for (index = 0; index < leakage_table->count; index++) {
		/* if this voltage matches a leakage voltage ID */
		/* patch with actual leakage voltage */
		if (leakage_table->leakage_id[index] == *voltage) {
			*voltage = leakage_table->actual_voltage[index];
			break;
		}
	}

	if (*voltage > ATOM_VIRTUAL_VOLTAGE_ID0)
		printk(KERN_ERR "Voltage value looks like a Leakage ID but it's not patched \n");
}

/**
* Patch voltage lookup table by EVV leakages.
*
* @param     hwmgr  the address of the powerplay hardware manager.
* @param     pointer to voltage lookup table
* @param     pointer to leakage table
* @return     always 0
*/
static int polaris10_patch_lookup_table_with_leakage(struct pp_hwmgr *hwmgr,
		phm_ppt_v1_voltage_lookup_table *lookup_table,
		struct polaris10_leakage_voltage *leakage_table)
{
	uint32_t i;

	for (i = 0; i < lookup_table->count; i++)
		polaris10_patch_with_vdd_leakage(hwmgr,
				&lookup_table->entries[i].us_vdd, leakage_table);

	return 0;
}

static int polaris10_patch_clock_voltage_limits_with_vddc_leakage(
		struct pp_hwmgr *hwmgr, struct polaris10_leakage_voltage *leakage_table,
		uint16_t *vddc)
{
	struct phm_ppt_v1_information *table_info =
			(struct phm_ppt_v1_information *)(hwmgr->pptable);
	polaris10_patch_with_vdd_leakage(hwmgr, (uint16_t *)vddc, leakage_table);
	hwmgr->dyn_state.max_clock_voltage_on_dc.vddc =
			table_info->max_clock_voltage_on_dc.vddc;
	return 0;
}

static int polaris10_patch_voltage_dependency_tables_with_lookup_table(
		struct pp_hwmgr *hwmgr)
{
	uint8_t entryId;
	uint8_t voltageId;
	struct phm_ppt_v1_information *table_info =
			(struct phm_ppt_v1_information *)(hwmgr->pptable);

	struct phm_ppt_v1_clock_voltage_dependency_table *sclk_table =
			table_info->vdd_dep_on_sclk;
	struct phm_ppt_v1_clock_voltage_dependency_table *mclk_table =
			table_info->vdd_dep_on_mclk;
	struct phm_ppt_v1_mm_clock_voltage_dependency_table *mm_table =
			table_info->mm_dep_table;

	for (entryId = 0; entryId < sclk_table->count; ++entryId) {
		voltageId = sclk_table->entries[entryId].vddInd;
		sclk_table->entries[entryId].vddc =
				table_info->vddc_lookup_table->entries[voltageId].us_vdd;
	}

	for (entryId = 0; entryId < mclk_table->count; ++entryId) {
		voltageId = mclk_table->entries[entryId].vddInd;
		mclk_table->entries[entryId].vddc =
			table_info->vddc_lookup_table->entries[voltageId].us_vdd;
	}

	for (entryId = 0; entryId < mm_table->count; ++entryId) {
		voltageId = mm_table->entries[entryId].vddcInd;
		mm_table->entries[entryId].vddc =
			table_info->vddc_lookup_table->entries[voltageId].us_vdd;
	}

	return 0;

}

static int polaris10_calc_voltage_dependency_tables(struct pp_hwmgr *hwmgr)
{
	/* Need to determine if we need calculated voltage. */
	return 0;
}

static int polaris10_calc_mm_voltage_dependency_table(struct pp_hwmgr *hwmgr)
{
	/* Need to determine if we need calculated voltage from mm table. */
	return 0;
}

static int polaris10_sort_lookup_table(struct pp_hwmgr *hwmgr,
		struct phm_ppt_v1_voltage_lookup_table *lookup_table)
{
	uint32_t table_size, i, j;
	struct phm_ppt_v1_voltage_lookup_record tmp_voltage_lookup_record;
	table_size = lookup_table->count;

	PP_ASSERT_WITH_CODE(0 != lookup_table->count,
		"Lookup table is empty", return -EINVAL);

	/* Sorting voltages */
	for (i = 0; i < table_size - 1; i++) {
		for (j = i + 1; j > 0; j--) {
			if (lookup_table->entries[j].us_vdd <
					lookup_table->entries[j - 1].us_vdd) {
				tmp_voltage_lookup_record = lookup_table->entries[j - 1];
				lookup_table->entries[j - 1] = lookup_table->entries[j];
				lookup_table->entries[j] = tmp_voltage_lookup_record;
			}
		}
	}

	return 0;
}

static int polaris10_complete_dependency_tables(struct pp_hwmgr *hwmgr)
{
	int result = 0;
	int tmp_result;
	struct polaris10_hwmgr *data = (struct polaris10_hwmgr *)(hwmgr->backend);
	struct phm_ppt_v1_information *table_info =
			(struct phm_ppt_v1_information *)(hwmgr->pptable);

	tmp_result = polaris10_patch_lookup_table_with_leakage(hwmgr,
			table_info->vddc_lookup_table, &(data->vddc_leakage));
	if (tmp_result)
		result = tmp_result;

	tmp_result = polaris10_patch_clock_voltage_limits_with_vddc_leakage(hwmgr,
			&(data->vddc_leakage), &table_info->max_clock_voltage_on_dc.vddc);
	if (tmp_result)
		result = tmp_result;

	tmp_result = polaris10_patch_voltage_dependency_tables_with_lookup_table(hwmgr);
	if (tmp_result)
		result = tmp_result;

	tmp_result = polaris10_calc_voltage_dependency_tables(hwmgr);
	if (tmp_result)
		result = tmp_result;

	tmp_result = polaris10_calc_mm_voltage_dependency_table(hwmgr);
	if (tmp_result)
		result = tmp_result;

	tmp_result = polaris10_sort_lookup_table(hwmgr, table_info->vddc_lookup_table);
	if (tmp_result)
		result = tmp_result;

	return result;
}

static int polaris10_set_private_data_based_on_pptable(struct pp_hwmgr *hwmgr)
{
	struct phm_ppt_v1_information *table_info =
			(struct phm_ppt_v1_information *)(hwmgr->pptable);

	struct phm_ppt_v1_clock_voltage_dependency_table *allowed_sclk_vdd_table =
						table_info->vdd_dep_on_sclk;
	struct phm_ppt_v1_clock_voltage_dependency_table *allowed_mclk_vdd_table =
						table_info->vdd_dep_on_mclk;

	PP_ASSERT_WITH_CODE(allowed_sclk_vdd_table != NULL,
		"VDD dependency on SCLK table is missing.	\
		This table is mandatory", return -EINVAL);
	PP_ASSERT_WITH_CODE(allowed_sclk_vdd_table->count >= 1,
		"VDD dependency on SCLK table has to have is missing.	\
		This table is mandatory", return -EINVAL);

	PP_ASSERT_WITH_CODE(allowed_mclk_vdd_table != NULL,
		"VDD dependency on MCLK table is missing.	\
		This table is mandatory", return -EINVAL);
	PP_ASSERT_WITH_CODE(allowed_mclk_vdd_table->count >= 1,
		"VDD dependency on MCLK table has to have is missing.	 \
		This table is mandatory", return -EINVAL);

	table_info->max_clock_voltage_on_ac.sclk =
		allowed_sclk_vdd_table->entries[allowed_sclk_vdd_table->count - 1].clk;
	table_info->max_clock_voltage_on_ac.mclk =
		allowed_mclk_vdd_table->entries[allowed_mclk_vdd_table->count - 1].clk;
	table_info->max_clock_voltage_on_ac.vddc =
		allowed_sclk_vdd_table->entries[allowed_sclk_vdd_table->count - 1].vddc;
	table_info->max_clock_voltage_on_ac.vddci =
		allowed_mclk_vdd_table->entries[allowed_mclk_vdd_table->count - 1].vddci;

	hwmgr->dyn_state.max_clock_voltage_on_ac.sclk = table_info->max_clock_voltage_on_ac.sclk;
	hwmgr->dyn_state.max_clock_voltage_on_ac.mclk = table_info->max_clock_voltage_on_ac.mclk;
	hwmgr->dyn_state.max_clock_voltage_on_ac.vddc = table_info->max_clock_voltage_on_ac.vddc;
	hwmgr->dyn_state.max_clock_voltage_on_ac.vddci =table_info->max_clock_voltage_on_ac.vddci;

	return 0;
}

int polaris10_patch_voltage_workaround(struct pp_hwmgr *hwmgr)
{
	struct phm_ppt_v1_information *table_info =
		       (struct phm_ppt_v1_information *)(hwmgr->pptable);
	struct phm_ppt_v1_clock_voltage_dependency_table *dep_mclk_table =
			table_info->vdd_dep_on_mclk;
	struct phm_ppt_v1_voltage_lookup_table *lookup_table =
			table_info->vddc_lookup_table;
	uint32_t i;

	if (hwmgr->chip_id == CHIP_POLARIS10 && hwmgr->hw_revision == 0xC7) {
		if (lookup_table->entries[dep_mclk_table->entries[dep_mclk_table->count-1].vddInd].us_vdd >= 1000)
			return 0;

		for (i = 0; i < lookup_table->count; i++) {
			if (lookup_table->entries[i].us_vdd < 0xff01 && lookup_table->entries[i].us_vdd >= 1000) {
				dep_mclk_table->entries[dep_mclk_table->count-1].vddInd = (uint8_t) i;
				return 0;
			}
		}
	}
	return 0;
}


int polaris10_hwmgr_backend_init(struct pp_hwmgr *hwmgr)
{
	struct polaris10_hwmgr *data;
	struct pp_atomctrl_gpio_pin_assignment gpio_pin_assignment;
	uint32_t temp_reg;
	int result;
	struct phm_ppt_v1_information *table_info =
			(struct phm_ppt_v1_information *)(hwmgr->pptable);

	data = kzalloc(sizeof(struct polaris10_hwmgr), GFP_KERNEL);
	if (data == NULL)
		return -ENOMEM;

	hwmgr->backend = data;

	data->dll_default_on = false;
	data->sram_end = SMC_RAM_END;
	data->mclk_dpm0_activity_target = 0xa;
	data->disable_dpm_mask = 0xFF;
	data->static_screen_threshold = PPPOLARIS10_STATICSCREENTHRESHOLD_DFLT;
	data->static_screen_threshold_unit = PPPOLARIS10_STATICSCREENTHRESHOLD_DFLT;
	data->activity_target[0] = PPPOLARIS10_TARGETACTIVITY_DFLT;
	data->activity_target[1] = PPPOLARIS10_TARGETACTIVITY_DFLT;
	data->activity_target[2] = PPPOLARIS10_TARGETACTIVITY_DFLT;
	data->activity_target[3] = PPPOLARIS10_TARGETACTIVITY_DFLT;
	data->activity_target[4] = PPPOLARIS10_TARGETACTIVITY_DFLT;
	data->activity_target[5] = PPPOLARIS10_TARGETACTIVITY_DFLT;
	data->activity_target[6] = PPPOLARIS10_TARGETACTIVITY_DFLT;
	data->activity_target[7] = PPPOLARIS10_TARGETACTIVITY_DFLT;

	data->voting_rights_clients0 = PPPOLARIS10_VOTINGRIGHTSCLIENTS_DFLT0;
	data->voting_rights_clients1 = PPPOLARIS10_VOTINGRIGHTSCLIENTS_DFLT1;
	data->voting_rights_clients2 = PPPOLARIS10_VOTINGRIGHTSCLIENTS_DFLT2;
	data->voting_rights_clients3 = PPPOLARIS10_VOTINGRIGHTSCLIENTS_DFLT3;
	data->voting_rights_clients4 = PPPOLARIS10_VOTINGRIGHTSCLIENTS_DFLT4;
	data->voting_rights_clients5 = PPPOLARIS10_VOTINGRIGHTSCLIENTS_DFLT5;
	data->voting_rights_clients6 = PPPOLARIS10_VOTINGRIGHTSCLIENTS_DFLT6;
	data->voting_rights_clients7 = PPPOLARIS10_VOTINGRIGHTSCLIENTS_DFLT7;

	data->vddc_vddci_delta = VDDC_VDDCI_DELTA;

	data->mclk_activity_target = PPPOLARIS10_MCLK_TARGETACTIVITY_DFLT;

	/* need to set voltage control types before EVV patching */
	data->voltage_control = POLARIS10_VOLTAGE_CONTROL_NONE;
	data->vddci_control = POLARIS10_VOLTAGE_CONTROL_NONE;
	data->mvdd_control = POLARIS10_VOLTAGE_CONTROL_NONE;

	data->enable_tdc_limit_feature = true;
	data->enable_pkg_pwr_tracking_feature = true;
	data->force_pcie_gen = PP_PCIEGenInvalid;
	data->mclk_stutter_mode_threshold = 40000;

	if (atomctrl_is_voltage_controled_by_gpio_v3(hwmgr,
			VOLTAGE_TYPE_VDDC, VOLTAGE_OBJ_SVID2))
		data->voltage_control = POLARIS10_VOLTAGE_CONTROL_BY_SVID2;

	if (phm_cap_enabled(hwmgr->platform_descriptor.platformCaps,
			PHM_PlatformCaps_EnableMVDDControl)) {
		if (atomctrl_is_voltage_controled_by_gpio_v3(hwmgr,
				VOLTAGE_TYPE_MVDDC, VOLTAGE_OBJ_GPIO_LUT))
			data->mvdd_control = POLARIS10_VOLTAGE_CONTROL_BY_GPIO;
		else if (atomctrl_is_voltage_controled_by_gpio_v3(hwmgr,
				VOLTAGE_TYPE_MVDDC, VOLTAGE_OBJ_SVID2))
			data->mvdd_control = POLARIS10_VOLTAGE_CONTROL_BY_SVID2;
	}

	if (phm_cap_enabled(hwmgr->platform_descriptor.platformCaps,
			PHM_PlatformCaps_ControlVDDCI)) {
		if (atomctrl_is_voltage_controled_by_gpio_v3(hwmgr,
				VOLTAGE_TYPE_VDDCI, VOLTAGE_OBJ_GPIO_LUT))
			data->vddci_control = POLARIS10_VOLTAGE_CONTROL_BY_GPIO;
		else if (atomctrl_is_voltage_controled_by_gpio_v3(hwmgr,
				VOLTAGE_TYPE_VDDCI, VOLTAGE_OBJ_SVID2))
			data->vddci_control = POLARIS10_VOLTAGE_CONTROL_BY_SVID2;
	}

	if (table_info->cac_dtp_table->usClockStretchAmount != 0)
		phm_cap_set(hwmgr->platform_descriptor.platformCaps,
					PHM_PlatformCaps_ClockStretcher);

	polaris10_set_features_platform_caps(hwmgr);

	polaris10_patch_voltage_workaround(hwmgr);
	polaris10_init_dpm_defaults(hwmgr);

	/* Get leakage voltage based on leakage ID. */
	result = polaris10_get_evv_voltages(hwmgr);

	if (result) {
		printk("Get EVV Voltage Failed.  Abort Driver loading!\n");
		return -1;
	}

	polaris10_complete_dependency_tables(hwmgr);
	polaris10_set_private_data_based_on_pptable(hwmgr);

	/* Initalize Dynamic State Adjustment Rule Settings */
	result = phm_initializa_dynamic_state_adjustment_rule_settings(hwmgr);

	if (0 == result) {
		struct cgs_system_info sys_info = {0};

		data->is_tlu_enabled = 0;

		hwmgr->platform_descriptor.hardwareActivityPerformanceLevels =
							POLARIS10_MAX_HARDWARE_POWERLEVELS;
		hwmgr->platform_descriptor.hardwarePerformanceLevels = 2;
		hwmgr->platform_descriptor.minimumClocksReductionPercentage = 50;


		if (atomctrl_get_pp_assign_pin(hwmgr, VDDC_PCC_GPIO_PINID, &gpio_pin_assignment)) {
			temp_reg = cgs_read_ind_register(hwmgr->device, CGS_IND_REG__SMC, ixCNB_PWRMGT_CNTL);
			switch (gpio_pin_assignment.uc_gpio_pin_bit_shift) {
			case 0:
				temp_reg = PHM_SET_FIELD(temp_reg, CNB_PWRMGT_CNTL, GNB_SLOW_MODE, 0x1);
				break;
			case 1:
				temp_reg = PHM_SET_FIELD(temp_reg, CNB_PWRMGT_CNTL, GNB_SLOW_MODE, 0x2);
				break;
			case 2:
				temp_reg = PHM_SET_FIELD(temp_reg, CNB_PWRMGT_CNTL, GNB_SLOW, 0x1);
				break;
			case 3:
				temp_reg = PHM_SET_FIELD(temp_reg, CNB_PWRMGT_CNTL, FORCE_NB_PS1, 0x1);
				break;
			case 4:
				temp_reg = PHM_SET_FIELD(temp_reg, CNB_PWRMGT_CNTL, DPM_ENABLED, 0x1);
				break;
			default:
				PP_ASSERT_WITH_CODE(0,
				"Failed to setup PCC HW register! Wrong GPIO assigned for VDDC_PCC_GPIO_PINID!",
				);
				break;
			}
			cgs_write_ind_register(hwmgr->device, CGS_IND_REG__SMC, ixCNB_PWRMGT_CNTL, temp_reg);
		}

		if (table_info->cac_dtp_table->usDefaultTargetOperatingTemp != 0 &&
			hwmgr->thermal_controller.advanceFanControlParameters.ucFanControlMode) {
			hwmgr->thermal_controller.advanceFanControlParameters.usFanPWMMinLimit =
				(uint16_t)hwmgr->thermal_controller.advanceFanControlParameters.ucMinimumPWMLimit;

			hwmgr->thermal_controller.advanceFanControlParameters.usFanPWMMaxLimit =
				(uint16_t)hwmgr->thermal_controller.advanceFanControlParameters.usDefaultMaxFanPWM;

			hwmgr->thermal_controller.advanceFanControlParameters.usFanPWMStep = 1;

			hwmgr->thermal_controller.advanceFanControlParameters.usFanRPMMaxLimit = 100;

			hwmgr->thermal_controller.advanceFanControlParameters.usFanRPMMinLimit =
				(uint16_t)hwmgr->thermal_controller.advanceFanControlParameters.ucMinimumPWMLimit;

			hwmgr->thermal_controller.advanceFanControlParameters.usFanRPMStep = 1;

			table_info->cac_dtp_table->usDefaultTargetOperatingTemp = (table_info->cac_dtp_table->usDefaultTargetOperatingTemp >= 50) ?
									(table_info->cac_dtp_table->usDefaultTargetOperatingTemp -50) : 0;

			table_info->cac_dtp_table->usOperatingTempMaxLimit = table_info->cac_dtp_table->usDefaultTargetOperatingTemp;
			table_info->cac_dtp_table->usOperatingTempStep = 1;
			table_info->cac_dtp_table->usOperatingTempHyst = 1;

			hwmgr->thermal_controller.advanceFanControlParameters.usMaxFanPWM =
				       hwmgr->thermal_controller.advanceFanControlParameters.usDefaultMaxFanPWM;

			hwmgr->thermal_controller.advanceFanControlParameters.usMaxFanRPM =
				       hwmgr->thermal_controller.advanceFanControlParameters.usDefaultMaxFanRPM;

			hwmgr->dyn_state.cac_dtp_table->usOperatingTempMinLimit =
				       table_info->cac_dtp_table->usOperatingTempMinLimit;

			hwmgr->dyn_state.cac_dtp_table->usOperatingTempMaxLimit =
				       table_info->cac_dtp_table->usOperatingTempMaxLimit;

			hwmgr->dyn_state.cac_dtp_table->usDefaultTargetOperatingTemp =
				       table_info->cac_dtp_table->usDefaultTargetOperatingTemp;

			hwmgr->dyn_state.cac_dtp_table->usOperatingTempStep =
				       table_info->cac_dtp_table->usOperatingTempStep;

			hwmgr->dyn_state.cac_dtp_table->usTargetOperatingTemp =
				       table_info->cac_dtp_table->usTargetOperatingTemp;
		}

		sys_info.size = sizeof(struct cgs_system_info);
		sys_info.info_id = CGS_SYSTEM_INFO_PCIE_GEN_INFO;
		result = cgs_query_system_info(hwmgr->device, &sys_info);
		if (result)
			data->pcie_gen_cap = AMDGPU_DEFAULT_PCIE_GEN_MASK;
		else
			data->pcie_gen_cap = (uint32_t)sys_info.value;
		if (data->pcie_gen_cap & CAIL_PCIE_LINK_SPEED_SUPPORT_GEN3)
			data->pcie_spc_cap = 20;
		sys_info.size = sizeof(struct cgs_system_info);
		sys_info.info_id = CGS_SYSTEM_INFO_PCIE_MLW;
		result = cgs_query_system_info(hwmgr->device, &sys_info);
		if (result)
			data->pcie_lane_cap = AMDGPU_DEFAULT_PCIE_MLW_MASK;
		else
			data->pcie_lane_cap = (uint32_t)sys_info.value;

		hwmgr->platform_descriptor.vbiosInterruptId = 0x20000400; /* IRQ_SOURCE1_SW_INT */
/* The true clock step depends on the frequency, typically 4.5 or 9 MHz. Here we use 5. */
		hwmgr->platform_descriptor.clockStep.engineClock = 500;
		hwmgr->platform_descriptor.clockStep.memoryClock = 500;
	} else {
		/* Ignore return value in here, we are cleaning up a mess. */
		polaris10_hwmgr_backend_fini(hwmgr);
	}

	return 0;
}

static int polaris10_force_dpm_highest(struct pp_hwmgr *hwmgr)
{
	struct polaris10_hwmgr *data = (struct polaris10_hwmgr *)(hwmgr->backend);
	uint32_t level, tmp;

	if (!data->pcie_dpm_key_disabled) {
		if (data->dpm_level_enable_mask.pcie_dpm_enable_mask) {
			level = 0;
			tmp = data->dpm_level_enable_mask.pcie_dpm_enable_mask;
			while (tmp >>= 1)
				level++;

			if (level)
				smum_send_msg_to_smc_with_parameter(hwmgr->smumgr,
						PPSMC_MSG_PCIeDPM_ForceLevel, level);
		}
	}

	if (!data->sclk_dpm_key_disabled) {
		if (data->dpm_level_enable_mask.sclk_dpm_enable_mask) {
			level = 0;
			tmp = data->dpm_level_enable_mask.sclk_dpm_enable_mask;
			while (tmp >>= 1)
				level++;

			if (level)
				smum_send_msg_to_smc_with_parameter(hwmgr->smumgr,
						PPSMC_MSG_SCLKDPM_SetEnabledMask,
						(1 << level));
		}
	}

	if (!data->mclk_dpm_key_disabled) {
		if (data->dpm_level_enable_mask.mclk_dpm_enable_mask) {
			level = 0;
			tmp = data->dpm_level_enable_mask.mclk_dpm_enable_mask;
			while (tmp >>= 1)
				level++;

			if (level)
				smum_send_msg_to_smc_with_parameter(hwmgr->smumgr,
						PPSMC_MSG_MCLKDPM_SetEnabledMask,
						(1 << level));
		}
	}

	return 0;
}

static int polaris10_upload_dpm_level_enable_mask(struct pp_hwmgr *hwmgr)
{
	struct polaris10_hwmgr *data = (struct polaris10_hwmgr *)(hwmgr->backend);

	phm_apply_dal_min_voltage_request(hwmgr);

	if (!data->sclk_dpm_key_disabled) {
		if (data->dpm_level_enable_mask.sclk_dpm_enable_mask)
			smum_send_msg_to_smc_with_parameter(hwmgr->smumgr,
					PPSMC_MSG_SCLKDPM_SetEnabledMask,
					data->dpm_level_enable_mask.sclk_dpm_enable_mask);
	}

	if (!data->mclk_dpm_key_disabled) {
		if (data->dpm_level_enable_mask.mclk_dpm_enable_mask)
			smum_send_msg_to_smc_with_parameter(hwmgr->smumgr,
					PPSMC_MSG_MCLKDPM_SetEnabledMask,
					data->dpm_level_enable_mask.mclk_dpm_enable_mask);
	}

	return 0;
}

static int polaris10_unforce_dpm_levels(struct pp_hwmgr *hwmgr)
{
	struct polaris10_hwmgr *data = (struct polaris10_hwmgr *)(hwmgr->backend);

	if (!polaris10_is_dpm_running(hwmgr))
		return -EINVAL;

	if (!data->pcie_dpm_key_disabled) {
		smum_send_msg_to_smc(hwmgr->smumgr,
				PPSMC_MSG_PCIeDPM_UnForceLevel);
	}

	return polaris10_upload_dpm_level_enable_mask(hwmgr);
}

static int polaris10_force_dpm_lowest(struct pp_hwmgr *hwmgr)
{
	struct polaris10_hwmgr *data =
			(struct polaris10_hwmgr *)(hwmgr->backend);
	uint32_t level;

	if (!data->sclk_dpm_key_disabled)
		if (data->dpm_level_enable_mask.sclk_dpm_enable_mask) {
			level = phm_get_lowest_enabled_level(hwmgr,
							      data->dpm_level_enable_mask.sclk_dpm_enable_mask);
			smum_send_msg_to_smc_with_parameter(hwmgr->smumgr,
							    PPSMC_MSG_SCLKDPM_SetEnabledMask,
							    (1 << level));

	}

	if (!data->mclk_dpm_key_disabled) {
		if (data->dpm_level_enable_mask.mclk_dpm_enable_mask) {
			level = phm_get_lowest_enabled_level(hwmgr,
							      data->dpm_level_enable_mask.mclk_dpm_enable_mask);
			smum_send_msg_to_smc_with_parameter(hwmgr->smumgr,
							    PPSMC_MSG_MCLKDPM_SetEnabledMask,
							    (1 << level));
		}
	}

	if (!data->pcie_dpm_key_disabled) {
		if (data->dpm_level_enable_mask.pcie_dpm_enable_mask) {
			level = phm_get_lowest_enabled_level(hwmgr,
							      data->dpm_level_enable_mask.pcie_dpm_enable_mask);
			smum_send_msg_to_smc_with_parameter(hwmgr->smumgr,
							    PPSMC_MSG_PCIeDPM_ForceLevel,
							    (level));
		}
	}

	return 0;

}
static int polaris10_force_dpm_level(struct pp_hwmgr *hwmgr,
				enum amd_dpm_forced_level level)
{
	int ret = 0;

	switch (level) {
	case AMD_DPM_FORCED_LEVEL_HIGH:
		ret = polaris10_force_dpm_highest(hwmgr);
		if (ret)
			return ret;
		break;
	case AMD_DPM_FORCED_LEVEL_LOW:
		ret = polaris10_force_dpm_lowest(hwmgr);
		if (ret)
			return ret;
		break;
	case AMD_DPM_FORCED_LEVEL_AUTO:
		ret = polaris10_unforce_dpm_levels(hwmgr);
		if (ret)
			return ret;
		break;
	default:
		break;
	}

	hwmgr->dpm_level = level;

	return ret;
}

static int polaris10_get_power_state_size(struct pp_hwmgr *hwmgr)
{
	return sizeof(struct polaris10_power_state);
}


static int polaris10_apply_state_adjust_rules(struct pp_hwmgr *hwmgr,
				struct pp_power_state *request_ps,
			const struct pp_power_state *current_ps)
{

	struct polaris10_power_state *polaris10_ps =
				cast_phw_polaris10_power_state(&request_ps->hardware);
	uint32_t sclk;
	uint32_t mclk;
	struct PP_Clocks minimum_clocks = {0};
	bool disable_mclk_switching;
	bool disable_mclk_switching_for_frame_lock;
	struct cgs_display_info info = {0};
	const struct phm_clock_and_voltage_limits *max_limits;
	uint32_t i;
	struct polaris10_hwmgr *data = (struct polaris10_hwmgr *)(hwmgr->backend);
	struct phm_ppt_v1_information *table_info =
			(struct phm_ppt_v1_information *)(hwmgr->pptable);
	int32_t count;
	int32_t stable_pstate_sclk = 0, stable_pstate_mclk = 0;

	data->battery_state = (PP_StateUILabel_Battery ==
			request_ps->classification.ui_label);

	PP_ASSERT_WITH_CODE(polaris10_ps->performance_level_count == 2,
				 "VI should always have 2 performance levels",
				);

	max_limits = (PP_PowerSource_AC == hwmgr->power_source) ?
			&(hwmgr->dyn_state.max_clock_voltage_on_ac) :
			&(hwmgr->dyn_state.max_clock_voltage_on_dc);

	/* Cap clock DPM tables at DC MAX if it is in DC. */
	if (PP_PowerSource_DC == hwmgr->power_source) {
		for (i = 0; i < polaris10_ps->performance_level_count; i++) {
			if (polaris10_ps->performance_levels[i].memory_clock > max_limits->mclk)
				polaris10_ps->performance_levels[i].memory_clock = max_limits->mclk;
			if (polaris10_ps->performance_levels[i].engine_clock > max_limits->sclk)
				polaris10_ps->performance_levels[i].engine_clock = max_limits->sclk;
		}
	}

	polaris10_ps->vce_clks.evclk = hwmgr->vce_arbiter.evclk;
	polaris10_ps->vce_clks.ecclk = hwmgr->vce_arbiter.ecclk;

	cgs_get_active_displays_info(hwmgr->device, &info);

	/*TO DO result = PHM_CheckVBlankTime(hwmgr, &vblankTooShort);*/

	/* TO DO GetMinClockSettings(hwmgr->pPECI, &minimum_clocks); */

	if (phm_cap_enabled(hwmgr->platform_descriptor.platformCaps,
			PHM_PlatformCaps_StablePState)) {
		max_limits = &(hwmgr->dyn_state.max_clock_voltage_on_ac);
		stable_pstate_sclk = (max_limits->sclk * 75) / 100;

		for (count = table_info->vdd_dep_on_sclk->count - 1;
				count >= 0; count--) {
			if (stable_pstate_sclk >=
					table_info->vdd_dep_on_sclk->entries[count].clk) {
				stable_pstate_sclk =
						table_info->vdd_dep_on_sclk->entries[count].clk;
				break;
			}
		}

		if (count < 0)
			stable_pstate_sclk = table_info->vdd_dep_on_sclk->entries[0].clk;

		stable_pstate_mclk = max_limits->mclk;

		minimum_clocks.engineClock = stable_pstate_sclk;
		minimum_clocks.memoryClock = stable_pstate_mclk;
	}

	if (minimum_clocks.engineClock < hwmgr->gfx_arbiter.sclk)
		minimum_clocks.engineClock = hwmgr->gfx_arbiter.sclk;

	if (minimum_clocks.memoryClock < hwmgr->gfx_arbiter.mclk)
		minimum_clocks.memoryClock = hwmgr->gfx_arbiter.mclk;

	polaris10_ps->sclk_threshold = hwmgr->gfx_arbiter.sclk_threshold;

	if (0 != hwmgr->gfx_arbiter.sclk_over_drive) {
		PP_ASSERT_WITH_CODE((hwmgr->gfx_arbiter.sclk_over_drive <=
				hwmgr->platform_descriptor.overdriveLimit.engineClock),
				"Overdrive sclk exceeds limit",
				hwmgr->gfx_arbiter.sclk_over_drive =
						hwmgr->platform_descriptor.overdriveLimit.engineClock);

		if (hwmgr->gfx_arbiter.sclk_over_drive >= hwmgr->gfx_arbiter.sclk)
			polaris10_ps->performance_levels[1].engine_clock =
					hwmgr->gfx_arbiter.sclk_over_drive;
	}

	if (0 != hwmgr->gfx_arbiter.mclk_over_drive) {
		PP_ASSERT_WITH_CODE((hwmgr->gfx_arbiter.mclk_over_drive <=
				hwmgr->platform_descriptor.overdriveLimit.memoryClock),
				"Overdrive mclk exceeds limit",
				hwmgr->gfx_arbiter.mclk_over_drive =
						hwmgr->platform_descriptor.overdriveLimit.memoryClock);

		if (hwmgr->gfx_arbiter.mclk_over_drive >= hwmgr->gfx_arbiter.mclk)
			polaris10_ps->performance_levels[1].memory_clock =
					hwmgr->gfx_arbiter.mclk_over_drive;
	}

	disable_mclk_switching_for_frame_lock = phm_cap_enabled(
				    hwmgr->platform_descriptor.platformCaps,
				    PHM_PlatformCaps_DisableMclkSwitchingForFrameLock);

	disable_mclk_switching = (1 < info.display_count) ||
				    disable_mclk_switching_for_frame_lock;

	sclk = polaris10_ps->performance_levels[0].engine_clock;
	mclk = polaris10_ps->performance_levels[0].memory_clock;

	if (disable_mclk_switching)
		mclk = polaris10_ps->performance_levels
		[polaris10_ps->performance_level_count - 1].memory_clock;

	if (sclk < minimum_clocks.engineClock)
		sclk = (minimum_clocks.engineClock > max_limits->sclk) ?
				max_limits->sclk : minimum_clocks.engineClock;

	if (mclk < minimum_clocks.memoryClock)
		mclk = (minimum_clocks.memoryClock > max_limits->mclk) ?
				max_limits->mclk : minimum_clocks.memoryClock;

	polaris10_ps->performance_levels[0].engine_clock = sclk;
	polaris10_ps->performance_levels[0].memory_clock = mclk;

	polaris10_ps->performance_levels[1].engine_clock =
		(polaris10_ps->performance_levels[1].engine_clock >=
				polaris10_ps->performance_levels[0].engine_clock) ?
						polaris10_ps->performance_levels[1].engine_clock :
						polaris10_ps->performance_levels[0].engine_clock;

	if (disable_mclk_switching) {
		if (mclk < polaris10_ps->performance_levels[1].memory_clock)
			mclk = polaris10_ps->performance_levels[1].memory_clock;

		polaris10_ps->performance_levels[0].memory_clock = mclk;
		polaris10_ps->performance_levels[1].memory_clock = mclk;
	} else {
		if (polaris10_ps->performance_levels[1].memory_clock <
				polaris10_ps->performance_levels[0].memory_clock)
			polaris10_ps->performance_levels[1].memory_clock =
					polaris10_ps->performance_levels[0].memory_clock;
	}

	if (phm_cap_enabled(hwmgr->platform_descriptor.platformCaps,
			PHM_PlatformCaps_StablePState)) {
		for (i = 0; i < polaris10_ps->performance_level_count; i++) {
			polaris10_ps->performance_levels[i].engine_clock = stable_pstate_sclk;
			polaris10_ps->performance_levels[i].memory_clock = stable_pstate_mclk;
			polaris10_ps->performance_levels[i].pcie_gen = data->pcie_gen_performance.max;
			polaris10_ps->performance_levels[i].pcie_lane = data->pcie_gen_performance.max;
		}
	}
	return 0;
}


static int polaris10_dpm_get_mclk(struct pp_hwmgr *hwmgr, bool low)
{
	struct pp_power_state  *ps;
	struct polaris10_power_state  *polaris10_ps;

	if (hwmgr == NULL)
		return -EINVAL;

	ps = hwmgr->request_ps;

	if (ps == NULL)
		return -EINVAL;

	polaris10_ps = cast_phw_polaris10_power_state(&ps->hardware);

	if (low)
		return polaris10_ps->performance_levels[0].memory_clock;
	else
		return polaris10_ps->performance_levels
				[polaris10_ps->performance_level_count-1].memory_clock;
}

static int polaris10_dpm_get_sclk(struct pp_hwmgr *hwmgr, bool low)
{
	struct pp_power_state  *ps;
	struct polaris10_power_state  *polaris10_ps;

	if (hwmgr == NULL)
		return -EINVAL;

	ps = hwmgr->request_ps;

	if (ps == NULL)
		return -EINVAL;

	polaris10_ps = cast_phw_polaris10_power_state(&ps->hardware);

	if (low)
		return polaris10_ps->performance_levels[0].engine_clock;
	else
		return polaris10_ps->performance_levels
				[polaris10_ps->performance_level_count-1].engine_clock;
}

static int polaris10_dpm_patch_boot_state(struct pp_hwmgr *hwmgr,
					struct pp_hw_power_state *hw_ps)
{
	struct polaris10_hwmgr *data = (struct polaris10_hwmgr *)(hwmgr->backend);
	struct polaris10_power_state *ps = (struct polaris10_power_state *)hw_ps;
	ATOM_FIRMWARE_INFO_V2_2 *fw_info;
	uint16_t size;
	uint8_t frev, crev;
	int index = GetIndexIntoMasterTable(DATA, FirmwareInfo);

	/* First retrieve the Boot clocks and VDDC from the firmware info table.
	 * We assume here that fw_info is unchanged if this call fails.
	 */
	fw_info = (ATOM_FIRMWARE_INFO_V2_2 *)cgs_atom_get_data_table(
			hwmgr->device, index,
			&size, &frev, &crev);
	if (!fw_info)
		/* During a test, there is no firmware info table. */
		return 0;

	/* Patch the state. */
	data->vbios_boot_state.sclk_bootup_value =
			le32_to_cpu(fw_info->ulDefaultEngineClock);
	data->vbios_boot_state.mclk_bootup_value =
			le32_to_cpu(fw_info->ulDefaultMemoryClock);
	data->vbios_boot_state.mvdd_bootup_value =
			le16_to_cpu(fw_info->usBootUpMVDDCVoltage);
	data->vbios_boot_state.vddc_bootup_value =
			le16_to_cpu(fw_info->usBootUpVDDCVoltage);
	data->vbios_boot_state.vddci_bootup_value =
			le16_to_cpu(fw_info->usBootUpVDDCIVoltage);
	data->vbios_boot_state.pcie_gen_bootup_value =
			phm_get_current_pcie_speed(hwmgr);

	data->vbios_boot_state.pcie_lane_bootup_value =
			(uint16_t)phm_get_current_pcie_lane_number(hwmgr);

	/* set boot power state */
	ps->performance_levels[0].memory_clock = data->vbios_boot_state.mclk_bootup_value;
	ps->performance_levels[0].engine_clock = data->vbios_boot_state.sclk_bootup_value;
	ps->performance_levels[0].pcie_gen = data->vbios_boot_state.pcie_gen_bootup_value;
	ps->performance_levels[0].pcie_lane = data->vbios_boot_state.pcie_lane_bootup_value;

	return 0;
}

static int polaris10_get_pp_table_entry_callback_func(struct pp_hwmgr *hwmgr,
		void *state, struct pp_power_state *power_state,
		void *pp_table, uint32_t classification_flag)
{
	struct polaris10_hwmgr *data = (struct polaris10_hwmgr *)(hwmgr->backend);
	struct polaris10_power_state  *polaris10_power_state =
			(struct polaris10_power_state *)(&(power_state->hardware));
	struct polaris10_performance_level *performance_level;
	ATOM_Tonga_State *state_entry = (ATOM_Tonga_State *)state;
	ATOM_Tonga_POWERPLAYTABLE *powerplay_table =
			(ATOM_Tonga_POWERPLAYTABLE *)pp_table;
	PPTable_Generic_SubTable_Header *sclk_dep_table =
			(PPTable_Generic_SubTable_Header *)
			(((unsigned long)powerplay_table) +
				le16_to_cpu(powerplay_table->usSclkDependencyTableOffset));

	ATOM_Tonga_MCLK_Dependency_Table *mclk_dep_table =
			(ATOM_Tonga_MCLK_Dependency_Table *)
			(((unsigned long)powerplay_table) +
				le16_to_cpu(powerplay_table->usMclkDependencyTableOffset));

	/* The following fields are not initialized here: id orderedList allStatesList */
	power_state->classification.ui_label =
			(le16_to_cpu(state_entry->usClassification) &
			ATOM_PPLIB_CLASSIFICATION_UI_MASK) >>
			ATOM_PPLIB_CLASSIFICATION_UI_SHIFT;
	power_state->classification.flags = classification_flag;
	/* NOTE: There is a classification2 flag in BIOS that is not being used right now */

	power_state->classification.temporary_state = false;
	power_state->classification.to_be_deleted = false;

	power_state->validation.disallowOnDC =
			(0 != (le32_to_cpu(state_entry->ulCapsAndSettings) &
					ATOM_Tonga_DISALLOW_ON_DC));

	power_state->pcie.lanes = 0;

	power_state->display.disableFrameModulation = false;
	power_state->display.limitRefreshrate = false;
	power_state->display.enableVariBright =
			(0 != (le32_to_cpu(state_entry->ulCapsAndSettings) &
					ATOM_Tonga_ENABLE_VARIBRIGHT));

	power_state->validation.supportedPowerLevels = 0;
	power_state->uvd_clocks.VCLK = 0;
	power_state->uvd_clocks.DCLK = 0;
	power_state->temperatures.min = 0;
	power_state->temperatures.max = 0;

	performance_level = &(polaris10_power_state->performance_levels
			[polaris10_power_state->performance_level_count++]);

	PP_ASSERT_WITH_CODE(
			(polaris10_power_state->performance_level_count < SMU74_MAX_LEVELS_GRAPHICS),
			"Performance levels exceeds SMC limit!",
			return -1);

	PP_ASSERT_WITH_CODE(
			(polaris10_power_state->performance_level_count <=
					hwmgr->platform_descriptor.hardwareActivityPerformanceLevels),
			"Performance levels exceeds Driver limit!",
			return -1);

	/* Performance levels are arranged from low to high. */
	performance_level->memory_clock = mclk_dep_table->entries
			[state_entry->ucMemoryClockIndexLow].ulMclk;
	if (sclk_dep_table->ucRevId == 0)
		performance_level->engine_clock = ((ATOM_Tonga_SCLK_Dependency_Table *)sclk_dep_table)->entries
			[state_entry->ucEngineClockIndexLow].ulSclk;
	else if (sclk_dep_table->ucRevId == 1)
		performance_level->engine_clock = ((ATOM_Polaris_SCLK_Dependency_Table *)sclk_dep_table)->entries
			[state_entry->ucEngineClockIndexLow].ulSclk;
	performance_level->pcie_gen = get_pcie_gen_support(data->pcie_gen_cap,
			state_entry->ucPCIEGenLow);
	performance_level->pcie_lane = get_pcie_lane_support(data->pcie_lane_cap,
			state_entry->ucPCIELaneHigh);

	performance_level = &(polaris10_power_state->performance_levels
			[polaris10_power_state->performance_level_count++]);
	performance_level->memory_clock = mclk_dep_table->entries
			[state_entry->ucMemoryClockIndexHigh].ulMclk;

	if (sclk_dep_table->ucRevId == 0)
		performance_level->engine_clock = ((ATOM_Tonga_SCLK_Dependency_Table *)sclk_dep_table)->entries
			[state_entry->ucEngineClockIndexHigh].ulSclk;
	else if (sclk_dep_table->ucRevId == 1)
		performance_level->engine_clock = ((ATOM_Polaris_SCLK_Dependency_Table *)sclk_dep_table)->entries
			[state_entry->ucEngineClockIndexHigh].ulSclk;

	performance_level->pcie_gen = get_pcie_gen_support(data->pcie_gen_cap,
			state_entry->ucPCIEGenHigh);
	performance_level->pcie_lane = get_pcie_lane_support(data->pcie_lane_cap,
			state_entry->ucPCIELaneHigh);

	return 0;
}

static int polaris10_get_pp_table_entry(struct pp_hwmgr *hwmgr,
		unsigned long entry_index, struct pp_power_state *state)
{
	int result;
	struct polaris10_power_state *ps;
	struct polaris10_hwmgr *data = (struct polaris10_hwmgr *)(hwmgr->backend);
	struct phm_ppt_v1_information *table_info =
			(struct phm_ppt_v1_information *)(hwmgr->pptable);
	struct phm_ppt_v1_clock_voltage_dependency_table *dep_mclk_table =
			table_info->vdd_dep_on_mclk;

	state->hardware.magic = PHM_VIslands_Magic;

	ps = (struct polaris10_power_state *)(&state->hardware);

	result = tonga_get_powerplay_table_entry(hwmgr, entry_index, state,
			polaris10_get_pp_table_entry_callback_func);

	/* This is the earliest time we have all the dependency table and the VBIOS boot state
	 * as PP_Tables_GetPowerPlayTableEntry retrieves the VBIOS boot state
	 * if there is only one VDDCI/MCLK level, check if it's the same as VBIOS boot state
	 */
	if (dep_mclk_table != NULL && dep_mclk_table->count == 1) {
		if (dep_mclk_table->entries[0].clk !=
				data->vbios_boot_state.mclk_bootup_value)
			printk(KERN_ERR "Single MCLK entry VDDCI/MCLK dependency table "
					"does not match VBIOS boot MCLK level");
		if (dep_mclk_table->entries[0].vddci !=
				data->vbios_boot_state.vddci_bootup_value)
			printk(KERN_ERR "Single VDDCI entry VDDCI/MCLK dependency table "
					"does not match VBIOS boot VDDCI level");
	}

	/* set DC compatible flag if this state supports DC */
	if (!state->validation.disallowOnDC)
		ps->dc_compatible = true;

	if (state->classification.flags & PP_StateClassificationFlag_ACPI)
		data->acpi_pcie_gen = ps->performance_levels[0].pcie_gen;

	ps->uvd_clks.vclk = state->uvd_clocks.VCLK;
	ps->uvd_clks.dclk = state->uvd_clocks.DCLK;

	if (!result) {
		uint32_t i;

		switch (state->classification.ui_label) {
		case PP_StateUILabel_Performance:
			data->use_pcie_performance_levels = true;
			for (i = 0; i < ps->performance_level_count; i++) {
				if (data->pcie_gen_performance.max <
						ps->performance_levels[i].pcie_gen)
					data->pcie_gen_performance.max =
							ps->performance_levels[i].pcie_gen;

				if (data->pcie_gen_performance.min >
						ps->performance_levels[i].pcie_gen)
					data->pcie_gen_performance.min =
							ps->performance_levels[i].pcie_gen;

				if (data->pcie_lane_performance.max <
						ps->performance_levels[i].pcie_lane)
					data->pcie_lane_performance.max =
							ps->performance_levels[i].pcie_lane;
				if (data->pcie_lane_performance.min >
						ps->performance_levels[i].pcie_lane)
					data->pcie_lane_performance.min =
							ps->performance_levels[i].pcie_lane;
			}
			break;
		case PP_StateUILabel_Battery:
			data->use_pcie_power_saving_levels = true;

			for (i = 0; i < ps->performance_level_count; i++) {
				if (data->pcie_gen_power_saving.max <
						ps->performance_levels[i].pcie_gen)
					data->pcie_gen_power_saving.max =
							ps->performance_levels[i].pcie_gen;

				if (data->pcie_gen_power_saving.min >
						ps->performance_levels[i].pcie_gen)
					data->pcie_gen_power_saving.min =
							ps->performance_levels[i].pcie_gen;

				if (data->pcie_lane_power_saving.max <
						ps->performance_levels[i].pcie_lane)
					data->pcie_lane_power_saving.max =
							ps->performance_levels[i].pcie_lane;

				if (data->pcie_lane_power_saving.min >
						ps->performance_levels[i].pcie_lane)
					data->pcie_lane_power_saving.min =
							ps->performance_levels[i].pcie_lane;
			}
			break;
		default:
			break;
		}
	}
	return 0;
}

static void
polaris10_print_current_perforce_level(struct pp_hwmgr *hwmgr, struct seq_file *m)
{
	uint32_t sclk, mclk, activity_percent;
	uint32_t offset;
	struct polaris10_hwmgr *data = (struct polaris10_hwmgr *)(hwmgr->backend);

	smum_send_msg_to_smc(hwmgr->smumgr, PPSMC_MSG_API_GetSclkFrequency);

	sclk = cgs_read_register(hwmgr->device, mmSMC_MSG_ARG_0);

	smum_send_msg_to_smc(hwmgr->smumgr, PPSMC_MSG_API_GetMclkFrequency);

	mclk = cgs_read_register(hwmgr->device, mmSMC_MSG_ARG_0);
	seq_printf(m, "\n [  mclk  ]: %u MHz\n\n [  sclk  ]: %u MHz\n",
			mclk / 100, sclk / 100);

	offset = data->soft_regs_start + offsetof(SMU74_SoftRegisters, AverageGraphicsActivity);
	activity_percent = cgs_read_ind_register(hwmgr->device, CGS_IND_REG__SMC, offset);
	activity_percent += 0x80;
	activity_percent >>= 8;

	seq_printf(m, "\n [GPU load]: %u%%\n\n", activity_percent > 100 ? 100 : activity_percent);

	seq_printf(m, "uvd    %sabled\n", data->uvd_power_gated ? "dis" : "en");

	seq_printf(m, "vce    %sabled\n", data->vce_power_gated ? "dis" : "en");
}

static int polaris10_find_dpm_states_clocks_in_dpm_table(struct pp_hwmgr *hwmgr, const void *input)
{
	const struct phm_set_power_state_input *states =
			(const struct phm_set_power_state_input *)input;
	const struct polaris10_power_state *polaris10_ps =
			cast_const_phw_polaris10_power_state(states->pnew_state);
	struct polaris10_hwmgr *data = (struct polaris10_hwmgr *)(hwmgr->backend);
	struct polaris10_single_dpm_table *sclk_table = &(data->dpm_table.sclk_table);
	uint32_t sclk = polaris10_ps->performance_levels
			[polaris10_ps->performance_level_count - 1].engine_clock;
	struct polaris10_single_dpm_table *mclk_table = &(data->dpm_table.mclk_table);
	uint32_t mclk = polaris10_ps->performance_levels
			[polaris10_ps->performance_level_count - 1].memory_clock;
	struct PP_Clocks min_clocks = {0};
	uint32_t i;
	struct cgs_display_info info = {0};

	data->need_update_smu7_dpm_table = 0;

	for (i = 0; i < sclk_table->count; i++) {
		if (sclk == sclk_table->dpm_levels[i].value)
			break;
	}

	if (i >= sclk_table->count)
		data->need_update_smu7_dpm_table |= DPMTABLE_OD_UPDATE_SCLK;
	else {
	/* TODO: Check SCLK in DAL's minimum clocks
	 * in case DeepSleep divider update is required.
	 */
		if (data->display_timing.min_clock_in_sr != min_clocks.engineClockInSR &&
			(min_clocks.engineClockInSR >= POLARIS10_MINIMUM_ENGINE_CLOCK ||
				data->display_timing.min_clock_in_sr >= POLARIS10_MINIMUM_ENGINE_CLOCK))
			data->need_update_smu7_dpm_table |= DPMTABLE_UPDATE_SCLK;
	}

	for (i = 0; i < mclk_table->count; i++) {
		if (mclk == mclk_table->dpm_levels[i].value)
			break;
	}

	if (i >= mclk_table->count)
		data->need_update_smu7_dpm_table |= DPMTABLE_OD_UPDATE_MCLK;

	cgs_get_active_displays_info(hwmgr->device, &info);

	if (data->display_timing.num_existing_displays != info.display_count)
		data->need_update_smu7_dpm_table |= DPMTABLE_UPDATE_MCLK;

	return 0;
}

static uint16_t polaris10_get_maximum_link_speed(struct pp_hwmgr *hwmgr,
		const struct polaris10_power_state *polaris10_ps)
{
	uint32_t i;
	uint32_t sclk, max_sclk = 0;
	struct polaris10_hwmgr *data = (struct polaris10_hwmgr *)(hwmgr->backend);
	struct polaris10_dpm_table *dpm_table = &data->dpm_table;

	for (i = 0; i < polaris10_ps->performance_level_count; i++) {
		sclk = polaris10_ps->performance_levels[i].engine_clock;
		if (max_sclk < sclk)
			max_sclk = sclk;
	}

	for (i = 0; i < dpm_table->sclk_table.count; i++) {
		if (dpm_table->sclk_table.dpm_levels[i].value == max_sclk)
			return (uint16_t) ((i >= dpm_table->pcie_speed_table.count) ?
					dpm_table->pcie_speed_table.dpm_levels
					[dpm_table->pcie_speed_table.count - 1].value :
					dpm_table->pcie_speed_table.dpm_levels[i].value);
	}

	return 0;
}

static int polaris10_request_link_speed_change_before_state_change(
		struct pp_hwmgr *hwmgr, const void *input)
{
	const struct phm_set_power_state_input *states =
			(const struct phm_set_power_state_input *)input;
	struct polaris10_hwmgr *data = (struct polaris10_hwmgr *)(hwmgr->backend);
	const struct polaris10_power_state *polaris10_nps =
			cast_const_phw_polaris10_power_state(states->pnew_state);
	const struct polaris10_power_state *polaris10_cps =
			cast_const_phw_polaris10_power_state(states->pcurrent_state);

	uint16_t target_link_speed = polaris10_get_maximum_link_speed(hwmgr, polaris10_nps);
	uint16_t current_link_speed;

	if (data->force_pcie_gen == PP_PCIEGenInvalid)
		current_link_speed = polaris10_get_maximum_link_speed(hwmgr, polaris10_cps);
	else
		current_link_speed = data->force_pcie_gen;

	data->force_pcie_gen = PP_PCIEGenInvalid;
	data->pspp_notify_required = false;

	if (target_link_speed > current_link_speed) {
		switch (target_link_speed) {
		case PP_PCIEGen3:
			if (0 == acpi_pcie_perf_request(hwmgr->device, PCIE_PERF_REQ_GEN3, false))
				break;
			data->force_pcie_gen = PP_PCIEGen2;
			if (current_link_speed == PP_PCIEGen2)
				break;
		case PP_PCIEGen2:
			if (0 == acpi_pcie_perf_request(hwmgr->device, PCIE_PERF_REQ_GEN2, false))
				break;
		default:
			data->force_pcie_gen = phm_get_current_pcie_speed(hwmgr);
			break;
		}
	} else {
		if (target_link_speed < current_link_speed)
			data->pspp_notify_required = true;
	}

	return 0;
}

static int polaris10_freeze_sclk_mclk_dpm(struct pp_hwmgr *hwmgr)
{
	struct polaris10_hwmgr *data = (struct polaris10_hwmgr *)(hwmgr->backend);

	if (0 == data->need_update_smu7_dpm_table)
		return 0;

	if ((0 == data->sclk_dpm_key_disabled) &&
		(data->need_update_smu7_dpm_table &
			(DPMTABLE_OD_UPDATE_SCLK + DPMTABLE_UPDATE_SCLK))) {
		PP_ASSERT_WITH_CODE(true == polaris10_is_dpm_running(hwmgr),
				"Trying to freeze SCLK DPM when DPM is disabled",
				);
		PP_ASSERT_WITH_CODE(0 == smum_send_msg_to_smc(hwmgr->smumgr,
				PPSMC_MSG_SCLKDPM_FreezeLevel),
				"Failed to freeze SCLK DPM during FreezeSclkMclkDPM Function!",
				return -1);
	}

	if ((0 == data->mclk_dpm_key_disabled) &&
		(data->need_update_smu7_dpm_table &
		 DPMTABLE_OD_UPDATE_MCLK)) {
		PP_ASSERT_WITH_CODE(true == polaris10_is_dpm_running(hwmgr),
				"Trying to freeze MCLK DPM when DPM is disabled",
				);
		PP_ASSERT_WITH_CODE(0 == smum_send_msg_to_smc(hwmgr->smumgr,
				PPSMC_MSG_MCLKDPM_FreezeLevel),
				"Failed to freeze MCLK DPM during FreezeSclkMclkDPM Function!",
				return -1);
	}

	return 0;
}

static int polaris10_populate_and_upload_sclk_mclk_dpm_levels(
		struct pp_hwmgr *hwmgr, const void *input)
{
	int result = 0;
	const struct phm_set_power_state_input *states =
			(const struct phm_set_power_state_input *)input;
	const struct polaris10_power_state *polaris10_ps =
			cast_const_phw_polaris10_power_state(states->pnew_state);
	struct polaris10_hwmgr *data = (struct polaris10_hwmgr *)(hwmgr->backend);
	uint32_t sclk = polaris10_ps->performance_levels
			[polaris10_ps->performance_level_count - 1].engine_clock;
	uint32_t mclk = polaris10_ps->performance_levels
			[polaris10_ps->performance_level_count - 1].memory_clock;
	struct polaris10_dpm_table *dpm_table = &data->dpm_table;

	struct polaris10_dpm_table *golden_dpm_table = &data->golden_dpm_table;
	uint32_t dpm_count, clock_percent;
	uint32_t i;

	if (0 == data->need_update_smu7_dpm_table)
		return 0;

	if (data->need_update_smu7_dpm_table & DPMTABLE_OD_UPDATE_SCLK) {
		dpm_table->sclk_table.dpm_levels
		[dpm_table->sclk_table.count - 1].value = sclk;

		if (phm_cap_enabled(hwmgr->platform_descriptor.platformCaps, PHM_PlatformCaps_OD6PlusinACSupport) ||
		    phm_cap_enabled(hwmgr->platform_descriptor.platformCaps, PHM_PlatformCaps_OD6PlusinDCSupport)) {
		/* Need to do calculation based on the golden DPM table
		 * as the Heatmap GPU Clock axis is also based on the default values
		 */
			PP_ASSERT_WITH_CODE(
				(golden_dpm_table->sclk_table.dpm_levels
						[golden_dpm_table->sclk_table.count - 1].value != 0),
				"Divide by 0!",
				return -1);
			dpm_count = dpm_table->sclk_table.count < 2 ? 0 : dpm_table->sclk_table.count - 2;

			for (i = dpm_count; i > 1; i--) {
				if (sclk > golden_dpm_table->sclk_table.dpm_levels[golden_dpm_table->sclk_table.count-1].value) {
					clock_percent =
					      ((sclk
						- golden_dpm_table->sclk_table.dpm_levels[golden_dpm_table->sclk_table.count-1].value
						) * 100)
						/ golden_dpm_table->sclk_table.dpm_levels[golden_dpm_table->sclk_table.count-1].value;

					dpm_table->sclk_table.dpm_levels[i].value =
							golden_dpm_table->sclk_table.dpm_levels[i].value +
							(golden_dpm_table->sclk_table.dpm_levels[i].value *
								clock_percent)/100;

				} else if (golden_dpm_table->sclk_table.dpm_levels[dpm_table->sclk_table.count-1].value > sclk) {
					clock_percent =
						((golden_dpm_table->sclk_table.dpm_levels[golden_dpm_table->sclk_table.count - 1].value
						- sclk) * 100)
						/ golden_dpm_table->sclk_table.dpm_levels[golden_dpm_table->sclk_table.count-1].value;

					dpm_table->sclk_table.dpm_levels[i].value =
							golden_dpm_table->sclk_table.dpm_levels[i].value -
							(golden_dpm_table->sclk_table.dpm_levels[i].value *
									clock_percent) / 100;
				} else
					dpm_table->sclk_table.dpm_levels[i].value =
							golden_dpm_table->sclk_table.dpm_levels[i].value;
			}
		}
	}

	if (data->need_update_smu7_dpm_table & DPMTABLE_OD_UPDATE_MCLK) {
		dpm_table->mclk_table.dpm_levels
			[dpm_table->mclk_table.count - 1].value = mclk;

		if (phm_cap_enabled(hwmgr->platform_descriptor.platformCaps, PHM_PlatformCaps_OD6PlusinACSupport) ||
		    phm_cap_enabled(hwmgr->platform_descriptor.platformCaps, PHM_PlatformCaps_OD6PlusinDCSupport)) {

			PP_ASSERT_WITH_CODE(
					(golden_dpm_table->mclk_table.dpm_levels
						[golden_dpm_table->mclk_table.count-1].value != 0),
					"Divide by 0!",
					return -1);
			dpm_count = dpm_table->mclk_table.count < 2 ? 0 : dpm_table->mclk_table.count - 2;
			for (i = dpm_count; i > 1; i--) {
				if (golden_dpm_table->mclk_table.dpm_levels[golden_dpm_table->mclk_table.count-1].value < mclk) {
					clock_percent = ((mclk -
					golden_dpm_table->mclk_table.dpm_levels[golden_dpm_table->mclk_table.count-1].value) * 100)
					/ golden_dpm_table->mclk_table.dpm_levels[golden_dpm_table->mclk_table.count-1].value;

					dpm_table->mclk_table.dpm_levels[i].value =
							golden_dpm_table->mclk_table.dpm_levels[i].value +
							(golden_dpm_table->mclk_table.dpm_levels[i].value *
							clock_percent) / 100;

				} else if (golden_dpm_table->mclk_table.dpm_levels[dpm_table->mclk_table.count-1].value > mclk) {
					clock_percent = (
					 (golden_dpm_table->mclk_table.dpm_levels[golden_dpm_table->mclk_table.count-1].value - mclk)
					* 100)
					/ golden_dpm_table->mclk_table.dpm_levels[golden_dpm_table->mclk_table.count-1].value;

					dpm_table->mclk_table.dpm_levels[i].value =
							golden_dpm_table->mclk_table.dpm_levels[i].value -
							(golden_dpm_table->mclk_table.dpm_levels[i].value *
									clock_percent) / 100;
				} else
					dpm_table->mclk_table.dpm_levels[i].value =
							golden_dpm_table->mclk_table.dpm_levels[i].value;
			}
		}
	}

	if (data->need_update_smu7_dpm_table &
			(DPMTABLE_OD_UPDATE_SCLK + DPMTABLE_UPDATE_SCLK)) {
		result = polaris10_populate_all_graphic_levels(hwmgr);
		PP_ASSERT_WITH_CODE((0 == result),
				"Failed to populate SCLK during PopulateNewDPMClocksStates Function!",
				return result);
	}

	if (data->need_update_smu7_dpm_table &
			(DPMTABLE_OD_UPDATE_MCLK + DPMTABLE_UPDATE_MCLK)) {
		/*populate MCLK dpm table to SMU7 */
		result = polaris10_populate_all_memory_levels(hwmgr);
		PP_ASSERT_WITH_CODE((0 == result),
				"Failed to populate MCLK during PopulateNewDPMClocksStates Function!",
				return result);
	}

	return result;
}

static int polaris10_trim_single_dpm_states(struct pp_hwmgr *hwmgr,
			  struct polaris10_single_dpm_table *dpm_table,
			uint32_t low_limit, uint32_t high_limit)
{
	uint32_t i;

	for (i = 0; i < dpm_table->count; i++) {
		if ((dpm_table->dpm_levels[i].value < low_limit)
		|| (dpm_table->dpm_levels[i].value > high_limit))
			dpm_table->dpm_levels[i].enabled = false;
		else
			dpm_table->dpm_levels[i].enabled = true;
	}

	return 0;
}

static int polaris10_trim_dpm_states(struct pp_hwmgr *hwmgr,
		const struct polaris10_power_state *polaris10_ps)
{
	int result = 0;
	struct polaris10_hwmgr *data = (struct polaris10_hwmgr *)(hwmgr->backend);
	uint32_t high_limit_count;

	PP_ASSERT_WITH_CODE((polaris10_ps->performance_level_count >= 1),
			"power state did not have any performance level",
			return -1);

	high_limit_count = (1 == polaris10_ps->performance_level_count) ? 0 : 1;

	polaris10_trim_single_dpm_states(hwmgr,
			&(data->dpm_table.sclk_table),
			polaris10_ps->performance_levels[0].engine_clock,
			polaris10_ps->performance_levels[high_limit_count].engine_clock);

	polaris10_trim_single_dpm_states(hwmgr,
			&(data->dpm_table.mclk_table),
			polaris10_ps->performance_levels[0].memory_clock,
			polaris10_ps->performance_levels[high_limit_count].memory_clock);

	return result;
}

static int polaris10_generate_dpm_level_enable_mask(
		struct pp_hwmgr *hwmgr, const void *input)
{
	int result;
	const struct phm_set_power_state_input *states =
			(const struct phm_set_power_state_input *)input;
	struct polaris10_hwmgr *data = (struct polaris10_hwmgr *)(hwmgr->backend);
	const struct polaris10_power_state *polaris10_ps =
			cast_const_phw_polaris10_power_state(states->pnew_state);

	result = polaris10_trim_dpm_states(hwmgr, polaris10_ps);
	if (result)
		return result;

	data->dpm_level_enable_mask.sclk_dpm_enable_mask =
			phm_get_dpm_level_enable_mask_value(&data->dpm_table.sclk_table);
	data->dpm_level_enable_mask.mclk_dpm_enable_mask =
			phm_get_dpm_level_enable_mask_value(&data->dpm_table.mclk_table);
	data->dpm_level_enable_mask.pcie_dpm_enable_mask =
			phm_get_dpm_level_enable_mask_value(&data->dpm_table.pcie_speed_table);

	return 0;
}

int polaris10_enable_disable_uvd_dpm(struct pp_hwmgr *hwmgr, bool enable)
{
	return smum_send_msg_to_smc(hwmgr->smumgr, enable ?
			PPSMC_MSG_UVDDPM_Enable :
			PPSMC_MSG_UVDDPM_Disable);
}

int polaris10_enable_disable_vce_dpm(struct pp_hwmgr *hwmgr, bool enable)
{
	return smum_send_msg_to_smc(hwmgr->smumgr, enable?
			PPSMC_MSG_VCEDPM_Enable :
			PPSMC_MSG_VCEDPM_Disable);
}

int polaris10_enable_disable_samu_dpm(struct pp_hwmgr *hwmgr, bool enable)
{
	return smum_send_msg_to_smc(hwmgr->smumgr, enable?
			PPSMC_MSG_SAMUDPM_Enable :
			PPSMC_MSG_SAMUDPM_Disable);
}

int polaris10_update_uvd_dpm(struct pp_hwmgr *hwmgr, bool bgate)
{
	struct polaris10_hwmgr *data = (struct polaris10_hwmgr *)(hwmgr->backend);
	uint32_t mm_boot_level_offset, mm_boot_level_value;
	struct phm_ppt_v1_information *table_info =
			(struct phm_ppt_v1_information *)(hwmgr->pptable);

	if (!bgate) {
		data->smc_state_table.UvdBootLevel = 0;
		if (table_info->mm_dep_table->count > 0)
			data->smc_state_table.UvdBootLevel =
					(uint8_t) (table_info->mm_dep_table->count - 1);
		mm_boot_level_offset = data->dpm_table_start +
				offsetof(SMU74_Discrete_DpmTable, UvdBootLevel);
		mm_boot_level_offset /= 4;
		mm_boot_level_offset *= 4;
		mm_boot_level_value = cgs_read_ind_register(hwmgr->device,
				CGS_IND_REG__SMC, mm_boot_level_offset);
		mm_boot_level_value &= 0x00FFFFFF;
		mm_boot_level_value |= data->smc_state_table.UvdBootLevel << 24;
		cgs_write_ind_register(hwmgr->device,
				CGS_IND_REG__SMC, mm_boot_level_offset, mm_boot_level_value);

		if (!phm_cap_enabled(hwmgr->platform_descriptor.platformCaps,
				PHM_PlatformCaps_UVDDPM) ||
			phm_cap_enabled(hwmgr->platform_descriptor.platformCaps,
				PHM_PlatformCaps_StablePState))
			smum_send_msg_to_smc_with_parameter(hwmgr->smumgr,
					PPSMC_MSG_UVDDPM_SetEnabledMask,
					(uint32_t)(1 << data->smc_state_table.UvdBootLevel));
	}

	return polaris10_enable_disable_uvd_dpm(hwmgr, !bgate);
}

static int polaris10_update_vce_dpm(struct pp_hwmgr *hwmgr, const void *input)
{
	const struct phm_set_power_state_input *states =
			(const struct phm_set_power_state_input *)input;
	struct polaris10_hwmgr *data = (struct polaris10_hwmgr *)(hwmgr->backend);
	const struct polaris10_power_state *polaris10_nps =
			cast_const_phw_polaris10_power_state(states->pnew_state);
	const struct polaris10_power_state *polaris10_cps =
			cast_const_phw_polaris10_power_state(states->pcurrent_state);

	uint32_t mm_boot_level_offset, mm_boot_level_value;
	struct phm_ppt_v1_information *table_info =
			(struct phm_ppt_v1_information *)(hwmgr->pptable);

	if (polaris10_nps->vce_clks.evclk > 0 &&
	(polaris10_cps == NULL || polaris10_cps->vce_clks.evclk == 0)) {

		data->smc_state_table.VceBootLevel =
				(uint8_t) (table_info->mm_dep_table->count - 1);

		mm_boot_level_offset = data->dpm_table_start +
				offsetof(SMU74_Discrete_DpmTable, VceBootLevel);
		mm_boot_level_offset /= 4;
		mm_boot_level_offset *= 4;
		mm_boot_level_value = cgs_read_ind_register(hwmgr->device,
				CGS_IND_REG__SMC, mm_boot_level_offset);
		mm_boot_level_value &= 0xFF00FFFF;
		mm_boot_level_value |= data->smc_state_table.VceBootLevel << 16;
		cgs_write_ind_register(hwmgr->device,
				CGS_IND_REG__SMC, mm_boot_level_offset, mm_boot_level_value);

		if (phm_cap_enabled(hwmgr->platform_descriptor.platformCaps, PHM_PlatformCaps_StablePState)) {
			smum_send_msg_to_smc_with_parameter(hwmgr->smumgr,
					PPSMC_MSG_VCEDPM_SetEnabledMask,
					(uint32_t)1 << data->smc_state_table.VceBootLevel);

			polaris10_enable_disable_vce_dpm(hwmgr, true);
		} else if (polaris10_nps->vce_clks.evclk == 0 &&
				polaris10_cps != NULL &&
				polaris10_cps->vce_clks.evclk > 0)
			polaris10_enable_disable_vce_dpm(hwmgr, false);
	}

	return 0;
}

int polaris10_update_samu_dpm(struct pp_hwmgr *hwmgr, bool bgate)
{
	struct polaris10_hwmgr *data = (struct polaris10_hwmgr *)(hwmgr->backend);
	uint32_t mm_boot_level_offset, mm_boot_level_value;

	if (!bgate) {
		data->smc_state_table.SamuBootLevel = 0;
		mm_boot_level_offset = data->dpm_table_start +
				offsetof(SMU74_Discrete_DpmTable, SamuBootLevel);
		mm_boot_level_offset /= 4;
		mm_boot_level_offset *= 4;
		mm_boot_level_value = cgs_read_ind_register(hwmgr->device,
				CGS_IND_REG__SMC, mm_boot_level_offset);
		mm_boot_level_value &= 0xFFFFFF00;
		mm_boot_level_value |= data->smc_state_table.SamuBootLevel << 0;
		cgs_write_ind_register(hwmgr->device,
				CGS_IND_REG__SMC, mm_boot_level_offset, mm_boot_level_value);

		if (phm_cap_enabled(hwmgr->platform_descriptor.platformCaps,
				PHM_PlatformCaps_StablePState))
			smum_send_msg_to_smc_with_parameter(hwmgr->smumgr,
					PPSMC_MSG_SAMUDPM_SetEnabledMask,
					(uint32_t)(1 << data->smc_state_table.SamuBootLevel));
	}

	return polaris10_enable_disable_samu_dpm(hwmgr, !bgate);
}

static int polaris10_update_sclk_threshold(struct pp_hwmgr *hwmgr)
{
	struct polaris10_hwmgr *data = (struct polaris10_hwmgr *)(hwmgr->backend);

	int result = 0;
	uint32_t low_sclk_interrupt_threshold = 0;

	if (phm_cap_enabled(hwmgr->platform_descriptor.platformCaps,
			PHM_PlatformCaps_SclkThrottleLowNotification)
		&& (hwmgr->gfx_arbiter.sclk_threshold !=
				data->low_sclk_interrupt_threshold)) {
		data->low_sclk_interrupt_threshold =
				hwmgr->gfx_arbiter.sclk_threshold;
		low_sclk_interrupt_threshold =
				data->low_sclk_interrupt_threshold;

		CONVERT_FROM_HOST_TO_SMC_UL(low_sclk_interrupt_threshold);

		result = polaris10_copy_bytes_to_smc(
				hwmgr->smumgr,
				data->dpm_table_start +
				offsetof(SMU74_Discrete_DpmTable,
					LowSclkInterruptThreshold),
				(uint8_t *)&low_sclk_interrupt_threshold,
				sizeof(uint32_t),
				data->sram_end);
	}

	return result;
}

static int polaris10_program_mem_timing_parameters(struct pp_hwmgr *hwmgr)
{
	struct polaris10_hwmgr *data = (struct polaris10_hwmgr *)(hwmgr->backend);

	if (data->need_update_smu7_dpm_table &
		(DPMTABLE_OD_UPDATE_SCLK + DPMTABLE_OD_UPDATE_MCLK))
		return polaris10_program_memory_timing_parameters(hwmgr);

	return 0;
}

static int polaris10_unfreeze_sclk_mclk_dpm(struct pp_hwmgr *hwmgr)
{
	struct polaris10_hwmgr *data = (struct polaris10_hwmgr *)(hwmgr->backend);

	if (0 == data->need_update_smu7_dpm_table)
		return 0;

	if ((0 == data->sclk_dpm_key_disabled) &&
		(data->need_update_smu7_dpm_table &
		(DPMTABLE_OD_UPDATE_SCLK + DPMTABLE_UPDATE_SCLK))) {

		PP_ASSERT_WITH_CODE(true == polaris10_is_dpm_running(hwmgr),
				"Trying to Unfreeze SCLK DPM when DPM is disabled",
				);
		PP_ASSERT_WITH_CODE(0 == smum_send_msg_to_smc(hwmgr->smumgr,
				PPSMC_MSG_SCLKDPM_UnfreezeLevel),
			"Failed to unfreeze SCLK DPM during UnFreezeSclkMclkDPM Function!",
			return -1);
	}

	if ((0 == data->mclk_dpm_key_disabled) &&
		(data->need_update_smu7_dpm_table & DPMTABLE_OD_UPDATE_MCLK)) {

		PP_ASSERT_WITH_CODE(true == polaris10_is_dpm_running(hwmgr),
				"Trying to Unfreeze MCLK DPM when DPM is disabled",
				);
		PP_ASSERT_WITH_CODE(0 == smum_send_msg_to_smc(hwmgr->smumgr,
				PPSMC_MSG_SCLKDPM_UnfreezeLevel),
		    "Failed to unfreeze MCLK DPM during UnFreezeSclkMclkDPM Function!",
		    return -1);
	}

	data->need_update_smu7_dpm_table = 0;

	return 0;
}

static int polaris10_notify_link_speed_change_after_state_change(
		struct pp_hwmgr *hwmgr, const void *input)
{
	const struct phm_set_power_state_input *states =
			(const struct phm_set_power_state_input *)input;
	struct polaris10_hwmgr *data = (struct polaris10_hwmgr *)(hwmgr->backend);
	const struct polaris10_power_state *polaris10_ps =
			cast_const_phw_polaris10_power_state(states->pnew_state);
	uint16_t target_link_speed = polaris10_get_maximum_link_speed(hwmgr, polaris10_ps);
	uint8_t  request;

	if (data->pspp_notify_required) {
		if (target_link_speed == PP_PCIEGen3)
			request = PCIE_PERF_REQ_GEN3;
		else if (target_link_speed == PP_PCIEGen2)
			request = PCIE_PERF_REQ_GEN2;
		else
			request = PCIE_PERF_REQ_GEN1;

		if (request == PCIE_PERF_REQ_GEN1 &&
				phm_get_current_pcie_speed(hwmgr) > 0)
			return 0;

		if (acpi_pcie_perf_request(hwmgr->device, request, false)) {
			if (PP_PCIEGen2 == target_link_speed)
				printk("PSPP request to switch to Gen2 from Gen3 Failed!");
			else
				printk("PSPP request to switch to Gen1 from Gen2 Failed!");
		}
	}

	return 0;
}

static int polaris10_notify_smc_display(struct pp_hwmgr *hwmgr)
{
	struct polaris10_hwmgr *data = (struct polaris10_hwmgr *)(hwmgr->backend);

	smum_send_msg_to_smc_with_parameter(hwmgr->smumgr,
		(PPSMC_Msg)PPSMC_MSG_SetVBITimeout, data->frame_time_x2);
	return (smum_send_msg_to_smc(hwmgr->smumgr, (PPSMC_Msg)PPSMC_HasDisplay) == 0) ?  0 : -EINVAL;
}

static int polaris10_set_power_state_tasks(struct pp_hwmgr *hwmgr, const void *input)
{
	int tmp_result, result = 0;
	struct polaris10_hwmgr *data = (struct polaris10_hwmgr *)(hwmgr->backend);

	tmp_result = polaris10_find_dpm_states_clocks_in_dpm_table(hwmgr, input);
	PP_ASSERT_WITH_CODE((0 == tmp_result),
			"Failed to find DPM states clocks in DPM table!",
			result = tmp_result);

	if (phm_cap_enabled(hwmgr->platform_descriptor.platformCaps,
			PHM_PlatformCaps_PCIEPerformanceRequest)) {
		tmp_result =
			polaris10_request_link_speed_change_before_state_change(hwmgr, input);
		PP_ASSERT_WITH_CODE((0 == tmp_result),
				"Failed to request link speed change before state change!",
				result = tmp_result);
	}

	tmp_result = polaris10_freeze_sclk_mclk_dpm(hwmgr);
	PP_ASSERT_WITH_CODE((0 == tmp_result),
			"Failed to freeze SCLK MCLK DPM!", result = tmp_result);

	tmp_result = polaris10_populate_and_upload_sclk_mclk_dpm_levels(hwmgr, input);
	PP_ASSERT_WITH_CODE((0 == tmp_result),
			"Failed to populate and upload SCLK MCLK DPM levels!",
			result = tmp_result);

	tmp_result = polaris10_generate_dpm_level_enable_mask(hwmgr, input);
	PP_ASSERT_WITH_CODE((0 == tmp_result),
			"Failed to generate DPM level enabled mask!",
			result = tmp_result);

	tmp_result = polaris10_update_vce_dpm(hwmgr, input);
	PP_ASSERT_WITH_CODE((0 == tmp_result),
			"Failed to update VCE DPM!",
			result = tmp_result);

	tmp_result = polaris10_update_sclk_threshold(hwmgr);
	PP_ASSERT_WITH_CODE((0 == tmp_result),
			"Failed to update SCLK threshold!",
			result = tmp_result);

	tmp_result = polaris10_program_mem_timing_parameters(hwmgr);
	PP_ASSERT_WITH_CODE((0 == tmp_result),
			"Failed to program memory timing parameters!",
			result = tmp_result);

	tmp_result = polaris10_notify_smc_display(hwmgr);
	PP_ASSERT_WITH_CODE((0 == tmp_result),
			"Failed to notify smc display settings!",
			result = tmp_result);

	tmp_result = polaris10_unfreeze_sclk_mclk_dpm(hwmgr);
	PP_ASSERT_WITH_CODE((0 == tmp_result),
			"Failed to unfreeze SCLK MCLK DPM!",
			result = tmp_result);

	tmp_result = polaris10_upload_dpm_level_enable_mask(hwmgr);
	PP_ASSERT_WITH_CODE((0 == tmp_result),
			"Failed to upload DPM level enabled mask!",
			result = tmp_result);

	if (phm_cap_enabled(hwmgr->platform_descriptor.platformCaps,
			PHM_PlatformCaps_PCIEPerformanceRequest)) {
		tmp_result =
			polaris10_notify_link_speed_change_after_state_change(hwmgr, input);
		PP_ASSERT_WITH_CODE((0 == tmp_result),
				"Failed to notify link speed change after state change!",
				result = tmp_result);
	}
	data->apply_optimized_settings = false;
	return result;
}

static int polaris10_set_max_fan_pwm_output(struct pp_hwmgr *hwmgr, uint16_t us_max_fan_pwm)
{
	hwmgr->thermal_controller.
	advanceFanControlParameters.usMaxFanPWM = us_max_fan_pwm;

	if (phm_is_hw_access_blocked(hwmgr))
		return 0;

	return smum_send_msg_to_smc_with_parameter(hwmgr->smumgr,
			PPSMC_MSG_SetFanPwmMax, us_max_fan_pwm);
}


int polaris10_notify_smc_display_change(struct pp_hwmgr *hwmgr, bool has_display)
{
	PPSMC_Msg msg = has_display ? (PPSMC_Msg)PPSMC_HasDisplay : (PPSMC_Msg)PPSMC_NoDisplay;

	return (smum_send_msg_to_smc(hwmgr->smumgr, msg) == 0) ?  0 : -1;
}

int polaris10_notify_smc_display_config_after_ps_adjustment(struct pp_hwmgr *hwmgr)
{
	uint32_t num_active_displays = 0;
	struct cgs_display_info info = {0};
	info.mode_info = NULL;

	cgs_get_active_displays_info(hwmgr->device, &info);

	num_active_displays = info.display_count;

	if (num_active_displays > 1)  /* to do && (pHwMgr->pPECI->displayConfiguration.bMultiMonitorInSync != TRUE)) */
		polaris10_notify_smc_display_change(hwmgr, false);

	return 0;
}

/**
* Programs the display gap
*
* @param    hwmgr  the address of the powerplay hardware manager.
* @return   always OK
*/
int polaris10_program_display_gap(struct pp_hwmgr *hwmgr)
{
	struct polaris10_hwmgr *data = (struct polaris10_hwmgr *)(hwmgr->backend);
	uint32_t num_active_displays = 0;
	uint32_t display_gap = cgs_read_ind_register(hwmgr->device, CGS_IND_REG__SMC, ixCG_DISPLAY_GAP_CNTL);
	uint32_t display_gap2;
	uint32_t pre_vbi_time_in_us;
	uint32_t frame_time_in_us;
	uint32_t ref_clock;
	uint32_t refresh_rate = 0;
	struct cgs_display_info info = {0};
	struct cgs_mode_info mode_info;

	info.mode_info = &mode_info;

	cgs_get_active_displays_info(hwmgr->device, &info);
	num_active_displays = info.display_count;

	display_gap = PHM_SET_FIELD(display_gap, CG_DISPLAY_GAP_CNTL, DISP_GAP, (num_active_displays > 0) ? DISPLAY_GAP_VBLANK_OR_WM : DISPLAY_GAP_IGNORE);
	cgs_write_ind_register(hwmgr->device, CGS_IND_REG__SMC, ixCG_DISPLAY_GAP_CNTL, display_gap);

	ref_clock = mode_info.ref_clock;
	refresh_rate = mode_info.refresh_rate;

	if (0 == refresh_rate)
		refresh_rate = 60;

	frame_time_in_us = 1000000 / refresh_rate;

	pre_vbi_time_in_us = frame_time_in_us - 200 - mode_info.vblank_time_us;
	data->frame_time_x2 = frame_time_in_us * 2 / 100;

	display_gap2 = pre_vbi_time_in_us * (ref_clock / 100);

	cgs_write_ind_register(hwmgr->device, CGS_IND_REG__SMC, ixCG_DISPLAY_GAP_CNTL2, display_gap2);

	cgs_write_ind_register(hwmgr->device, CGS_IND_REG__SMC, data->soft_regs_start + offsetof(SMU74_SoftRegisters, PreVBlankGap), 0x64);

	cgs_write_ind_register(hwmgr->device, CGS_IND_REG__SMC, data->soft_regs_start + offsetof(SMU74_SoftRegisters, VBlankTimeout), (frame_time_in_us - pre_vbi_time_in_us));

	return 0;
}


int polaris10_display_configuration_changed_task(struct pp_hwmgr *hwmgr)
{
	return polaris10_program_display_gap(hwmgr);
}

/**
*  Set maximum target operating fan output RPM
*
* @param    hwmgr:  the address of the powerplay hardware manager.
* @param    usMaxFanRpm:  max operating fan RPM value.
* @return   The response that came from the SMC.
*/
static int polaris10_set_max_fan_rpm_output(struct pp_hwmgr *hwmgr, uint16_t us_max_fan_rpm)
{
	hwmgr->thermal_controller.
	advanceFanControlParameters.usMaxFanRPM = us_max_fan_rpm;

	if (phm_is_hw_access_blocked(hwmgr))
		return 0;

	return smum_send_msg_to_smc_with_parameter(hwmgr->smumgr,
			PPSMC_MSG_SetFanRpmMax, us_max_fan_rpm);
}

int polaris10_register_internal_thermal_interrupt(struct pp_hwmgr *hwmgr,
					const void *thermal_interrupt_info)
{
	return 0;
}

bool polaris10_check_smc_update_required_for_display_configuration(struct pp_hwmgr *hwmgr)
{
	struct polaris10_hwmgr *data = (struct polaris10_hwmgr *)(hwmgr->backend);
	bool is_update_required = false;
	struct cgs_display_info info = {0, 0, NULL};

	cgs_get_active_displays_info(hwmgr->device, &info);

	if (data->display_timing.num_existing_displays != info.display_count)
		is_update_required = true;
/* TO DO NEED TO GET DEEP SLEEP CLOCK FROM DAL
	if (phm_cap_enabled(hwmgr->hwmgr->platform_descriptor.platformCaps, PHM_PlatformCaps_SclkDeepSleep)) {
		cgs_get_min_clock_settings(hwmgr->device, &min_clocks);
		if (min_clocks.engineClockInSR != data->display_timing.minClockInSR &&
			(min_clocks.engineClockInSR >= POLARIS10_MINIMUM_ENGINE_CLOCK ||
				data->display_timing.minClockInSR >= POLARIS10_MINIMUM_ENGINE_CLOCK))
			is_update_required = true;
*/
	return is_update_required;
}

static inline bool polaris10_are_power_levels_equal(const struct polaris10_performance_level *pl1,
							   const struct polaris10_performance_level *pl2)
{
	return ((pl1->memory_clock == pl2->memory_clock) &&
		  (pl1->engine_clock == pl2->engine_clock) &&
		  (pl1->pcie_gen == pl2->pcie_gen) &&
		  (pl1->pcie_lane == pl2->pcie_lane));
}

int polaris10_check_states_equal(struct pp_hwmgr *hwmgr, const struct pp_hw_power_state *pstate1, const struct pp_hw_power_state *pstate2, bool *equal)
{
	const struct polaris10_power_state *psa = cast_const_phw_polaris10_power_state(pstate1);
	const struct polaris10_power_state *psb = cast_const_phw_polaris10_power_state(pstate2);
	int i;

	if (pstate1 == NULL || pstate2 == NULL || equal == NULL)
		return -EINVAL;

	/* If the two states don't even have the same number of performance levels they cannot be the same state. */
	if (psa->performance_level_count != psb->performance_level_count) {
		*equal = false;
		return 0;
	}

	for (i = 0; i < psa->performance_level_count; i++) {
		if (!polaris10_are_power_levels_equal(&(psa->performance_levels[i]), &(psb->performance_levels[i]))) {
			/* If we have found even one performance level pair that is different the states are different. */
			*equal = false;
			return 0;
		}
	}

	/* If all performance levels are the same try to use the UVD clocks to break the tie.*/
	*equal = ((psa->uvd_clks.vclk == psb->uvd_clks.vclk) && (psa->uvd_clks.dclk == psb->uvd_clks.dclk));
	*equal &= ((psa->vce_clks.evclk == psb->vce_clks.evclk) && (psa->vce_clks.ecclk == psb->vce_clks.ecclk));
	*equal &= (psa->sclk_threshold == psb->sclk_threshold);

	return 0;
}

int polaris10_upload_mc_firmware(struct pp_hwmgr *hwmgr)
{
	struct polaris10_hwmgr *data = (struct polaris10_hwmgr *)(hwmgr->backend);

	uint32_t vbios_version;

	/*  Read MC indirect register offset 0x9F bits [3:0] to see if VBIOS has already loaded a full version of MC ucode or not.*/

	phm_get_mc_microcode_version(hwmgr);
	vbios_version = hwmgr->microcode_version_info.MC & 0xf;
	/*  Full version of MC ucode has already been loaded. */
	if (vbios_version == 0) {
		data->need_long_memory_training = false;
		return 0;
	}

	data->need_long_memory_training = false;

/*
 *	PPMCME_FirmwareDescriptorEntry *pfd = NULL;
	pfd = &tonga_mcmeFirmware;
	if (0 == PHM_READ_FIELD(hwmgr->device, MC_SEQ_SUP_CNTL, RUN))
		polaris10_load_mc_microcode(hwmgr, pfd->dpmThreshold,
					pfd->cfgArray, pfd->cfgSize, pfd->ioDebugArray,
					pfd->ioDebugSize, pfd->ucodeArray, pfd->ucodeSize);
*/
	return 0;
}

/**
 * Read clock related registers.
 *
 * @param    hwmgr  the address of the powerplay hardware manager.
 * @return   always 0
 */
static int polaris10_read_clock_registers(struct pp_hwmgr *hwmgr)
{
	struct polaris10_hwmgr *data = (struct polaris10_hwmgr *)(hwmgr->backend);

	data->clock_registers.vCG_SPLL_FUNC_CNTL = cgs_read_ind_register(hwmgr->device,
						CGS_IND_REG__SMC, ixCG_SPLL_FUNC_CNTL)
						& CG_SPLL_FUNC_CNTL__SPLL_BYPASS_EN_MASK;

	data->clock_registers.vCG_SPLL_FUNC_CNTL_2 = cgs_read_ind_register(hwmgr->device,
						CGS_IND_REG__SMC, ixCG_SPLL_FUNC_CNTL_2)
						& CG_SPLL_FUNC_CNTL_2__SCLK_MUX_SEL_MASK;

	data->clock_registers.vCG_SPLL_FUNC_CNTL_4 = cgs_read_ind_register(hwmgr->device,
						CGS_IND_REG__SMC, ixCG_SPLL_FUNC_CNTL_4)
						& CG_SPLL_FUNC_CNTL_4__SPLL_SPARE_MASK;

	return 0;
}

/**
 * Find out if memory is GDDR5.
 *
 * @param    hwmgr  the address of the powerplay hardware manager.
 * @return   always 0
 */
static int polaris10_get_memory_type(struct pp_hwmgr *hwmgr)
{
	struct polaris10_hwmgr *data = (struct polaris10_hwmgr *)(hwmgr->backend);
	uint32_t temp;

	temp = cgs_read_register(hwmgr->device, mmMC_SEQ_MISC0);

	data->is_memory_gddr5 = (MC_SEQ_MISC0_GDDR5_VALUE ==
			((temp & MC_SEQ_MISC0_GDDR5_MASK) >>
			 MC_SEQ_MISC0_GDDR5_SHIFT));

	return 0;
}

/**
 * Enables Dynamic Power Management by SMC
 *
 * @param    hwmgr  the address of the powerplay hardware manager.
 * @return   always 0
 */
static int polaris10_enable_acpi_power_management(struct pp_hwmgr *hwmgr)
{
	PHM_WRITE_INDIRECT_FIELD(hwmgr->device, CGS_IND_REG__SMC,
			GENERAL_PWRMGT, STATIC_PM_EN, 1);

	return 0;
}

/**
 * Initialize PowerGating States for different engines
 *
 * @param    hwmgr  the address of the powerplay hardware manager.
 * @return   always 0
 */
static int polaris10_init_power_gate_state(struct pp_hwmgr *hwmgr)
{
	struct polaris10_hwmgr *data = (struct polaris10_hwmgr *)(hwmgr->backend);

	data->uvd_power_gated = false;
	data->vce_power_gated = false;
	data->samu_power_gated = false;

	return 0;
}

static int polaris10_init_sclk_threshold(struct pp_hwmgr *hwmgr)
{
	struct polaris10_hwmgr *data = (struct polaris10_hwmgr *)(hwmgr->backend);
	data->low_sclk_interrupt_threshold = 0;

	return 0;
}

int polaris10_setup_asic_task(struct pp_hwmgr *hwmgr)
{
	int tmp_result, result = 0;

	polaris10_upload_mc_firmware(hwmgr);

	tmp_result = polaris10_read_clock_registers(hwmgr);
	PP_ASSERT_WITH_CODE((0 == tmp_result),
			"Failed to read clock registers!", result = tmp_result);

	tmp_result = polaris10_get_memory_type(hwmgr);
	PP_ASSERT_WITH_CODE((0 == tmp_result),
			"Failed to get memory type!", result = tmp_result);

	tmp_result = polaris10_enable_acpi_power_management(hwmgr);
	PP_ASSERT_WITH_CODE((0 == tmp_result),
			"Failed to enable ACPI power management!", result = tmp_result);

	tmp_result = polaris10_init_power_gate_state(hwmgr);
	PP_ASSERT_WITH_CODE((0 == tmp_result),
			"Failed to init power gate state!", result = tmp_result);

	tmp_result = phm_get_mc_microcode_version(hwmgr);
	PP_ASSERT_WITH_CODE((0 == tmp_result),
			"Failed to get MC microcode version!", result = tmp_result);

	tmp_result = polaris10_init_sclk_threshold(hwmgr);
	PP_ASSERT_WITH_CODE((0 == tmp_result),
			"Failed to init sclk threshold!", result = tmp_result);

	return result;
}

static int polaris10_force_clock_level(struct pp_hwmgr *hwmgr,
		enum pp_clock_type type, uint32_t mask)
{
	struct polaris10_hwmgr *data = (struct polaris10_hwmgr *)(hwmgr->backend);

	if (hwmgr->dpm_level != AMD_DPM_FORCED_LEVEL_MANUAL)
		return -EINVAL;

	switch (type) {
	case PP_SCLK:
		if (!data->sclk_dpm_key_disabled)
			smum_send_msg_to_smc_with_parameter(hwmgr->smumgr,
					PPSMC_MSG_SCLKDPM_SetEnabledMask,
					data->dpm_level_enable_mask.sclk_dpm_enable_mask & mask);
		break;
	case PP_MCLK:
		if (!data->mclk_dpm_key_disabled)
			smum_send_msg_to_smc_with_parameter(hwmgr->smumgr,
					PPSMC_MSG_MCLKDPM_SetEnabledMask,
					data->dpm_level_enable_mask.mclk_dpm_enable_mask & mask);
		break;
	case PP_PCIE:
	{
		uint32_t tmp = mask & data->dpm_level_enable_mask.pcie_dpm_enable_mask;
		uint32_t level = 0;

		while (tmp >>= 1)
			level++;

		if (!data->pcie_dpm_key_disabled)
			smum_send_msg_to_smc_with_parameter(hwmgr->smumgr,
					PPSMC_MSG_PCIeDPM_ForceLevel,
					level);
		break;
	}
	default:
		break;
	}

	return 0;
}

static uint16_t polaris10_get_current_pcie_speed(struct pp_hwmgr *hwmgr)
{
	uint32_t speedCntl = 0;

	/* mmPCIE_PORT_INDEX rename as mmPCIE_INDEX */
	speedCntl = cgs_read_ind_register(hwmgr->device, CGS_IND_REG__PCIE,
			ixPCIE_LC_SPEED_CNTL);
	return((uint16_t)PHM_GET_FIELD(speedCntl,
			PCIE_LC_SPEED_CNTL, LC_CURRENT_DATA_RATE));
}

static int polaris10_print_clock_levels(struct pp_hwmgr *hwmgr,
		enum pp_clock_type type, char *buf)
{
	struct polaris10_hwmgr *data = (struct polaris10_hwmgr *)(hwmgr->backend);
	struct polaris10_single_dpm_table *sclk_table = &(data->dpm_table.sclk_table);
	struct polaris10_single_dpm_table *mclk_table = &(data->dpm_table.mclk_table);
	struct polaris10_single_dpm_table *pcie_table = &(data->dpm_table.pcie_speed_table);
	int i, now, size = 0;
	uint32_t clock, pcie_speed;

	switch (type) {
	case PP_SCLK:
		smum_send_msg_to_smc(hwmgr->smumgr, PPSMC_MSG_API_GetSclkFrequency);
		clock = cgs_read_register(hwmgr->device, mmSMC_MSG_ARG_0);

		for (i = 0; i < sclk_table->count; i++) {
			if (clock > sclk_table->dpm_levels[i].value)
				continue;
			break;
		}
		now = i;

		for (i = 0; i < sclk_table->count; i++)
			size += sprintf(buf + size, "%d: %uMhz %s\n",
					i, sclk_table->dpm_levels[i].value / 100,
					(i == now) ? "*" : "");
		break;
	case PP_MCLK:
		smum_send_msg_to_smc(hwmgr->smumgr, PPSMC_MSG_API_GetMclkFrequency);
		clock = cgs_read_register(hwmgr->device, mmSMC_MSG_ARG_0);

		for (i = 0; i < mclk_table->count; i++) {
			if (clock > mclk_table->dpm_levels[i].value)
				continue;
			break;
		}
		now = i;

		for (i = 0; i < mclk_table->count; i++)
			size += sprintf(buf + size, "%d: %uMhz %s\n",
					i, mclk_table->dpm_levels[i].value / 100,
					(i == now) ? "*" : "");
		break;
	case PP_PCIE:
		pcie_speed = polaris10_get_current_pcie_speed(hwmgr);
		for (i = 0; i < pcie_table->count; i++) {
			if (pcie_speed != pcie_table->dpm_levels[i].value)
				continue;
			break;
		}
		now = i;

		for (i = 0; i < pcie_table->count; i++)
			size += sprintf(buf + size, "%d: %s %s\n", i,
					(pcie_table->dpm_levels[i].value == 0) ? "2.5GB, x8" :
					(pcie_table->dpm_levels[i].value == 1) ? "5.0GB, x16" :
					(pcie_table->dpm_levels[i].value == 2) ? "8.0GB, x16" : "",
					(i == now) ? "*" : "");
		break;
	default:
		break;
	}
	return size;
}

static int polaris10_set_fan_control_mode(struct pp_hwmgr *hwmgr, uint32_t mode)
{
	if (mode) {
		/* stop auto-manage */
		if (phm_cap_enabled(hwmgr->platform_descriptor.platformCaps,
				PHM_PlatformCaps_MicrocodeFanControl))
			polaris10_fan_ctrl_stop_smc_fan_control(hwmgr);
		polaris10_fan_ctrl_set_static_mode(hwmgr, mode);
	} else
		/* restart auto-manage */
		polaris10_fan_ctrl_reset_fan_speed_to_default(hwmgr);

	return 0;
}

static int polaris10_get_fan_control_mode(struct pp_hwmgr *hwmgr)
{
	if (hwmgr->fan_ctrl_is_in_default_mode)
		return hwmgr->fan_ctrl_default_mode;
	else
		return PHM_READ_VFPF_INDIRECT_FIELD(hwmgr->device, CGS_IND_REG__SMC,
				CG_FDO_CTRL2, FDO_PWM_MODE);
}

static int polaris10_get_sclk_od(struct pp_hwmgr *hwmgr)
{
	struct polaris10_hwmgr *data = (struct polaris10_hwmgr *)(hwmgr->backend);
	struct polaris10_single_dpm_table *sclk_table = &(data->dpm_table.sclk_table);
	struct polaris10_single_dpm_table *golden_sclk_table =
			&(data->golden_dpm_table.sclk_table);
	int value;

	value = (sclk_table->dpm_levels[sclk_table->count - 1].value -
			golden_sclk_table->dpm_levels[golden_sclk_table->count - 1].value) *
			100 /
			golden_sclk_table->dpm_levels[golden_sclk_table->count - 1].value;

	return value;
}

static int polaris10_set_sclk_od(struct pp_hwmgr *hwmgr, uint32_t value)
{
	struct polaris10_hwmgr *data = (struct polaris10_hwmgr *)(hwmgr->backend);
	struct polaris10_single_dpm_table *golden_sclk_table =
			&(data->golden_dpm_table.sclk_table);
	struct pp_power_state  *ps;
	struct polaris10_power_state  *polaris10_ps;

	if (value > 20)
		value = 20;

	ps = hwmgr->request_ps;

	if (ps == NULL)
		return -EINVAL;

	polaris10_ps = cast_phw_polaris10_power_state(&ps->hardware);

	polaris10_ps->performance_levels[polaris10_ps->performance_level_count - 1].engine_clock =
			golden_sclk_table->dpm_levels[golden_sclk_table->count - 1].value *
			value / 100 +
			golden_sclk_table->dpm_levels[golden_sclk_table->count - 1].value;

	return 0;
}

static int polaris10_get_mclk_od(struct pp_hwmgr *hwmgr)
{
	struct polaris10_hwmgr *data = (struct polaris10_hwmgr *)(hwmgr->backend);
	struct polaris10_single_dpm_table *mclk_table = &(data->dpm_table.mclk_table);
	struct polaris10_single_dpm_table *golden_mclk_table =
			&(data->golden_dpm_table.mclk_table);
	int value;

	value = (mclk_table->dpm_levels[mclk_table->count - 1].value -
			golden_mclk_table->dpm_levels[golden_mclk_table->count - 1].value) *
			100 /
			golden_mclk_table->dpm_levels[golden_mclk_table->count - 1].value;

	return value;
}

static int polaris10_set_mclk_od(struct pp_hwmgr *hwmgr, uint32_t value)
{
	struct polaris10_hwmgr *data = (struct polaris10_hwmgr *)(hwmgr->backend);
	struct polaris10_single_dpm_table *golden_mclk_table =
			&(data->golden_dpm_table.mclk_table);
	struct pp_power_state  *ps;
	struct polaris10_power_state  *polaris10_ps;

	if (value > 20)
		value = 20;

	ps = hwmgr->request_ps;

	if (ps == NULL)
		return -EINVAL;

	polaris10_ps = cast_phw_polaris10_power_state(&ps->hardware);

	polaris10_ps->performance_levels[polaris10_ps->performance_level_count - 1].memory_clock =
			golden_mclk_table->dpm_levels[golden_mclk_table->count - 1].value *
			value / 100 +
			golden_mclk_table->dpm_levels[golden_mclk_table->count - 1].value;

	return 0;
}
static const struct pp_hwmgr_func polaris10_hwmgr_funcs = {
	.backend_init = &polaris10_hwmgr_backend_init,
	.backend_fini = &polaris10_hwmgr_backend_fini,
	.asic_setup = &polaris10_setup_asic_task,
	.dynamic_state_management_enable = &polaris10_enable_dpm_tasks,
	.apply_state_adjust_rules = polaris10_apply_state_adjust_rules,
	.force_dpm_level = &polaris10_force_dpm_level,
	.power_state_set = polaris10_set_power_state_tasks,
	.get_power_state_size = polaris10_get_power_state_size,
	.get_mclk = polaris10_dpm_get_mclk,
	.get_sclk = polaris10_dpm_get_sclk,
	.patch_boot_state = polaris10_dpm_patch_boot_state,
	.get_pp_table_entry = polaris10_get_pp_table_entry,
	.get_num_of_pp_table_entries = tonga_get_number_of_powerplay_table_entries,
	.print_current_perforce_level = polaris10_print_current_perforce_level,
	.powerdown_uvd = polaris10_phm_powerdown_uvd,
	.powergate_uvd = polaris10_phm_powergate_uvd,
	.powergate_vce = polaris10_phm_powergate_vce,
	.disable_clock_power_gating = polaris10_phm_disable_clock_power_gating,
	.update_clock_gatings = polaris10_phm_update_clock_gatings,
	.notify_smc_display_config_after_ps_adjustment = polaris10_notify_smc_display_config_after_ps_adjustment,
	.display_config_changed = polaris10_display_configuration_changed_task,
	.set_max_fan_pwm_output = polaris10_set_max_fan_pwm_output,
	.set_max_fan_rpm_output = polaris10_set_max_fan_rpm_output,
	.get_temperature = polaris10_thermal_get_temperature,
	.stop_thermal_controller = polaris10_thermal_stop_thermal_controller,
	.get_fan_speed_info = polaris10_fan_ctrl_get_fan_speed_info,
	.get_fan_speed_percent = polaris10_fan_ctrl_get_fan_speed_percent,
	.set_fan_speed_percent = polaris10_fan_ctrl_set_fan_speed_percent,
	.reset_fan_speed_to_default = polaris10_fan_ctrl_reset_fan_speed_to_default,
	.get_fan_speed_rpm = polaris10_fan_ctrl_get_fan_speed_rpm,
	.set_fan_speed_rpm = polaris10_fan_ctrl_set_fan_speed_rpm,
	.uninitialize_thermal_controller = polaris10_thermal_ctrl_uninitialize_thermal_controller,
	.register_internal_thermal_interrupt = polaris10_register_internal_thermal_interrupt,
	.check_smc_update_required_for_display_configuration = polaris10_check_smc_update_required_for_display_configuration,
	.check_states_equal = polaris10_check_states_equal,
	.set_fan_control_mode = polaris10_set_fan_control_mode,
	.get_fan_control_mode = polaris10_get_fan_control_mode,
	.force_clock_level = polaris10_force_clock_level,
	.print_clock_levels = polaris10_print_clock_levels,
	.enable_per_cu_power_gating = polaris10_phm_enable_per_cu_power_gating,
	.get_sclk_od = polaris10_get_sclk_od,
	.set_sclk_od = polaris10_set_sclk_od,
	.get_mclk_od = polaris10_get_mclk_od,
	.set_mclk_od = polaris10_set_mclk_od,
};

int polaris10_hwmgr_init(struct pp_hwmgr *hwmgr)
{
	hwmgr->hwmgr_func = &polaris10_hwmgr_funcs;
	hwmgr->pptable_func = &tonga_pptable_funcs;
	pp_polaris10_thermal_initialize(hwmgr);

	return 0;
}<|MERGE_RESOLUTION|>--- conflicted
+++ resolved
@@ -1858,7 +1858,6 @@
 	for (i = 0; i < sclk_table->count; i++) {
 		data->smc_state_table.Sclk_CKS_masterEn0_7 |=
 				sclk_table->entries[i].cks_enable << i;
-<<<<<<< HEAD
 		if (hwmgr->chip_id == CHIP_POLARIS10) {
 			volt_without_cks = (uint32_t)((2753594000U + (sclk_table->entries[i].clk/100) * 136418 -(ro - 70) * 1000000) / \
 						(2424180 - (sclk_table->entries[i].clk/100) * 1132925/1000));
@@ -1874,26 +1873,11 @@
 		if (volt_without_cks >= volt_with_cks)
 			volt_offset = (uint8_t)(((volt_without_cks - volt_with_cks +
 					sclk_table->entries[i].cks_voffset) * 100 + 624) / 625);
-=======
-
-		volt_without_cks =  (uint32_t)(((ro - 40) * 1000 - 2753594 - sclk_table->entries[i].clk/100 * 136418 /1000) / \
-					(sclk_table->entries[i].clk/100 * 1132925 /10000 - 242418)/100);
-
-		volt_with_cks = (uint32_t)((ro * 1000 -2396351 - sclk_table->entries[i].clk/100 * 329021/1000) / \
-				(sclk_table->entries[i].clk/10000 * 649434 /1000  - 18005)/10);
-
-		if (volt_without_cks >= volt_with_cks)
-			volt_offset = (uint8_t)(((volt_without_cks - volt_with_cks +
-					sclk_table->entries[i].cks_voffset) * 100 / 625) + 1);
->>>>>>> c11dea5b
 
 		data->smc_state_table.Sclk_voltageOffset[i] = volt_offset;
 	}
 
-<<<<<<< HEAD
 	data->smc_state_table.LdoRefSel = (table_info->cac_dtp_table->ucCKS_LDO_REFSEL != 0) ? table_info->cac_dtp_table->ucCKS_LDO_REFSEL : 6;
-=======
->>>>>>> c11dea5b
 	/* Populate CKS Lookup Table */
 	if (stretch_amount == 1 || stretch_amount == 2 || stretch_amount == 5)
 		stretch_amount2 = 0;
