--- conflicted
+++ resolved
@@ -66,11 +66,7 @@
 	int result;
 	struct cgs_system_info info = {0};
 
-<<<<<<< HEAD
-	if( 0 != acpi_atcs_notify_pcie_device_ready(device))
-=======
 	if (acpi_atcs_notify_pcie_device_ready(device))
->>>>>>> cb7f2760
 		return -EINVAL;
 
 	info.size = sizeof(struct cgs_system_info);
