--- conflicted
+++ resolved
@@ -309,18 +309,9 @@
 	uint32_t                           up_hyst;
 	uint32_t disable_dpm_mask;
 	bool apply_optimized_settings;
-<<<<<<< HEAD
-
-	/* soft pptable for re-uploading into smu */
-	void *soft_pp_table;
-
 	uint32_t                              avfs_vdroop_override_setting;
 	bool                                  apply_avfs_cks_off_voltage;
 	uint32_t                              frame_time_x2;
-=======
-	uint32_t                              avfs_vdroop_override_setting;
-	bool                                  apply_avfs_cks_off_voltage;
->>>>>>> c11dea5b
 };
 
 /* To convert to Q8.8 format for firmware */
