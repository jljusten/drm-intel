--- conflicted
+++ resolved
@@ -37,10 +37,7 @@
 	.max_no_of_hqd	= 24,
 	.ih_ring_entry_size = 4 * sizeof(uint32_t),
 	.event_interrupt_class = &event_interrupt_class_cik,
-<<<<<<< HEAD
-=======
 	.num_of_watch_points = 4,
->>>>>>> 7fd2d269
 	.mqd_size_aligned = MQD_SIZE_ALIGNED
 };
 
