--- conflicted
+++ resolved
@@ -553,11 +553,7 @@
 	/* Validate arguments */
 
 	if ((args->buf_size_in_bytes > MAX_ALLOWED_AW_BUFF_SIZE) ||
-<<<<<<< HEAD
-		(args->buf_size_in_bytes <= sizeof(*args)) ||
-=======
 		(args->buf_size_in_bytes <= sizeof(*args) + sizeof(int) * 2) ||
->>>>>>> 0dc499af
 		(cmd_from_user == NULL))
 		return -EINVAL;
 
@@ -594,11 +590,7 @@
 	/* skip over the addresses buffer */
 	args_idx += sizeof(aw_info.watch_address) * aw_info.num_watch_points;
 
-<<<<<<< HEAD
-	if (args_idx >= args->buf_size_in_bytes) {
-=======
 	if (args_idx >= args->buf_size_in_bytes - sizeof(*args)) {
->>>>>>> 0dc499af
 		kfree(args_buff);
 		return -EINVAL;
 	}
@@ -622,11 +614,7 @@
 		args_idx += sizeof(aw_info.watch_mask);
 	}
 
-<<<<<<< HEAD
-	if (args_idx > args->buf_size_in_bytes) {
-=======
 	if (args_idx >= args->buf_size_in_bytes - sizeof(args)) {
->>>>>>> 0dc499af
 		kfree(args_buff);
 		return -EINVAL;
 	}
