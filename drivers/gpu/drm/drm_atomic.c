/*
 * Copyright (C) 2014 Red Hat
 * Copyright (C) 2014 Intel Corp.
 *
 * Permission is hereby granted, free of charge, to any person obtaining a
 * copy of this software and associated documentation files (the "Software"),
 * to deal in the Software without restriction, including without limitation
 * the rights to use, copy, modify, merge, publish, distribute, sublicense,
 * and/or sell copies of the Software, and to permit persons to whom the
 * Software is furnished to do so, subject to the following conditions:
 *
 * The above copyright notice and this permission notice shall be included in
 * all copies or substantial portions of the Software.
 *
 * THE SOFTWARE IS PROVIDED "AS IS", WITHOUT WARRANTY OF ANY KIND, EXPRESS OR
 * IMPLIED, INCLUDING BUT NOT LIMITED TO THE WARRANTIES OF MERCHANTABILITY,
 * FITNESS FOR A PARTICULAR PURPOSE AND NONINFRINGEMENT.  IN NO EVENT SHALL
 * THE COPYRIGHT HOLDER(S) OR AUTHOR(S) BE LIABLE FOR ANY CLAIM, DAMAGES OR
 * OTHER LIABILITY, WHETHER IN AN ACTION OF CONTRACT, TORT OR OTHERWISE,
 * ARISING FROM, OUT OF OR IN CONNECTION WITH THE SOFTWARE OR THE USE OR
 * OTHER DEALINGS IN THE SOFTWARE.
 *
 * Authors:
 * Rob Clark <robdclark@gmail.com>
 * Daniel Vetter <daniel.vetter@ffwll.ch>
 */


#include <drm/drmP.h>
#include <drm/drm_atomic.h>
#include <drm/drm_plane_helper.h>

/**
 * drm_atomic_state_default_release -
 * release memory initialized by drm_atomic_state_init
 * @state: atomic state
 *
 * Free all the memory allocated by drm_atomic_state_init.
 * This is useful for drivers that subclass the atomic state.
 */
void drm_atomic_state_default_release(struct drm_atomic_state *state)
{
	kfree(state->connectors);
	kfree(state->connector_states);
	kfree(state->crtcs);
	kfree(state->crtc_states);
	kfree(state->planes);
	kfree(state->plane_states);
}
EXPORT_SYMBOL(drm_atomic_state_default_release);

/**
 * drm_atomic_state_init - init new atomic state
 * @dev: DRM device
 * @state: atomic state
 *
 * Default implementation for filling in a new atomic state.
 * This is useful for drivers that subclass the atomic state.
 */
int
drm_atomic_state_init(struct drm_device *dev, struct drm_atomic_state *state)
{
	/* TODO legacy paths should maybe do a better job about
	 * setting this appropriately?
	 */
	state->allow_modeset = true;

	state->num_connector = ACCESS_ONCE(dev->mode_config.num_connector);

	state->crtcs = kcalloc(dev->mode_config.num_crtc,
			       sizeof(*state->crtcs), GFP_KERNEL);
	if (!state->crtcs)
		goto fail;
	state->crtc_states = kcalloc(dev->mode_config.num_crtc,
				     sizeof(*state->crtc_states), GFP_KERNEL);
	if (!state->crtc_states)
		goto fail;
	state->planes = kcalloc(dev->mode_config.num_total_plane,
				sizeof(*state->planes), GFP_KERNEL);
	if (!state->planes)
		goto fail;
	state->plane_states = kcalloc(dev->mode_config.num_total_plane,
				      sizeof(*state->plane_states), GFP_KERNEL);
	if (!state->plane_states)
		goto fail;
	state->connectors = kcalloc(state->num_connector,
				    sizeof(*state->connectors),
				    GFP_KERNEL);
	if (!state->connectors)
		goto fail;
	state->connector_states = kcalloc(state->num_connector,
					  sizeof(*state->connector_states),
					  GFP_KERNEL);
	if (!state->connector_states)
		goto fail;

	state->dev = dev;

	DRM_DEBUG_ATOMIC("Allocated atomic state %p\n", state);

	return 0;
fail:
	drm_atomic_state_default_release(state);
	return -ENOMEM;
}
EXPORT_SYMBOL(drm_atomic_state_init);

/**
 * drm_atomic_state_alloc - allocate atomic state
 * @dev: DRM device
 *
 * This allocates an empty atomic state to track updates.
 */
struct drm_atomic_state *
drm_atomic_state_alloc(struct drm_device *dev)
{
	struct drm_mode_config *config = &dev->mode_config;
	struct drm_atomic_state *state;
<<<<<<< HEAD

	if (!config->funcs->atomic_state_alloc) {
		state = kzalloc(sizeof(*state), GFP_KERNEL);
		if (!state)
			return NULL;
		if (drm_atomic_state_init(dev, state) < 0) {
			kfree(state);
			return NULL;
		}
		return state;
	}

=======

	if (!config->funcs->atomic_state_alloc) {
		state = kzalloc(sizeof(*state), GFP_KERNEL);
		if (!state)
			return NULL;
		if (drm_atomic_state_init(dev, state) < 0) {
			kfree(state);
			return NULL;
		}
		return state;
	}

>>>>>>> 7fd2d269
	return config->funcs->atomic_state_alloc(dev);
}
EXPORT_SYMBOL(drm_atomic_state_alloc);

/**
 * drm_atomic_state_default_clear - clear base atomic state
 * @state: atomic state
 *
 * Default implementation for clearing atomic state.
 * This is useful for drivers that subclass the atomic state.
 */
void drm_atomic_state_default_clear(struct drm_atomic_state *state)
{
	struct drm_device *dev = state->dev;
	struct drm_mode_config *config = &dev->mode_config;
	int i;

	DRM_DEBUG_ATOMIC("Clearing atomic state %p\n", state);

	for (i = 0; i < state->num_connector; i++) {
		struct drm_connector *connector = state->connectors[i];

		if (!connector)
			continue;

		WARN_ON(!drm_modeset_is_locked(&config->connection_mutex));

		connector->funcs->atomic_destroy_state(connector,
						       state->connector_states[i]);
		state->connectors[i] = NULL;
		state->connector_states[i] = NULL;
	}

	for (i = 0; i < config->num_crtc; i++) {
		struct drm_crtc *crtc = state->crtcs[i];

		if (!crtc)
			continue;

		crtc->funcs->atomic_destroy_state(crtc,
						  state->crtc_states[i]);
		state->crtcs[i] = NULL;
		state->crtc_states[i] = NULL;
	}

	for (i = 0; i < config->num_total_plane; i++) {
		struct drm_plane *plane = state->planes[i];

		if (!plane)
			continue;

		plane->funcs->atomic_destroy_state(plane,
						   state->plane_states[i]);
		state->planes[i] = NULL;
		state->plane_states[i] = NULL;
	}
}
EXPORT_SYMBOL(drm_atomic_state_default_clear);

/**
 * drm_atomic_state_clear - clear state object
 * @state: atomic state
 *
 * When the w/w mutex algorithm detects a deadlock we need to back off and drop
 * all locks. So someone else could sneak in and change the current modeset
 * configuration. Which means that all the state assembled in @state is no
 * longer an atomic update to the current state, but to some arbitrary earlier
 * state. Which could break assumptions the driver's ->atomic_check likely
 * relies on.
 *
 * Hence we must clear all cached state and completely start over, using this
 * function.
 */
void drm_atomic_state_clear(struct drm_atomic_state *state)
{
	struct drm_device *dev = state->dev;
	struct drm_mode_config *config = &dev->mode_config;

	if (config->funcs->atomic_state_clear)
		config->funcs->atomic_state_clear(state);
	else
		drm_atomic_state_default_clear(state);
}
EXPORT_SYMBOL(drm_atomic_state_clear);

/**
 * drm_atomic_state_free - free all memory for an atomic state
 * @state: atomic state to deallocate
 *
 * This frees all memory associated with an atomic state, including all the
 * per-object state for planes, crtcs and connectors.
 */
void drm_atomic_state_free(struct drm_atomic_state *state)
{
	struct drm_device *dev;
	struct drm_mode_config *config;

	if (!state)
		return;

	dev = state->dev;
	config = &dev->mode_config;

	drm_atomic_state_clear(state);

	DRM_DEBUG_ATOMIC("Freeing atomic state %p\n", state);

	if (config->funcs->atomic_state_free) {
		config->funcs->atomic_state_free(state);
	} else {
		drm_atomic_state_default_release(state);
		kfree(state);
	}
}
EXPORT_SYMBOL(drm_atomic_state_free);

/**
 * drm_atomic_get_crtc_state - get crtc state
 * @state: global atomic state object
 * @crtc: crtc to get state object for
 *
 * This function returns the crtc state for the given crtc, allocating it if
 * needed. It will also grab the relevant crtc lock to make sure that the state
 * is consistent.
 *
 * Returns:
 *
 * Either the allocated state or the error code encoded into the pointer. When
 * the error is EDEADLK then the w/w mutex code has detected a deadlock and the
 * entire atomic sequence must be restarted. All other errors are fatal.
 */
struct drm_crtc_state *
drm_atomic_get_crtc_state(struct drm_atomic_state *state,
			  struct drm_crtc *crtc)
{
	int ret, index = drm_crtc_index(crtc);
	struct drm_crtc_state *crtc_state;

	crtc_state = drm_atomic_get_existing_crtc_state(state, crtc);
	if (crtc_state)
		return crtc_state;

	ret = drm_modeset_lock(&crtc->mutex, state->acquire_ctx);
	if (ret)
		return ERR_PTR(ret);

	crtc_state = crtc->funcs->atomic_duplicate_state(crtc);
	if (!crtc_state)
		return ERR_PTR(-ENOMEM);

	state->crtc_states[index] = crtc_state;
	state->crtcs[index] = crtc;
	crtc_state->state = state;

	DRM_DEBUG_ATOMIC("Added [CRTC:%d] %p state to %p\n",
			 crtc->base.id, crtc_state, state);

	return crtc_state;
}
EXPORT_SYMBOL(drm_atomic_get_crtc_state);

/**
 * drm_atomic_set_mode_for_crtc - set mode for CRTC
 * @state: the CRTC whose incoming state to update
 * @mode: kernel-internal mode to use for the CRTC, or NULL to disable
 *
 * Set a mode (originating from the kernel) on the desired CRTC state. Does
 * not change any other state properties, including enable, active, or
 * mode_changed.
 *
 * RETURNS:
 * Zero on success, error code on failure. Cannot return -EDEADLK.
 */
int drm_atomic_set_mode_for_crtc(struct drm_crtc_state *state,
				 struct drm_display_mode *mode)
{
	struct drm_mode_modeinfo umode;

	/* Early return for no change. */
	if (mode && memcmp(&state->mode, mode, sizeof(*mode)) == 0)
		return 0;

	if (state->mode_blob)
		drm_property_unreference_blob(state->mode_blob);
	state->mode_blob = NULL;

	if (mode) {
		drm_mode_convert_to_umode(&umode, mode);
		state->mode_blob =
			drm_property_create_blob(state->crtc->dev,
		                                 sizeof(umode),
		                                 &umode);
		if (IS_ERR(state->mode_blob))
			return PTR_ERR(state->mode_blob);

		drm_mode_copy(&state->mode, mode);
		state->enable = true;
		DRM_DEBUG_ATOMIC("Set [MODE:%s] for CRTC state %p\n",
				 mode->name, state);
	} else {
		memset(&state->mode, 0, sizeof(state->mode));
		state->enable = false;
		DRM_DEBUG_ATOMIC("Set [NOMODE] for CRTC state %p\n",
				 state);
	}

	return 0;
}
EXPORT_SYMBOL(drm_atomic_set_mode_for_crtc);

/**
 * drm_atomic_set_mode_prop_for_crtc - set mode for CRTC
 * @state: the CRTC whose incoming state to update
 * @blob: pointer to blob property to use for mode
 *
 * Set a mode (originating from a blob property) on the desired CRTC state.
 * This function will take a reference on the blob property for the CRTC state,
 * and release the reference held on the state's existing mode property, if any
 * was set.
 *
 * RETURNS:
 * Zero on success, error code on failure. Cannot return -EDEADLK.
 */
int drm_atomic_set_mode_prop_for_crtc(struct drm_crtc_state *state,
                                      struct drm_property_blob *blob)
{
	if (blob == state->mode_blob)
		return 0;

	if (state->mode_blob)
		drm_property_unreference_blob(state->mode_blob);
	state->mode_blob = NULL;

	if (blob) {
		if (blob->length != sizeof(struct drm_mode_modeinfo) ||
		    drm_mode_convert_umode(&state->mode,
		                           (const struct drm_mode_modeinfo *)
		                            blob->data))
			return -EINVAL;

		state->mode_blob = drm_property_reference_blob(blob);
		state->enable = true;
		DRM_DEBUG_ATOMIC("Set [MODE:%s] for CRTC state %p\n",
				 state->mode.name, state);
	} else {
		memset(&state->mode, 0, sizeof(state->mode));
		state->enable = false;
		DRM_DEBUG_ATOMIC("Set [NOMODE] for CRTC state %p\n",
				 state);
	}

	return 0;
}
EXPORT_SYMBOL(drm_atomic_set_mode_prop_for_crtc);

/**
 * drm_atomic_crtc_set_property - set property on CRTC
 * @crtc: the drm CRTC to set a property on
 * @state: the state object to update with the new property value
 * @property: the property to set
 * @val: the new property value
 *
 * Use this instead of calling crtc->atomic_set_property directly.
 * This function handles generic/core properties and calls out to
 * driver's ->atomic_set_property() for driver properties.  To ensure
 * consistent behavior you must call this function rather than the
 * driver hook directly.
 *
 * RETURNS:
 * Zero on success, error code on failure
 */
int drm_atomic_crtc_set_property(struct drm_crtc *crtc,
		struct drm_crtc_state *state, struct drm_property *property,
		uint64_t val)
{
	struct drm_device *dev = crtc->dev;
	struct drm_mode_config *config = &dev->mode_config;
	int ret;

	if (property == config->prop_active)
		state->active = val;
	else if (property == config->prop_mode_id) {
		struct drm_property_blob *mode =
			drm_property_lookup_blob(dev, val);
		ret = drm_atomic_set_mode_prop_for_crtc(state, mode);
		if (mode)
			drm_property_unreference_blob(mode);
		return ret;
	}
	else if (crtc->funcs->atomic_set_property)
		return crtc->funcs->atomic_set_property(crtc, state, property, val);
	else
		return -EINVAL;

	return 0;
}
EXPORT_SYMBOL(drm_atomic_crtc_set_property);

/*
 * This function handles generic/core properties and calls out to
 * driver's ->atomic_get_property() for driver properties.  To ensure
 * consistent behavior you must call this function rather than the
 * driver hook directly.
 */
int drm_atomic_crtc_get_property(struct drm_crtc *crtc,
		const struct drm_crtc_state *state,
		struct drm_property *property, uint64_t *val)
{
	struct drm_device *dev = crtc->dev;
	struct drm_mode_config *config = &dev->mode_config;

	if (property == config->prop_active)
		*val = state->active;
	else if (property == config->prop_mode_id)
		*val = (state->mode_blob) ? state->mode_blob->base.id : 0;
	else if (crtc->funcs->atomic_get_property)
		return crtc->funcs->atomic_get_property(crtc, state, property, val);
	else
		return -EINVAL;

	return 0;
}

/**
 * drm_atomic_crtc_check - check crtc state
 * @crtc: crtc to check
 * @state: crtc state to check
 *
 * Provides core sanity checks for crtc state.
 *
 * RETURNS:
 * Zero on success, error code on failure
 */
static int drm_atomic_crtc_check(struct drm_crtc *crtc,
		struct drm_crtc_state *state)
{
	/* NOTE: we explicitly don't enforce constraints such as primary
	 * layer covering entire screen, since that is something we want
	 * to allow (on hw that supports it).  For hw that does not, it
	 * should be checked in driver's crtc->atomic_check() vfunc.
	 *
	 * TODO: Add generic modeset state checks once we support those.
	 */

	if (state->active && !state->enable) {
		DRM_DEBUG_ATOMIC("[CRTC:%d] active without enabled\n",
				 crtc->base.id);
		return -EINVAL;
	}

	/* The state->enable vs. state->mode_blob checks can be WARN_ON,
	 * as this is a kernel-internal detail that userspace should never
	 * be able to trigger. */
	if (drm_core_check_feature(crtc->dev, DRIVER_ATOMIC) &&
	    WARN_ON(state->enable && !state->mode_blob)) {
		DRM_DEBUG_ATOMIC("[CRTC:%d] enabled without mode blob\n",
				 crtc->base.id);
		return -EINVAL;
	}

	if (drm_core_check_feature(crtc->dev, DRIVER_ATOMIC) &&
	    WARN_ON(!state->enable && state->mode_blob)) {
		DRM_DEBUG_ATOMIC("[CRTC:%d] disabled with mode blob\n",
				 crtc->base.id);
		return -EINVAL;
	}

	return 0;
}

/**
 * drm_atomic_get_plane_state - get plane state
 * @state: global atomic state object
 * @plane: plane to get state object for
 *
 * This function returns the plane state for the given plane, allocating it if
 * needed. It will also grab the relevant plane lock to make sure that the state
 * is consistent.
 *
 * Returns:
 *
 * Either the allocated state or the error code encoded into the pointer. When
 * the error is EDEADLK then the w/w mutex code has detected a deadlock and the
 * entire atomic sequence must be restarted. All other errors are fatal.
 */
struct drm_plane_state *
drm_atomic_get_plane_state(struct drm_atomic_state *state,
			  struct drm_plane *plane)
{
	int ret, index = drm_plane_index(plane);
	struct drm_plane_state *plane_state;

	plane_state = drm_atomic_get_existing_plane_state(state, plane);
	if (plane_state)
		return plane_state;

	ret = drm_modeset_lock(&plane->mutex, state->acquire_ctx);
	if (ret)
		return ERR_PTR(ret);

	plane_state = plane->funcs->atomic_duplicate_state(plane);
	if (!plane_state)
		return ERR_PTR(-ENOMEM);

	state->plane_states[index] = plane_state;
	state->planes[index] = plane;
	plane_state->state = state;

	DRM_DEBUG_ATOMIC("Added [PLANE:%d] %p state to %p\n",
			 plane->base.id, plane_state, state);

	if (plane_state->crtc) {
		struct drm_crtc_state *crtc_state;

		crtc_state = drm_atomic_get_crtc_state(state,
						       plane_state->crtc);
		if (IS_ERR(crtc_state))
			return ERR_CAST(crtc_state);
	}

	return plane_state;
}
EXPORT_SYMBOL(drm_atomic_get_plane_state);

/**
 * drm_atomic_plane_set_property - set property on plane
 * @plane: the drm plane to set a property on
 * @state: the state object to update with the new property value
 * @property: the property to set
 * @val: the new property value
 *
 * Use this instead of calling plane->atomic_set_property directly.
 * This function handles generic/core properties and calls out to
 * driver's ->atomic_set_property() for driver properties.  To ensure
 * consistent behavior you must call this function rather than the
 * driver hook directly.
 *
 * RETURNS:
 * Zero on success, error code on failure
 */
int drm_atomic_plane_set_property(struct drm_plane *plane,
		struct drm_plane_state *state, struct drm_property *property,
		uint64_t val)
{
	struct drm_device *dev = plane->dev;
	struct drm_mode_config *config = &dev->mode_config;

	if (property == config->prop_fb_id) {
		struct drm_framebuffer *fb = drm_framebuffer_lookup(dev, val);
		drm_atomic_set_fb_for_plane(state, fb);
		if (fb)
			drm_framebuffer_unreference(fb);
	} else if (property == config->prop_crtc_id) {
		struct drm_crtc *crtc = drm_crtc_find(dev, val);
		return drm_atomic_set_crtc_for_plane(state, crtc);
	} else if (property == config->prop_crtc_x) {
		state->crtc_x = U642I64(val);
	} else if (property == config->prop_crtc_y) {
		state->crtc_y = U642I64(val);
	} else if (property == config->prop_crtc_w) {
		state->crtc_w = val;
	} else if (property == config->prop_crtc_h) {
		state->crtc_h = val;
	} else if (property == config->prop_src_x) {
		state->src_x = val;
	} else if (property == config->prop_src_y) {
		state->src_y = val;
	} else if (property == config->prop_src_w) {
		state->src_w = val;
	} else if (property == config->prop_src_h) {
		state->src_h = val;
	} else if (property == config->rotation_property) {
		state->rotation = val;
	} else if (plane->funcs->atomic_set_property) {
		return plane->funcs->atomic_set_property(plane, state,
				property, val);
	} else {
		return -EINVAL;
	}

	return 0;
}
EXPORT_SYMBOL(drm_atomic_plane_set_property);

/*
 * This function handles generic/core properties and calls out to
 * driver's ->atomic_get_property() for driver properties.  To ensure
 * consistent behavior you must call this function rather than the
 * driver hook directly.
 */
static int
drm_atomic_plane_get_property(struct drm_plane *plane,
		const struct drm_plane_state *state,
		struct drm_property *property, uint64_t *val)
{
	struct drm_device *dev = plane->dev;
	struct drm_mode_config *config = &dev->mode_config;

	if (property == config->prop_fb_id) {
		*val = (state->fb) ? state->fb->base.id : 0;
	} else if (property == config->prop_crtc_id) {
		*val = (state->crtc) ? state->crtc->base.id : 0;
	} else if (property == config->prop_crtc_x) {
		*val = I642U64(state->crtc_x);
	} else if (property == config->prop_crtc_y) {
		*val = I642U64(state->crtc_y);
	} else if (property == config->prop_crtc_w) {
		*val = state->crtc_w;
	} else if (property == config->prop_crtc_h) {
		*val = state->crtc_h;
	} else if (property == config->prop_src_x) {
		*val = state->src_x;
	} else if (property == config->prop_src_y) {
		*val = state->src_y;
	} else if (property == config->prop_src_w) {
		*val = state->src_w;
	} else if (property == config->prop_src_h) {
		*val = state->src_h;
	} else if (property == config->rotation_property) {
		*val = state->rotation;
	} else if (plane->funcs->atomic_get_property) {
		return plane->funcs->atomic_get_property(plane, state, property, val);
	} else {
		return -EINVAL;
	}

	return 0;
}

/**
 * drm_atomic_plane_check - check plane state
 * @plane: plane to check
 * @state: plane state to check
 *
 * Provides core sanity checks for plane state.
 *
 * RETURNS:
 * Zero on success, error code on failure
 */
static int drm_atomic_plane_check(struct drm_plane *plane,
		struct drm_plane_state *state)
{
	unsigned int fb_width, fb_height;
	int ret;

	/* either *both* CRTC and FB must be set, or neither */
	if (WARN_ON(state->crtc && !state->fb)) {
		DRM_DEBUG_ATOMIC("CRTC set but no FB\n");
		return -EINVAL;
	} else if (WARN_ON(state->fb && !state->crtc)) {
		DRM_DEBUG_ATOMIC("FB set but no CRTC\n");
		return -EINVAL;
	}

	/* if disabled, we don't care about the rest of the state: */
	if (!state->crtc)
		return 0;

	/* Check whether this plane is usable on this CRTC */
	if (!(plane->possible_crtcs & drm_crtc_mask(state->crtc))) {
		DRM_DEBUG_ATOMIC("Invalid crtc for plane\n");
		return -EINVAL;
	}

	/* Check whether this plane supports the fb pixel format. */
	ret = drm_plane_check_pixel_format(plane, state->fb->pixel_format);
	if (ret) {
		DRM_DEBUG_ATOMIC("Invalid pixel format %s\n",
				 drm_get_format_name(state->fb->pixel_format));
		return ret;
	}

	/* Give drivers some help against integer overflows */
	if (state->crtc_w > INT_MAX ||
	    state->crtc_x > INT_MAX - (int32_t) state->crtc_w ||
	    state->crtc_h > INT_MAX ||
	    state->crtc_y > INT_MAX - (int32_t) state->crtc_h) {
		DRM_DEBUG_ATOMIC("Invalid CRTC coordinates %ux%u+%d+%d\n",
				 state->crtc_w, state->crtc_h,
				 state->crtc_x, state->crtc_y);
		return -ERANGE;
	}

	fb_width = state->fb->width << 16;
	fb_height = state->fb->height << 16;

	/* Make sure source coordinates are inside the fb. */
	if (state->src_w > fb_width ||
	    state->src_x > fb_width - state->src_w ||
	    state->src_h > fb_height ||
	    state->src_y > fb_height - state->src_h) {
		DRM_DEBUG_ATOMIC("Invalid source coordinates "
				 "%u.%06ux%u.%06u+%u.%06u+%u.%06u\n",
				 state->src_w >> 16, ((state->src_w & 0xffff) * 15625) >> 10,
				 state->src_h >> 16, ((state->src_h & 0xffff) * 15625) >> 10,
				 state->src_x >> 16, ((state->src_x & 0xffff) * 15625) >> 10,
				 state->src_y >> 16, ((state->src_y & 0xffff) * 15625) >> 10);
		return -ENOSPC;
	}

	return 0;
}

/**
 * drm_atomic_get_connector_state - get connector state
 * @state: global atomic state object
 * @connector: connector to get state object for
 *
 * This function returns the connector state for the given connector,
 * allocating it if needed. It will also grab the relevant connector lock to
 * make sure that the state is consistent.
 *
 * Returns:
 *
 * Either the allocated state or the error code encoded into the pointer. When
 * the error is EDEADLK then the w/w mutex code has detected a deadlock and the
 * entire atomic sequence must be restarted. All other errors are fatal.
 */
struct drm_connector_state *
drm_atomic_get_connector_state(struct drm_atomic_state *state,
			  struct drm_connector *connector)
{
	int ret, index;
	struct drm_mode_config *config = &connector->dev->mode_config;
	struct drm_connector_state *connector_state;

	ret = drm_modeset_lock(&config->connection_mutex, state->acquire_ctx);
	if (ret)
		return ERR_PTR(ret);

	index = drm_connector_index(connector);

	/*
	 * Construction of atomic state updates can race with a connector
	 * hot-add which might overflow. In this case flip the table and just
	 * restart the entire ioctl - no one is fast enough to livelock a cpu
	 * with physical hotplug events anyway.
	 *
	 * Note that we only grab the indexes once we have the right lock to
	 * prevent hotplug/unplugging of connectors. So removal is no problem,
	 * at most the array is a bit too large.
	 */
	if (index >= state->num_connector) {
		DRM_DEBUG_ATOMIC("Hot-added connector would overflow state array, restarting\n");
		return ERR_PTR(-EAGAIN);
	}

	if (state->connector_states[index])
		return state->connector_states[index];

	connector_state = connector->funcs->atomic_duplicate_state(connector);
	if (!connector_state)
		return ERR_PTR(-ENOMEM);

	state->connector_states[index] = connector_state;
	state->connectors[index] = connector;
	connector_state->state = state;

	DRM_DEBUG_ATOMIC("Added [CONNECTOR:%d] %p state to %p\n",
			 connector->base.id, connector_state, state);

	if (connector_state->crtc) {
		struct drm_crtc_state *crtc_state;

		crtc_state = drm_atomic_get_crtc_state(state,
						       connector_state->crtc);
		if (IS_ERR(crtc_state))
			return ERR_CAST(crtc_state);
	}

	return connector_state;
}
EXPORT_SYMBOL(drm_atomic_get_connector_state);

/**
 * drm_atomic_connector_set_property - set property on connector.
 * @connector: the drm connector to set a property on
 * @state: the state object to update with the new property value
 * @property: the property to set
 * @val: the new property value
 *
 * Use this instead of calling connector->atomic_set_property directly.
 * This function handles generic/core properties and calls out to
 * driver's ->atomic_set_property() for driver properties.  To ensure
 * consistent behavior you must call this function rather than the
 * driver hook directly.
 *
 * RETURNS:
 * Zero on success, error code on failure
 */
int drm_atomic_connector_set_property(struct drm_connector *connector,
		struct drm_connector_state *state, struct drm_property *property,
		uint64_t val)
{
	struct drm_device *dev = connector->dev;
	struct drm_mode_config *config = &dev->mode_config;

	if (property == config->prop_crtc_id) {
		struct drm_crtc *crtc = drm_crtc_find(dev, val);
		return drm_atomic_set_crtc_for_connector(state, crtc);
	} else if (property == config->dpms_property) {
		/* setting DPMS property requires special handling, which
		 * is done in legacy setprop path for us.  Disallow (for
		 * now?) atomic writes to DPMS property:
		 */
		return -EINVAL;
	} else if (connector->funcs->atomic_set_property) {
		return connector->funcs->atomic_set_property(connector,
				state, property, val);
	} else {
		return -EINVAL;
	}
}
EXPORT_SYMBOL(drm_atomic_connector_set_property);

/*
 * This function handles generic/core properties and calls out to
 * driver's ->atomic_get_property() for driver properties.  To ensure
 * consistent behavior you must call this function rather than the
 * driver hook directly.
 */
static int
drm_atomic_connector_get_property(struct drm_connector *connector,
		const struct drm_connector_state *state,
		struct drm_property *property, uint64_t *val)
{
	struct drm_device *dev = connector->dev;
	struct drm_mode_config *config = &dev->mode_config;

	if (property == config->prop_crtc_id) {
		*val = (state->crtc) ? state->crtc->base.id : 0;
	} else if (property == config->dpms_property) {
		*val = connector->dpms;
	} else if (connector->funcs->atomic_get_property) {
		return connector->funcs->atomic_get_property(connector,
				state, property, val);
	} else {
		return -EINVAL;
	}

	return 0;
}

int drm_atomic_get_property(struct drm_mode_object *obj,
		struct drm_property *property, uint64_t *val)
{
	struct drm_device *dev = property->dev;
	int ret;

	switch (obj->type) {
	case DRM_MODE_OBJECT_CONNECTOR: {
		struct drm_connector *connector = obj_to_connector(obj);
		WARN_ON(!drm_modeset_is_locked(&dev->mode_config.connection_mutex));
		ret = drm_atomic_connector_get_property(connector,
				connector->state, property, val);
		break;
	}
	case DRM_MODE_OBJECT_CRTC: {
		struct drm_crtc *crtc = obj_to_crtc(obj);
		WARN_ON(!drm_modeset_is_locked(&crtc->mutex));
		ret = drm_atomic_crtc_get_property(crtc,
				crtc->state, property, val);
		break;
	}
	case DRM_MODE_OBJECT_PLANE: {
		struct drm_plane *plane = obj_to_plane(obj);
		WARN_ON(!drm_modeset_is_locked(&plane->mutex));
		ret = drm_atomic_plane_get_property(plane,
				plane->state, property, val);
		break;
	}
	default:
		ret = -EINVAL;
		break;
	}

	return ret;
}

/**
 * drm_atomic_set_crtc_for_plane - set crtc for plane
 * @plane_state: the plane whose incoming state to update
 * @crtc: crtc to use for the plane
 *
 * Changing the assigned crtc for a plane requires us to grab the lock and state
 * for the new crtc, as needed. This function takes care of all these details
 * besides updating the pointer in the state object itself.
 *
 * Returns:
 * 0 on success or can fail with -EDEADLK or -ENOMEM. When the error is EDEADLK
 * then the w/w mutex code has detected a deadlock and the entire atomic
 * sequence must be restarted. All other errors are fatal.
 */
int
drm_atomic_set_crtc_for_plane(struct drm_plane_state *plane_state,
			      struct drm_crtc *crtc)
{
	struct drm_plane *plane = plane_state->plane;
	struct drm_crtc_state *crtc_state;

	if (plane_state->crtc) {
		crtc_state = drm_atomic_get_crtc_state(plane_state->state,
						       plane_state->crtc);
		if (WARN_ON(IS_ERR(crtc_state)))
			return PTR_ERR(crtc_state);

		crtc_state->plane_mask &= ~(1 << drm_plane_index(plane));
	}

	plane_state->crtc = crtc;

	if (crtc) {
		crtc_state = drm_atomic_get_crtc_state(plane_state->state,
						       crtc);
		if (IS_ERR(crtc_state))
			return PTR_ERR(crtc_state);
		crtc_state->plane_mask |= (1 << drm_plane_index(plane));
	}

	if (crtc)
		DRM_DEBUG_ATOMIC("Link plane state %p to [CRTC:%d]\n",
				 plane_state, crtc->base.id);
	else
		DRM_DEBUG_ATOMIC("Link plane state %p to [NOCRTC]\n",
				 plane_state);

	return 0;
}
EXPORT_SYMBOL(drm_atomic_set_crtc_for_plane);

/**
 * drm_atomic_set_fb_for_plane - set framebuffer for plane
 * @plane_state: atomic state object for the plane
 * @fb: fb to use for the plane
 *
 * Changing the assigned framebuffer for a plane requires us to grab a reference
 * to the new fb and drop the reference to the old fb, if there is one. This
 * function takes care of all these details besides updating the pointer in the
 * state object itself.
 */
void
drm_atomic_set_fb_for_plane(struct drm_plane_state *plane_state,
			    struct drm_framebuffer *fb)
{
	if (plane_state->fb)
		drm_framebuffer_unreference(plane_state->fb);
	if (fb)
		drm_framebuffer_reference(fb);
	plane_state->fb = fb;

	if (fb)
		DRM_DEBUG_ATOMIC("Set [FB:%d] for plane state %p\n",
				 fb->base.id, plane_state);
	else
		DRM_DEBUG_ATOMIC("Set [NOFB] for plane state %p\n",
				 plane_state);
}
EXPORT_SYMBOL(drm_atomic_set_fb_for_plane);

/**
 * drm_atomic_set_crtc_for_connector - set crtc for connector
 * @conn_state: atomic state object for the connector
 * @crtc: crtc to use for the connector
 *
 * Changing the assigned crtc for a connector requires us to grab the lock and
 * state for the new crtc, as needed. This function takes care of all these
 * details besides updating the pointer in the state object itself.
 *
 * Returns:
 * 0 on success or can fail with -EDEADLK or -ENOMEM. When the error is EDEADLK
 * then the w/w mutex code has detected a deadlock and the entire atomic
 * sequence must be restarted. All other errors are fatal.
 */
int
drm_atomic_set_crtc_for_connector(struct drm_connector_state *conn_state,
				  struct drm_crtc *crtc)
{
	struct drm_crtc_state *crtc_state;

	if (crtc) {
		crtc_state = drm_atomic_get_crtc_state(conn_state->state, crtc);
		if (IS_ERR(crtc_state))
			return PTR_ERR(crtc_state);
	}

	conn_state->crtc = crtc;

	if (crtc)
		DRM_DEBUG_ATOMIC("Link connector state %p to [CRTC:%d]\n",
				 conn_state, crtc->base.id);
	else
		DRM_DEBUG_ATOMIC("Link connector state %p to [NOCRTC]\n",
				 conn_state);

	return 0;
}
EXPORT_SYMBOL(drm_atomic_set_crtc_for_connector);

/**
 * drm_atomic_add_affected_connectors - add connectors for crtc
 * @state: atomic state
 * @crtc: DRM crtc
 *
 * This function walks the current configuration and adds all connectors
 * currently using @crtc to the atomic configuration @state. Note that this
 * function must acquire the connection mutex. This can potentially cause
 * unneeded seralization if the update is just for the planes on one crtc. Hence
 * drivers and helpers should only call this when really needed (e.g. when a
 * full modeset needs to happen due to some change).
 *
 * Returns:
 * 0 on success or can fail with -EDEADLK or -ENOMEM. When the error is EDEADLK
 * then the w/w mutex code has detected a deadlock and the entire atomic
 * sequence must be restarted. All other errors are fatal.
 */
int
drm_atomic_add_affected_connectors(struct drm_atomic_state *state,
				   struct drm_crtc *crtc)
{
	struct drm_mode_config *config = &state->dev->mode_config;
	struct drm_connector *connector;
	struct drm_connector_state *conn_state;
	int ret;

	ret = drm_modeset_lock(&config->connection_mutex, state->acquire_ctx);
	if (ret)
		return ret;

	DRM_DEBUG_ATOMIC("Adding all current connectors for [CRTC:%d] to %p\n",
			 crtc->base.id, state);

	/*
	 * Changed connectors are already in @state, so only need to look at the
	 * current configuration.
	 */
	list_for_each_entry(connector, &config->connector_list, head) {
		if (connector->state->crtc != crtc)
			continue;

		conn_state = drm_atomic_get_connector_state(state, connector);
		if (IS_ERR(conn_state))
			return PTR_ERR(conn_state);
	}

	return 0;
}
EXPORT_SYMBOL(drm_atomic_add_affected_connectors);

/**
 * drm_atomic_add_affected_planes - add planes for crtc
 * @state: atomic state
 * @crtc: DRM crtc
 *
 * This function walks the current configuration and adds all planes
 * currently used by @crtc to the atomic configuration @state. This is useful
 * when an atomic commit also needs to check all currently enabled plane on
 * @crtc, e.g. when changing the mode. It's also useful when re-enabling a CRTC
 * to avoid special code to force-enable all planes.
 *
 * Since acquiring a plane state will always also acquire the w/w mutex of the
 * current CRTC for that plane (if there is any) adding all the plane states for
 * a CRTC will not reduce parallism of atomic updates.
 *
 * Returns:
 * 0 on success or can fail with -EDEADLK or -ENOMEM. When the error is EDEADLK
 * then the w/w mutex code has detected a deadlock and the entire atomic
 * sequence must be restarted. All other errors are fatal.
 */
int
drm_atomic_add_affected_planes(struct drm_atomic_state *state,
			       struct drm_crtc *crtc)
{
	struct drm_plane *plane;

	WARN_ON(!drm_atomic_get_existing_crtc_state(state, crtc));

	drm_for_each_plane_mask(plane, state->dev, crtc->state->plane_mask) {
		struct drm_plane_state *plane_state =
			drm_atomic_get_plane_state(state, plane);

		if (IS_ERR(plane_state))
			return PTR_ERR(plane_state);
	}
	return 0;
}
EXPORT_SYMBOL(drm_atomic_add_affected_planes);

/**
 * drm_atomic_connectors_for_crtc - count number of connected outputs
 * @state: atomic state
 * @crtc: DRM crtc
 *
 * This function counts all connectors which will be connected to @crtc
 * according to @state. Useful to recompute the enable state for @crtc.
 */
int
drm_atomic_connectors_for_crtc(struct drm_atomic_state *state,
			       struct drm_crtc *crtc)
{
	struct drm_connector *connector;
	struct drm_connector_state *conn_state;

	int i, num_connected_connectors = 0;

	for_each_connector_in_state(state, connector, conn_state, i) {
		if (conn_state->crtc == crtc)
			num_connected_connectors++;
	}

	DRM_DEBUG_ATOMIC("State %p has %i connectors for [CRTC:%d]\n",
			 state, num_connected_connectors, crtc->base.id);

	return num_connected_connectors;
}
EXPORT_SYMBOL(drm_atomic_connectors_for_crtc);

/**
 * drm_atomic_legacy_backoff - locking backoff for legacy ioctls
 * @state: atomic state
 *
 * This function should be used by legacy entry points which don't understand
 * -EDEADLK semantics. For simplicity this one will grab all modeset locks after
 * the slowpath completed.
 */
void drm_atomic_legacy_backoff(struct drm_atomic_state *state)
{
	int ret;

retry:
	drm_modeset_backoff(state->acquire_ctx);

	ret = drm_modeset_lock(&state->dev->mode_config.connection_mutex,
			       state->acquire_ctx);
	if (ret)
		goto retry;
	ret = drm_modeset_lock_all_crtcs(state->dev,
					 state->acquire_ctx);
	if (ret)
		goto retry;
}
EXPORT_SYMBOL(drm_atomic_legacy_backoff);

/**
 * drm_atomic_check_only - check whether a given config would work
 * @state: atomic configuration to check
 *
 * Note that this function can return -EDEADLK if the driver needed to acquire
 * more locks but encountered a deadlock. The caller must then do the usual w/w
 * backoff dance and restart. All other errors are fatal.
 *
 * Returns:
 * 0 on success, negative error code on failure.
 */
int drm_atomic_check_only(struct drm_atomic_state *state)
{
	struct drm_device *dev = state->dev;
	struct drm_mode_config *config = &dev->mode_config;
	struct drm_plane *plane;
	struct drm_plane_state *plane_state;
	struct drm_crtc *crtc;
	struct drm_crtc_state *crtc_state;
	int i, ret = 0;

	DRM_DEBUG_ATOMIC("checking %p\n", state);

	for_each_plane_in_state(state, plane, plane_state, i) {
		ret = drm_atomic_plane_check(plane, plane_state);
		if (ret) {
			DRM_DEBUG_ATOMIC("[PLANE:%d] atomic core check failed\n",
					 plane->base.id);
			return ret;
		}
	}

	for_each_crtc_in_state(state, crtc, crtc_state, i) {
		ret = drm_atomic_crtc_check(crtc, crtc_state);
		if (ret) {
			DRM_DEBUG_ATOMIC("[CRTC:%d] atomic core check failed\n",
					 crtc->base.id);
			return ret;
		}
	}

	if (config->funcs->atomic_check)
		ret = config->funcs->atomic_check(state->dev, state);

	if (!state->allow_modeset) {
		for_each_crtc_in_state(state, crtc, crtc_state, i) {
			if (crtc_state->mode_changed ||
			    crtc_state->active_changed) {
				DRM_DEBUG_ATOMIC("[CRTC:%d] requires full modeset\n",
						 crtc->base.id);
				return -EINVAL;
			}
		}
	}

	return ret;
}
EXPORT_SYMBOL(drm_atomic_check_only);

/**
 * drm_atomic_commit - commit configuration atomically
 * @state: atomic configuration to check
 *
 * Note that this function can return -EDEADLK if the driver needed to acquire
 * more locks but encountered a deadlock. The caller must then do the usual w/w
 * backoff dance and restart. All other errors are fatal.
 *
 * Also note that on successful execution ownership of @state is transferred
 * from the caller of this function to the function itself. The caller must not
 * free or in any other way access @state. If the function fails then the caller
 * must clean up @state itself.
 *
 * Returns:
 * 0 on success, negative error code on failure.
 */
int drm_atomic_commit(struct drm_atomic_state *state)
{
	struct drm_mode_config *config = &state->dev->mode_config;
	int ret;

	ret = drm_atomic_check_only(state);
	if (ret)
		return ret;

	DRM_DEBUG_ATOMIC("commiting %p\n", state);

	return config->funcs->atomic_commit(state->dev, state, false);
}
EXPORT_SYMBOL(drm_atomic_commit);

/**
 * drm_atomic_async_commit - atomic&async configuration commit
 * @state: atomic configuration to check
 *
 * Note that this function can return -EDEADLK if the driver needed to acquire
 * more locks but encountered a deadlock. The caller must then do the usual w/w
 * backoff dance and restart. All other errors are fatal.
 *
 * Also note that on successful execution ownership of @state is transferred
 * from the caller of this function to the function itself. The caller must not
 * free or in any other way access @state. If the function fails then the caller
 * must clean up @state itself.
 *
 * Returns:
 * 0 on success, negative error code on failure.
 */
int drm_atomic_async_commit(struct drm_atomic_state *state)
{
	struct drm_mode_config *config = &state->dev->mode_config;
	int ret;

	ret = drm_atomic_check_only(state);
	if (ret)
		return ret;

	DRM_DEBUG_ATOMIC("commiting %p asynchronously\n", state);

	return config->funcs->atomic_commit(state->dev, state, true);
}
EXPORT_SYMBOL(drm_atomic_async_commit);

/*
 * The big monstor ioctl
 */

static struct drm_pending_vblank_event *create_vblank_event(
		struct drm_device *dev, struct drm_file *file_priv, uint64_t user_data)
{
	struct drm_pending_vblank_event *e = NULL;
	unsigned long flags;

	spin_lock_irqsave(&dev->event_lock, flags);
	if (file_priv->event_space < sizeof e->event) {
		spin_unlock_irqrestore(&dev->event_lock, flags);
		goto out;
	}
	file_priv->event_space -= sizeof e->event;
	spin_unlock_irqrestore(&dev->event_lock, flags);

	e = kzalloc(sizeof *e, GFP_KERNEL);
	if (e == NULL) {
		spin_lock_irqsave(&dev->event_lock, flags);
		file_priv->event_space += sizeof e->event;
		spin_unlock_irqrestore(&dev->event_lock, flags);
		goto out;
	}

	e->event.base.type = DRM_EVENT_FLIP_COMPLETE;
	e->event.base.length = sizeof e->event;
	e->event.user_data = user_data;
	e->base.event = &e->event.base;
	e->base.file_priv = file_priv;
	e->base.destroy = (void (*) (struct drm_pending_event *)) kfree;

out:
	return e;
}

static void destroy_vblank_event(struct drm_device *dev,
		struct drm_file *file_priv, struct drm_pending_vblank_event *e)
{
	unsigned long flags;

	spin_lock_irqsave(&dev->event_lock, flags);
	file_priv->event_space += sizeof e->event;
	spin_unlock_irqrestore(&dev->event_lock, flags);
	kfree(e);
}

static int atomic_set_prop(struct drm_atomic_state *state,
		struct drm_mode_object *obj, struct drm_property *prop,
		uint64_t prop_value)
{
	struct drm_mode_object *ref;
	int ret;

	if (!drm_property_change_valid_get(prop, prop_value, &ref))
		return -EINVAL;

	switch (obj->type) {
	case DRM_MODE_OBJECT_CONNECTOR: {
		struct drm_connector *connector = obj_to_connector(obj);
		struct drm_connector_state *connector_state;

		connector_state = drm_atomic_get_connector_state(state, connector);
		if (IS_ERR(connector_state)) {
			ret = PTR_ERR(connector_state);
			break;
		}

		ret = drm_atomic_connector_set_property(connector,
				connector_state, prop, prop_value);
		break;
	}
	case DRM_MODE_OBJECT_CRTC: {
		struct drm_crtc *crtc = obj_to_crtc(obj);
		struct drm_crtc_state *crtc_state;

		crtc_state = drm_atomic_get_crtc_state(state, crtc);
		if (IS_ERR(crtc_state)) {
			ret = PTR_ERR(crtc_state);
			break;
		}

		ret = drm_atomic_crtc_set_property(crtc,
				crtc_state, prop, prop_value);
		break;
	}
	case DRM_MODE_OBJECT_PLANE: {
		struct drm_plane *plane = obj_to_plane(obj);
		struct drm_plane_state *plane_state;

		plane_state = drm_atomic_get_plane_state(state, plane);
		if (IS_ERR(plane_state)) {
			ret = PTR_ERR(plane_state);
			break;
		}

		ret = drm_atomic_plane_set_property(plane,
				plane_state, prop, prop_value);
		break;
	}
	default:
		ret = -EINVAL;
		break;
	}

	drm_property_change_valid_put(prop, ref);
	return ret;
}

int drm_mode_atomic_ioctl(struct drm_device *dev,
			  void *data, struct drm_file *file_priv)
{
	struct drm_mode_atomic *arg = data;
	uint32_t __user *objs_ptr = (uint32_t __user *)(unsigned long)(arg->objs_ptr);
	uint32_t __user *count_props_ptr = (uint32_t __user *)(unsigned long)(arg->count_props_ptr);
	uint32_t __user *props_ptr = (uint32_t __user *)(unsigned long)(arg->props_ptr);
	uint64_t __user *prop_values_ptr = (uint64_t __user *)(unsigned long)(arg->prop_values_ptr);
	unsigned int copied_objs, copied_props;
	struct drm_atomic_state *state;
	struct drm_modeset_acquire_ctx ctx;
	struct drm_plane *plane;
	struct drm_crtc *crtc;
	struct drm_crtc_state *crtc_state;
	unsigned plane_mask = 0;
	int ret = 0;
	unsigned int i, j;

	/* disallow for drivers not supporting atomic: */
	if (!drm_core_check_feature(dev, DRIVER_ATOMIC))
		return -EINVAL;

	/* disallow for userspace that has not enabled atomic cap (even
	 * though this may be a bit overkill, since legacy userspace
	 * wouldn't know how to call this ioctl)
	 */
	if (!file_priv->atomic)
		return -EINVAL;

	if (arg->flags & ~DRM_MODE_ATOMIC_FLAGS)
		return -EINVAL;

	if (arg->reserved)
		return -EINVAL;

	if ((arg->flags & DRM_MODE_PAGE_FLIP_ASYNC) &&
			!dev->mode_config.async_page_flip)
		return -EINVAL;

	/* can't test and expect an event at the same time. */
	if ((arg->flags & DRM_MODE_ATOMIC_TEST_ONLY) &&
			(arg->flags & DRM_MODE_PAGE_FLIP_EVENT))
		return -EINVAL;

	drm_modeset_acquire_init(&ctx, 0);

	state = drm_atomic_state_alloc(dev);
	if (!state)
		return -ENOMEM;

	state->acquire_ctx = &ctx;
	state->allow_modeset = !!(arg->flags & DRM_MODE_ATOMIC_ALLOW_MODESET);

retry:
	copied_objs = 0;
	copied_props = 0;

	for (i = 0; i < arg->count_objs; i++) {
		uint32_t obj_id, count_props;
		struct drm_mode_object *obj;

		if (get_user(obj_id, objs_ptr + copied_objs)) {
			ret = -EFAULT;
			goto fail;
		}

		obj = drm_mode_object_find(dev, obj_id, DRM_MODE_OBJECT_ANY);
		if (!obj || !obj->properties) {
			ret = -ENOENT;
			goto fail;
		}

		if (obj->type == DRM_MODE_OBJECT_PLANE) {
			plane = obj_to_plane(obj);
			plane_mask |= (1 << drm_plane_index(plane));
			plane->old_fb = plane->fb;
		}

		if (get_user(count_props, count_props_ptr + copied_objs)) {
			ret = -EFAULT;
			goto fail;
		}

		copied_objs++;

		for (j = 0; j < count_props; j++) {
			uint32_t prop_id;
			uint64_t prop_value;
			struct drm_property *prop;

			if (get_user(prop_id, props_ptr + copied_props)) {
				ret = -EFAULT;
				goto fail;
			}

			prop = drm_property_find(dev, prop_id);
			if (!prop) {
				ret = -ENOENT;
				goto fail;
			}

			if (copy_from_user(&prop_value,
					   prop_values_ptr + copied_props,
					   sizeof(prop_value))) {
				ret = -EFAULT;
				goto fail;
			}

			ret = atomic_set_prop(state, obj, prop, prop_value);
			if (ret)
				goto fail;

			copied_props++;
		}
	}

	if (arg->flags & DRM_MODE_PAGE_FLIP_EVENT) {
		for_each_crtc_in_state(state, crtc, crtc_state, i) {
			struct drm_pending_vblank_event *e;

			e = create_vblank_event(dev, file_priv, arg->user_data);
			if (!e) {
				ret = -ENOMEM;
				goto fail;
			}

			crtc_state->event = e;
		}
	}

	if (arg->flags & DRM_MODE_ATOMIC_TEST_ONLY) {
		ret = drm_atomic_check_only(state);
		/* _check_only() does not free state, unlike _commit() */
		drm_atomic_state_free(state);
	} else if (arg->flags & DRM_MODE_ATOMIC_NONBLOCK) {
		ret = drm_atomic_async_commit(state);
	} else {
		ret = drm_atomic_commit(state);
	}

	/* if succeeded, fixup legacy plane crtc/fb ptrs before dropping
	 * locks (ie. while it is still safe to deref plane->state).  We
	 * need to do this here because the driver entry points cannot
	 * distinguish between legacy and atomic ioctls.
	 */
	drm_for_each_plane_mask(plane, dev, plane_mask) {
		if (ret == 0) {
			struct drm_framebuffer *new_fb = plane->state->fb;
			if (new_fb)
				drm_framebuffer_reference(new_fb);
			plane->fb = new_fb;
			plane->crtc = plane->state->crtc;
		} else {
			plane->old_fb = NULL;
		}
		if (plane->old_fb) {
			drm_framebuffer_unreference(plane->old_fb);
			plane->old_fb = NULL;
		}
	}

	drm_modeset_drop_locks(&ctx);
	drm_modeset_acquire_fini(&ctx);

	return ret;

fail:
	if (ret == -EDEADLK)
		goto backoff;

	if (arg->flags & DRM_MODE_PAGE_FLIP_EVENT) {
		for_each_crtc_in_state(state, crtc, crtc_state, i) {
			destroy_vblank_event(dev, file_priv, crtc_state->event);
			crtc_state->event = NULL;
		}
	}

	drm_atomic_state_free(state);

	drm_modeset_drop_locks(&ctx);
	drm_modeset_acquire_fini(&ctx);

	return ret;

backoff:
	drm_atomic_state_clear(state);
	drm_modeset_backoff(&ctx);

	goto retry;
}<|MERGE_RESOLUTION|>--- conflicted
+++ resolved
@@ -116,7 +116,6 @@
 {
 	struct drm_mode_config *config = &dev->mode_config;
 	struct drm_atomic_state *state;
-<<<<<<< HEAD
 
 	if (!config->funcs->atomic_state_alloc) {
 		state = kzalloc(sizeof(*state), GFP_KERNEL);
@@ -129,20 +128,6 @@
 		return state;
 	}
 
-=======
-
-	if (!config->funcs->atomic_state_alloc) {
-		state = kzalloc(sizeof(*state), GFP_KERNEL);
-		if (!state)
-			return NULL;
-		if (drm_atomic_state_init(dev, state) < 0) {
-			kfree(state);
-			return NULL;
-		}
-		return state;
-	}
-
->>>>>>> 7fd2d269
 	return config->funcs->atomic_state_alloc(dev);
 }
 EXPORT_SYMBOL(drm_atomic_state_alloc);
