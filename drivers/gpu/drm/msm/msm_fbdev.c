/*
 * Copyright (C) 2013 Red Hat
 * Author: Rob Clark <robdclark@gmail.com>
 *
 * This program is free software; you can redistribute it and/or modify it
 * under the terms of the GNU General Public License version 2 as published by
 * the Free Software Foundation.
 *
 * This program is distributed in the hope that it will be useful, but WITHOUT
 * ANY WARRANTY; without even the implied warranty of MERCHANTABILITY or
 * FITNESS FOR A PARTICULAR PURPOSE.  See the GNU General Public License for
 * more details.
 *
 * You should have received a copy of the GNU General Public License along with
 * this program.  If not, see <http://www.gnu.org/licenses/>.
 */

#include "msm_drv.h"

#include "drm_crtc.h"
#include "drm_fb_helper.h"
#include "msm_gem.h"

extern int msm_gem_mmap_obj(struct drm_gem_object *obj,
					struct vm_area_struct *vma);
static int msm_fbdev_mmap(struct fb_info *info, struct vm_area_struct *vma);

/*
 * fbdev funcs, to implement legacy fbdev interface on top of drm driver
 */

#define to_msm_fbdev(x) container_of(x, struct msm_fbdev, base)

struct msm_fbdev {
	struct drm_fb_helper base;
	struct drm_framebuffer *fb;
	struct drm_gem_object *bo;
};

static struct fb_ops msm_fb_ops = {
	.owner = THIS_MODULE,

	/* Note: to properly handle manual update displays, we wrap the
	 * basic fbdev ops which write to the framebuffer
	 */
	.fb_read = drm_fb_helper_sys_read,
	.fb_write = drm_fb_helper_sys_write,
	.fb_fillrect = drm_fb_helper_sys_fillrect,
	.fb_copyarea = drm_fb_helper_sys_copyarea,
	.fb_imageblit = drm_fb_helper_sys_imageblit,
	.fb_mmap = msm_fbdev_mmap,

	.fb_check_var = drm_fb_helper_check_var,
	.fb_set_par = drm_fb_helper_set_par,
	.fb_pan_display = drm_fb_helper_pan_display,
	.fb_blank = drm_fb_helper_blank,
	.fb_setcmap = drm_fb_helper_setcmap,
};

static int msm_fbdev_mmap(struct fb_info *info, struct vm_area_struct *vma)
{
	struct drm_fb_helper *helper = (struct drm_fb_helper *)info->par;
	struct msm_fbdev *fbdev = to_msm_fbdev(helper);
	struct drm_gem_object *drm_obj = fbdev->bo;
	int ret = 0;

	ret = drm_gem_mmap_obj(drm_obj, drm_obj->size, vma);
	if (ret) {
		pr_err("%s:drm_gem_mmap_obj fail\n", __func__);
		return ret;
	}

	return msm_gem_mmap_obj(drm_obj, vma);
}

static int msm_fbdev_create(struct drm_fb_helper *helper,
		struct drm_fb_helper_surface_size *sizes)
{
	struct msm_fbdev *fbdev = to_msm_fbdev(helper);
	struct drm_device *dev = helper->dev;
	struct drm_framebuffer *fb = NULL;
	struct fb_info *fbi = NULL;
	struct drm_mode_fb_cmd2 mode_cmd = {0};
	uint32_t paddr;
	int ret, size;

	DBG("create fbdev: %dx%d@%d (%dx%d)", sizes->surface_width,
			sizes->surface_height, sizes->surface_bpp,
			sizes->fb_width, sizes->fb_height);

	mode_cmd.pixel_format = drm_mode_legacy_fb_format(sizes->surface_bpp,
			sizes->surface_depth);

	mode_cmd.width = sizes->surface_width;
	mode_cmd.height = sizes->surface_height;

	mode_cmd.pitches[0] = align_pitch(
			mode_cmd.width, sizes->surface_bpp);

	/* allocate backing bo */
	size = mode_cmd.pitches[0] * mode_cmd.height;
	DBG("allocating %d bytes for fb %d", size, dev->primary->index);
	mutex_lock(&dev->struct_mutex);
	fbdev->bo = msm_gem_new(dev, size, MSM_BO_SCANOUT |
			MSM_BO_WC | MSM_BO_STOLEN);
	mutex_unlock(&dev->struct_mutex);
	if (IS_ERR(fbdev->bo)) {
		ret = PTR_ERR(fbdev->bo);
		fbdev->bo = NULL;
		dev_err(dev->dev, "failed to allocate buffer object: %d\n", ret);
		goto fail;
	}

	fb = msm_framebuffer_init(dev, &mode_cmd, &fbdev->bo);
	if (IS_ERR(fb)) {
		dev_err(dev->dev, "failed to allocate fb\n");
		/* note: if fb creation failed, we can't rely on fb destroy
		 * to unref the bo:
		 */
		drm_gem_object_unreference_unlocked(fbdev->bo);
		ret = PTR_ERR(fb);
		goto fail;
	}

	mutex_lock(&dev->struct_mutex);

	/*
	 * NOTE: if we can be guaranteed to be able to map buffer
	 * in panic (ie. lock-safe, etc) we could avoid pinning the
	 * buffer now:
	 */
	ret = msm_gem_get_iova_locked(fbdev->bo, 0, &paddr);
	if (ret) {
		dev_err(dev->dev, "failed to get buffer obj iova: %d\n", ret);
		goto fail_unlock;
	}

	fbi = drm_fb_helper_alloc_fbi(helper);
	if (IS_ERR(fbi)) {
		dev_err(dev->dev, "failed to allocate fb info\n");
		ret = PTR_ERR(fbi);
		goto fail_unlock;
	}

	DBG("fbi=%p, dev=%p", fbi, dev);

	fbdev->fb = fb;
	helper->fb = fb;

	fbi->par = helper;
	fbi->flags = FBINFO_DEFAULT;
	fbi->fbops = &msm_fb_ops;

	strcpy(fbi->fix.id, "msm");

	drm_fb_helper_fill_fix(fbi, fb->pitches[0], fb->depth);
	drm_fb_helper_fill_var(fbi, helper, sizes->fb_width, sizes->fb_height);

	dev->mode_config.fb_base = paddr;

<<<<<<< HEAD
	fbi->screen_base = msm_gem_vaddr_locked(fbdev->bo);
=======
	fbi->screen_base = msm_gem_get_vaddr_locked(fbdev->bo);
>>>>>>> cb7f2760
	if (IS_ERR(fbi->screen_base)) {
		ret = PTR_ERR(fbi->screen_base);
		goto fail_unlock;
	}
	fbi->screen_size = fbdev->bo->size;
	fbi->fix.smem_start = paddr;
	fbi->fix.smem_len = fbdev->bo->size;

	DBG("par=%p, %dx%d", fbi->par, fbi->var.xres, fbi->var.yres);
	DBG("allocated %dx%d fb", fbdev->fb->width, fbdev->fb->height);

	mutex_unlock(&dev->struct_mutex);

	return 0;

fail_unlock:
	mutex_unlock(&dev->struct_mutex);
fail:

	if (ret) {
		if (fb) {
			drm_framebuffer_unregister_private(fb);
			drm_framebuffer_remove(fb);
		}
	}

	return ret;
}

static const struct drm_fb_helper_funcs msm_fb_helper_funcs = {
	.fb_probe = msm_fbdev_create,
};

/* initialize fbdev helper */
struct drm_fb_helper *msm_fbdev_init(struct drm_device *dev)
{
	struct msm_drm_private *priv = dev->dev_private;
	struct msm_fbdev *fbdev = NULL;
	struct drm_fb_helper *helper;
	int ret;

	fbdev = kzalloc(sizeof(*fbdev), GFP_KERNEL);
	if (!fbdev)
		goto fail;

	helper = &fbdev->base;

	drm_fb_helper_prepare(dev, helper, &msm_fb_helper_funcs);

	ret = drm_fb_helper_init(dev, helper,
			priv->num_crtcs, priv->num_connectors);
	if (ret) {
		dev_err(dev->dev, "could not init fbdev: ret=%d\n", ret);
		goto fail;
	}

	ret = drm_fb_helper_single_add_all_connectors(helper);
	if (ret)
		goto fini;

	ret = drm_fb_helper_initial_config(helper, 32);
	if (ret)
		goto fini;

	priv->fbdev = helper;

	return helper;

fini:
	drm_fb_helper_fini(helper);
fail:
	kfree(fbdev);
	return NULL;
}

void msm_fbdev_free(struct drm_device *dev)
{
	struct msm_drm_private *priv = dev->dev_private;
	struct drm_fb_helper *helper = priv->fbdev;
	struct msm_fbdev *fbdev;

	DBG();

	drm_fb_helper_unregister_fbi(helper);
	drm_fb_helper_release_fbi(helper);

	drm_fb_helper_fini(helper);

	fbdev = to_msm_fbdev(priv->fbdev);

	/* this will free the backing object */
	if (fbdev->fb) {
		msm_gem_put_vaddr(fbdev->bo);
		drm_framebuffer_unregister_private(fbdev->fb);
		drm_framebuffer_remove(fbdev->fb);
	}

	kfree(fbdev);

	priv->fbdev = NULL;
}<|MERGE_RESOLUTION|>--- conflicted
+++ resolved
@@ -158,11 +158,7 @@
 
 	dev->mode_config.fb_base = paddr;
 
-<<<<<<< HEAD
-	fbi->screen_base = msm_gem_vaddr_locked(fbdev->bo);
-=======
 	fbi->screen_base = msm_gem_get_vaddr_locked(fbdev->bo);
->>>>>>> cb7f2760
 	if (IS_ERR(fbi->screen_base)) {
 		ret = PTR_ERR(fbi->screen_base);
 		goto fail_unlock;
