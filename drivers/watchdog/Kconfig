
#
# Watchdog device configuration
#

menuconfig WATCHDOG
	bool "Watchdog Timer Support"
	---help---
	  If you say Y here (and to one of the following options) and create a
	  character special file /dev/watchdog with major number 10 and minor
	  number 130 using mknod ("man mknod"), you will get a watchdog, i.e.:
	  subsequently opening the file and then failing to write to it for
	  longer than 1 minute will result in rebooting the machine. This
	  could be useful for a networked machine that needs to come back
	  on-line as fast as possible after a lock-up. There's both a watchdog
	  implementation entirely in software (which can sometimes fail to
	  reboot the machine) and a driver for hardware watchdog boards, which
	  are more robust and can also keep track of the temperature inside
	  your computer. For details, read
	  <file:Documentation/watchdog/watchdog-api.txt> in the kernel source.

	  The watchdog is usually used together with the watchdog daemon
	  which is available from
	  <ftp://ibiblio.org/pub/Linux/system/daemons/watchdog/>. This daemon can
	  also monitor NFS connections and can reboot the machine when the process
	  table is full.

	  If unsure, say N.

if WATCHDOG

config WATCHDOG_CORE
	bool "WatchDog Timer Driver Core"
	---help---
	  Say Y here if you want to use the new watchdog timer driver core.
	  This driver provides a framework for all watchdog timer drivers
	  and gives them the /dev/watchdog interface (and later also the
	  sysfs interface).

config WATCHDOG_NOWAYOUT
	bool "Disable watchdog shutdown on close"
	help
	  The default watchdog behaviour (which you get if you say N here) is
	  to stop the timer if the process managing it closes the file
	  /dev/watchdog. It's always remotely possible that this process might
	  get killed. If you say Y here, the watchdog cannot be stopped once
	  it has been started.

config WATCHDOG_SYSFS
	bool "Read different watchdog information through sysfs"
	help
	  Say Y here if you want to enable watchdog device status read through
	  sysfs attributes.

#
# General Watchdog drivers
#

comment "Watchdog Device Drivers"

# Architecture Independent

config SOFT_WATCHDOG
	tristate "Software watchdog"
	select WATCHDOG_CORE
	help
	  A software monitoring watchdog. This will fail to reboot your system
	  from some situations that the hardware watchdog will recover
	  from. Equally it's a lot cheaper to install.

	  To compile this driver as a module, choose M here: the
	  module will be called softdog.

config SOFT_WATCHDOG_PRETIMEOUT
	bool "Software watchdog pretimeout governor support"
	depends on SOFT_WATCHDOG && WATCHDOG_PRETIMEOUT_GOV
	help
	  Enable this if you want to use pretimeout governors with the software
	  watchdog. Be aware that governors might affect the watchdog because it
	  is purely software, e.g. the panic governor will stall it!

config DA9052_WATCHDOG
	tristate "Dialog DA9052 Watchdog"
	depends on PMIC_DA9052 || COMPILE_TEST
	select WATCHDOG_CORE
	help
	  Support for the watchdog in the DA9052 PMIC. Watchdog trigger
	  cause system reset.

	  Say Y here to include support for the DA9052 watchdog.
	  Alternatively say M to compile the driver as a module,
	  which will be called da9052_wdt.

config DA9055_WATCHDOG
	tristate "Dialog Semiconductor DA9055 Watchdog"
	depends on MFD_DA9055 || COMPILE_TEST
	select WATCHDOG_CORE
	help
	  If you say yes here you get support for watchdog on the Dialog
	  Semiconductor DA9055 PMIC.

	  This driver can also be built as a module.  If so, the module
	  will be called da9055_wdt.

config DA9063_WATCHDOG
	tristate "Dialog DA9063 Watchdog"
	depends on MFD_DA9063 || COMPILE_TEST
	select WATCHDOG_CORE
	help
	  Support for the watchdog in the DA9063 PMIC.

	  This driver can be built as a module. The module name is da9063_wdt.

config DA9062_WATCHDOG
	tristate "Dialog DA9062/61 Watchdog"
	depends on MFD_DA9062 || COMPILE_TEST
	select WATCHDOG_CORE
	help
	  Support for the watchdog in the DA9062 and DA9061 PMICs.

	  This driver can be built as a module. The module name is da9062_wdt.

config GPIO_WATCHDOG
	tristate "Watchdog device controlled through GPIO-line"
	depends on OF_GPIO
	select WATCHDOG_CORE
	help
	  If you say yes here you get support for watchdog device
	  controlled through GPIO-line.

config GPIO_WATCHDOG_ARCH_INITCALL
	bool "Register the watchdog as early as possible"
	depends on GPIO_WATCHDOG=y
	help
	  In some situations, the default initcall level (module_init)
	  in not early enough in the boot process to avoid the watchdog
	  to be triggered.
	  If you say yes here, the initcall level would be raised to
	  arch_initcall.
	  If in doubt, say N.

config MENF21BMC_WATCHDOG
	tristate "MEN 14F021P00 BMC Watchdog"
	depends on MFD_MENF21BMC || COMPILE_TEST
<<<<<<< HEAD
=======
	depends on I2C
>>>>>>> 36fc5797
	select WATCHDOG_CORE
	help
	  Say Y here to include support for the MEN 14F021P00 BMC Watchdog.

	  This driver can also be built as a module. If so the module
	  will be called menf21bmc_wdt.

config TANGOX_WATCHDOG
	tristate "Sigma Designs SMP86xx/SMP87xx watchdog"
	select WATCHDOG_CORE
	depends on ARCH_TANGO || COMPILE_TEST
	depends on HAS_IOMEM
	help
	  Support for the watchdog in Sigma Designs SMP86xx (tango3)
	  and SMP87xx (tango4) family chips.

	  This driver can be built as a module. The module name is tangox_wdt.

config WDAT_WDT
	tristate "ACPI Watchdog Action Table (WDAT)"
	depends on ACPI
	select WATCHDOG_CORE
	select ACPI_WATCHDOG
	help
	  This driver adds support for systems with ACPI Watchdog Action
	  Table (WDAT) table. Servers typically have this but it can be
	  found on some desktop machines as well. This driver will take
	  over the native iTCO watchdog driver found on many Intel CPUs.

	  To compile this driver as module, choose M here: the module will
	  be called wdat_wdt.

config WM831X_WATCHDOG
	tristate "WM831x watchdog"
	depends on MFD_WM831X || COMPILE_TEST
	select WATCHDOG_CORE
	help
	  Support for the watchdog in the WM831x AudioPlus PMICs.  When
	  the watchdog triggers the system will be reset.

config WM8350_WATCHDOG
	tristate "WM8350 watchdog"
	depends on MFD_WM8350
	select WATCHDOG_CORE
	help
	  Support for the watchdog in the WM8350 AudioPlus PMIC.  When
	  the watchdog triggers the system will be reset.

config XILINX_WATCHDOG
	tristate "Xilinx Watchdog timer"
	depends on HAS_IOMEM
	select WATCHDOG_CORE
	help
	  Watchdog driver for the xps_timebase_wdt ip core.

	  To compile this driver as a module, choose M here: the
	  module will be called of_xilinx_wdt.

config ZIIRAVE_WATCHDOG
	tristate "Zodiac RAVE Watchdog Timer"
	depends on I2C
	select WATCHDOG_CORE
	help
	  Watchdog driver for the Zodiac Aerospace RAVE Switch Watchdog
	  Processor.

	  To compile this driver as a module, choose M here: the
	  module will be called ziirave_wdt.

# ALPHA Architecture

# ARM Architecture

config ARM_SP805_WATCHDOG
	tristate "ARM SP805 Watchdog"
<<<<<<< HEAD
	depends on (ARM || ARM64) && (ARM_AMBA || COMPILE_TEST)
=======
	depends on (ARM || ARM64 || COMPILE_TEST) && ARM_AMBA
>>>>>>> 36fc5797
	select WATCHDOG_CORE
	help
	  ARM Primecell SP805 Watchdog timer. This will reboot your system when
	  the timeout is reached.

config ARM_SBSA_WATCHDOG
	tristate "ARM SBSA Generic Watchdog"
	depends on ARM64
	depends on ARM_ARCH_TIMER
	select WATCHDOG_CORE
	help
	  ARM SBSA Generic Watchdog has two stage timeouts:
	  the first signal (WS0) is for alerting the system by interrupt,
	  the second one (WS1) is a real hardware reset.
	  More details: ARM DEN0029B - Server Base System Architecture (SBSA)

	  This driver can operate ARM SBSA Generic Watchdog as a single stage
	  or a two stages watchdog, it depends on the module parameter "action".

	  Note: the maximum timeout in the two stages mode is half of that in
	  the single stage mode.

	  To compile this driver as module, choose M here: The module
	  will be called sbsa_gwdt.

config ASM9260_WATCHDOG
	tristate "Alphascale ASM9260 watchdog"
	depends on MACH_ASM9260 || COMPILE_TEST
	depends on OF
	select WATCHDOG_CORE
	select RESET_CONTROLLER
	help
	  Watchdog timer embedded into Alphascale asm9260 chips. This will reboot your
	  system when the timeout is reached.

config AT91RM9200_WATCHDOG
	tristate "AT91RM9200 watchdog"
	depends on (SOC_AT91RM9200 && MFD_SYSCON) || COMPILE_TEST
	help
	  Watchdog timer embedded into AT91RM9200 chips. This will reboot your
	  system when the timeout is reached.

config AT91SAM9X_WATCHDOG
	tristate "AT91SAM9X / AT91CAP9 watchdog"
	depends on ARCH_AT91 || COMPILE_TEST
	select WATCHDOG_CORE
	help
	  Watchdog timer embedded into AT91SAM9X and AT91CAP9 chips. This will
	  reboot your system when the timeout is reached.

config SAMA5D4_WATCHDOG
	tristate "Atmel SAMA5D4 Watchdog Timer"
	depends on ARCH_AT91 || COMPILE_TEST
	select WATCHDOG_CORE
	help
	  Atmel SAMA5D4 watchdog timer is embedded into SAMA5D4 chips.
	  Its Watchdog Timer Mode Register can be written more than once.
	  This will reboot your system when the timeout is reached.

config CADENCE_WATCHDOG
	tristate "Cadence Watchdog Timer"
	depends on HAS_IOMEM
	select WATCHDOG_CORE
	help
	  Say Y here if you want to include support for the watchdog
	  timer in the Xilinx Zynq.

config 21285_WATCHDOG
	tristate "DC21285 watchdog"
	depends on FOOTBRIDGE
	help
	  The Intel Footbridge chip contains a built-in watchdog circuit. Say Y
	  here if you wish to use this. Alternatively say M to compile the
	  driver as a module, which will be called wdt285.

	  This driver does not work on all machines. In particular, early CATS
	  boards have hardware problems that will cause the machine to simply
	  lock up if the watchdog fires.

	  "If in doubt, leave it out" - say N.

config 977_WATCHDOG
	tristate "NetWinder WB83C977 watchdog"
	depends on (FOOTBRIDGE && ARCH_NETWINDER) || (ARM && COMPILE_TEST)
	help
	  Say Y here to include support for the WB977 watchdog included in
	  NetWinder machines. Alternatively say M to compile the driver as
	  a module, which will be called wdt977.

	  Not sure? It's safe to say N.

config GEMINI_WATCHDOG
	tristate "Gemini watchdog"
	depends on ARCH_GEMINI
	select WATCHDOG_CORE
	help
	  Say Y here if to include support for the watchdog timer
	  embedded in the Cortina Systems Gemini family of devices.

	  To compile this driver as a module, choose M here: the
	  module will be called gemini_wdt.

config IXP4XX_WATCHDOG
	tristate "IXP4xx Watchdog"
	depends on ARCH_IXP4XX
	help
	  Say Y here if to include support for the watchdog timer
	  in the Intel IXP4xx network processors. This driver can
	  be built as a module by choosing M. The module will
	  be called ixp4xx_wdt.

	  Note: The internal IXP4xx watchdog does a soft CPU reset
	  which doesn't reset any peripherals. There are circumstances
	  where the watchdog will fail to reset the board correctly
	  (e.g., if the boot ROM is in an unreadable state).

	  Say N if you are unsure.

config KS8695_WATCHDOG
	tristate "KS8695 watchdog"
	depends on ARCH_KS8695
	help
	  Watchdog timer embedded into KS8695 processor. This will reboot your
	  system when the timeout is reached.

config HAVE_S3C2410_WATCHDOG
	bool
	help
	  This will include watchdog timer support for Samsung SoCs. If
	  you want to include watchdog support for any machine, kindly
	  select this in the respective mach-XXXX/Kconfig file.

config S3C2410_WATCHDOG
	tristate "S3C2410 Watchdog"
	depends on HAVE_S3C2410_WATCHDOG || COMPILE_TEST
	select WATCHDOG_CORE
	select MFD_SYSCON if ARCH_EXYNOS
	help
	  Watchdog timer block in the Samsung SoCs. This will reboot
	  the system when the timer expires with the watchdog enabled.

	  The driver is limited by the speed of the system's PCLK
	  signal, so with reasonably fast systems (PCLK around 50-66MHz)
	  then watchdog intervals of over approximately 20seconds are
	  unavailable.

	  The driver can be built as a module by choosing M, and will
	  be called s3c2410_wdt

config SA1100_WATCHDOG
	tristate "SA1100/PXA2xx watchdog"
	depends on ARCH_SA1100 || ARCH_PXA
	help
	  Watchdog timer embedded into SA11x0 and PXA2xx chips. This will
	  reboot your system when timeout is reached.

	  NOTE: once enabled, this timer cannot be disabled.

	  To compile this driver as a module, choose M here: the
	  module will be called sa1100_wdt.

config DW_WATCHDOG
	tristate "Synopsys DesignWare watchdog"
	depends on HAS_IOMEM
	select WATCHDOG_CORE
	help
	  Say Y here if to include support for the Synopsys DesignWare
	  watchdog timer found in many chips.
	  To compile this driver as a module, choose M here: the
	  module will be called dw_wdt.

config EP93XX_WATCHDOG
	tristate "EP93xx Watchdog"
	depends on ARCH_EP93XX || COMPILE_TEST
	select WATCHDOG_CORE
	help
	  Say Y here if to include support for the watchdog timer
	  embedded in the Cirrus Logic EP93xx family of devices.

	  To compile this driver as a module, choose M here: the
	  module will be called ep93xx_wdt.

config OMAP_WATCHDOG
	tristate "OMAP Watchdog"
	depends on ARCH_OMAP16XX || ARCH_OMAP2PLUS || COMPILE_TEST
	select WATCHDOG_CORE
	help
	  Support for TI OMAP1610/OMAP1710/OMAP2420/OMAP3430/OMAP4430 watchdog.  Say 'Y'
	  here to enable the OMAP1610/OMAP1710/OMAP2420/OMAP3430/OMAP4430 watchdog timer.

config PNX4008_WATCHDOG
	tristate "LPC32XX Watchdog"
	depends on ARCH_LPC32XX
	select WATCHDOG_CORE
	help
	  Say Y here if to include support for the watchdog timer
	  in the LPC32XX processor.
	  This driver can be built as a module by choosing M. The module
	  will be called pnx4008_wdt.

	  Say N if you are unsure.

config IOP_WATCHDOG
	tristate "IOP Watchdog"
	depends on ARCH_IOP13XX
	select WATCHDOG_NOWAYOUT if (ARCH_IOP32X || ARCH_IOP33X)
	help
	  Say Y here if to include support for the watchdog timer
	  in the Intel IOP3XX & IOP13XX I/O Processors.  This driver can
	  be built as a module by choosing M. The module will
	  be called iop_wdt.

	  Note: The IOP13XX watchdog does an Internal Bus Reset which will
	  affect both cores and the peripherals of the IOP.  The ATU-X
	  and/or ATUe configuration registers will remain intact, but if
	  operating as an Root Complex and/or Central Resource, the PCI-X
	  and/or PCIe busses will also be reset.  THIS IS A VERY BIG HAMMER.

config DAVINCI_WATCHDOG
	tristate "DaVinci watchdog"
	depends on ARCH_DAVINCI || ARCH_KEYSTONE || COMPILE_TEST
	select WATCHDOG_CORE
	help
	  Say Y here if to include support for the watchdog timer
	  in the DaVinci DM644x/DM646x or Keystone processors.
	  To compile this driver as a module, choose M here: the
	  module will be called davinci_wdt.

	  NOTE: once enabled, this timer cannot be disabled.
	  Say N if you are unsure.

config ORION_WATCHDOG
	tristate "Orion watchdog"
	depends on ARCH_ORION5X || ARCH_DOVE || MACH_DOVE || ARCH_MVEBU || COMPILE_TEST
	depends on ARM
	select WATCHDOG_CORE
	help
	  Say Y here if to include support for the watchdog timer
	  in the Marvell Orion5x and Kirkwood ARM SoCs.
	  To compile this driver as a module, choose M here: the
	  module will be called orion_wdt.

config RN5T618_WATCHDOG
	tristate "Ricoh RN5T618 watchdog"
	depends on MFD_RN5T618 || COMPILE_TEST
	select WATCHDOG_CORE
	help
	  If you say yes here you get support for watchdog on the Ricoh
	  RN5T618 PMIC.

	  This driver can also be built as a module.  If so, the module
	  will be called rn5t618_wdt.

config SUNXI_WATCHDOG
	tristate "Allwinner SoCs watchdog support"
	depends on ARCH_SUNXI || COMPILE_TEST
	select WATCHDOG_CORE
	help
	  Say Y here to include support for the watchdog timer
	  in Allwinner SoCs.
	  To compile this driver as a module, choose M here: the
	  module will be called sunxi_wdt.

config COH901327_WATCHDOG
	bool "ST-Ericsson COH 901 327 watchdog"
	depends on ARCH_U300 || (ARM && COMPILE_TEST)
	default y if MACH_U300
	select WATCHDOG_CORE
	help
	  Say Y here to include Watchdog timer support for the
	  watchdog embedded into the ST-Ericsson U300 series platforms.
	  This watchdog is used to reset the system and thus cannot be
	  compiled as a module.

config TWL4030_WATCHDOG
	tristate "TWL4030 Watchdog"
	depends on TWL4030_CORE
	select WATCHDOG_CORE
	help
	  Support for TI TWL4030 watchdog.  Say 'Y' here to enable the
	  watchdog timer support for TWL4030 chips.

config STMP3XXX_RTC_WATCHDOG
	tristate "Freescale STMP3XXX & i.MX23/28 watchdog"
	depends on RTC_DRV_STMP || COMPILE_TEST
	select WATCHDOG_CORE
	help
	  Say Y here to include support for the watchdog timer inside
	  the RTC for the STMP37XX/378X or i.MX23/28 SoC.
	  To compile this driver as a module, choose M here: the
	  module will be called stmp3xxx_rtc_wdt.

config NUC900_WATCHDOG
	tristate "Nuvoton NUC900 watchdog"
	depends on ARCH_W90X900 || COMPILE_TEST
	help
	  Say Y here if to include support for the watchdog timer
	  for the Nuvoton NUC900 series SoCs.
	  To compile this driver as a module, choose M here: the
	  module will be called nuc900_wdt.

config TS4800_WATCHDOG
	tristate "TS-4800 Watchdog"
	depends on HAS_IOMEM && OF
	depends on SOC_IMX51 || COMPILE_TEST
	select WATCHDOG_CORE
	select MFD_SYSCON
	help
	  Technologic Systems TS-4800 has watchdog timer implemented in
	  an external FPGA. Say Y here if you want to support for the
	  watchdog timer on TS-4800 board.

config TS72XX_WATCHDOG
	tristate "TS-72XX SBC Watchdog"
	depends on MACH_TS72XX || COMPILE_TEST
	help
	  Technologic Systems TS-7200, TS-7250 and TS-7260 boards have
	  watchdog timer implemented in a external CPLD chip. Say Y here
	  if you want to support for the watchdog timer on TS-72XX boards.

	  To compile this driver as a module, choose M here: the
	  module will be called ts72xx_wdt.

config MAX63XX_WATCHDOG
	tristate "Max63xx watchdog"
	depends on HAS_IOMEM
	select WATCHDOG_CORE
	help
	  Support for memory mapped max63{69,70,71,72,73,74} watchdog timer.

config MAX77620_WATCHDOG
	tristate "Maxim Max77620 Watchdog Timer"
	depends on MFD_MAX77620 || COMPILE_TEST
	help
	 This is the driver for the Max77620 watchdog timer.
	 Say 'Y' here to enable the watchdog timer support for
	 MAX77620 chips. To compile this driver as a module,
	 choose M here: the module will be called max77620_wdt.

config IMX2_WDT
	tristate "IMX2+ Watchdog"
	depends on ARCH_MXC || ARCH_LAYERSCAPE || COMPILE_TEST
	select REGMAP_MMIO
	select WATCHDOG_CORE
	help
	  This is the driver for the hardware watchdog
	  on the Freescale IMX2 and later processors.
	  If you have one of these processors and wish to have
	  watchdog support enabled, say Y, otherwise say N.

	  To compile this driver as a module, choose M here: the
	  module will be called imx2_wdt.

config UX500_WATCHDOG
	tristate "ST-Ericsson Ux500 watchdog"
	depends on MFD_DB8500_PRCMU || (ARM && COMPILE_TEST)
	select WATCHDOG_CORE
	default y
	help
	  Say Y here to include Watchdog timer support for the watchdog
	  existing in the prcmu of ST-Ericsson Ux500 series platforms.

	  To compile this driver as a module, choose M here: the
	  module will be called ux500_wdt.

config RETU_WATCHDOG
	tristate "Retu watchdog"
	depends on MFD_RETU || COMPILE_TEST
	select WATCHDOG_CORE
	help
	  Retu watchdog driver for Nokia Internet Tablets (770, N800,
	  N810). At least on N800 the watchdog cannot be disabled, so
	  this driver is essential and you should enable it.

	  To compile this driver as a module, choose M here: the
	  module will be called retu_wdt.

config MOXART_WDT
	tristate "MOXART watchdog"
	depends on ARCH_MOXART || COMPILE_TEST
	help
	  Say Y here to include Watchdog timer support for the watchdog
	  existing on the MOXA ART SoC series platforms.

	  To compile this driver as a module, choose M here: the
	  module will be called moxart_wdt.

config SIRFSOC_WATCHDOG
	tristate "SiRFSOC watchdog"
	depends on ARCH_SIRF || COMPILE_TEST
	select WATCHDOG_CORE
	default y
	help
	  Support for CSR SiRFprimaII and SiRFatlasVI watchdog. When
	  the watchdog triggers the system will be reset.

config ST_LPC_WATCHDOG
	tristate "STMicroelectronics LPC Watchdog"
	depends on ARCH_STI || COMPILE_TEST
	depends on OF
	select WATCHDOG_CORE
	help
	  Say Y here to include STMicroelectronics Low Power Controller
	  (LPC) based Watchdog timer support.

	  To compile this driver as a module, choose M here: the
	  module will be called st_lpc_wdt.

config TEGRA_WATCHDOG
	tristate "Tegra watchdog"
	depends on (ARCH_TEGRA || COMPILE_TEST) && HAS_IOMEM
	select WATCHDOG_CORE
	help
	  Say Y here to include support for the watchdog timer
	  embedded in NVIDIA Tegra SoCs.

	  To compile this driver as a module, choose M here: the
	  module will be called tegra_wdt.

config QCOM_WDT
	tristate "QCOM watchdog"
	depends on HAS_IOMEM
	depends on ARCH_QCOM || COMPILE_TEST
	select WATCHDOG_CORE
	help
	  Say Y here to include Watchdog timer support for the watchdog found
	  on QCOM chipsets.  Currently supported targets are the MSM8960,
	  APQ8064, and IPQ8064.

	  To compile this driver as a module, choose M here: the
	  module will be called qcom_wdt.

config MESON_GXBB_WATCHDOG
	tristate "Amlogic Meson GXBB SoCs watchdog support"
	depends on ARCH_MESON || COMPILE_TEST
	select WATCHDOG_CORE
	help
	  Say Y here to include support for the watchdog timer
	  in Amlogic Meson GXBB SoCs.
	  To compile this driver as a module, choose M here: the
	  module will be called meson_gxbb_wdt.

config MESON_WATCHDOG
	tristate "Amlogic Meson SoCs watchdog support"
	depends on ARCH_MESON || COMPILE_TEST
	select WATCHDOG_CORE
	help
	  Say Y here to include support for the watchdog timer
	  in Amlogic Meson SoCs.
	  To compile this driver as a module, choose M here: the
	  module will be called meson_wdt.

config MEDIATEK_WATCHDOG
	tristate "Mediatek SoCs watchdog support"
	depends on ARCH_MEDIATEK || COMPILE_TEST
	select WATCHDOG_CORE
	help
	  Say Y here to include support for the watchdog timer
	  in Mediatek SoCs.
	  To compile this driver as a module, choose M here: the
	  module will be called mtk_wdt.

config DIGICOLOR_WATCHDOG
	tristate "Conexant Digicolor SoCs watchdog support"
	depends on ARCH_DIGICOLOR || COMPILE_TEST
	select WATCHDOG_CORE
	help
	  Say Y here to include support for the watchdog timer
	  in Conexant Digicolor SoCs.
	  To compile this driver as a module, choose M here: the
	  module will be called digicolor_wdt.

config LPC18XX_WATCHDOG
	tristate "LPC18xx/43xx Watchdog"
	depends on ARCH_LPC18XX || COMPILE_TEST
	depends on HAS_IOMEM
	select WATCHDOG_CORE
	help
	  Say Y here if to include support for the watchdog timer
	  in NXP LPC SoCs family, which includes LPC18xx/LPC43xx
	  processors.
	  To compile this driver as a module, choose M here: the
	  module will be called lpc18xx_wdt.

config ATLAS7_WATCHDOG
	tristate "CSRatlas7 watchdog"
	depends on ARCH_ATLAS7 || COMPILE_TEST
	help
	  Say Y here to include Watchdog timer support for the watchdog
	  existing on the CSRatlas7 series platforms.

	  To compile this driver as a module, choose M here: the
	  module will be called atlas7_wdt.

config RENESAS_WDT
	tristate "Renesas WDT Watchdog"
	depends on ARCH_RENESAS || COMPILE_TEST
	select WATCHDOG_CORE
	help
	  This driver adds watchdog support for the integrated watchdogs in the
	  Renesas R-Car and other SH-Mobile SoCs (usually named RWDT or SWDT).

config ASPEED_WATCHDOG
	tristate "Aspeed 2400 watchdog support"
	depends on ARCH_ASPEED || COMPILE_TEST
	select WATCHDOG_CORE
	help
	  Say Y here to include support for the watchdog timer
	  in Apseed BMC SoCs.

	  This driver is required to reboot the SoC.

	  To compile this driver as a module, choose M here: the
	  module will be called aspeed_wdt.

config ZX2967_WATCHDOG
	tristate "ZTE zx2967 SoCs watchdog support"
	depends on ARCH_ZX
	select WATCHDOG_CORE
	help
	  Say Y here to include support for the watchdog timer
	  in ZTE zx2967 SoCs.
	  To compile this driver as a module, choose M here: the
	  module will be called zx2967_wdt.

# AVR32 Architecture

config AT32AP700X_WDT
	tristate "AT32AP700x watchdog"
	depends on CPU_AT32AP700X || COMPILE_TEST
	help
	  Watchdog timer embedded into AT32AP700x devices. This will reboot
	  your system when the timeout is reached.

# BLACKFIN Architecture

config BFIN_WDT
	tristate "Blackfin On-Chip Watchdog Timer"
	depends on BLACKFIN
	---help---
	  If you say yes here you will get support for the Blackfin On-Chip
	  Watchdog Timer. If you have one of these processors and wish to
	  have watchdog support enabled, say Y, otherwise say N.

	  To compile this driver as a module, choose M here: the
	  module will be called bfin_wdt.

# CRIS Architecture

# FRV Architecture

# X86 (i386 + ia64 + x86_64) Architecture

config ACQUIRE_WDT
	tristate "Acquire SBC Watchdog Timer"
	depends on X86
	---help---
	  This is the driver for the hardware watchdog on Single Board
	  Computers produced by Acquire Inc (and others). This watchdog
	  simply watches your kernel to make sure it doesn't freeze, and if
	  it does, it reboots your computer after a certain amount of time.

	  To compile this driver as a module, choose M here: the
	  module will be called acquirewdt.

	  Most people will say N.

config ADVANTECH_WDT
	tristate "Advantech SBC Watchdog Timer"
	depends on X86
	help
	  If you are configuring a Linux kernel for the Advantech single-board
	  computer, say `Y' here to support its built-in watchdog timer
	  feature. More information can be found at
	  <http://www.advantech.com.tw/products/>

config ALIM1535_WDT
	tristate "ALi M1535 PMU Watchdog Timer"
	depends on X86 && PCI
	---help---
	  This is the driver for the hardware watchdog on the ALi M1535 PMU.

	  To compile this driver as a module, choose M here: the
	  module will be called alim1535_wdt.

	  Most people will say N.

config ALIM7101_WDT
	tristate "ALi M7101 PMU Computer Watchdog"
	depends on PCI
	help
	  This is the driver for the hardware watchdog on the ALi M7101 PMU
	  as used in the x86 Cobalt servers and also found in some
	  SPARC Netra servers too.

	  To compile this driver as a module, choose M here: the
	  module will be called alim7101_wdt.

	  Most people will say N.

config EBC_C384_WDT
	tristate "WinSystems EBC-C384 Watchdog Timer"
	depends on X86 && ISA_BUS_API
	select WATCHDOG_CORE
	help
	  Enables watchdog timer support for the watchdog timer on the
	  WinSystems EBC-C384 motherboard. The timeout may be configured via
	  the timeout module parameter.

config F71808E_WDT
	tristate "Fintek F71808E, F71862FG, F71869, F71882FG and F71889FG Watchdog"
	depends on X86
	help
	  This is the driver for the hardware watchdog on the Fintek
	  F71808E, F71862FG, F71869, F71882FG and F71889FG Super I/O controllers.

	  You can compile this driver directly into the kernel, or use
	  it as a module.  The module will be called f71808e_wdt.

config SP5100_TCO
	tristate "AMD/ATI SP5100 TCO Timer/Watchdog"
	depends on X86 && PCI
	---help---
	  Hardware watchdog driver for the AMD/ATI SP5100 chipset. The TCO
	  (Total Cost of Ownership) timer is a watchdog timer that will reboot
	  the machine after its expiration. The expiration time can be
	  configured with the "heartbeat" parameter.

	  To compile this driver as a module, choose M here: the
	  module will be called sp5100_tco.

config GEODE_WDT
	tristate "AMD Geode CS5535/CS5536 Watchdog"
	depends on CS5535_MFGPT || (X86 && COMPILE_TEST)
	help
	  This driver enables a watchdog capability built into the
	  CS5535/CS5536 companion chips for the AMD Geode GX and LX
	  processors.  This watchdog watches your kernel to make sure
	  it doesn't freeze, and if it does, it reboots your computer after
	  a certain amount of time.

	  You can compile this driver directly into the kernel, or use
	  it as a module.  The module will be called geodewdt.

config SC520_WDT
	tristate "AMD Elan SC520 processor Watchdog"
	depends on MELAN || COMPILE_TEST
	help
	  This is the driver for the hardware watchdog built in to the
	  AMD "Elan" SC520 microcomputer commonly used in embedded systems.
	  This watchdog simply watches your kernel to make sure it doesn't
	  freeze, and if it does, it reboots your computer after a certain
	  amount of time.

	  You can compile this driver directly into the kernel, or use
	  it as a module.  The module will be called sc520_wdt.

config SBC_FITPC2_WATCHDOG
	tristate "Compulab SBC-FITPC2 watchdog"
	depends on X86
	---help---
	  This is the driver for the built-in watchdog timer on the fit-PC2,
	  fit-PC2i, CM-iAM single-board computers made by Compulab.

	  It`s possible to enable watchdog timer either from BIOS (F2) or from booted Linux.
	  When "Watchdog Timer Value" enabled one can set 31-255 s operational range.

	  Entering BIOS setup temporary disables watchdog operation regardless to current state,
	  so system will not be restarted while user in BIOS setup.

	  Once watchdog was enabled the system will be restarted every
	  "Watchdog Timer Value" period, so to prevent it user can restart or
	  disable the watchdog.

	  To compile this driver as a module, choose M here: the
	  module will be called sbc_fitpc2_wdt.

	  Most people will say N.

config EUROTECH_WDT
	tristate "Eurotech CPU-1220/1410 Watchdog Timer"
	depends on X86
	help
	  Enable support for the watchdog timer on the Eurotech CPU-1220 and
	  CPU-1410 cards.  These are PC/104 SBCs. Spec sheets and product
	  information are at <http://www.eurotech.it/>.

config IB700_WDT
	tristate "IB700 SBC Watchdog Timer"
	depends on X86
	---help---
	  This is the driver for the hardware watchdog on the IB700 Single
	  Board Computer produced by TMC Technology (www.tmc-uk.com). This watchdog
	  simply watches your kernel to make sure it doesn't freeze, and if
	  it does, it reboots your computer after a certain amount of time.

	  This driver is like the WDT501 driver but for slightly different hardware.

	  To compile this driver as a module, choose M here: the
	  module will be called ib700wdt.

	  Most people will say N.

config IBMASR
	tristate "IBM Automatic Server Restart"
	depends on X86
	help
	  This is the driver for the IBM Automatic Server Restart watchdog
	  timer built-in into some eServer xSeries machines.

	  To compile this driver as a module, choose M here: the
	  module will be called ibmasr.

config WAFER_WDT
	tristate "ICP Single Board Computer Watchdog Timer"
	depends on X86
	help
	  This is a driver for the hardware watchdog on the ICP Single
	  Board Computer. This driver is working on (at least) the following
	  IPC SBC's: Wafer 5823, Rocky 4783, Rocky 3703 and Rocky 3782.

	  To compile this driver as a module, choose M here: the
	  module will be called wafer5823wdt.

config I6300ESB_WDT
	tristate "Intel 6300ESB Timer/Watchdog"
	depends on PCI
	---help---
	  Hardware driver for the watchdog timer built into the Intel
	  6300ESB controller hub.

	  To compile this driver as a module, choose M here: the
	  module will be called i6300esb.

config IE6XX_WDT
	tristate "Intel Atom E6xx Watchdog"
	depends on X86 && PCI
	select WATCHDOG_CORE
	select MFD_CORE
	select LPC_SCH
	---help---
	  Hardware driver for the watchdog timer built into the Intel
	  Atom E6XX (TunnelCreek) processor.

	  To compile this driver as a module, choose M here: the
	  module will be called ie6xx_wdt.

config INTEL_SCU_WATCHDOG
	bool "Intel SCU Watchdog for Mobile Platforms"
	depends on X86_INTEL_MID
	---help---
	  Hardware driver for the watchdog time built into the Intel SCU
	  for Intel Mobile Platforms.

	  To compile this driver as a module, choose M here.

config INTEL_MID_WATCHDOG
	tristate "Intel MID Watchdog Timer"
	depends on X86_INTEL_MID
	select WATCHDOG_CORE
	---help---
	  Watchdog timer driver built into the Intel SCU for Intel MID
	  Platforms.

	  This driver currently supports only the watchdog evolution
	  implementation in SCU, available for Merrifield generation.

	  To compile this driver as a module, choose M here.

config ITCO_WDT
	tristate "Intel TCO Timer/Watchdog"
	depends on (X86 || IA64) && PCI
	select WATCHDOG_CORE
	depends on I2C || I2C=n
	select LPC_ICH if !EXPERT
	select I2C_I801 if !EXPERT && I2C
	---help---
	  Hardware driver for the intel TCO timer based watchdog devices.
	  These drivers are included in the Intel 82801 I/O Controller
	  Hub family (from ICH0 up to ICH10) and in the Intel 63xxESB
	  controller hub.

	  The TCO (Total Cost of Ownership) timer is a watchdog timer
	  that will reboot the machine after its second expiration. The
	  expiration time can be configured with the "heartbeat" parameter.

	  On some motherboards the driver may fail to reset the chipset's
	  NO_REBOOT flag which prevents the watchdog from rebooting the
	  machine. If this is the case you will get a kernel message like
	  "failed to reset NO_REBOOT flag, reboot disabled by hardware".

	  To compile this driver as a module, choose M here: the
	  module will be called iTCO_wdt.

config ITCO_VENDOR_SUPPORT
	bool "Intel TCO Timer/Watchdog Specific Vendor Support"
	depends on ITCO_WDT
	---help---
	  Add vendor specific support to the intel TCO timer based watchdog
	  devices. At this moment we only have additional support for some
	  SuperMicro Inc. motherboards.

config IT8712F_WDT
	tristate "IT8712F (Smart Guardian) Watchdog Timer"
	depends on X86
	---help---
	  This is the driver for the built-in watchdog timer on the IT8712F
	  Super I/0 chipset used on many motherboards.

	  If the driver does not work, then make sure that the game port in
	  the BIOS is enabled.

	  To compile this driver as a module, choose M here: the
	  module will be called it8712f_wdt.

config IT87_WDT
	tristate "IT87 Watchdog Timer"
	depends on X86
	---help---
	  This is the driver for the hardware watchdog on the ITE IT8620,
	  IT8702, IT8712, IT8716, IT8718, IT8720, IT8721, IT8726 and IT8728
	  Super I/O chips.

	  If the driver does not work, then make sure that the game port in
	  the BIOS is enabled.

	  This watchdog simply watches your kernel to make sure it doesn't
	  freeze, and if it does, it reboots your computer after a certain
	  amount of time.

	  To compile this driver as a module, choose M here: the module will
	  be called it87_wdt.

config HP_WATCHDOG
	tristate "HP ProLiant iLO2+ Hardware Watchdog Timer"
	depends on X86 && PCI
	help
	  A software monitoring watchdog and NMI sourcing driver. This driver
	  will detect lockups and provide a stack trace. This is a driver that
	  will only load on an HP ProLiant system with a minimum of iLO2 support.
	  To compile this driver as a module, choose M here: the module will be
	  called hpwdt.

config KEMPLD_WDT
	tristate "Kontron COM Watchdog Timer"
	depends on MFD_KEMPLD || COMPILE_TEST
	select WATCHDOG_CORE
	help
	  Support for the PLD watchdog on some Kontron ETX and COMexpress
	  (ETXexpress) modules

	  This driver can also be built as a module. If so, the module will be
	  called kempld_wdt.

config HPWDT_NMI_DECODING
	bool "NMI decoding support for the HP ProLiant iLO2+ Hardware Watchdog Timer"
	depends on HP_WATCHDOG
	default y
	help
	  When an NMI occurs this feature will make the necessary BIOS calls to
	  log the cause of the NMI.

config SC1200_WDT
	tristate "National Semiconductor PC87307/PC97307 (ala SC1200) Watchdog"
	depends on X86
	help
	  This is a driver for National Semiconductor PC87307/PC97307 hardware
	  watchdog cards as found on the SC1200. This watchdog is mainly used
	  for power management purposes and can be used to power down the device
	  during inactivity periods (includes interrupt activity monitoring).

	  To compile this driver as a module, choose M here: the
	  module will be called sc1200wdt.

	  Most people will say N.

config SCx200_WDT
	tristate "National Semiconductor SCx200 Watchdog"
	depends on SCx200 && PCI
	help
	  Enable the built-in watchdog timer support on the National
	  Semiconductor SCx200 processors.

	  If compiled as a module, it will be called scx200_wdt.

config PC87413_WDT
	tristate "NS PC87413 watchdog"
	depends on X86
	---help---
	  This is the driver for the hardware watchdog on the PC87413 chipset
	  This watchdog simply watches your kernel to make sure it doesn't
	  freeze, and if it does, it reboots your computer after a certain
	  amount of time.

	  To compile this driver as a module, choose M here: the
	  module will be called pc87413_wdt.

	  Most people will say N.

config NV_TCO
	tristate "nVidia TCO Timer/Watchdog"
	depends on X86 && PCI
	---help---
	  Hardware driver for the TCO timer built into the nVidia Hub family
	  (such as the MCP51).  The TCO (Total Cost of Ownership) timer is a
	  watchdog timer that will reboot the machine after its second
	  expiration. The expiration time can be configured with the
	  "heartbeat" parameter.

	  On some motherboards the driver may fail to reset the chipset's
	  NO_REBOOT flag which prevents the watchdog from rebooting the
	  machine. If this is the case you will get a kernel message like
	  "failed to reset NO_REBOOT flag, reboot disabled by hardware".

	  To compile this driver as a module, choose M here: the
	  module will be called nv_tco.

config RDC321X_WDT
	tristate "RDC R-321x SoC watchdog"
	depends on X86_RDC321X || COMPILE_TEST
	depends on PCI
	help
	  This is the driver for the built in hardware watchdog
	  in the RDC R-321x SoC.

	  To compile this driver as a module, choose M here: the
	  module will be called rdc321x_wdt.

config 60XX_WDT
	tristate "SBC-60XX Watchdog Timer"
	depends on X86
	help
	  This driver can be used with the watchdog timer found on some
	  single board computers, namely the 6010 PII based computer.
	  It may well work with other cards.  It reads port 0x443 to enable
	  and re-set the watchdog timer, and reads port 0x45 to disable
	  the watchdog.  If you have a card that behave in similar ways,
	  you can probably make this driver work with your card as well.

	  You can compile this driver directly into the kernel, or use
	  it as a module.  The module will be called sbc60xxwdt.

config SBC8360_WDT
	tristate "SBC8360 Watchdog Timer"
	depends on X86_32
	---help---

	  This is the driver for the hardware watchdog on the SBC8360 Single
	  Board Computer produced by Axiomtek Co., Ltd. (www.axiomtek.com).

	  To compile this driver as a module, choose M here: the
	  module will be called sbc8360.

	  Most people will say N.

config SBC7240_WDT
	tristate "SBC Nano 7240 Watchdog Timer"
	depends on X86_32 && !UML
	---help---
	  This is the driver for the hardware watchdog found on the IEI
	  single board computers EPIC Nano 7240 (and likely others). This
	  watchdog simply watches your kernel to make sure it doesn't freeze,
	  and if it does, it reboots your computer after a certain amount of
	  time.

	  To compile this driver as a module, choose M here: the
	  module will be called sbc7240_wdt.

config CPU5_WDT
	tristate "SMA CPU5 Watchdog"
	depends on X86
	---help---
	  TBD.
	  To compile this driver as a module, choose M here: the
	  module will be called cpu5wdt.

config SMSC_SCH311X_WDT
	tristate "SMSC SCH311X Watchdog Timer"
	depends on X86
	---help---
	  This is the driver for the hardware watchdog timer on the
	  SMSC SCH3112, SCH3114 and SCH3116 Super IO chipset
	  (LPC IO with 8042 KBC, Reset Generation, HWM and multiple
	  serial ports).

	  To compile this driver as a module, choose M here: the
	  module will be called sch311x_wdt.

config SMSC37B787_WDT
	tristate "Winbond SMsC37B787 Watchdog Timer"
	depends on X86
	---help---
	  This is the driver for the hardware watchdog component on the
	  Winbond SMsC37B787 chipset as used on the NetRunner Mainboard
	  from Vision Systems and maybe others.

	  This watchdog simply watches your kernel to make sure it doesn't
	  freeze, and if it does, it reboots your computer after a certain
	  amount of time.

	  Usually a userspace daemon will notify the kernel WDT driver that
	  userspace is still alive, at regular intervals.

	  To compile this driver as a module, choose M here: the
	  module will be called smsc37b787_wdt.

	  Most people will say N.

config VIA_WDT
	tristate "VIA Watchdog Timer"
	depends on X86 && PCI
	select WATCHDOG_CORE
	---help---
	This is the driver for the hardware watchdog timer on VIA
	southbridge chipset CX700, VX800/VX820 or VX855/VX875.

	To compile this driver as a module, choose M here; the module
	will be called via_wdt.

	Most people will say N.

config W83627HF_WDT
	tristate "Watchdog timer for W83627HF/W83627DHG and compatibles"
	depends on X86
	select WATCHDOG_CORE
	---help---
	  This is the driver for the hardware watchdog on the following
	  Super I/O chips.
		W83627DHG/DHG-P/EHF/EHG/F/G/HF/S/SF/THF/UHG/UG
		W83637HF
		W83667HG/HG-B
		W83687THF
		W83697HF
		W83697UG
		NCT6775
		NCT6776
		NCT6779
		NCT6791
		NCT6792
		NCT6102D/04D/06D

	  This watchdog simply watches your kernel to make sure it doesn't
	  freeze, and if it does, it reboots your computer after a certain
	  amount of time.

	  To compile this driver as a module, choose M here: the
	  module will be called w83627hf_wdt.

	  Most people will say N.

config W83877F_WDT
	tristate "W83877F (EMACS) Watchdog Timer"
	depends on X86
	---help---
	  This is the driver for the hardware watchdog on the W83877F chipset
	  as used in EMACS PC-104 motherboards (and likely others).  This
	  watchdog simply watches your kernel to make sure it doesn't freeze,
	  and if it does, it reboots your computer after a certain amount of
	  time.

	  To compile this driver as a module, choose M here: the
	  module will be called w83877f_wdt.

	  Most people will say N.

config W83977F_WDT
	tristate "W83977F (PCM-5335) Watchdog Timer"
	depends on X86
	---help---
	  This is the driver for the hardware watchdog on the W83977F I/O chip
	  as used in AAEON's PCM-5335 SBC (and likely others).  This
	  watchdog simply watches your kernel to make sure it doesn't freeze,
	  and if it does, it reboots your computer after a certain amount of
	  time.

	  To compile this driver as a module, choose M here: the
	  module will be called w83977f_wdt.

config MACHZ_WDT
	tristate "ZF MachZ Watchdog"
	depends on X86
	---help---
	  If you are using a ZF Micro MachZ processor, say Y here, otherwise
	  N.  This is the driver for the watchdog timer built-in on that
	  processor using ZF-Logic interface.  This watchdog simply watches
	  your kernel to make sure it doesn't freeze, and if it does, it
	  reboots your computer after a certain amount of time.

	  To compile this driver as a module, choose M here: the
	  module will be called machzwd.

config SBC_EPX_C3_WATCHDOG
	tristate "Winsystems SBC EPX-C3 watchdog"
	depends on X86
	---help---
	  This is the driver for the built-in watchdog timer on the EPX-C3
	  Single-board computer made by Winsystems, Inc.

	  *Note*: This hardware watchdog is not probeable and thus there
	  is no way to know if writing to its IO address will corrupt
	  your system or have any real effect.  The only way to be sure
	  that this driver does what you want is to make sure you
	  are running it on an EPX-C3 from Winsystems with the watchdog
	  timer at IO address 0x1ee and 0x1ef.  It will write to both those
	  IO ports.  Basically, the assumption is made that if you compile
	  this driver into your kernel and/or load it as a module, that you
	  know what you are doing and that you are in fact running on an
	  EPX-C3 board!

	  To compile this driver as a module, choose M here: the
	  module will be called sbc_epx_c3.

config INTEL_MEI_WDT
	tristate "Intel MEI iAMT Watchdog"
	depends on INTEL_MEI && X86
	select WATCHDOG_CORE
	---help---
	  A device driver for the Intel MEI iAMT watchdog.

	  The Intel AMT Watchdog is an OS Health (Hang/Crash) watchdog.
	  Whenever the OS hangs or crashes, iAMT will send an event
	  to any subscriber to this event. The watchdog doesn't reset the
	  the platform.

	  To compile this driver as a module, choose M here:
	  the module will be called mei_wdt.

config NI903X_WDT
	tristate "NI 903x/913x Watchdog"
	depends on X86 && ACPI
	select WATCHDOG_CORE
	---help---
	  This is the driver for the watchdog timer on the National Instruments
	  903x/913x real-time controllers.

	  To compile this driver as a module, choose M here: the module will be
	  called ni903x_wdt.

config NIC7018_WDT
	tristate "NIC7018 Watchdog"
	depends on X86 && ACPI
	select WATCHDOG_CORE
	---help---
	  Support for National Instruments NIC7018 Watchdog.

	  To compile this driver as a module, choose M here: the module will be
	  called nic7018_wdt.

# M32R Architecture

# M68K Architecture

config M54xx_WATCHDOG
	tristate "MCF54xx watchdog support"
	depends on M548x
	help
	  To compile this driver as a module, choose M here: the
	  module will be called m54xx_wdt.

# MicroBlaze Architecture

# MIPS Architecture

config ATH79_WDT
	tristate "Atheros AR71XX/AR724X/AR913X hardware watchdog"
	depends on ATH79 || (ARM && COMPILE_TEST)
	help
	  Hardware driver for the built-in watchdog timer on the Atheros
	  AR71XX/AR724X/AR913X SoCs.

config BCM47XX_WDT
	tristate "Broadcom BCM47xx Watchdog Timer"
	depends on BCM47XX || ARCH_BCM_5301X || COMPILE_TEST
	select WATCHDOG_CORE
	help
	  Hardware driver for the Broadcom BCM47xx Watchdog Timer.

config RC32434_WDT
	tristate "IDT RC32434 SoC Watchdog Timer"
	depends on MIKROTIK_RB532
	help
	  Hardware driver for the IDT RC32434 SoC built-in
	  watchdog timer.

	  To compile this driver as a module, choose M here: the
	  module will be called rc32434_wdt.

config INDYDOG
	tristate "Indy/I2 Hardware Watchdog"
	depends on SGI_HAS_INDYDOG || (MIPS && COMPILE_TEST)
	help
	  Hardware driver for the Indy's/I2's watchdog. This is a
	  watchdog timer that will reboot the machine after a 60 second
	  timer expired and no process has written to /dev/watchdog during
	  that time.

config JZ4740_WDT
	tristate "Ingenic jz4740 SoC hardware watchdog"
	depends on MACH_JZ4740
	select WATCHDOG_CORE
	help
	  Hardware driver for the built-in watchdog timer on Ingenic jz4740 SoCs.

config WDT_MTX1
	tristate "MTX-1 Hardware Watchdog"
	depends on MIPS_MTX1 || (MIPS && COMPILE_TEST)
	help
	  Hardware driver for the MTX-1 boards. This is a watchdog timer that
	  will reboot the machine after a 100 seconds timer expired.

config PNX833X_WDT
	tristate "PNX833x Hardware Watchdog"
	depends on SOC_PNX8335
	depends on BROKEN
	help
	  Hardware driver for the PNX833x's watchdog. This is a
	  watchdog timer that will reboot the machine after a programmable
	  timer has expired and no process has written to /dev/watchdog during
	  that time.

config SIBYTE_WDOG
	tristate "Sibyte SoC hardware watchdog"
	depends on CPU_SB1 || (MIPS && COMPILE_TEST)
	help
	  Watchdog driver for the built in watchdog hardware in Sibyte
	  SoC processors.  There are apparently two watchdog timers
	  on such processors; this driver supports only the first one,
	  because currently Linux only supports exporting one watchdog
	  to userspace.

	  To compile this driver as a loadable module, choose M here.
	  The module will be called sb_wdog.

config AR7_WDT
	tristate "TI AR7 Watchdog Timer"
	depends on AR7 || (MIPS && COMPILE_TEST)
	help
	  Hardware driver for the TI AR7 Watchdog Timer.

config TXX9_WDT
	tristate "Toshiba TXx9 Watchdog Timer"
	depends on CPU_TX39XX || CPU_TX49XX || (MIPS && COMPILE_TEST)
	select WATCHDOG_CORE
	help
	  Hardware driver for the built-in watchdog timer on TXx9 MIPS SoCs.

config OCTEON_WDT
	tristate "Cavium OCTEON SOC family Watchdog Timer"
	depends on CAVIUM_OCTEON_SOC
	default y
	select WATCHDOG_CORE
	select EXPORT_UASM if OCTEON_WDT = m
	help
	  Hardware driver for OCTEON's on chip watchdog timer.
	  Enables the watchdog for all cores running Linux. It
	  installs a NMI handler and pokes the watchdog based on an
	  interrupt.  On first expiration of the watchdog, the
	  interrupt handler pokes it.  The second expiration causes an
	  NMI that prints a message. The third expiration causes a
	  global soft reset.

	  When userspace has /dev/watchdog open, no poking is done
	  from the first interrupt, it is then only poked when the
	  device is written.

config BCM63XX_WDT
	tristate "Broadcom BCM63xx hardware watchdog"
	depends on BCM63XX
	help
	  Watchdog driver for the built in watchdog hardware in Broadcom
	  BCM63xx SoC.

	  To compile this driver as a loadable module, choose M here.
	  The module will be called bcm63xx_wdt.

config BCM2835_WDT
	tristate "Broadcom BCM2835 hardware watchdog"
<<<<<<< HEAD
	depends on ARCH_BCM2835 || COMPILE_TEST
=======
	depends on ARCH_BCM2835 || (OF && COMPILE_TEST)
>>>>>>> 36fc5797
	select WATCHDOG_CORE
	help
	  Watchdog driver for the built in watchdog hardware in Broadcom
	  BCM2835 SoC.

	  To compile this driver as a loadable module, choose M here.
	  The module will be called bcm2835_wdt.

config BCM_KONA_WDT
	tristate "BCM Kona Watchdog"
	depends on ARCH_BCM_MOBILE || COMPILE_TEST
	select WATCHDOG_CORE
	help
	  Support for the watchdog timer on the following Broadcom BCM281xx
	  family, which includes BCM11130, BCM11140, BCM11351, BCM28145 and
	  BCM28155 variants.

	  Say 'Y' or 'M' here to enable the driver. The module will be called
	  bcm_kona_wdt.

config BCM_KONA_WDT_DEBUG
	bool "DEBUGFS support for BCM Kona Watchdog"
	depends on BCM_KONA_WDT || COMPILE_TEST
	help
	  If enabled, adds /sys/kernel/debug/bcm_kona_wdt/info which provides
	  access to the driver's internal data structures as well as watchdog
	  timer hardware registres.

	  If in doubt, say 'N'.

config BCM7038_WDT
	tristate "BCM7038 Watchdog"
	select WATCHDOG_CORE
	depends on HAS_IOMEM
	depends on ARCH_BRCMSTB || BMIPS_GENERIC || COMPILE_TEST
	help
	 Watchdog driver for the built-in hardware in Broadcom 7038 and
	 later SoCs used in set-top boxes.  BCM7038 was made public
	 during the 2004 CES, and since then, many Broadcom chips use this
	 watchdog block, including some cable modem chips.

config IMGPDC_WDT
	tristate "Imagination Technologies PDC Watchdog Timer"
	depends on HAS_IOMEM
	depends on METAG || MIPS || COMPILE_TEST
	select WATCHDOG_CORE
	help
	  Driver for Imagination Technologies PowerDown Controller
	  Watchdog Timer.

	  To compile this driver as a loadable module, choose M here.
	  The module will be called imgpdc_wdt.

config LANTIQ_WDT
	tristate "Lantiq SoC watchdog"
	depends on LANTIQ
	help
	  Hardware driver for the Lantiq SoC Watchdog Timer.

config LOONGSON1_WDT
	tristate "Loongson1 SoC hardware watchdog"
	depends on MACH_LOONGSON32
	select WATCHDOG_CORE
	help
	  Hardware driver for the Loongson1 SoC Watchdog Timer.

config RALINK_WDT
	tristate "Ralink SoC watchdog"
	select WATCHDOG_CORE
	depends on RALINK
	help
	  Hardware driver for the Ralink SoC Watchdog Timer.

config MT7621_WDT
	tristate "Mediatek SoC watchdog"
	select WATCHDOG_CORE
	depends on SOC_MT7620 || SOC_MT7621
	help
	  Hardware driver for the Mediatek/Ralink MT7621/8 SoC Watchdog Timer.

config PIC32_WDT
	tristate "Microchip PIC32 hardware watchdog"
	select WATCHDOG_CORE
	depends on MACH_PIC32 || (MIPS && COMPILE_TEST)
	help
	  Watchdog driver for the built in watchdog hardware in a PIC32.

	  Configuration bits must be set appropriately for the watchdog to be
	  controlled by this driver.

	  To compile this driver as a loadable module, choose M here.
	  The module will be called pic32-wdt.

config PIC32_DMT
	tristate "Microchip PIC32 Deadman Timer"
	select WATCHDOG_CORE
	depends on MACH_PIC32 || (MIPS && COMPILE_TEST)
	help
	  Watchdog driver for PIC32 instruction fetch counting timer. This specific
	  timer is typically be used in misson critical and safety critical
	  applications, where any single failure of the software functionality
	  and sequencing must be detected.

	  To compile this driver as a loadable module, choose M here.
	  The module will be called pic32-dmt.

# PARISC Architecture

# POWERPC Architecture

config GEF_WDT
	tristate "GE Watchdog Timer"
	depends on GE_FPGA
	---help---
	  Watchdog timer found in a number of GE single board computers.

config MPC5200_WDT
	bool "MPC52xx Watchdog Timer"
	depends on PPC_MPC52xx || COMPILE_TEST
	help
	  Use General Purpose Timer (GPT) 0 on the MPC5200 as Watchdog.

config 8xxx_WDT
	tristate "MPC8xxx Platform Watchdog Timer"
	depends on PPC_8xx || PPC_83xx || PPC_86xx || PPC_MPC512x
	select WATCHDOG_CORE
	help
	  This driver is for a SoC level watchdog that exists on some
	  Freescale PowerPC processors. So far this driver supports:
	  - MPC8xx watchdogs
	  - MPC83xx watchdogs
	  - MPC86xx watchdogs

	  For BookE processors (MPC85xx) use the BOOKE_WDT driver instead.

config MV64X60_WDT
	tristate "MV64X60 (Marvell Discovery) Watchdog Timer"
	depends on MV64X60 || COMPILE_TEST

config PIKA_WDT
	tristate "PIKA FPGA Watchdog"
	depends on WARP || (PPC64 && COMPILE_TEST)
	default y
	help
	  This enables the watchdog in the PIKA FPGA. Currently used on
	  the Warp platform.

config BOOKE_WDT
	tristate "PowerPC Book-E Watchdog Timer"
	depends on BOOKE || 4xx
	select WATCHDOG_CORE
	---help---
	  Watchdog driver for PowerPC Book-E chips, such as the Freescale
	  MPC85xx SOCs and the IBM PowerPC 440.

	  Please see Documentation/watchdog/watchdog-api.txt for
	  more information.

config BOOKE_WDT_DEFAULT_TIMEOUT
	int "PowerPC Book-E Watchdog Timer Default Timeout"
	depends on BOOKE_WDT
	default 38 if PPC_FSL_BOOK3E
	range 0 63 if PPC_FSL_BOOK3E
	default 3 if !PPC_FSL_BOOK3E
	range 0 3 if !PPC_FSL_BOOK3E
	help
	  Select the default watchdog timer period to be used by the PowerPC
	  Book-E watchdog driver.  A watchdog "event" occurs when the bit
	  position represented by this number transitions from zero to one.

	  For Freescale Book-E processors, this is a number between 0 and 63.
	  For other Book-E processors, this is a number between 0 and 3.

	  The value can be overridden by the wdt_period command-line parameter.

config MEN_A21_WDT
	tristate "MEN A21 VME CPU Carrier Board Watchdog Timer"
	select WATCHDOG_CORE
	depends on GPIOLIB || COMPILE_TEST
	help
	  Watchdog driver for MEN A21 VMEbus CPU Carrier Boards.

	  The driver can also be built as a module. If so, the module will be
	  called mena21_wdt.

	  If unsure select N here.

# PPC64 Architecture

config WATCHDOG_RTAS
	tristate "RTAS watchdog"
	depends on PPC_RTAS || (PPC64 && COMPILE_TEST)
	help
	  This driver adds watchdog support for the RTAS watchdog.

	  To compile this driver as a module, choose M here. The module
	  will be called wdrtas.

# S390 Architecture

config DIAG288_WATCHDOG
	tristate "System z diag288 Watchdog"
	depends on S390
	select WATCHDOG_CORE
	help
	  IBM s/390 and zSeries machines running under z/VM 5.1 or later
	  provide a virtual watchdog timer to their guest that cause a
	  user define Control Program command to be executed after a
	  timeout.
	  LPAR provides a very similar interface. This driver handles
	  both.

	  To compile this driver as a module, choose M here. The module
	  will be called diag288_wdt.

# SUPERH (sh + sh64) Architecture

config SH_WDT
	tristate "SuperH Watchdog"
	depends on SUPERH && (CPU_SH3 || CPU_SH4 || COMPILE_TEST)
	select WATCHDOG_CORE
	help
	  This driver adds watchdog support for the integrated watchdog in the
	  SuperH processors. If you have one of these processors and wish
	  to have watchdog support enabled, say Y, otherwise say N.

	  As a side note, saying Y here will automatically boost HZ to 1000
	  so that the timer has a chance to clear the overflow counter. On
	  slower systems (such as the SH-2 and SH-3) this will likely yield
	  some performance issues. As such, the WDT should be avoided here
	  unless it is absolutely necessary.

	  To compile this driver as a module, choose M here: the
	  module will be called shwdt.

# SPARC Architecture

# SPARC64 Architecture

config WATCHDOG_CP1XXX
	tristate "CP1XXX Hardware Watchdog support"
	depends on SPARC64 && PCI
	---help---
	  This is the driver for the hardware watchdog timers present on
	  Sun Microsystems CompactPCI models CP1400 and CP1500.

	  To compile this driver as a module, choose M here: the
	  module will be called cpwatchdog.

	  If you do not have a CompactPCI model CP1400 or CP1500, or
	  another UltraSPARC-IIi-cEngine boardset with hardware watchdog,
	  you should say N to this option.

config WATCHDOG_RIO
	tristate "RIO Hardware Watchdog support"
	depends on SPARC64 && PCI
	help
	  Say Y here to support the hardware watchdog capability on Sun RIO
	  machines.  The watchdog timeout period is normally one minute but
	  can be changed with a boot-time parameter.

config WATCHDOG_SUN4V
	tristate "Sun4v Watchdog support"
	select WATCHDOG_CORE
	depends on SPARC64
	help
	  Say Y here to support the hypervisor watchdog capability embedded
	  in the SPARC sun4v architecture.

	  To compile this driver as a module, choose M here. The module will
	  be called sun4v_wdt.

# XTENSA Architecture

# Xen Architecture

config XEN_WDT
	tristate "Xen Watchdog support"
	depends on XEN
	help
	  Say Y here to support the hypervisor watchdog capability provided
	  by Xen 4.0 and newer.  The watchdog timeout period is normally one
	  minute but can be changed with a boot-time parameter.

config UML_WATCHDOG
	tristate "UML watchdog"
	depends on UML || COMPILE_TEST

#
# ISA-based Watchdog Cards
#

comment "ISA-based Watchdog Cards"
	depends on ISA

config PCWATCHDOG
	tristate "Berkshire Products ISA-PC Watchdog"
	depends on ISA
	---help---
	  This is the driver for the Berkshire Products ISA-PC Watchdog card.
	  This card simply watches your kernel to make sure it doesn't freeze,
	  and if it does, it reboots your computer after a certain amount of
	  time. This driver is like the WDT501 driver but for different
	  hardware. Please read <file:Documentation/watchdog/pcwd-watchdog.txt>. The PC
	  watchdog cards can be ordered from <http://www.berkprod.com/>.

	  To compile this driver as a module, choose M here: the
	  module will be called pcwd.

	  Most people will say N.

config MIXCOMWD
	tristate "Mixcom Watchdog"
	depends on ISA
	---help---
	  This is a driver for the Mixcom hardware watchdog cards.  This
	  watchdog simply watches your kernel to make sure it doesn't freeze,
	  and if it does, it reboots your computer after a certain amount of
	  time.

	  To compile this driver as a module, choose M here: the
	  module will be called mixcomwd.

	  Most people will say N.

config WDT
	tristate "WDT Watchdog timer"
	depends on ISA
	---help---
	  If you have a WDT500P or WDT501P watchdog board, say Y here,
	  otherwise N. It is not possible to probe for this board, which means
	  that you have to inform the kernel about the IO port and IRQ that
	  is needed (you can do this via the io and irq parameters)

	  To compile this driver as a module, choose M here: the
	  module will be called wdt.

#
# PCI-based Watchdog Cards
#

comment "PCI-based Watchdog Cards"
	depends on PCI

config PCIPCWATCHDOG
	tristate "Berkshire Products PCI-PC Watchdog"
	depends on PCI
	---help---
	  This is the driver for the Berkshire Products PCI-PC Watchdog card.
	  This card simply watches your kernel to make sure it doesn't freeze,
	  and if it does, it reboots your computer after a certain amount of
	  time. The card can also monitor the internal temperature of the PC.
	  More info is available at <http://www.berkprod.com/pci_pc_watchdog.htm>.

	  To compile this driver as a module, choose M here: the
	  module will be called pcwd_pci.

	  Most people will say N.

config WDTPCI
	tristate "PCI-WDT500/501 Watchdog timer"
	depends on PCI
	---help---
	  If you have a PCI-WDT500/501 watchdog board, say Y here, otherwise N.

	  If you have a PCI-WDT501 watchdog board then you can enable the
	  temperature sensor by setting the type parameter to 501.

	  If you want to enable the Fan Tachometer on the PCI-WDT501, then you
	  can do this via the tachometer parameter. Only do this if you have a
	  fan tachometer actually set up.

	  To compile this driver as a module, choose M here: the
	  module will be called wdt_pci.

#
# USB-based Watchdog Cards
#

comment "USB-based Watchdog Cards"
	depends on USB

config USBPCWATCHDOG
	tristate "Berkshire Products USB-PC Watchdog"
	depends on USB
	---help---
	  This is the driver for the Berkshire Products USB-PC Watchdog card.
	  This card simply watches your kernel to make sure it doesn't freeze,
	  and if it does, it reboots your computer after a certain amount of
	  time. The card can also monitor the internal temperature of the PC.
	  More info is available at <http://www.berkprod.com/usb_pc_watchdog.htm>.

	  To compile this driver as a module, choose M here: the
	  module will be called pcwd_usb.

	  Most people will say N.

comment "Watchdog Pretimeout Governors"

config WATCHDOG_PRETIMEOUT_GOV
	bool "Enable watchdog pretimeout governors"
	help
	  The option allows to select watchdog pretimeout governors.

if WATCHDOG_PRETIMEOUT_GOV

choice
	prompt "Default Watchdog Pretimeout Governor"
	default WATCHDOG_PRETIMEOUT_DEFAULT_GOV_PANIC
	help
	  This option selects a default watchdog pretimeout governor.
	  The governor takes its action, if a watchdog is capable
	  to report a pretimeout event.

config WATCHDOG_PRETIMEOUT_DEFAULT_GOV_NOOP
	bool "noop"
	select WATCHDOG_PRETIMEOUT_GOV_NOOP
	help
	  Use noop watchdog pretimeout governor by default. If noop
	  governor is selected by a user, write a short message to
	  the kernel log buffer and don't do any system changes.

config WATCHDOG_PRETIMEOUT_DEFAULT_GOV_PANIC
	bool "panic"
	select WATCHDOG_PRETIMEOUT_GOV_PANIC
	help
	  Use panic watchdog pretimeout governor by default, if
	  a watchdog pretimeout event happens, consider that
	  a watchdog feeder is dead and reboot is unavoidable.

endchoice

config WATCHDOG_PRETIMEOUT_GOV_NOOP
	tristate "Noop watchdog pretimeout governor"
	help
	  Noop watchdog pretimeout governor, only an informational
	  message is added to kernel log buffer.

config WATCHDOG_PRETIMEOUT_GOV_PANIC
	tristate "Panic watchdog pretimeout governor"
	help
	  Panic watchdog pretimeout governor, on watchdog pretimeout
	  event put the kernel into panic.

endif # WATCHDOG_PRETIMEOUT_GOV

endif # WATCHDOG<|MERGE_RESOLUTION|>--- conflicted
+++ resolved
@@ -142,10 +142,7 @@
 config MENF21BMC_WATCHDOG
 	tristate "MEN 14F021P00 BMC Watchdog"
 	depends on MFD_MENF21BMC || COMPILE_TEST
-<<<<<<< HEAD
-=======
 	depends on I2C
->>>>>>> 36fc5797
 	select WATCHDOG_CORE
 	help
 	  Say Y here to include support for the MEN 14F021P00 BMC Watchdog.
@@ -180,7 +177,7 @@
 
 config WM831X_WATCHDOG
 	tristate "WM831x watchdog"
-	depends on MFD_WM831X || COMPILE_TEST
+	depends on MFD_WM831X
 	select WATCHDOG_CORE
 	help
 	  Support for the watchdog in the WM831x AudioPlus PMICs.  When
@@ -221,11 +218,7 @@
 
 config ARM_SP805_WATCHDOG
 	tristate "ARM SP805 Watchdog"
-<<<<<<< HEAD
-	depends on (ARM || ARM64) && (ARM_AMBA || COMPILE_TEST)
-=======
 	depends on (ARM || ARM64 || COMPILE_TEST) && ARM_AMBA
->>>>>>> 36fc5797
 	select WATCHDOG_CORE
 	help
 	  ARM Primecell SP805 Watchdog timer. This will reboot your system when
@@ -581,7 +574,7 @@
 
 config UX500_WATCHDOG
 	tristate "ST-Ericsson Ux500 watchdog"
-	depends on MFD_DB8500_PRCMU || (ARM && COMPILE_TEST)
+	depends on MFD_DB8500_PRCMU
 	select WATCHDOG_CORE
 	default y
 	help
@@ -593,7 +586,7 @@
 
 config RETU_WATCHDOG
 	tristate "Retu watchdog"
-	depends on MFD_RETU || COMPILE_TEST
+	depends on MFD_RETU
 	select WATCHDOG_CORE
 	help
 	  Retu watchdog driver for Nokia Internet Tablets (770, N800,
@@ -859,7 +852,7 @@
 
 config GEODE_WDT
 	tristate "AMD Geode CS5535/CS5536 Watchdog"
-	depends on CS5535_MFGPT || (X86 && COMPILE_TEST)
+	depends on CS5535_MFGPT
 	help
 	  This driver enables a watchdog capability built into the
 	  CS5535/CS5536 companion chips for the AMD Geode GX and LX
@@ -1071,7 +1064,7 @@
 
 config KEMPLD_WDT
 	tristate "Kontron COM Watchdog Timer"
-	depends on MFD_KEMPLD || COMPILE_TEST
+	depends on MFD_KEMPLD
 	select WATCHDOG_CORE
 	help
 	  Support for the PLD watchdog on some Kontron ETX and COMexpress
@@ -1503,11 +1496,7 @@
 
 config BCM2835_WDT
 	tristate "Broadcom BCM2835 hardware watchdog"
-<<<<<<< HEAD
-	depends on ARCH_BCM2835 || COMPILE_TEST
-=======
 	depends on ARCH_BCM2835 || (OF && COMPILE_TEST)
->>>>>>> 36fc5797
 	select WATCHDOG_CORE
 	help
 	  Watchdog driver for the built in watchdog hardware in Broadcom
