// SPDX-License-Identifier: GPL-2.0
/*
 * Copyright (c) 2015, The Linux Foundation. All rights reserved.
 */

#include <linux/err.h>
#include <linux/module.h>
#include <linux/of.h>
#include <linux/platform_device.h>
#include <linux/pm.h>
#include <linux/slab.h>
#include <linux/thermal.h>
#include "tsens.h"

static int tsens_get_temp(void *data, int *temp)
{
	const struct tsens_sensor *s = data;
	struct tsens_priv *priv = s->priv;

	return priv->ops->get_temp(priv, s->id, temp);
}

static int tsens_get_trend(void *data, int trip, enum thermal_trend *trend)
{
	const struct tsens_sensor *s = data;
	struct tsens_priv *priv = s->priv;

	if (priv->ops->get_trend)
		return priv->ops->get_trend(priv, s->id, trend);

	return -ENOTSUPP;
}

static int  __maybe_unused tsens_suspend(struct device *dev)
{
	struct tsens_priv *priv = dev_get_drvdata(dev);

	if (priv->ops && priv->ops->suspend)
		return priv->ops->suspend(priv);

	return 0;
}

static int __maybe_unused tsens_resume(struct device *dev)
{
	struct tsens_priv *priv = dev_get_drvdata(dev);

	if (priv->ops && priv->ops->resume)
		return priv->ops->resume(priv);

	return 0;
}

static SIMPLE_DEV_PM_OPS(tsens_pm_ops, tsens_suspend, tsens_resume);

static const struct of_device_id tsens_table[] = {
	{
		.compatible = "qcom,msm8916-tsens",
		.data = &data_8916,
	}, {
		.compatible = "qcom,msm8974-tsens",
		.data = &data_8974,
	}, {
		.compatible = "qcom,msm8996-tsens",
		.data = &data_8996,
	}, {
		.compatible = "qcom,tsens-v1",
		.data = &data_tsens_v1,
	}, {
		.compatible = "qcom,tsens-v2",
		.data = &data_tsens_v2,
	},
	{}
};
MODULE_DEVICE_TABLE(of, tsens_table);

static const struct thermal_zone_of_device_ops tsens_of_ops = {
	.get_temp = tsens_get_temp,
	.get_trend = tsens_get_trend,
};

static int tsens_register(struct tsens_priv *priv)
{
	int i;
	struct thermal_zone_device *tzd;

	for (i = 0;  i < priv->num_sensors; i++) {
<<<<<<< HEAD
		if (!is_sensor_enabled(priv, priv->sensor[i].hw_id)) {
			dev_err(priv->dev, "sensor %d: disabled\n",
				priv->sensor[i].hw_id);
			continue;
		}
=======
>>>>>>> 4b972a01
		priv->sensor[i].priv = priv;
		priv->sensor[i].id = i;
		tzd = devm_thermal_zone_of_sensor_register(priv->dev, i,
							   &priv->sensor[i],
							   &tsens_of_ops);
		if (IS_ERR(tzd))
			continue;
		priv->sensor[i].tzd = tzd;
		if (priv->ops->enable)
			priv->ops->enable(priv, i);
	}
	return 0;
}

static int tsens_probe(struct platform_device *pdev)
{
	int ret, i;
	struct device *dev;
	struct device_node *np;
	struct tsens_priv *priv;
	const struct tsens_plat_data *data;
	const struct of_device_id *id;
	u32 num_sensors;

	if (pdev->dev.of_node)
		dev = &pdev->dev;
	else
		dev = pdev->dev.parent;

	np = dev->of_node;

	id = of_match_node(tsens_table, np);
	if (id)
		data = id->data;
	else
		data = &data_8960;

	num_sensors = data->num_sensors;

	if (np)
		of_property_read_u32(np, "#qcom,sensors", &num_sensors);

	if (num_sensors <= 0) {
		dev_err(dev, "invalid number of sensors\n");
		return -EINVAL;
	}

	priv = devm_kzalloc(dev,
			     struct_size(priv, sensor, num_sensors),
			     GFP_KERNEL);
	if (!priv)
		return -ENOMEM;

	priv->dev = dev;
	priv->num_sensors = num_sensors;
	priv->ops = data->ops;
	for (i = 0;  i < priv->num_sensors; i++) {
		if (data->hw_ids)
			priv->sensor[i].hw_id = data->hw_ids[i];
		else
			priv->sensor[i].hw_id = i;
	}
	priv->feat = data->feat;
	priv->fields = data->fields;

	if (!priv->ops || !priv->ops->init || !priv->ops->get_temp)
		return -EINVAL;

	ret = priv->ops->init(priv);
	if (ret < 0) {
		dev_err(dev, "tsens init failed\n");
		return ret;
	}

	if (priv->ops->calibrate) {
		ret = priv->ops->calibrate(priv);
		if (ret < 0) {
			if (ret != -EPROBE_DEFER)
				dev_err(dev, "tsens calibration failed\n");
			return ret;
		}
	}

	ret = tsens_register(priv);

	platform_set_drvdata(pdev, priv);

	return ret;
}

static int tsens_remove(struct platform_device *pdev)
{
	struct tsens_priv *priv = platform_get_drvdata(pdev);

	if (priv->ops->disable)
		priv->ops->disable(priv);

	return 0;
}

static struct platform_driver tsens_driver = {
	.probe = tsens_probe,
	.remove = tsens_remove,
	.driver = {
		.name = "qcom-tsens",
		.pm	= &tsens_pm_ops,
		.of_match_table = tsens_table,
	},
};
module_platform_driver(tsens_driver);

MODULE_LICENSE("GPL v2");
MODULE_DESCRIPTION("QCOM Temperature Sensor driver");
MODULE_ALIAS("platform:qcom-tsens");<|MERGE_RESOLUTION|>--- conflicted
+++ resolved
@@ -85,14 +85,6 @@
 	struct thermal_zone_device *tzd;
 
 	for (i = 0;  i < priv->num_sensors; i++) {
-<<<<<<< HEAD
-		if (!is_sensor_enabled(priv, priv->sensor[i].hw_id)) {
-			dev_err(priv->dev, "sensor %d: disabled\n",
-				priv->sensor[i].hw_id);
-			continue;
-		}
-=======
->>>>>>> 4b972a01
 		priv->sensor[i].priv = priv;
 		priv->sensor[i].id = i;
 		tzd = devm_thermal_zone_of_sensor_register(priv->dev, i,
