/*
 * "RTT as Real Time Clock" driver for AT91SAM9 SoC family
 *
 * (C) 2007 Michel Benoit
 *
 * Based on rtc-at91rm9200.c by Rick Bronson
 *
 * This program is free software; you can redistribute it and/or
 * modify it under the terms of the GNU General Public License
 * as published by the Free Software Foundation; either version
 * 2 of the License, or (at your option) any later version.
 */

#include <linux/module.h>
#include <linux/kernel.h>
#include <linux/platform_device.h>
#include <linux/time.h>
#include <linux/rtc.h>
#include <linux/interrupt.h>
#include <linux/ioctl.h>
#include <linux/slab.h>

#include <mach/board.h>
#include <mach/at91_rtt.h>
#include <mach/cpu.h>


/*
 * This driver uses two configurable hardware resources that live in the
 * AT91SAM9 backup power domain (intended to be powered at all times)
 * to implement the Real Time Clock interfaces
 *
 *  - A "Real-time Timer" (RTT) counts up in seconds from a base time.
 *    We can't assign the counter value (CRTV) ... but we can reset it.
 *
 *  - One of the "General Purpose Backup Registers" (GPBRs) holds the
 *    base time, normally an offset from the beginning of the POSIX
 *    epoch (1970-Jan-1 00:00:00 UTC).  Some systems also include the
 *    local timezone's offset.
 *
 * The RTC's value is the RTT counter plus that offset.  The RTC's alarm
 * is likewise a base (ALMV) plus that offset.
 *
 * Not all RTTs will be used as RTCs; some systems have multiple RTTs to
 * choose from, or a "real" RTC module.  All systems have multiple GPBR
 * registers available, likewise usable for more than "RTC" support.
 */

/*
 * We store ALARM_DISABLED in ALMV to record that no alarm is set.
 * It's also the reset value for that field.
 */
#define ALARM_DISABLED	((u32)~0)


struct sam9_rtc {
	void __iomem		*rtt;
	struct rtc_device	*rtcdev;
	u32			imr;
	void __iomem		*gpbr;
};

#define rtt_readl(rtc, field) \
	__raw_readl((rtc)->rtt + AT91_RTT_ ## field)
#define rtt_writel(rtc, field, val) \
	__raw_writel((val), (rtc)->rtt + AT91_RTT_ ## field)

#define gpbr_readl(rtc) \
	__raw_readl((rtc)->gpbr)
#define gpbr_writel(rtc, val) \
	__raw_writel((val), (rtc)->gpbr)

/*
 * Read current time and date in RTC
 */
static int at91_rtc_readtime(struct device *dev, struct rtc_time *tm)
{
	struct sam9_rtc *rtc = dev_get_drvdata(dev);
	u32 secs, secs2;
	u32 offset;

	/* read current time offset */
	offset = gpbr_readl(rtc);
	if (offset == 0)
		return -EILSEQ;

	/* reread the counter to help sync the two clock domains */
	secs = rtt_readl(rtc, VR);
	secs2 = rtt_readl(rtc, VR);
	if (secs != secs2)
		secs = rtt_readl(rtc, VR);

	rtc_time_to_tm(offset + secs, tm);

	dev_dbg(dev, "%s: %4d-%02d-%02d %02d:%02d:%02d\n", "readtime",
		1900 + tm->tm_year, tm->tm_mon, tm->tm_mday,
		tm->tm_hour, tm->tm_min, tm->tm_sec);

	return 0;
}

/*
 * Set current time and date in RTC
 */
static int at91_rtc_settime(struct device *dev, struct rtc_time *tm)
{
	struct sam9_rtc *rtc = dev_get_drvdata(dev);
	int err;
	u32 offset, alarm, mr;
	unsigned long secs;

	dev_dbg(dev, "%s: %4d-%02d-%02d %02d:%02d:%02d\n", "settime",
		1900 + tm->tm_year, tm->tm_mon, tm->tm_mday,
		tm->tm_hour, tm->tm_min, tm->tm_sec);

	err = rtc_tm_to_time(tm, &secs);
	if (err != 0)
		return err;

	mr = rtt_readl(rtc, MR);

	/* disable interrupts */
	rtt_writel(rtc, MR, mr & ~(AT91_RTT_ALMIEN | AT91_RTT_RTTINCIEN));

	/* read current time offset */
	offset = gpbr_readl(rtc);

	/* store the new base time in a battery backup register */
	secs += 1;
	gpbr_writel(rtc, secs);

	/* adjust the alarm time for the new base */
	alarm = rtt_readl(rtc, AR);
	if (alarm != ALARM_DISABLED) {
		if (offset > secs) {
			/* time jumped backwards, increase time until alarm */
			alarm += (offset - secs);
		} else if ((alarm + offset) > secs) {
			/* time jumped forwards, decrease time until alarm */
			alarm -= (secs - offset);
		} else {
			/* time jumped past the alarm, disable alarm */
			alarm = ALARM_DISABLED;
			mr &= ~AT91_RTT_ALMIEN;
		}
		rtt_writel(rtc, AR, alarm);
	}

	/* reset the timer, and re-enable interrupts */
	rtt_writel(rtc, MR, mr | AT91_RTT_RTTRST);

	return 0;
}

static int at91_rtc_readalarm(struct device *dev, struct rtc_wkalrm *alrm)
{
	struct sam9_rtc *rtc = dev_get_drvdata(dev);
	struct rtc_time *tm = &alrm->time;
	u32 alarm = rtt_readl(rtc, AR);
	u32 offset;

	offset = gpbr_readl(rtc);
	if (offset == 0)
		return -EILSEQ;

	memset(alrm, 0, sizeof(*alrm));
	if (alarm != ALARM_DISABLED && offset != 0) {
		rtc_time_to_tm(offset + alarm, tm);

		dev_dbg(dev, "%s: %4d-%02d-%02d %02d:%02d:%02d\n", "readalarm",
			1900 + tm->tm_year, tm->tm_mon, tm->tm_mday,
			tm->tm_hour, tm->tm_min, tm->tm_sec);

		if (rtt_readl(rtc, MR) & AT91_RTT_ALMIEN)
			alrm->enabled = 1;
	}

	return 0;
}

static int at91_rtc_setalarm(struct device *dev, struct rtc_wkalrm *alrm)
{
	struct sam9_rtc *rtc = dev_get_drvdata(dev);
	struct rtc_time *tm = &alrm->time;
	unsigned long secs;
	u32 offset;
	u32 mr;
	int err;

	err = rtc_tm_to_time(tm, &secs);
	if (err != 0)
		return err;

	offset = gpbr_readl(rtc);
	if (offset == 0) {
		/* time is not set */
		return -EILSEQ;
	}
	mr = rtt_readl(rtc, MR);
	rtt_writel(rtc, MR, mr & ~AT91_RTT_ALMIEN);

	/* alarm in the past? finish and leave disabled */
	if (secs <= offset) {
		rtt_writel(rtc, AR, ALARM_DISABLED);
		return 0;
	}

	/* else set alarm and maybe enable it */
	rtt_writel(rtc, AR, secs - offset);
	if (alrm->enabled)
		rtt_writel(rtc, MR, mr | AT91_RTT_ALMIEN);

	dev_dbg(dev, "%s: %4d-%02d-%02d %02d:%02d:%02d\n", "setalarm",
		tm->tm_year, tm->tm_mon, tm->tm_mday, tm->tm_hour,
		tm->tm_min, tm->tm_sec);

	return 0;
}

static int at91_rtc_alarm_irq_enable(struct device *dev, unsigned int enabled)
{
	struct sam9_rtc *rtc = dev_get_drvdata(dev);
	u32 mr = rtt_readl(rtc, MR);

	dev_dbg(dev, "alarm_irq_enable: enabled=%08x, mr %08x\n", enabled, mr);
	if (enabled)
		rtt_writel(rtc, MR, mr | AT91_RTT_ALMIEN);
	else
		rtt_writel(rtc, MR, mr & ~AT91_RTT_ALMIEN);
	return 0;
}

/*
 * Provide additional RTC information in /proc/driver/rtc
 */
static int at91_rtc_proc(struct device *dev, struct seq_file *seq)
{
	struct sam9_rtc *rtc = dev_get_drvdata(dev);
	u32 mr = mr = rtt_readl(rtc, MR);

	seq_printf(seq, "update_IRQ\t: %s\n",
			(mr & AT91_RTT_RTTINCIEN) ? "yes" : "no");
	return 0;
}

/*
 * IRQ handler for the RTC
 */
static irqreturn_t at91_rtc_interrupt(int irq, void *_rtc)
{
	struct sam9_rtc *rtc = _rtc;
	u32 sr, mr;
	unsigned long events = 0;

	/* Shared interrupt may be for another device.  Note: reading
	 * SR clears it, so we must only read it in this irq handler!
	 */
	mr = rtt_readl(rtc, MR) & (AT91_RTT_ALMIEN | AT91_RTT_RTTINCIEN);
	sr = rtt_readl(rtc, SR) & (mr >> 16);
	if (!sr)
		return IRQ_NONE;

	/* alarm status */
	if (sr & AT91_RTT_ALMS)
		events |= (RTC_AF | RTC_IRQF);

	/* timer update/increment */
	if (sr & AT91_RTT_RTTINC)
		events |= (RTC_UF | RTC_IRQF);

	rtc_update_irq(rtc->rtcdev, 1, events);

	pr_debug("%s: num=%ld, events=0x%02lx\n", __func__,
		events >> 8, events & 0x000000FF);

	return IRQ_HANDLED;
}

static const struct rtc_class_ops at91_rtc_ops = {
	.read_time	= at91_rtc_readtime,
	.set_time	= at91_rtc_settime,
	.read_alarm	= at91_rtc_readalarm,
	.set_alarm	= at91_rtc_setalarm,
	.proc		= at91_rtc_proc,
	.alarm_irq_enable = at91_rtc_alarm_irq_enable,
};

/*
 * Initialize and install RTC driver
 */
static int __devinit at91_rtc_probe(struct platform_device *pdev)
{
	struct resource	*r, *r_gpbr;
	struct sam9_rtc	*rtc;
	int		ret;
	u32		mr;

	r = platform_get_resource(pdev, IORESOURCE_MEM, 0);
	r_gpbr = platform_get_resource(pdev, IORESOURCE_MEM, 1);
	if (!r || !r_gpbr) {
		dev_err(&pdev->dev, "need 2 ressources\n");
		return -ENODEV;
	}

	rtc = kzalloc(sizeof *rtc, GFP_KERNEL);
	if (!rtc)
		return -ENOMEM;

	/* platform setup code should have handled this; sigh */
	if (!device_can_wakeup(&pdev->dev))
		device_init_wakeup(&pdev->dev, 1);

	platform_set_drvdata(pdev, rtc);
	rtc->rtt = ioremap(r->start, resource_size(r));
	if (!rtc->rtt) {
		dev_err(&pdev->dev, "failed to map registers, aborting.\n");
		ret = -ENOMEM;
		goto fail;
	}
<<<<<<< HEAD
=======

	rtc->gpbr = ioremap(r_gpbr->start, resource_size(r_gpbr));
	if (!rtc->gpbr) {
		dev_err(&pdev->dev, "failed to map gpbr registers, aborting.\n");
		ret = -ENOMEM;
		goto fail_gpbr;
	}
>>>>>>> e9676695

	mr = rtt_readl(rtc, MR);

	/* unless RTT is counting at 1 Hz, re-initialize it */
	if ((mr & AT91_RTT_RTPRES) != AT91_SLOW_CLOCK) {
		mr = AT91_RTT_RTTRST | (AT91_SLOW_CLOCK & AT91_RTT_RTPRES);
		gpbr_writel(rtc, 0);
	}

	/* disable all interrupts (same as on shutdown path) */
	mr &= ~(AT91_RTT_ALMIEN | AT91_RTT_RTTINCIEN);
	rtt_writel(rtc, MR, mr);

	rtc->rtcdev = rtc_device_register(pdev->name, &pdev->dev,
				&at91_rtc_ops, THIS_MODULE);
	if (IS_ERR(rtc->rtcdev)) {
		ret = PTR_ERR(rtc->rtcdev);
		goto fail_register;
	}

	/* register irq handler after we know what name we'll use */
	ret = request_irq(AT91_ID_SYS, at91_rtc_interrupt,
				IRQF_SHARED,
				dev_name(&rtc->rtcdev->dev), rtc);
	if (ret) {
		dev_dbg(&pdev->dev, "can't share IRQ %d?\n", AT91_ID_SYS);
		rtc_device_unregister(rtc->rtcdev);
		goto fail_register;
	}

	/* NOTE:  sam9260 rev A silicon has a ROM bug which resets the
	 * RTT on at least some reboots.  If you have that chip, you must
	 * initialize the time from some external source like a GPS, wall
	 * clock, discrete RTC, etc
	 */

	if (gpbr_readl(rtc) == 0)
		dev_warn(&pdev->dev, "%s: SET TIME!\n",
				dev_name(&rtc->rtcdev->dev));

	return 0;

fail_register:
<<<<<<< HEAD
=======
	iounmap(rtc->gpbr);
fail_gpbr:
>>>>>>> e9676695
	iounmap(rtc->rtt);
fail:
	platform_set_drvdata(pdev, NULL);
	kfree(rtc);
	return ret;
}

/*
 * Disable and remove the RTC driver
 */
static int __devexit at91_rtc_remove(struct platform_device *pdev)
{
	struct sam9_rtc	*rtc = platform_get_drvdata(pdev);
	u32		mr = rtt_readl(rtc, MR);

	/* disable all interrupts */
	rtt_writel(rtc, MR, mr & ~(AT91_RTT_ALMIEN | AT91_RTT_RTTINCIEN));
	free_irq(AT91_ID_SYS, rtc);

	rtc_device_unregister(rtc->rtcdev);

<<<<<<< HEAD
=======
	iounmap(rtc->gpbr);
>>>>>>> e9676695
	iounmap(rtc->rtt);
	platform_set_drvdata(pdev, NULL);
	kfree(rtc);
	return 0;
}

static void at91_rtc_shutdown(struct platform_device *pdev)
{
	struct sam9_rtc	*rtc = platform_get_drvdata(pdev);
	u32		mr = rtt_readl(rtc, MR);

	rtc->imr = mr & (AT91_RTT_ALMIEN | AT91_RTT_RTTINCIEN);
	rtt_writel(rtc, MR, mr & ~rtc->imr);
}

#ifdef CONFIG_PM

/* AT91SAM9 RTC Power management control */

static int at91_rtc_suspend(struct platform_device *pdev,
					pm_message_t state)
{
	struct sam9_rtc	*rtc = platform_get_drvdata(pdev);
	u32		mr = rtt_readl(rtc, MR);

	/*
	 * This IRQ is shared with DBGU and other hardware which isn't
	 * necessarily a wakeup event source.
	 */
	rtc->imr = mr & (AT91_RTT_ALMIEN | AT91_RTT_RTTINCIEN);
	if (rtc->imr) {
		if (device_may_wakeup(&pdev->dev) && (mr & AT91_RTT_ALMIEN)) {
			enable_irq_wake(AT91_ID_SYS);
			/* don't let RTTINC cause wakeups */
			if (mr & AT91_RTT_RTTINCIEN)
				rtt_writel(rtc, MR, mr & ~AT91_RTT_RTTINCIEN);
		} else
			rtt_writel(rtc, MR, mr & ~rtc->imr);
	}

	return 0;
}

static int at91_rtc_resume(struct platform_device *pdev)
{
	struct sam9_rtc	*rtc = platform_get_drvdata(pdev);
	u32		mr;

	if (rtc->imr) {
		if (device_may_wakeup(&pdev->dev))
			disable_irq_wake(AT91_ID_SYS);
		mr = rtt_readl(rtc, MR);
		rtt_writel(rtc, MR, mr | rtc->imr);
	}

	return 0;
}
#else
#define at91_rtc_suspend	NULL
#define at91_rtc_resume		NULL
#endif

static struct platform_driver at91_rtc_driver = {
	.probe		= at91_rtc_probe,
	.remove		= __devexit_p(at91_rtc_remove),
	.shutdown	= at91_rtc_shutdown,
	.suspend	= at91_rtc_suspend,
	.resume		= at91_rtc_resume,
	.driver		= {
		.name	= "rtc-at91sam9",
		.owner	= THIS_MODULE,
	},
};

static int __init at91_rtc_init(void)
{
	return platform_driver_register(&at91_rtc_driver);
}
module_init(at91_rtc_init);

static void __exit at91_rtc_exit(void)
{
	platform_driver_unregister(&at91_rtc_driver);
}
module_exit(at91_rtc_exit);


MODULE_AUTHOR("Michel Benoit");
MODULE_DESCRIPTION("RTC driver for Atmel AT91SAM9x");
MODULE_LICENSE("GPL");<|MERGE_RESOLUTION|>--- conflicted
+++ resolved
@@ -317,8 +317,6 @@
 		ret = -ENOMEM;
 		goto fail;
 	}
-<<<<<<< HEAD
-=======
 
 	rtc->gpbr = ioremap(r_gpbr->start, resource_size(r_gpbr));
 	if (!rtc->gpbr) {
@@ -326,7 +324,6 @@
 		ret = -ENOMEM;
 		goto fail_gpbr;
 	}
->>>>>>> e9676695
 
 	mr = rtt_readl(rtc, MR);
 
@@ -370,11 +367,8 @@
 	return 0;
 
 fail_register:
-<<<<<<< HEAD
-=======
 	iounmap(rtc->gpbr);
 fail_gpbr:
->>>>>>> e9676695
 	iounmap(rtc->rtt);
 fail:
 	platform_set_drvdata(pdev, NULL);
@@ -396,10 +390,7 @@
 
 	rtc_device_unregister(rtc->rtcdev);
 
-<<<<<<< HEAD
-=======
 	iounmap(rtc->gpbr);
->>>>>>> e9676695
 	iounmap(rtc->rtt);
 	platform_set_drvdata(pdev, NULL);
 	kfree(rtc);
