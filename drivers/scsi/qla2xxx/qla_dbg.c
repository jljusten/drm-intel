--- conflicted
+++ resolved
@@ -12,11 +12,7 @@
  * |             Level            |   Last Value Used  |     Holes	|
  * ----------------------------------------------------------------------
  * | Module Init and Probe        |       0x0116       |  		|
-<<<<<<< HEAD
- * | Mailbox commands             |       0x1129       |		|
-=======
  * | Mailbox commands             |       0x112b       |		|
->>>>>>> 6350323a
  * | Device Discovery             |       0x2083       |		|
  * | Queue Command and IO tracing |       0x302e       |     0x3008     |
  * | DPC Thread                   |       0x401c       |		|
@@ -26,11 +22,7 @@
  * | Task Management              |       0x8041       | 0x800b         |
  * | AER/EEH                      |       0x900f       |		|
  * | Virtual Port                 |       0xa007       |		|
-<<<<<<< HEAD
- * | ISP82XX Specific             |       0xb051       |    		|
-=======
  * | ISP82XX Specific             |       0xb052       |    		|
->>>>>>> 6350323a
  * | MultiQ                       |       0xc00b       |		|
  * | Misc                         |       0xd00b       |		|
  * ----------------------------------------------------------------------
