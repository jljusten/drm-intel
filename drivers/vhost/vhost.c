/* Copyright (C) 2009 Red Hat, Inc.
 * Copyright (C) 2006 Rusty Russell IBM Corporation
 *
 * Author: Michael S. Tsirkin <mst@redhat.com>
 *
 * Inspiration, some code, and most witty comments come from
 * Documentation/virtual/lguest/lguest.c, by Rusty Russell
 *
 * This work is licensed under the terms of the GNU GPL, version 2.
 *
 * Generic code for virtio server in host kernel.
 */

#include <linux/eventfd.h>
#include <linux/vhost.h>
#include <linux/uio.h>
#include <linux/mm.h>
#include <linux/mmu_context.h>
#include <linux/miscdevice.h>
#include <linux/mutex.h>
#include <linux/poll.h>
#include <linux/file.h>
#include <linux/highmem.h>
#include <linux/slab.h>
#include <linux/vmalloc.h>
#include <linux/kthread.h>
#include <linux/cgroup.h>
#include <linux/module.h>
#include <linux/sort.h>
#include <linux/sched/mm.h>
#include <linux/sched/signal.h>
#include <linux/interval_tree_generic.h>

#include "vhost.h"

static ushort max_mem_regions = 64;
module_param(max_mem_regions, ushort, 0444);
MODULE_PARM_DESC(max_mem_regions,
	"Maximum number of memory regions in memory map. (default: 64)");
static int max_iotlb_entries = 2048;
module_param(max_iotlb_entries, int, 0444);
MODULE_PARM_DESC(max_iotlb_entries,
	"Maximum number of iotlb entries. (default: 2048)");

enum {
	VHOST_MEMORY_F_LOG = 0x1,
};

#define vhost_used_event(vq) ((__virtio16 __user *)&vq->avail->ring[vq->num])
#define vhost_avail_event(vq) ((__virtio16 __user *)&vq->used->ring[vq->num])

INTERVAL_TREE_DEFINE(struct vhost_umem_node,
		     rb, __u64, __subtree_last,
		     START, LAST, static inline, vhost_umem_interval_tree);

#ifdef CONFIG_VHOST_CROSS_ENDIAN_LEGACY
static void vhost_disable_cross_endian(struct vhost_virtqueue *vq)
{
	vq->user_be = !virtio_legacy_is_little_endian();
}

static void vhost_enable_cross_endian_big(struct vhost_virtqueue *vq)
{
	vq->user_be = true;
}

static void vhost_enable_cross_endian_little(struct vhost_virtqueue *vq)
{
	vq->user_be = false;
}

static long vhost_set_vring_endian(struct vhost_virtqueue *vq, int __user *argp)
{
	struct vhost_vring_state s;

	if (vq->private_data)
		return -EBUSY;

	if (copy_from_user(&s, argp, sizeof(s)))
		return -EFAULT;

	if (s.num != VHOST_VRING_LITTLE_ENDIAN &&
	    s.num != VHOST_VRING_BIG_ENDIAN)
		return -EINVAL;

	if (s.num == VHOST_VRING_BIG_ENDIAN)
		vhost_enable_cross_endian_big(vq);
	else
		vhost_enable_cross_endian_little(vq);

	return 0;
}

static long vhost_get_vring_endian(struct vhost_virtqueue *vq, u32 idx,
				   int __user *argp)
{
	struct vhost_vring_state s = {
		.index = idx,
		.num = vq->user_be
	};

	if (copy_to_user(argp, &s, sizeof(s)))
		return -EFAULT;

	return 0;
}

static void vhost_init_is_le(struct vhost_virtqueue *vq)
{
	/* Note for legacy virtio: user_be is initialized at reset time
	 * according to the host endianness. If userspace does not set an
	 * explicit endianness, the default behavior is native endian, as
	 * expected by legacy virtio.
	 */
	vq->is_le = vhost_has_feature(vq, VIRTIO_F_VERSION_1) || !vq->user_be;
}
#else
static void vhost_disable_cross_endian(struct vhost_virtqueue *vq)
{
}

static long vhost_set_vring_endian(struct vhost_virtqueue *vq, int __user *argp)
{
	return -ENOIOCTLCMD;
}

static long vhost_get_vring_endian(struct vhost_virtqueue *vq, u32 idx,
				   int __user *argp)
{
	return -ENOIOCTLCMD;
}

static void vhost_init_is_le(struct vhost_virtqueue *vq)
{
	vq->is_le = vhost_has_feature(vq, VIRTIO_F_VERSION_1)
		|| virtio_legacy_is_little_endian();
}
#endif /* CONFIG_VHOST_CROSS_ENDIAN_LEGACY */

static void vhost_reset_is_le(struct vhost_virtqueue *vq)
{
	vhost_init_is_le(vq);
}

struct vhost_flush_struct {
	struct vhost_work work;
	struct completion wait_event;
};

static void vhost_flush_work(struct vhost_work *work)
{
	struct vhost_flush_struct *s;

	s = container_of(work, struct vhost_flush_struct, work);
	complete(&s->wait_event);
}

static void vhost_poll_func(struct file *file, wait_queue_head_t *wqh,
			    poll_table *pt)
{
	struct vhost_poll *poll;

	poll = container_of(pt, struct vhost_poll, table);
	poll->wqh = wqh;
	add_wait_queue(wqh, &poll->wait);
}

static int vhost_poll_wakeup(wait_queue_t *wait, unsigned mode, int sync,
			     void *key)
{
	struct vhost_poll *poll = container_of(wait, struct vhost_poll, wait);

	if (!((unsigned long)key & poll->mask))
		return 0;

	vhost_poll_queue(poll);
	return 0;
}

void vhost_work_init(struct vhost_work *work, vhost_work_fn_t fn)
{
	clear_bit(VHOST_WORK_QUEUED, &work->flags);
	work->fn = fn;
	init_waitqueue_head(&work->done);
}
EXPORT_SYMBOL_GPL(vhost_work_init);

/* Init poll structure */
void vhost_poll_init(struct vhost_poll *poll, vhost_work_fn_t fn,
		     unsigned long mask, struct vhost_dev *dev)
{
	init_waitqueue_func_entry(&poll->wait, vhost_poll_wakeup);
	init_poll_funcptr(&poll->table, vhost_poll_func);
	poll->mask = mask;
	poll->dev = dev;
	poll->wqh = NULL;

	vhost_work_init(&poll->work, fn);
}
EXPORT_SYMBOL_GPL(vhost_poll_init);

/* Start polling a file. We add ourselves to file's wait queue. The caller must
 * keep a reference to a file until after vhost_poll_stop is called. */
int vhost_poll_start(struct vhost_poll *poll, struct file *file)
{
	unsigned long mask;
	int ret = 0;

	if (poll->wqh)
		return 0;

	mask = file->f_op->poll(file, &poll->table);
	if (mask)
		vhost_poll_wakeup(&poll->wait, 0, 0, (void *)mask);
	if (mask & POLLERR) {
		if (poll->wqh)
			remove_wait_queue(poll->wqh, &poll->wait);
		ret = -EINVAL;
	}

	return ret;
}
EXPORT_SYMBOL_GPL(vhost_poll_start);

/* Stop polling a file. After this function returns, it becomes safe to drop the
 * file reference. You must also flush afterwards. */
void vhost_poll_stop(struct vhost_poll *poll)
{
	if (poll->wqh) {
		remove_wait_queue(poll->wqh, &poll->wait);
		poll->wqh = NULL;
	}
}
EXPORT_SYMBOL_GPL(vhost_poll_stop);

void vhost_work_flush(struct vhost_dev *dev, struct vhost_work *work)
{
	struct vhost_flush_struct flush;

	if (dev->worker) {
		init_completion(&flush.wait_event);
		vhost_work_init(&flush.work, vhost_flush_work);

		vhost_work_queue(dev, &flush.work);
		wait_for_completion(&flush.wait_event);
	}
}
EXPORT_SYMBOL_GPL(vhost_work_flush);

/* Flush any work that has been scheduled. When calling this, don't hold any
 * locks that are also used by the callback. */
void vhost_poll_flush(struct vhost_poll *poll)
{
	vhost_work_flush(poll->dev, &poll->work);
}
EXPORT_SYMBOL_GPL(vhost_poll_flush);

void vhost_work_queue(struct vhost_dev *dev, struct vhost_work *work)
{
	if (!dev->worker)
		return;

	if (!test_and_set_bit(VHOST_WORK_QUEUED, &work->flags)) {
		/* We can only add the work to the list after we're
		 * sure it was not in the list.
		 * test_and_set_bit() implies a memory barrier.
		 */
		llist_add(&work->node, &dev->work_list);
		wake_up_process(dev->worker);
	}
}
EXPORT_SYMBOL_GPL(vhost_work_queue);

/* A lockless hint for busy polling code to exit the loop */
bool vhost_has_work(struct vhost_dev *dev)
{
	return !llist_empty(&dev->work_list);
}
EXPORT_SYMBOL_GPL(vhost_has_work);

void vhost_poll_queue(struct vhost_poll *poll)
{
	vhost_work_queue(poll->dev, &poll->work);
}
EXPORT_SYMBOL_GPL(vhost_poll_queue);

static void __vhost_vq_meta_reset(struct vhost_virtqueue *vq)
{
	int j;

	for (j = 0; j < VHOST_NUM_ADDRS; j++)
		vq->meta_iotlb[j] = NULL;
}

static void vhost_vq_meta_reset(struct vhost_dev *d)
{
	int i;

	for (i = 0; i < d->nvqs; ++i)
		__vhost_vq_meta_reset(d->vqs[i]);
}

static void vhost_vq_reset(struct vhost_dev *dev,
			   struct vhost_virtqueue *vq)
{
	vq->num = 1;
	vq->desc = NULL;
	vq->avail = NULL;
	vq->used = NULL;
	vq->last_avail_idx = 0;
	vq->last_used_event = 0;
	vq->avail_idx = 0;
	vq->last_used_idx = 0;
	vq->signalled_used = 0;
	vq->signalled_used_valid = false;
	vq->used_flags = 0;
	vq->log_used = false;
	vq->log_addr = -1ull;
	vq->private_data = NULL;
	vq->acked_features = 0;
	vq->log_base = NULL;
	vq->error_ctx = NULL;
	vq->error = NULL;
	vq->kick = NULL;
	vq->call_ctx = NULL;
	vq->call = NULL;
	vq->log_ctx = NULL;
	vhost_reset_is_le(vq);
	vhost_disable_cross_endian(vq);
	vq->busyloop_timeout = 0;
	vq->umem = NULL;
	vq->iotlb = NULL;
	__vhost_vq_meta_reset(vq);
}

static int vhost_worker(void *data)
{
	struct vhost_dev *dev = data;
	struct vhost_work *work, *work_next;
	struct llist_node *node;
	mm_segment_t oldfs = get_fs();

	set_fs(USER_DS);
	use_mm(dev->mm);

	for (;;) {
		/* mb paired w/ kthread_stop */
		set_current_state(TASK_INTERRUPTIBLE);

		if (kthread_should_stop()) {
			__set_current_state(TASK_RUNNING);
			break;
		}

		node = llist_del_all(&dev->work_list);
		if (!node)
			schedule();

		node = llist_reverse_order(node);
		/* make sure flag is seen after deletion */
		smp_wmb();
		llist_for_each_entry_safe(work, work_next, node, node) {
			clear_bit(VHOST_WORK_QUEUED, &work->flags);
			__set_current_state(TASK_RUNNING);
			work->fn(work);
			if (need_resched())
				schedule();
		}
	}
	unuse_mm(dev->mm);
	set_fs(oldfs);
	return 0;
}

static void vhost_vq_free_iovecs(struct vhost_virtqueue *vq)
{
	kfree(vq->indirect);
	vq->indirect = NULL;
	kfree(vq->log);
	vq->log = NULL;
	kfree(vq->heads);
	vq->heads = NULL;
}

/* Helper to allocate iovec buffers for all vqs. */
static long vhost_dev_alloc_iovecs(struct vhost_dev *dev)
{
	struct vhost_virtqueue *vq;
	int i;

	for (i = 0; i < dev->nvqs; ++i) {
		vq = dev->vqs[i];
		vq->indirect = kmalloc(sizeof *vq->indirect * UIO_MAXIOV,
				       GFP_KERNEL);
		vq->log = kmalloc(sizeof *vq->log * UIO_MAXIOV, GFP_KERNEL);
		vq->heads = kmalloc(sizeof *vq->heads * UIO_MAXIOV, GFP_KERNEL);
		if (!vq->indirect || !vq->log || !vq->heads)
			goto err_nomem;
	}
	return 0;

err_nomem:
	for (; i >= 0; --i)
		vhost_vq_free_iovecs(dev->vqs[i]);
	return -ENOMEM;
}

static void vhost_dev_free_iovecs(struct vhost_dev *dev)
{
	int i;

	for (i = 0; i < dev->nvqs; ++i)
		vhost_vq_free_iovecs(dev->vqs[i]);
}

void vhost_dev_init(struct vhost_dev *dev,
		    struct vhost_virtqueue **vqs, int nvqs)
{
	struct vhost_virtqueue *vq;
	int i;

	dev->vqs = vqs;
	dev->nvqs = nvqs;
	mutex_init(&dev->mutex);
	dev->log_ctx = NULL;
	dev->log_file = NULL;
	dev->umem = NULL;
	dev->iotlb = NULL;
	dev->mm = NULL;
	dev->worker = NULL;
	init_llist_head(&dev->work_list);
	init_waitqueue_head(&dev->wait);
	INIT_LIST_HEAD(&dev->read_list);
	INIT_LIST_HEAD(&dev->pending_list);
	spin_lock_init(&dev->iotlb_lock);


	for (i = 0; i < dev->nvqs; ++i) {
		vq = dev->vqs[i];
		vq->log = NULL;
		vq->indirect = NULL;
		vq->heads = NULL;
		vq->dev = dev;
		mutex_init(&vq->mutex);
		vhost_vq_reset(dev, vq);
		if (vq->handle_kick)
			vhost_poll_init(&vq->poll, vq->handle_kick,
					POLLIN, dev);
	}
}
EXPORT_SYMBOL_GPL(vhost_dev_init);

/* Caller should have device mutex */
long vhost_dev_check_owner(struct vhost_dev *dev)
{
	/* Are you the owner? If not, I don't think you mean to do that */
	return dev->mm == current->mm ? 0 : -EPERM;
}
EXPORT_SYMBOL_GPL(vhost_dev_check_owner);

struct vhost_attach_cgroups_struct {
	struct vhost_work work;
	struct task_struct *owner;
	int ret;
};

static void vhost_attach_cgroups_work(struct vhost_work *work)
{
	struct vhost_attach_cgroups_struct *s;

	s = container_of(work, struct vhost_attach_cgroups_struct, work);
	s->ret = cgroup_attach_task_all(s->owner, current);
}

static int vhost_attach_cgroups(struct vhost_dev *dev)
{
	struct vhost_attach_cgroups_struct attach;

	attach.owner = current;
	vhost_work_init(&attach.work, vhost_attach_cgroups_work);
	vhost_work_queue(dev, &attach.work);
	vhost_work_flush(dev, &attach.work);
	return attach.ret;
}

/* Caller should have device mutex */
bool vhost_dev_has_owner(struct vhost_dev *dev)
{
	return dev->mm;
}
EXPORT_SYMBOL_GPL(vhost_dev_has_owner);

/* Caller should have device mutex */
long vhost_dev_set_owner(struct vhost_dev *dev)
{
	struct task_struct *worker;
	int err;

	/* Is there an owner already? */
	if (vhost_dev_has_owner(dev)) {
		err = -EBUSY;
		goto err_mm;
	}

	/* No owner, become one */
	dev->mm = get_task_mm(current);
	worker = kthread_create(vhost_worker, dev, "vhost-%d", current->pid);
	if (IS_ERR(worker)) {
		err = PTR_ERR(worker);
		goto err_worker;
	}

	dev->worker = worker;
	wake_up_process(worker);	/* avoid contributing to loadavg */

	err = vhost_attach_cgroups(dev);
	if (err)
		goto err_cgroup;

	err = vhost_dev_alloc_iovecs(dev);
	if (err)
		goto err_cgroup;

	return 0;
err_cgroup:
	kthread_stop(worker);
	dev->worker = NULL;
err_worker:
	if (dev->mm)
		mmput(dev->mm);
	dev->mm = NULL;
err_mm:
	return err;
}
EXPORT_SYMBOL_GPL(vhost_dev_set_owner);

static void *vhost_kvzalloc(unsigned long size)
{
	void *n = kzalloc(size, GFP_KERNEL | __GFP_NOWARN | __GFP_REPEAT);

	if (!n)
		n = vzalloc(size);
	return n;
}

struct vhost_umem *vhost_dev_reset_owner_prepare(void)
{
	return vhost_kvzalloc(sizeof(struct vhost_umem));
}
EXPORT_SYMBOL_GPL(vhost_dev_reset_owner_prepare);

/* Caller should have device mutex */
void vhost_dev_reset_owner(struct vhost_dev *dev, struct vhost_umem *umem)
{
	int i;

	vhost_dev_cleanup(dev, true);

	/* Restore memory to default empty mapping. */
	INIT_LIST_HEAD(&umem->umem_list);
	dev->umem = umem;
	/* We don't need VQ locks below since vhost_dev_cleanup makes sure
	 * VQs aren't running.
	 */
	for (i = 0; i < dev->nvqs; ++i)
		dev->vqs[i]->umem = umem;
}
EXPORT_SYMBOL_GPL(vhost_dev_reset_owner);

void vhost_dev_stop(struct vhost_dev *dev)
{
	int i;

	for (i = 0; i < dev->nvqs; ++i) {
		if (dev->vqs[i]->kick && dev->vqs[i]->handle_kick) {
			vhost_poll_stop(&dev->vqs[i]->poll);
			vhost_poll_flush(&dev->vqs[i]->poll);
		}
	}
}
EXPORT_SYMBOL_GPL(vhost_dev_stop);

static void vhost_umem_free(struct vhost_umem *umem,
			    struct vhost_umem_node *node)
{
	vhost_umem_interval_tree_remove(node, &umem->umem_tree);
	list_del(&node->link);
	kfree(node);
	umem->numem--;
}

static void vhost_umem_clean(struct vhost_umem *umem)
{
	struct vhost_umem_node *node, *tmp;

	if (!umem)
		return;

	list_for_each_entry_safe(node, tmp, &umem->umem_list, link)
		vhost_umem_free(umem, node);

	kvfree(umem);
}

static void vhost_clear_msg(struct vhost_dev *dev)
{
	struct vhost_msg_node *node, *n;

	spin_lock(&dev->iotlb_lock);

	list_for_each_entry_safe(node, n, &dev->read_list, node) {
		list_del(&node->node);
		kfree(node);
	}

	list_for_each_entry_safe(node, n, &dev->pending_list, node) {
		list_del(&node->node);
		kfree(node);
	}

	spin_unlock(&dev->iotlb_lock);
}

/* Caller should have device mutex if and only if locked is set */
void vhost_dev_cleanup(struct vhost_dev *dev, bool locked)
{
	int i;

	for (i = 0; i < dev->nvqs; ++i) {
		if (dev->vqs[i]->error_ctx)
			eventfd_ctx_put(dev->vqs[i]->error_ctx);
		if (dev->vqs[i]->error)
			fput(dev->vqs[i]->error);
		if (dev->vqs[i]->kick)
			fput(dev->vqs[i]->kick);
		if (dev->vqs[i]->call_ctx)
			eventfd_ctx_put(dev->vqs[i]->call_ctx);
		if (dev->vqs[i]->call)
			fput(dev->vqs[i]->call);
		vhost_vq_reset(dev, dev->vqs[i]);
	}
	vhost_dev_free_iovecs(dev);
	if (dev->log_ctx)
		eventfd_ctx_put(dev->log_ctx);
	dev->log_ctx = NULL;
	if (dev->log_file)
		fput(dev->log_file);
	dev->log_file = NULL;
	/* No one will access memory at this point */
	vhost_umem_clean(dev->umem);
	dev->umem = NULL;
	vhost_umem_clean(dev->iotlb);
	dev->iotlb = NULL;
	vhost_clear_msg(dev);
	wake_up_interruptible_poll(&dev->wait, POLLIN | POLLRDNORM);
	WARN_ON(!llist_empty(&dev->work_list));
	if (dev->worker) {
		kthread_stop(dev->worker);
		dev->worker = NULL;
	}
	if (dev->mm)
		mmput(dev->mm);
	dev->mm = NULL;
}
EXPORT_SYMBOL_GPL(vhost_dev_cleanup);

static int log_access_ok(void __user *log_base, u64 addr, unsigned long sz)
{
	u64 a = addr / VHOST_PAGE_SIZE / 8;

	/* Make sure 64 bit math will not overflow. */
	if (a > ULONG_MAX - (unsigned long)log_base ||
	    a + (unsigned long)log_base > ULONG_MAX)
		return 0;

	return access_ok(VERIFY_WRITE, log_base + a,
			 (sz + VHOST_PAGE_SIZE * 8 - 1) / VHOST_PAGE_SIZE / 8);
}

static bool vhost_overflow(u64 uaddr, u64 size)
{
	/* Make sure 64 bit math will not overflow. */
	return uaddr > ULONG_MAX || size > ULONG_MAX || uaddr > ULONG_MAX - size;
}

/* Caller should have vq mutex and device mutex. */
static int vq_memory_access_ok(void __user *log_base, struct vhost_umem *umem,
			       int log_all)
{
	struct vhost_umem_node *node;

	if (!umem)
		return 0;

	list_for_each_entry(node, &umem->umem_list, link) {
		unsigned long a = node->userspace_addr;

		if (vhost_overflow(node->userspace_addr, node->size))
			return 0;


		if (!access_ok(VERIFY_WRITE, (void __user *)a,
				    node->size))
			return 0;
		else if (log_all && !log_access_ok(log_base,
						   node->start,
						   node->size))
			return 0;
	}
	return 1;
}

static inline void __user *vhost_vq_meta_fetch(struct vhost_virtqueue *vq,
					       u64 addr, unsigned int size,
					       int type)
{
	const struct vhost_umem_node *node = vq->meta_iotlb[type];

	if (!node)
		return NULL;

	return (void *)(uintptr_t)(node->userspace_addr + addr - node->start);
}

/* Can we switch to this memory table? */
/* Caller should have device mutex but not vq mutex */
static int memory_access_ok(struct vhost_dev *d, struct vhost_umem *umem,
			    int log_all)
{
	int i;

	for (i = 0; i < d->nvqs; ++i) {
		int ok;
		bool log;

		mutex_lock(&d->vqs[i]->mutex);
		log = log_all || vhost_has_feature(d->vqs[i], VHOST_F_LOG_ALL);
		/* If ring is inactive, will check when it's enabled. */
		if (d->vqs[i]->private_data)
			ok = vq_memory_access_ok(d->vqs[i]->log_base,
						 umem, log);
		else
			ok = 1;
		mutex_unlock(&d->vqs[i]->mutex);
		if (!ok)
			return 0;
	}
	return 1;
}

static int translate_desc(struct vhost_virtqueue *vq, u64 addr, u32 len,
			  struct iovec iov[], int iov_size, int access);

static int vhost_copy_to_user(struct vhost_virtqueue *vq, void __user *to,
			      const void *from, unsigned size)
{
	int ret;

	if (!vq->iotlb)
		return __copy_to_user(to, from, size);
	else {
		/* This function should be called after iotlb
		 * prefetch, which means we're sure that all vq
		 * could be access through iotlb. So -EAGAIN should
		 * not happen in this case.
		 */
		struct iov_iter t;
		void __user *uaddr = vhost_vq_meta_fetch(vq,
				     (u64)(uintptr_t)to, size,
				     VHOST_ADDR_DESC);

		if (uaddr)
			return __copy_to_user(uaddr, from, size);

		ret = translate_desc(vq, (u64)(uintptr_t)to, size, vq->iotlb_iov,
				     ARRAY_SIZE(vq->iotlb_iov),
				     VHOST_ACCESS_WO);
		if (ret < 0)
			goto out;
		iov_iter_init(&t, WRITE, vq->iotlb_iov, ret, size);
		ret = copy_to_iter(from, size, &t);
		if (ret == size)
			ret = 0;
	}
out:
	return ret;
}

static int vhost_copy_from_user(struct vhost_virtqueue *vq, void *to,
				void __user *from, unsigned size)
{
	int ret;

	if (!vq->iotlb)
		return __copy_from_user(to, from, size);
	else {
		/* This function should be called after iotlb
		 * prefetch, which means we're sure that vq
		 * could be access through iotlb. So -EAGAIN should
		 * not happen in this case.
		 */
		void __user *uaddr = vhost_vq_meta_fetch(vq,
				     (u64)(uintptr_t)from, size,
				     VHOST_ADDR_DESC);
		struct iov_iter f;

		if (uaddr)
			return __copy_from_user(to, uaddr, size);

		ret = translate_desc(vq, (u64)(uintptr_t)from, size, vq->iotlb_iov,
				     ARRAY_SIZE(vq->iotlb_iov),
				     VHOST_ACCESS_RO);
		if (ret < 0) {
			vq_err(vq, "IOTLB translation failure: uaddr "
			       "%p size 0x%llx\n", from,
			       (unsigned long long) size);
			goto out;
		}
		iov_iter_init(&f, READ, vq->iotlb_iov, ret, size);
		ret = copy_from_iter(to, size, &f);
		if (ret == size)
			ret = 0;
	}

out:
	return ret;
}

static void __user *__vhost_get_user_slow(struct vhost_virtqueue *vq,
					  void __user *addr, unsigned int size,
					  int type)
{
	int ret;

	ret = translate_desc(vq, (u64)(uintptr_t)addr, size, vq->iotlb_iov,
			     ARRAY_SIZE(vq->iotlb_iov),
			     VHOST_ACCESS_RO);
	if (ret < 0) {
		vq_err(vq, "IOTLB translation failure: uaddr "
			"%p size 0x%llx\n", addr,
			(unsigned long long) size);
		return NULL;
	}

	if (ret != 1 || vq->iotlb_iov[0].iov_len != size) {
		vq_err(vq, "Non atomic userspace memory access: uaddr "
			"%p size 0x%llx\n", addr,
			(unsigned long long) size);
		return NULL;
	}

	return vq->iotlb_iov[0].iov_base;
}

/* This function should be called after iotlb
 * prefetch, which means we're sure that vq
 * could be access through iotlb. So -EAGAIN should
 * not happen in this case.
 */
static inline void __user *__vhost_get_user(struct vhost_virtqueue *vq,
					    void *addr, unsigned int size,
					    int type)
{
	void __user *uaddr = vhost_vq_meta_fetch(vq,
			     (u64)(uintptr_t)addr, size, type);
	if (uaddr)
		return uaddr;

	return __vhost_get_user_slow(vq, addr, size, type);
}

#define vhost_put_user(vq, x, ptr)		\
({ \
	int ret = -EFAULT; \
	if (!vq->iotlb) { \
		ret = __put_user(x, ptr); \
	} else { \
		__typeof__(ptr) to = \
			(__typeof__(ptr)) __vhost_get_user(vq, ptr,	\
					  sizeof(*ptr), VHOST_ADDR_USED); \
		if (to != NULL) \
			ret = __put_user(x, to); \
		else \
			ret = -EFAULT;	\
	} \
	ret; \
})

#define vhost_get_user(vq, x, ptr, type)		\
({ \
	int ret; \
	if (!vq->iotlb) { \
		ret = __get_user(x, ptr); \
	} else { \
		__typeof__(ptr) from = \
			(__typeof__(ptr)) __vhost_get_user(vq, ptr, \
							   sizeof(*ptr), \
							   type); \
		if (from != NULL) \
			ret = __get_user(x, from); \
		else \
			ret = -EFAULT; \
	} \
	ret; \
})

#define vhost_get_avail(vq, x, ptr) \
	vhost_get_user(vq, x, ptr, VHOST_ADDR_AVAIL)

#define vhost_get_used(vq, x, ptr) \
	vhost_get_user(vq, x, ptr, VHOST_ADDR_USED)

static void vhost_dev_lock_vqs(struct vhost_dev *d)
{
	int i = 0;
	for (i = 0; i < d->nvqs; ++i)
		mutex_lock(&d->vqs[i]->mutex);
}

static void vhost_dev_unlock_vqs(struct vhost_dev *d)
{
	int i = 0;
	for (i = 0; i < d->nvqs; ++i)
		mutex_unlock(&d->vqs[i]->mutex);
}

static int vhost_new_umem_range(struct vhost_umem *umem,
				u64 start, u64 size, u64 end,
				u64 userspace_addr, int perm)
{
	struct vhost_umem_node *tmp, *node = kmalloc(sizeof(*node), GFP_ATOMIC);

	if (!node)
		return -ENOMEM;

	if (umem->numem == max_iotlb_entries) {
		tmp = list_first_entry(&umem->umem_list, typeof(*tmp), link);
		vhost_umem_free(umem, tmp);
	}

	node->start = start;
	node->size = size;
	node->last = end;
	node->userspace_addr = userspace_addr;
	node->perm = perm;
	INIT_LIST_HEAD(&node->link);
	list_add_tail(&node->link, &umem->umem_list);
	vhost_umem_interval_tree_insert(node, &umem->umem_tree);
	umem->numem++;

	return 0;
}

static void vhost_del_umem_range(struct vhost_umem *umem,
				 u64 start, u64 end)
{
	struct vhost_umem_node *node;

	while ((node = vhost_umem_interval_tree_iter_first(&umem->umem_tree,
							   start, end)))
		vhost_umem_free(umem, node);
}

static void vhost_iotlb_notify_vq(struct vhost_dev *d,
				  struct vhost_iotlb_msg *msg)
{
	struct vhost_msg_node *node, *n;

	spin_lock(&d->iotlb_lock);

	list_for_each_entry_safe(node, n, &d->pending_list, node) {
		struct vhost_iotlb_msg *vq_msg = &node->msg.iotlb;
		if (msg->iova <= vq_msg->iova &&
		    msg->iova + msg->size - 1 > vq_msg->iova &&
		    vq_msg->type == VHOST_IOTLB_MISS) {
			vhost_poll_queue(&node->vq->poll);
			list_del(&node->node);
			kfree(node);
		}
	}

	spin_unlock(&d->iotlb_lock);
}

static int umem_access_ok(u64 uaddr, u64 size, int access)
{
	unsigned long a = uaddr;

	/* Make sure 64 bit math will not overflow. */
	if (vhost_overflow(uaddr, size))
		return -EFAULT;

	if ((access & VHOST_ACCESS_RO) &&
	    !access_ok(VERIFY_READ, (void __user *)a, size))
		return -EFAULT;
	if ((access & VHOST_ACCESS_WO) &&
	    !access_ok(VERIFY_WRITE, (void __user *)a, size))
		return -EFAULT;
	return 0;
}

static int vhost_process_iotlb_msg(struct vhost_dev *dev,
				   struct vhost_iotlb_msg *msg)
{
	int ret = 0;

	vhost_dev_lock_vqs(dev);
	switch (msg->type) {
	case VHOST_IOTLB_UPDATE:
		if (!dev->iotlb) {
			ret = -EFAULT;
			break;
		}
		if (umem_access_ok(msg->uaddr, msg->size, msg->perm)) {
			ret = -EFAULT;
			break;
		}
		vhost_vq_meta_reset(dev);
		if (vhost_new_umem_range(dev->iotlb, msg->iova, msg->size,
					 msg->iova + msg->size - 1,
					 msg->uaddr, msg->perm)) {
			ret = -ENOMEM;
			break;
		}
		vhost_iotlb_notify_vq(dev, msg);
		break;
	case VHOST_IOTLB_INVALIDATE:
		vhost_vq_meta_reset(dev);
		vhost_del_umem_range(dev->iotlb, msg->iova,
				     msg->iova + msg->size - 1);
		break;
	default:
		ret = -EINVAL;
		break;
	}

	vhost_dev_unlock_vqs(dev);
	return ret;
}
ssize_t vhost_chr_write_iter(struct vhost_dev *dev,
			     struct iov_iter *from)
{
	struct vhost_msg_node node;
	unsigned size = sizeof(struct vhost_msg);
	size_t ret;
	int err;

	if (iov_iter_count(from) < size)
		return 0;
	ret = copy_from_iter(&node.msg, size, from);
	if (ret != size)
		goto done;

	switch (node.msg.type) {
	case VHOST_IOTLB_MSG:
		err = vhost_process_iotlb_msg(dev, &node.msg.iotlb);
		if (err)
			ret = err;
		break;
	default:
		ret = -EINVAL;
		break;
	}

done:
	return ret;
}
EXPORT_SYMBOL(vhost_chr_write_iter);

unsigned int vhost_chr_poll(struct file *file, struct vhost_dev *dev,
			    poll_table *wait)
{
	unsigned int mask = 0;

	poll_wait(file, &dev->wait, wait);

	if (!list_empty(&dev->read_list))
		mask |= POLLIN | POLLRDNORM;

	return mask;
}
EXPORT_SYMBOL(vhost_chr_poll);

ssize_t vhost_chr_read_iter(struct vhost_dev *dev, struct iov_iter *to,
			    int noblock)
{
	DEFINE_WAIT(wait);
	struct vhost_msg_node *node;
	ssize_t ret = 0;
	unsigned size = sizeof(struct vhost_msg);

	if (iov_iter_count(to) < size)
		return 0;

	while (1) {
		if (!noblock)
			prepare_to_wait(&dev->wait, &wait,
					TASK_INTERRUPTIBLE);

		node = vhost_dequeue_msg(dev, &dev->read_list);
		if (node)
			break;
		if (noblock) {
			ret = -EAGAIN;
			break;
		}
		if (signal_pending(current)) {
			ret = -ERESTARTSYS;
			break;
		}
		if (!dev->iotlb) {
			ret = -EBADFD;
			break;
		}

		schedule();
	}

	if (!noblock)
		finish_wait(&dev->wait, &wait);

	if (node) {
		ret = copy_to_iter(&node->msg, size, to);

		if (ret != size || node->msg.type != VHOST_IOTLB_MISS) {
			kfree(node);
			return ret;
		}

		vhost_enqueue_msg(dev, &dev->pending_list, node);
	}

	return ret;
}
EXPORT_SYMBOL_GPL(vhost_chr_read_iter);

static int vhost_iotlb_miss(struct vhost_virtqueue *vq, u64 iova, int access)
{
	struct vhost_dev *dev = vq->dev;
	struct vhost_msg_node *node;
	struct vhost_iotlb_msg *msg;

	node = vhost_new_msg(vq, VHOST_IOTLB_MISS);
	if (!node)
		return -ENOMEM;

	msg = &node->msg.iotlb;
	msg->type = VHOST_IOTLB_MISS;
	msg->iova = iova;
	msg->perm = access;

	vhost_enqueue_msg(dev, &dev->read_list, node);

	return 0;
}

static int vq_access_ok(struct vhost_virtqueue *vq, unsigned int num,
			struct vring_desc __user *desc,
			struct vring_avail __user *avail,
			struct vring_used __user *used)

{
	size_t s = vhost_has_feature(vq, VIRTIO_RING_F_EVENT_IDX) ? 2 : 0;

	return access_ok(VERIFY_READ, desc, num * sizeof *desc) &&
	       access_ok(VERIFY_READ, avail,
			 sizeof *avail + num * sizeof *avail->ring + s) &&
	       access_ok(VERIFY_WRITE, used,
			sizeof *used + num * sizeof *used->ring + s);
}

static void vhost_vq_meta_update(struct vhost_virtqueue *vq,
				 const struct vhost_umem_node *node,
				 int type)
{
	int access = (type == VHOST_ADDR_USED) ?
		     VHOST_ACCESS_WO : VHOST_ACCESS_RO;

	if (likely(node->perm & access))
		vq->meta_iotlb[type] = node;
}

static int iotlb_access_ok(struct vhost_virtqueue *vq,
			   int access, u64 addr, u64 len, int type)
{
	const struct vhost_umem_node *node;
	struct vhost_umem *umem = vq->iotlb;
	u64 s = 0, size, orig_addr = addr;

	if (vhost_vq_meta_fetch(vq, addr, len, type))
		return true;

	while (len > s) {
		node = vhost_umem_interval_tree_iter_first(&umem->umem_tree,
							   addr,
							   addr + len - 1);
		if (node == NULL || node->start > addr) {
			vhost_iotlb_miss(vq, addr, access);
			return false;
		} else if (!(node->perm & access)) {
			/* Report the possible access violation by
			 * request another translation from userspace.
			 */
			return false;
		}

		size = node->size - addr + node->start;

		if (orig_addr == addr && size >= len)
			vhost_vq_meta_update(vq, node, type);

		s += size;
		addr += size;
	}

	return true;
}

int vq_iotlb_prefetch(struct vhost_virtqueue *vq)
{
	size_t s = vhost_has_feature(vq, VIRTIO_RING_F_EVENT_IDX) ? 2 : 0;
	unsigned int num = vq->num;

	if (!vq->iotlb)
		return 1;

	return iotlb_access_ok(vq, VHOST_ACCESS_RO, (u64)(uintptr_t)vq->desc,
			       num * sizeof(*vq->desc), VHOST_ADDR_DESC) &&
	       iotlb_access_ok(vq, VHOST_ACCESS_RO, (u64)(uintptr_t)vq->avail,
			       sizeof *vq->avail +
			       num * sizeof(*vq->avail->ring) + s,
			       VHOST_ADDR_AVAIL) &&
	       iotlb_access_ok(vq, VHOST_ACCESS_WO, (u64)(uintptr_t)vq->used,
			       sizeof *vq->used +
			       num * sizeof(*vq->used->ring) + s,
			       VHOST_ADDR_USED);
}
EXPORT_SYMBOL_GPL(vq_iotlb_prefetch);

/* Can we log writes? */
/* Caller should have device mutex but not vq mutex */
int vhost_log_access_ok(struct vhost_dev *dev)
{
	return memory_access_ok(dev, dev->umem, 1);
}
EXPORT_SYMBOL_GPL(vhost_log_access_ok);

/* Verify access for write logging. */
/* Caller should have vq mutex and device mutex */
static int vq_log_access_ok(struct vhost_virtqueue *vq,
			    void __user *log_base)
{
	size_t s = vhost_has_feature(vq, VIRTIO_RING_F_EVENT_IDX) ? 2 : 0;

	return vq_memory_access_ok(log_base, vq->umem,
				   vhost_has_feature(vq, VHOST_F_LOG_ALL)) &&
		(!vq->log_used || log_access_ok(log_base, vq->log_addr,
					sizeof *vq->used +
					vq->num * sizeof *vq->used->ring + s));
}

/* Can we start vq? */
/* Caller should have vq mutex and device mutex */
int vhost_vq_access_ok(struct vhost_virtqueue *vq)
{
	if (vq->iotlb) {
		/* When device IOTLB was used, the access validation
		 * will be validated during prefetching.
		 */
		return 1;
	}
	return vq_access_ok(vq, vq->num, vq->desc, vq->avail, vq->used) &&
		vq_log_access_ok(vq, vq->log_base);
}
EXPORT_SYMBOL_GPL(vhost_vq_access_ok);

static struct vhost_umem *vhost_umem_alloc(void)
{
	struct vhost_umem *umem = vhost_kvzalloc(sizeof(*umem));

	if (!umem)
		return NULL;

	umem->umem_tree = RB_ROOT;
	umem->numem = 0;
	INIT_LIST_HEAD(&umem->umem_list);

	return umem;
}

static long vhost_set_memory(struct vhost_dev *d, struct vhost_memory __user *m)
{
	struct vhost_memory mem, *newmem;
	struct vhost_memory_region *region;
	struct vhost_umem *newumem, *oldumem;
	unsigned long size = offsetof(struct vhost_memory, regions);
	int i;

	if (copy_from_user(&mem, m, size))
		return -EFAULT;
	if (mem.padding)
		return -EOPNOTSUPP;
	if (mem.nregions > max_mem_regions)
		return -E2BIG;
	newmem = vhost_kvzalloc(size + mem.nregions * sizeof(*m->regions));
	if (!newmem)
		return -ENOMEM;

	memcpy(newmem, &mem, size);
	if (copy_from_user(newmem->regions, m->regions,
			   mem.nregions * sizeof *m->regions)) {
		kvfree(newmem);
		return -EFAULT;
	}

	newumem = vhost_umem_alloc();
	if (!newumem) {
		kvfree(newmem);
		return -ENOMEM;
	}

	for (region = newmem->regions;
	     region < newmem->regions + mem.nregions;
	     region++) {
		if (vhost_new_umem_range(newumem,
					 region->guest_phys_addr,
					 region->memory_size,
					 region->guest_phys_addr +
					 region->memory_size - 1,
					 region->userspace_addr,
					 VHOST_ACCESS_RW))
			goto err;
	}

	if (!memory_access_ok(d, newumem, 0))
		goto err;

	oldumem = d->umem;
	d->umem = newumem;

	/* All memory accesses are done under some VQ mutex. */
	for (i = 0; i < d->nvqs; ++i) {
		mutex_lock(&d->vqs[i]->mutex);
		d->vqs[i]->umem = newumem;
		mutex_unlock(&d->vqs[i]->mutex);
	}

	kvfree(newmem);
	vhost_umem_clean(oldumem);
	return 0;

err:
	vhost_umem_clean(newumem);
	kvfree(newmem);
	return -EFAULT;
}

long vhost_vring_ioctl(struct vhost_dev *d, int ioctl, void __user *argp)
{
	struct file *eventfp, *filep = NULL;
	bool pollstart = false, pollstop = false;
	struct eventfd_ctx *ctx = NULL;
	u32 __user *idxp = argp;
	struct vhost_virtqueue *vq;
	struct vhost_vring_state s;
	struct vhost_vring_file f;
	struct vhost_vring_addr a;
	u32 idx;
	long r;

	r = get_user(idx, idxp);
	if (r < 0)
		return r;
	if (idx >= d->nvqs)
		return -ENOBUFS;

	vq = d->vqs[idx];

	mutex_lock(&vq->mutex);

	switch (ioctl) {
	case VHOST_SET_VRING_NUM:
		/* Resizing ring with an active backend?
		 * You don't want to do that. */
		if (vq->private_data) {
			r = -EBUSY;
			break;
		}
		if (copy_from_user(&s, argp, sizeof s)) {
			r = -EFAULT;
			break;
		}
		if (!s.num || s.num > 0xffff || (s.num & (s.num - 1))) {
			r = -EINVAL;
			break;
		}
		vq->num = s.num;
		break;
	case VHOST_SET_VRING_BASE:
		/* Moving base with an active backend?
		 * You don't want to do that. */
		if (vq->private_data) {
			r = -EBUSY;
			break;
		}
		if (copy_from_user(&s, argp, sizeof s)) {
			r = -EFAULT;
			break;
		}
		if (s.num > 0xffff) {
			r = -EINVAL;
			break;
		}
		vq->last_avail_idx = vq->last_used_event = s.num;
		/* Forget the cached index value. */
		vq->avail_idx = vq->last_avail_idx;
		break;
	case VHOST_GET_VRING_BASE:
		s.index = idx;
		s.num = vq->last_avail_idx;
		if (copy_to_user(argp, &s, sizeof s))
			r = -EFAULT;
		break;
	case VHOST_SET_VRING_ADDR:
		if (copy_from_user(&a, argp, sizeof a)) {
			r = -EFAULT;
			break;
		}
		if (a.flags & ~(0x1 << VHOST_VRING_F_LOG)) {
			r = -EOPNOTSUPP;
			break;
		}
		/* For 32bit, verify that the top 32bits of the user
		   data are set to zero. */
		if ((u64)(unsigned long)a.desc_user_addr != a.desc_user_addr ||
		    (u64)(unsigned long)a.used_user_addr != a.used_user_addr ||
		    (u64)(unsigned long)a.avail_user_addr != a.avail_user_addr) {
			r = -EFAULT;
			break;
		}

		/* Make sure it's safe to cast pointers to vring types. */
		BUILD_BUG_ON(__alignof__ *vq->avail > VRING_AVAIL_ALIGN_SIZE);
		BUILD_BUG_ON(__alignof__ *vq->used > VRING_USED_ALIGN_SIZE);
		if ((a.avail_user_addr & (VRING_AVAIL_ALIGN_SIZE - 1)) ||
		    (a.used_user_addr & (VRING_USED_ALIGN_SIZE - 1)) ||
		    (a.log_guest_addr & (VRING_USED_ALIGN_SIZE - 1))) {
			r = -EINVAL;
			break;
		}

		/* We only verify access here if backend is configured.
		 * If it is not, we don't as size might not have been setup.
		 * We will verify when backend is configured. */
		if (vq->private_data) {
			if (!vq_access_ok(vq, vq->num,
				(void __user *)(unsigned long)a.desc_user_addr,
				(void __user *)(unsigned long)a.avail_user_addr,
				(void __user *)(unsigned long)a.used_user_addr)) {
				r = -EINVAL;
				break;
			}

			/* Also validate log access for used ring if enabled. */
			if ((a.flags & (0x1 << VHOST_VRING_F_LOG)) &&
			    !log_access_ok(vq->log_base, a.log_guest_addr,
					   sizeof *vq->used +
					   vq->num * sizeof *vq->used->ring)) {
				r = -EINVAL;
				break;
			}
		}

		vq->log_used = !!(a.flags & (0x1 << VHOST_VRING_F_LOG));
		vq->desc = (void __user *)(unsigned long)a.desc_user_addr;
		vq->avail = (void __user *)(unsigned long)a.avail_user_addr;
		vq->log_addr = a.log_guest_addr;
		vq->used = (void __user *)(unsigned long)a.used_user_addr;
		break;
	case VHOST_SET_VRING_KICK:
		if (copy_from_user(&f, argp, sizeof f)) {
			r = -EFAULT;
			break;
		}
		eventfp = f.fd == -1 ? NULL : eventfd_fget(f.fd);
		if (IS_ERR(eventfp)) {
			r = PTR_ERR(eventfp);
			break;
		}
		if (eventfp != vq->kick) {
			pollstop = (filep = vq->kick) != NULL;
			pollstart = (vq->kick = eventfp) != NULL;
		} else
			filep = eventfp;
		break;
	case VHOST_SET_VRING_CALL:
		if (copy_from_user(&f, argp, sizeof f)) {
			r = -EFAULT;
			break;
		}
		eventfp = f.fd == -1 ? NULL : eventfd_fget(f.fd);
		if (IS_ERR(eventfp)) {
			r = PTR_ERR(eventfp);
			break;
		}
		if (eventfp != vq->call) {
			filep = vq->call;
			ctx = vq->call_ctx;
			vq->call = eventfp;
			vq->call_ctx = eventfp ?
				eventfd_ctx_fileget(eventfp) : NULL;
		} else
			filep = eventfp;
		break;
	case VHOST_SET_VRING_ERR:
		if (copy_from_user(&f, argp, sizeof f)) {
			r = -EFAULT;
			break;
		}
		eventfp = f.fd == -1 ? NULL : eventfd_fget(f.fd);
		if (IS_ERR(eventfp)) {
			r = PTR_ERR(eventfp);
			break;
		}
		if (eventfp != vq->error) {
			filep = vq->error;
			vq->error = eventfp;
			ctx = vq->error_ctx;
			vq->error_ctx = eventfp ?
				eventfd_ctx_fileget(eventfp) : NULL;
		} else
			filep = eventfp;
		break;
	case VHOST_SET_VRING_ENDIAN:
		r = vhost_set_vring_endian(vq, argp);
		break;
	case VHOST_GET_VRING_ENDIAN:
		r = vhost_get_vring_endian(vq, idx, argp);
		break;
	case VHOST_SET_VRING_BUSYLOOP_TIMEOUT:
		if (copy_from_user(&s, argp, sizeof(s))) {
			r = -EFAULT;
			break;
		}
		vq->busyloop_timeout = s.num;
		break;
	case VHOST_GET_VRING_BUSYLOOP_TIMEOUT:
		s.index = idx;
		s.num = vq->busyloop_timeout;
		if (copy_to_user(argp, &s, sizeof(s)))
			r = -EFAULT;
		break;
	default:
		r = -ENOIOCTLCMD;
	}

	if (pollstop && vq->handle_kick)
		vhost_poll_stop(&vq->poll);

	if (ctx)
		eventfd_ctx_put(ctx);
	if (filep)
		fput(filep);

	if (pollstart && vq->handle_kick)
		r = vhost_poll_start(&vq->poll, vq->kick);

	mutex_unlock(&vq->mutex);

	if (pollstop && vq->handle_kick)
		vhost_poll_flush(&vq->poll);
	return r;
}
EXPORT_SYMBOL_GPL(vhost_vring_ioctl);

int vhost_init_device_iotlb(struct vhost_dev *d, bool enabled)
{
	struct vhost_umem *niotlb, *oiotlb;
	int i;

	niotlb = vhost_umem_alloc();
	if (!niotlb)
		return -ENOMEM;

	oiotlb = d->iotlb;
	d->iotlb = niotlb;

	for (i = 0; i < d->nvqs; ++i) {
		mutex_lock(&d->vqs[i]->mutex);
		d->vqs[i]->iotlb = niotlb;
		mutex_unlock(&d->vqs[i]->mutex);
	}

	vhost_umem_clean(oiotlb);

	return 0;
}
EXPORT_SYMBOL_GPL(vhost_init_device_iotlb);

/* Caller must have device mutex */
long vhost_dev_ioctl(struct vhost_dev *d, unsigned int ioctl, void __user *argp)
{
	struct file *eventfp, *filep = NULL;
	struct eventfd_ctx *ctx = NULL;
	u64 p;
	long r;
	int i, fd;

	/* If you are not the owner, you can become one */
	if (ioctl == VHOST_SET_OWNER) {
		r = vhost_dev_set_owner(d);
		goto done;
	}

	/* You must be the owner to do anything else */
	r = vhost_dev_check_owner(d);
	if (r)
		goto done;

	switch (ioctl) {
	case VHOST_SET_MEM_TABLE:
		r = vhost_set_memory(d, argp);
		break;
	case VHOST_SET_LOG_BASE:
		if (copy_from_user(&p, argp, sizeof p)) {
			r = -EFAULT;
			break;
		}
		if ((u64)(unsigned long)p != p) {
			r = -EFAULT;
			break;
		}
		for (i = 0; i < d->nvqs; ++i) {
			struct vhost_virtqueue *vq;
			void __user *base = (void __user *)(unsigned long)p;
			vq = d->vqs[i];
			mutex_lock(&vq->mutex);
			/* If ring is inactive, will check when it's enabled. */
			if (vq->private_data && !vq_log_access_ok(vq, base))
				r = -EFAULT;
			else
				vq->log_base = base;
			mutex_unlock(&vq->mutex);
		}
		break;
	case VHOST_SET_LOG_FD:
		r = get_user(fd, (int __user *)argp);
		if (r < 0)
			break;
		eventfp = fd == -1 ? NULL : eventfd_fget(fd);
		if (IS_ERR(eventfp)) {
			r = PTR_ERR(eventfp);
			break;
		}
		if (eventfp != d->log_file) {
			filep = d->log_file;
			d->log_file = eventfp;
			ctx = d->log_ctx;
			d->log_ctx = eventfp ?
				eventfd_ctx_fileget(eventfp) : NULL;
		} else
			filep = eventfp;
		for (i = 0; i < d->nvqs; ++i) {
			mutex_lock(&d->vqs[i]->mutex);
			d->vqs[i]->log_ctx = d->log_ctx;
			mutex_unlock(&d->vqs[i]->mutex);
		}
		if (ctx)
			eventfd_ctx_put(ctx);
		if (filep)
			fput(filep);
		break;
	default:
		r = -ENOIOCTLCMD;
		break;
	}
done:
	return r;
}
EXPORT_SYMBOL_GPL(vhost_dev_ioctl);

/* TODO: This is really inefficient.  We need something like get_user()
 * (instruction directly accesses the data, with an exception table entry
 * returning -EFAULT). See Documentation/x86/exception-tables.txt.
 */
static int set_bit_to_user(int nr, void __user *addr)
{
	unsigned long log = (unsigned long)addr;
	struct page *page;
	void *base;
	int bit = nr + (log % PAGE_SIZE) * 8;
	int r;

	r = get_user_pages_fast(log, 1, 1, &page);
	if (r < 0)
		return r;
	BUG_ON(r != 1);
	base = kmap_atomic(page);
	set_bit(bit, base);
	kunmap_atomic(base);
	set_page_dirty_lock(page);
	put_page(page);
	return 0;
}

static int log_write(void __user *log_base,
		     u64 write_address, u64 write_length)
{
	u64 write_page = write_address / VHOST_PAGE_SIZE;
	int r;

	if (!write_length)
		return 0;
	write_length += write_address % VHOST_PAGE_SIZE;
	for (;;) {
		u64 base = (u64)(unsigned long)log_base;
		u64 log = base + write_page / 8;
		int bit = write_page % 8;
		if ((u64)(unsigned long)log != log)
			return -EFAULT;
		r = set_bit_to_user(bit, (void __user *)(unsigned long)log);
		if (r < 0)
			return r;
		if (write_length <= VHOST_PAGE_SIZE)
			break;
		write_length -= VHOST_PAGE_SIZE;
		write_page += 1;
	}
	return r;
}

int vhost_log_write(struct vhost_virtqueue *vq, struct vhost_log *log,
		    unsigned int log_num, u64 len)
{
	int i, r;

	/* Make sure data written is seen before log. */
	smp_wmb();
	for (i = 0; i < log_num; ++i) {
		u64 l = min(log[i].len, len);
		r = log_write(vq->log_base, log[i].addr, l);
		if (r < 0)
			return r;
		len -= l;
		if (!len) {
			if (vq->log_ctx)
				eventfd_signal(vq->log_ctx, 1);
			return 0;
		}
	}
	/* Length written exceeds what we have stored. This is a bug. */
	BUG();
	return 0;
}
EXPORT_SYMBOL_GPL(vhost_log_write);

static int vhost_update_used_flags(struct vhost_virtqueue *vq)
{
	void __user *used;
	if (vhost_put_user(vq, cpu_to_vhost16(vq, vq->used_flags),
			   &vq->used->flags) < 0)
		return -EFAULT;
	if (unlikely(vq->log_used)) {
		/* Make sure the flag is seen before log. */
		smp_wmb();
		/* Log used flag write. */
		used = &vq->used->flags;
		log_write(vq->log_base, vq->log_addr +
			  (used - (void __user *)vq->used),
			  sizeof vq->used->flags);
		if (vq->log_ctx)
			eventfd_signal(vq->log_ctx, 1);
	}
	return 0;
}

static int vhost_update_avail_event(struct vhost_virtqueue *vq, u16 avail_event)
{
	if (vhost_put_user(vq, cpu_to_vhost16(vq, vq->avail_idx),
			   vhost_avail_event(vq)))
		return -EFAULT;
	if (unlikely(vq->log_used)) {
		void __user *used;
		/* Make sure the event is seen before log. */
		smp_wmb();
		/* Log avail event write */
		used = vhost_avail_event(vq);
		log_write(vq->log_base, vq->log_addr +
			  (used - (void __user *)vq->used),
			  sizeof *vhost_avail_event(vq));
		if (vq->log_ctx)
			eventfd_signal(vq->log_ctx, 1);
	}
	return 0;
}

int vhost_vq_init_access(struct vhost_virtqueue *vq)
{
	__virtio16 last_used_idx;
	int r;
	bool is_le = vq->is_le;

	if (!vq->private_data)
		return 0;

	vhost_init_is_le(vq);

	r = vhost_update_used_flags(vq);
	if (r)
		goto err;
	vq->signalled_used_valid = false;
	if (!vq->iotlb &&
	    !access_ok(VERIFY_READ, &vq->used->idx, sizeof vq->used->idx)) {
		r = -EFAULT;
		goto err;
	}
	r = vhost_get_used(vq, last_used_idx, &vq->used->idx);
	if (r) {
		vq_err(vq, "Can't access used idx at %p\n",
		       &vq->used->idx);
		goto err;
	}
	vq->last_used_idx = vhost16_to_cpu(vq, last_used_idx);
	return 0;

err:
	vq->is_le = is_le;
	return r;
}
EXPORT_SYMBOL_GPL(vhost_vq_init_access);

static int translate_desc(struct vhost_virtqueue *vq, u64 addr, u32 len,
			  struct iovec iov[], int iov_size, int access)
{
	const struct vhost_umem_node *node;
	struct vhost_dev *dev = vq->dev;
	struct vhost_umem *umem = dev->iotlb ? dev->iotlb : dev->umem;
	struct iovec *_iov;
	u64 s = 0;
	int ret = 0;

	while ((u64)len > s) {
		u64 size;
		if (unlikely(ret >= iov_size)) {
			ret = -ENOBUFS;
			break;
		}

		node = vhost_umem_interval_tree_iter_first(&umem->umem_tree,
							addr, addr + len - 1);
		if (node == NULL || node->start > addr) {
			if (umem != dev->iotlb) {
				ret = -EFAULT;
				break;
			}
			ret = -EAGAIN;
			break;
		} else if (!(node->perm & access)) {
			ret = -EPERM;
			break;
		}

		_iov = iov + ret;
		size = node->size - addr + node->start;
		_iov->iov_len = min((u64)len - s, size);
		_iov->iov_base = (void __user *)(unsigned long)
			(node->userspace_addr + addr - node->start);
		s += size;
		addr += size;
		++ret;
	}

	if (ret == -EAGAIN)
		vhost_iotlb_miss(vq, addr, access);
	return ret;
}

/* Each buffer in the virtqueues is actually a chain of descriptors.  This
 * function returns the next descriptor in the chain,
 * or -1U if we're at the end. */
static unsigned next_desc(struct vhost_virtqueue *vq, struct vring_desc *desc)
{
	unsigned int next;

	/* If this descriptor says it doesn't chain, we're done. */
	if (!(desc->flags & cpu_to_vhost16(vq, VRING_DESC_F_NEXT)))
		return -1U;

	/* Check they're not leading us off end of descriptors. */
	next = vhost16_to_cpu(vq, desc->next);
	/* Make sure compiler knows to grab that: we don't want it changing! */
	/* We will use the result as an index in an array, so most
	 * architectures only need a compiler barrier here. */
	read_barrier_depends();

	return next;
}

static int get_indirect(struct vhost_virtqueue *vq,
			struct iovec iov[], unsigned int iov_size,
			unsigned int *out_num, unsigned int *in_num,
			struct vhost_log *log, unsigned int *log_num,
			struct vring_desc *indirect)
{
	struct vring_desc desc;
	unsigned int i = 0, count, found = 0;
	u32 len = vhost32_to_cpu(vq, indirect->len);
	struct iov_iter from;
	int ret, access;

	/* Sanity check */
	if (unlikely(len % sizeof desc)) {
		vq_err(vq, "Invalid length in indirect descriptor: "
		       "len 0x%llx not multiple of 0x%zx\n",
		       (unsigned long long)len,
		       sizeof desc);
		return -EINVAL;
	}

	ret = translate_desc(vq, vhost64_to_cpu(vq, indirect->addr), len, vq->indirect,
			     UIO_MAXIOV, VHOST_ACCESS_RO);
	if (unlikely(ret < 0)) {
		if (ret != -EAGAIN)
			vq_err(vq, "Translation failure %d in indirect.\n", ret);
		return ret;
	}
	iov_iter_init(&from, READ, vq->indirect, ret, len);

	/* We will use the result as an address to read from, so most
	 * architectures only need a compiler barrier here. */
	read_barrier_depends();

	count = len / sizeof desc;
	/* Buffers are chained via a 16 bit next field, so
	 * we can have at most 2^16 of these. */
	if (unlikely(count > USHRT_MAX + 1)) {
		vq_err(vq, "Indirect buffer length too big: %d\n",
		       indirect->len);
		return -E2BIG;
	}

	do {
		unsigned iov_count = *in_num + *out_num;
		if (unlikely(++found > count)) {
			vq_err(vq, "Loop detected: last one at %u "
			       "indirect size %u\n",
			       i, count);
			return -EINVAL;
		}
		if (unlikely(!copy_from_iter_full(&desc, sizeof(desc), &from))) {
			vq_err(vq, "Failed indirect descriptor: idx %d, %zx\n",
			       i, (size_t)vhost64_to_cpu(vq, indirect->addr) + i * sizeof desc);
			return -EINVAL;
		}
		if (unlikely(desc.flags & cpu_to_vhost16(vq, VRING_DESC_F_INDIRECT))) {
			vq_err(vq, "Nested indirect descriptor: idx %d, %zx\n",
			       i, (size_t)vhost64_to_cpu(vq, indirect->addr) + i * sizeof desc);
			return -EINVAL;
		}

		if (desc.flags & cpu_to_vhost16(vq, VRING_DESC_F_WRITE))
			access = VHOST_ACCESS_WO;
		else
			access = VHOST_ACCESS_RO;

		ret = translate_desc(vq, vhost64_to_cpu(vq, desc.addr),
				     vhost32_to_cpu(vq, desc.len), iov + iov_count,
				     iov_size - iov_count, access);
		if (unlikely(ret < 0)) {
			if (ret != -EAGAIN)
				vq_err(vq, "Translation failure %d indirect idx %d\n",
					ret, i);
			return ret;
		}
		/* If this is an input descriptor, increment that count. */
		if (access == VHOST_ACCESS_WO) {
			*in_num += ret;
			if (unlikely(log)) {
				log[*log_num].addr = vhost64_to_cpu(vq, desc.addr);
				log[*log_num].len = vhost32_to_cpu(vq, desc.len);
				++*log_num;
			}
		} else {
			/* If it's an output descriptor, they're all supposed
			 * to come before any input descriptors. */
			if (unlikely(*in_num)) {
				vq_err(vq, "Indirect descriptor "
				       "has out after in: idx %d\n", i);
				return -EINVAL;
			}
			*out_num += ret;
		}
	} while ((i = next_desc(vq, &desc)) != -1);
	return 0;
}

/* This looks in the virtqueue and for the first available buffer, and converts
 * it to an iovec for convenient access.  Since descriptors consist of some
 * number of output then some number of input descriptors, it's actually two
 * iovecs, but we pack them into one and note how many of each there were.
 *
 * This function returns the descriptor number found, or vq->num (which is
 * never a valid descriptor number) if none was found.  A negative code is
 * returned on error. */
int vhost_get_vq_desc(struct vhost_virtqueue *vq,
		      struct iovec iov[], unsigned int iov_size,
		      unsigned int *out_num, unsigned int *in_num,
		      struct vhost_log *log, unsigned int *log_num)
{
	struct vring_desc desc;
	unsigned int i, head, found = 0;
	u16 last_avail_idx;
	__virtio16 avail_idx;
	__virtio16 ring_head;
	int ret, access;

	/* Check it isn't doing very strange things with descriptor numbers. */
	last_avail_idx = vq->last_avail_idx;

	if (vq->avail_idx == vq->last_avail_idx) {
		if (unlikely(vhost_get_avail(vq, avail_idx, &vq->avail->idx))) {
			vq_err(vq, "Failed to access avail idx at %p\n",
				&vq->avail->idx);
			return -EFAULT;
		}
		vq->avail_idx = vhost16_to_cpu(vq, avail_idx);

		if (unlikely((u16)(vq->avail_idx - last_avail_idx) > vq->num)) {
			vq_err(vq, "Guest moved used index from %u to %u",
				last_avail_idx, vq->avail_idx);
			return -EFAULT;
		}

		/* If there's nothing new since last we looked, return
		 * invalid.
		 */
		if (vq->avail_idx == last_avail_idx)
			return vq->num;

		/* Only get avail ring entries after they have been
		 * exposed by guest.
		 */
		smp_rmb();
	}

	/* Grab the next descriptor number they're advertising, and increment
	 * the index we've seen. */
	if (unlikely(vhost_get_avail(vq, ring_head,
		     &vq->avail->ring[last_avail_idx & (vq->num - 1)]))) {
		vq_err(vq, "Failed to read head: idx %d address %p\n",
		       last_avail_idx,
		       &vq->avail->ring[last_avail_idx % vq->num]);
		return -EFAULT;
	}

	head = vhost16_to_cpu(vq, ring_head);

	/* If their number is silly, that's an error. */
	if (unlikely(head >= vq->num)) {
		vq_err(vq, "Guest says index %u > %u is available",
		       head, vq->num);
		return -EINVAL;
	}

	/* When we start there are none of either input nor output. */
	*out_num = *in_num = 0;
	if (unlikely(log))
		*log_num = 0;

	i = head;
	do {
		unsigned iov_count = *in_num + *out_num;
		if (unlikely(i >= vq->num)) {
			vq_err(vq, "Desc index is %u > %u, head = %u",
			       i, vq->num, head);
			return -EINVAL;
		}
		if (unlikely(++found > vq->num)) {
			vq_err(vq, "Loop detected: last one at %u "
			       "vq size %u head %u\n",
			       i, vq->num, head);
			return -EINVAL;
		}
		ret = vhost_copy_from_user(vq, &desc, vq->desc + i,
					   sizeof desc);
		if (unlikely(ret)) {
			vq_err(vq, "Failed to get descriptor: idx %d addr %p\n",
			       i, vq->desc + i);
			return -EFAULT;
		}
		if (desc.flags & cpu_to_vhost16(vq, VRING_DESC_F_INDIRECT)) {
			ret = get_indirect(vq, iov, iov_size,
					   out_num, in_num,
					   log, log_num, &desc);
			if (unlikely(ret < 0)) {
				if (ret != -EAGAIN)
					vq_err(vq, "Failure detected "
						"in indirect descriptor at idx %d\n", i);
				return ret;
			}
			continue;
		}

		if (desc.flags & cpu_to_vhost16(vq, VRING_DESC_F_WRITE))
			access = VHOST_ACCESS_WO;
		else
			access = VHOST_ACCESS_RO;
		ret = translate_desc(vq, vhost64_to_cpu(vq, desc.addr),
				     vhost32_to_cpu(vq, desc.len), iov + iov_count,
				     iov_size - iov_count, access);
		if (unlikely(ret < 0)) {
			if (ret != -EAGAIN)
				vq_err(vq, "Translation failure %d descriptor idx %d\n",
					ret, i);
			return ret;
		}
		if (access == VHOST_ACCESS_WO) {
			/* If this is an input descriptor,
			 * increment that count. */
			*in_num += ret;
			if (unlikely(log)) {
				log[*log_num].addr = vhost64_to_cpu(vq, desc.addr);
				log[*log_num].len = vhost32_to_cpu(vq, desc.len);
				++*log_num;
			}
		} else {
			/* If it's an output descriptor, they're all supposed
			 * to come before any input descriptors. */
			if (unlikely(*in_num)) {
				vq_err(vq, "Descriptor has out after in: "
				       "idx %d\n", i);
				return -EINVAL;
			}
			*out_num += ret;
		}
	} while ((i = next_desc(vq, &desc)) != -1);

	/* On success, increment avail index. */
	vq->last_avail_idx++;

	/* Assume notifications from guest are disabled at this point,
	 * if they aren't we would need to update avail_event index. */
	BUG_ON(!(vq->used_flags & VRING_USED_F_NO_NOTIFY));
	return head;
}
EXPORT_SYMBOL_GPL(vhost_get_vq_desc);

/* Reverse the effect of vhost_get_vq_desc. Useful for error handling. */
void vhost_discard_vq_desc(struct vhost_virtqueue *vq, int n)
{
	vq->last_avail_idx -= n;
}
EXPORT_SYMBOL_GPL(vhost_discard_vq_desc);

/* After we've used one of their buffers, we tell them about it.  We'll then
 * want to notify the guest, using eventfd. */
int vhost_add_used(struct vhost_virtqueue *vq, unsigned int head, int len)
{
	struct vring_used_elem heads = {
		cpu_to_vhost32(vq, head),
		cpu_to_vhost32(vq, len)
	};

	return vhost_add_used_n(vq, &heads, 1);
}
EXPORT_SYMBOL_GPL(vhost_add_used);

static int __vhost_add_used_n(struct vhost_virtqueue *vq,
			    struct vring_used_elem *heads,
			    unsigned count)
{
	struct vring_used_elem __user *used;
	u16 old, new;
	int start;

	start = vq->last_used_idx & (vq->num - 1);
	used = vq->used->ring + start;
	if (count == 1) {
		if (vhost_put_user(vq, heads[0].id, &used->id)) {
			vq_err(vq, "Failed to write used id");
			return -EFAULT;
		}
		if (vhost_put_user(vq, heads[0].len, &used->len)) {
			vq_err(vq, "Failed to write used len");
			return -EFAULT;
		}
	} else if (vhost_copy_to_user(vq, used, heads, count * sizeof *used)) {
		vq_err(vq, "Failed to write used");
		return -EFAULT;
	}
	if (unlikely(vq->log_used)) {
		/* Make sure data is seen before log. */
		smp_wmb();
		/* Log used ring entry write. */
		log_write(vq->log_base,
			  vq->log_addr +
			   ((void __user *)used - (void __user *)vq->used),
			  count * sizeof *used);
	}
	old = vq->last_used_idx;
	new = (vq->last_used_idx += count);
	/* If the driver never bothers to signal in a very long while,
	 * used index might wrap around. If that happens, invalidate
	 * signalled_used index we stored. TODO: make sure driver
	 * signals at least once in 2^16 and remove this. */
	if (unlikely((u16)(new - vq->signalled_used) < (u16)(new - old)))
		vq->signalled_used_valid = false;
	return 0;
}

/* After we've used one of their buffers, we tell them about it.  We'll then
 * want to notify the guest, using eventfd. */
int vhost_add_used_n(struct vhost_virtqueue *vq, struct vring_used_elem *heads,
		     unsigned count)
{
	int start, n, r;

	start = vq->last_used_idx & (vq->num - 1);
	n = vq->num - start;
	if (n < count) {
		r = __vhost_add_used_n(vq, heads, n);
		if (r < 0)
			return r;
		heads += n;
		count -= n;
	}
	r = __vhost_add_used_n(vq, heads, count);

	/* Make sure buffer is written before we update index. */
	smp_wmb();
	if (vhost_put_user(vq, cpu_to_vhost16(vq, vq->last_used_idx),
			   &vq->used->idx)) {
		vq_err(vq, "Failed to increment used idx");
		return -EFAULT;
	}
	if (unlikely(vq->log_used)) {
		/* Log used index update. */
		log_write(vq->log_base,
			  vq->log_addr + offsetof(struct vring_used, idx),
			  sizeof vq->used->idx);
		if (vq->log_ctx)
			eventfd_signal(vq->log_ctx, 1);
	}
	return r;
}
EXPORT_SYMBOL_GPL(vhost_add_used_n);

static bool vhost_notify(struct vhost_dev *dev, struct vhost_virtqueue *vq)
{
	__u16 old, new;
	__virtio16 event;
	bool v;

	if (vhost_has_feature(vq, VIRTIO_F_NOTIFY_ON_EMPTY) &&
	    unlikely(vq->avail_idx == vq->last_avail_idx))
		return true;

	if (!vhost_has_feature(vq, VIRTIO_RING_F_EVENT_IDX)) {
		__virtio16 flags;
		/* Flush out used index updates. This is paired
		 * with the barrier that the Guest executes when enabling
		 * interrupts. */
		smp_mb();
		if (vhost_get_avail(vq, flags, &vq->avail->flags)) {
			vq_err(vq, "Failed to get flags");
			return true;
		}
		return !(flags & cpu_to_vhost16(vq, VRING_AVAIL_F_NO_INTERRUPT));
	}
	old = vq->signalled_used;
	v = vq->signalled_used_valid;
	new = vq->signalled_used = vq->last_used_idx;
	vq->signalled_used_valid = true;

	if (unlikely(!v))
		return true;

	/* We're sure if the following conditions are met, there's no
	 * need to notify guest:
	 * 1) cached used event is ahead of new
	 * 2) old to new updating does not cross cached used event. */
	if (vring_need_event(vq->last_used_event, new + vq->num, new) &&
	    !vring_need_event(vq->last_used_event, new, old))
		return false;

	/* Flush out used index updates. This is paired
	 * with the barrier that the Guest executes when enabling
	 * interrupts. */
	smp_mb();

	if (vhost_get_avail(vq, event, vhost_used_event(vq))) {
		vq_err(vq, "Failed to get used event idx");
		return true;
	}
	vq->last_used_event = vhost16_to_cpu(vq, event);

	return vring_need_event(vq->last_used_event, new, old);
}

/* This actually signals the guest, using eventfd. */
void vhost_signal(struct vhost_dev *dev, struct vhost_virtqueue *vq)
{
	/* Signal the Guest tell them we used something up. */
	if (vq->call_ctx && vhost_notify(dev, vq))
		eventfd_signal(vq->call_ctx, 1);
}
EXPORT_SYMBOL_GPL(vhost_signal);

/* And here's the combo meal deal.  Supersize me! */
void vhost_add_used_and_signal(struct vhost_dev *dev,
			       struct vhost_virtqueue *vq,
			       unsigned int head, int len)
{
	vhost_add_used(vq, head, len);
	vhost_signal(dev, vq);
}
EXPORT_SYMBOL_GPL(vhost_add_used_and_signal);

/* multi-buffer version of vhost_add_used_and_signal */
void vhost_add_used_and_signal_n(struct vhost_dev *dev,
				 struct vhost_virtqueue *vq,
				 struct vring_used_elem *heads, unsigned count)
{
	vhost_add_used_n(vq, heads, count);
	vhost_signal(dev, vq);
}
EXPORT_SYMBOL_GPL(vhost_add_used_and_signal_n);

/* return true if we're sure that avaiable ring is empty */
bool vhost_vq_avail_empty(struct vhost_dev *dev, struct vhost_virtqueue *vq)
{
	__virtio16 avail_idx;
	int r;

	if (vq->avail_idx != vq->last_avail_idx)
<<<<<<< HEAD
		return false;

	r = vhost_get_user(vq, avail_idx, &vq->avail->idx);
	if (unlikely(r))
=======
>>>>>>> 36fc5797
		return false;
	vq->avail_idx = vhost16_to_cpu(vq, avail_idx);

<<<<<<< HEAD
=======
	r = vhost_get_avail(vq, avail_idx, &vq->avail->idx);
	if (unlikely(r))
		return false;
	vq->avail_idx = vhost16_to_cpu(vq, avail_idx);

>>>>>>> 36fc5797
	return vq->avail_idx == vq->last_avail_idx;
}
EXPORT_SYMBOL_GPL(vhost_vq_avail_empty);

/* OK, now we need to know about added descriptors. */
bool vhost_enable_notify(struct vhost_dev *dev, struct vhost_virtqueue *vq)
{
	__virtio16 avail_idx;
	int r;

	if (!(vq->used_flags & VRING_USED_F_NO_NOTIFY))
		return false;
	vq->used_flags &= ~VRING_USED_F_NO_NOTIFY;
	if (!vhost_has_feature(vq, VIRTIO_RING_F_EVENT_IDX)) {
		r = vhost_update_used_flags(vq);
		if (r) {
			vq_err(vq, "Failed to enable notification at %p: %d\n",
			       &vq->used->flags, r);
			return false;
		}
	} else {
		r = vhost_update_avail_event(vq, vq->avail_idx);
		if (r) {
			vq_err(vq, "Failed to update avail event index at %p: %d\n",
			       vhost_avail_event(vq), r);
			return false;
		}
	}
	/* They could have slipped one in as we were doing that: make
	 * sure it's written, then check again. */
	smp_mb();
	r = vhost_get_avail(vq, avail_idx, &vq->avail->idx);
	if (r) {
		vq_err(vq, "Failed to check avail idx at %p: %d\n",
		       &vq->avail->idx, r);
		return false;
	}

	return vhost16_to_cpu(vq, avail_idx) != vq->avail_idx;
}
EXPORT_SYMBOL_GPL(vhost_enable_notify);

/* We don't need to be notified again. */
void vhost_disable_notify(struct vhost_dev *dev, struct vhost_virtqueue *vq)
{
	int r;

	if (vq->used_flags & VRING_USED_F_NO_NOTIFY)
		return;
	vq->used_flags |= VRING_USED_F_NO_NOTIFY;
	if (!vhost_has_feature(vq, VIRTIO_RING_F_EVENT_IDX)) {
		r = vhost_update_used_flags(vq);
		if (r)
			vq_err(vq, "Failed to enable notification at %p: %d\n",
			       &vq->used->flags, r);
	}
}
EXPORT_SYMBOL_GPL(vhost_disable_notify);

/* Create a new message. */
struct vhost_msg_node *vhost_new_msg(struct vhost_virtqueue *vq, int type)
{
	struct vhost_msg_node *node = kmalloc(sizeof *node, GFP_KERNEL);
	if (!node)
		return NULL;
	node->vq = vq;
	node->msg.type = type;
	return node;
}
EXPORT_SYMBOL_GPL(vhost_new_msg);

void vhost_enqueue_msg(struct vhost_dev *dev, struct list_head *head,
		       struct vhost_msg_node *node)
{
	spin_lock(&dev->iotlb_lock);
	list_add_tail(&node->node, head);
	spin_unlock(&dev->iotlb_lock);

	wake_up_interruptible_poll(&dev->wait, POLLIN | POLLRDNORM);
}
EXPORT_SYMBOL_GPL(vhost_enqueue_msg);

struct vhost_msg_node *vhost_dequeue_msg(struct vhost_dev *dev,
					 struct list_head *head)
{
	struct vhost_msg_node *node = NULL;

	spin_lock(&dev->iotlb_lock);
	if (!list_empty(head)) {
		node = list_first_entry(head, struct vhost_msg_node,
					node);
		list_del(&node->node);
	}
	spin_unlock(&dev->iotlb_lock);

	return node;
}
EXPORT_SYMBOL_GPL(vhost_dequeue_msg);


static int __init vhost_init(void)
{
	return 0;
}

static void __exit vhost_exit(void)
{
}

module_init(vhost_init);
module_exit(vhost_exit);

MODULE_VERSION("0.0.1");
MODULE_LICENSE("GPL v2");
MODULE_AUTHOR("Michael S. Tsirkin");
MODULE_DESCRIPTION("Host kernel accelerator for virtio");<|MERGE_RESOLUTION|>--- conflicted
+++ resolved
@@ -2333,24 +2333,13 @@
 	int r;
 
 	if (vq->avail_idx != vq->last_avail_idx)
-<<<<<<< HEAD
 		return false;
 
-	r = vhost_get_user(vq, avail_idx, &vq->avail->idx);
-	if (unlikely(r))
-=======
->>>>>>> 36fc5797
-		return false;
-	vq->avail_idx = vhost16_to_cpu(vq, avail_idx);
-
-<<<<<<< HEAD
-=======
 	r = vhost_get_avail(vq, avail_idx, &vq->avail->idx);
 	if (unlikely(r))
 		return false;
 	vq->avail_idx = vhost16_to_cpu(vq, avail_idx);
 
->>>>>>> 36fc5797
 	return vq->avail_idx == vq->last_avail_idx;
 }
 EXPORT_SYMBOL_GPL(vhost_vq_avail_empty);
