/*
	Copyright (C) 2004 - 2009 Ivo van Doorn <IvDoorn@gmail.com>
	<http://rt2x00.serialmonkey.com>

	This program is free software; you can redistribute it and/or modify
	it under the terms of the GNU General Public License as published by
	the Free Software Foundation; either version 2 of the License, or
	(at your option) any later version.

	This program is distributed in the hope that it will be useful,
	but WITHOUT ANY WARRANTY; without even the implied warranty of
	MERCHANTABILITY or FITNESS FOR A PARTICULAR PURPOSE. See the
	GNU General Public License for more details.

	You should have received a copy of the GNU General Public License
	along with this program; if not, write to the
	Free Software Foundation, Inc.,
	59 Temple Place - Suite 330, Boston, MA 02111-1307, USA.
 */

/*
	Module: rt61pci
	Abstract: rt61pci device specific routines.
	Supported chipsets: RT2561, RT2561s, RT2661.
 */

#include <linux/crc-itu-t.h>
#include <linux/delay.h>
#include <linux/etherdevice.h>
#include <linux/init.h>
#include <linux/kernel.h>
#include <linux/module.h>
#include <linux/slab.h>
#include <linux/pci.h>
#include <linux/eeprom_93cx6.h>

#include "rt2x00.h"
#include "rt2x00pci.h"
#include "rt61pci.h"

/*
 * Allow hardware encryption to be disabled.
 */
static int modparam_nohwcrypt = 0;
module_param_named(nohwcrypt, modparam_nohwcrypt, bool, S_IRUGO);
MODULE_PARM_DESC(nohwcrypt, "Disable hardware encryption.");

/*
 * Register access.
 * BBP and RF register require indirect register access,
 * and use the CSR registers PHY_CSR3 and PHY_CSR4 to achieve this.
 * These indirect registers work with busy bits,
 * and we will try maximal REGISTER_BUSY_COUNT times to access
 * the register while taking a REGISTER_BUSY_DELAY us delay
 * between each attempt. When the busy bit is still set at that time,
 * the access attempt is considered to have failed,
 * and we will print an error.
 */
#define WAIT_FOR_BBP(__dev, __reg) \
	rt2x00pci_regbusy_read((__dev), PHY_CSR3, PHY_CSR3_BUSY, (__reg))
#define WAIT_FOR_RF(__dev, __reg) \
	rt2x00pci_regbusy_read((__dev), PHY_CSR4, PHY_CSR4_BUSY, (__reg))
#define WAIT_FOR_MCU(__dev, __reg) \
	rt2x00pci_regbusy_read((__dev), H2M_MAILBOX_CSR, \
			       H2M_MAILBOX_CSR_OWNER, (__reg))

static void rt61pci_bbp_write(struct rt2x00_dev *rt2x00dev,
			      const unsigned int word, const u8 value)
{
	u32 reg;

	mutex_lock(&rt2x00dev->csr_mutex);

	/*
	 * Wait until the BBP becomes available, afterwards we
	 * can safely write the new data into the register.
	 */
	if (WAIT_FOR_BBP(rt2x00dev, &reg)) {
		reg = 0;
		rt2x00_set_field32(&reg, PHY_CSR3_VALUE, value);
		rt2x00_set_field32(&reg, PHY_CSR3_REGNUM, word);
		rt2x00_set_field32(&reg, PHY_CSR3_BUSY, 1);
		rt2x00_set_field32(&reg, PHY_CSR3_READ_CONTROL, 0);

		rt2x00pci_register_write(rt2x00dev, PHY_CSR3, reg);
	}

	mutex_unlock(&rt2x00dev->csr_mutex);
}

static void rt61pci_bbp_read(struct rt2x00_dev *rt2x00dev,
			     const unsigned int word, u8 *value)
{
	u32 reg;

	mutex_lock(&rt2x00dev->csr_mutex);

	/*
	 * Wait until the BBP becomes available, afterwards we
	 * can safely write the read request into the register.
	 * After the data has been written, we wait until hardware
	 * returns the correct value, if at any time the register
	 * doesn't become available in time, reg will be 0xffffffff
	 * which means we return 0xff to the caller.
	 */
	if (WAIT_FOR_BBP(rt2x00dev, &reg)) {
		reg = 0;
		rt2x00_set_field32(&reg, PHY_CSR3_REGNUM, word);
		rt2x00_set_field32(&reg, PHY_CSR3_BUSY, 1);
		rt2x00_set_field32(&reg, PHY_CSR3_READ_CONTROL, 1);

		rt2x00pci_register_write(rt2x00dev, PHY_CSR3, reg);

		WAIT_FOR_BBP(rt2x00dev, &reg);
	}

	*value = rt2x00_get_field32(reg, PHY_CSR3_VALUE);

	mutex_unlock(&rt2x00dev->csr_mutex);
}

static void rt61pci_rf_write(struct rt2x00_dev *rt2x00dev,
			     const unsigned int word, const u32 value)
{
	u32 reg;

	mutex_lock(&rt2x00dev->csr_mutex);

	/*
	 * Wait until the RF becomes available, afterwards we
	 * can safely write the new data into the register.
	 */
	if (WAIT_FOR_RF(rt2x00dev, &reg)) {
		reg = 0;
		rt2x00_set_field32(&reg, PHY_CSR4_VALUE, value);
		rt2x00_set_field32(&reg, PHY_CSR4_NUMBER_OF_BITS, 21);
		rt2x00_set_field32(&reg, PHY_CSR4_IF_SELECT, 0);
		rt2x00_set_field32(&reg, PHY_CSR4_BUSY, 1);

		rt2x00pci_register_write(rt2x00dev, PHY_CSR4, reg);
		rt2x00_rf_write(rt2x00dev, word, value);
	}

	mutex_unlock(&rt2x00dev->csr_mutex);
}

static void rt61pci_mcu_request(struct rt2x00_dev *rt2x00dev,
				const u8 command, const u8 token,
				const u8 arg0, const u8 arg1)
{
	u32 reg;

	mutex_lock(&rt2x00dev->csr_mutex);

	/*
	 * Wait until the MCU becomes available, afterwards we
	 * can safely write the new data into the register.
	 */
	if (WAIT_FOR_MCU(rt2x00dev, &reg)) {
		rt2x00_set_field32(&reg, H2M_MAILBOX_CSR_OWNER, 1);
		rt2x00_set_field32(&reg, H2M_MAILBOX_CSR_CMD_TOKEN, token);
		rt2x00_set_field32(&reg, H2M_MAILBOX_CSR_ARG0, arg0);
		rt2x00_set_field32(&reg, H2M_MAILBOX_CSR_ARG1, arg1);
		rt2x00pci_register_write(rt2x00dev, H2M_MAILBOX_CSR, reg);

		rt2x00pci_register_read(rt2x00dev, HOST_CMD_CSR, &reg);
		rt2x00_set_field32(&reg, HOST_CMD_CSR_HOST_COMMAND, command);
		rt2x00_set_field32(&reg, HOST_CMD_CSR_INTERRUPT_MCU, 1);
		rt2x00pci_register_write(rt2x00dev, HOST_CMD_CSR, reg);
	}

	mutex_unlock(&rt2x00dev->csr_mutex);

}

static void rt61pci_eepromregister_read(struct eeprom_93cx6 *eeprom)
{
	struct rt2x00_dev *rt2x00dev = eeprom->data;
	u32 reg;

	rt2x00pci_register_read(rt2x00dev, E2PROM_CSR, &reg);

	eeprom->reg_data_in = !!rt2x00_get_field32(reg, E2PROM_CSR_DATA_IN);
	eeprom->reg_data_out = !!rt2x00_get_field32(reg, E2PROM_CSR_DATA_OUT);
	eeprom->reg_data_clock =
	    !!rt2x00_get_field32(reg, E2PROM_CSR_DATA_CLOCK);
	eeprom->reg_chip_select =
	    !!rt2x00_get_field32(reg, E2PROM_CSR_CHIP_SELECT);
}

static void rt61pci_eepromregister_write(struct eeprom_93cx6 *eeprom)
{
	struct rt2x00_dev *rt2x00dev = eeprom->data;
	u32 reg = 0;

	rt2x00_set_field32(&reg, E2PROM_CSR_DATA_IN, !!eeprom->reg_data_in);
	rt2x00_set_field32(&reg, E2PROM_CSR_DATA_OUT, !!eeprom->reg_data_out);
	rt2x00_set_field32(&reg, E2PROM_CSR_DATA_CLOCK,
			   !!eeprom->reg_data_clock);
	rt2x00_set_field32(&reg, E2PROM_CSR_CHIP_SELECT,
			   !!eeprom->reg_chip_select);

	rt2x00pci_register_write(rt2x00dev, E2PROM_CSR, reg);
}

#ifdef CONFIG_RT2X00_LIB_DEBUGFS
static const struct rt2x00debug rt61pci_rt2x00debug = {
	.owner	= THIS_MODULE,
	.csr	= {
		.read		= rt2x00pci_register_read,
		.write		= rt2x00pci_register_write,
		.flags		= RT2X00DEBUGFS_OFFSET,
		.word_base	= CSR_REG_BASE,
		.word_size	= sizeof(u32),
		.word_count	= CSR_REG_SIZE / sizeof(u32),
	},
	.eeprom	= {
		.read		= rt2x00_eeprom_read,
		.write		= rt2x00_eeprom_write,
		.word_base	= EEPROM_BASE,
		.word_size	= sizeof(u16),
		.word_count	= EEPROM_SIZE / sizeof(u16),
	},
	.bbp	= {
		.read		= rt61pci_bbp_read,
		.write		= rt61pci_bbp_write,
		.word_base	= BBP_BASE,
		.word_size	= sizeof(u8),
		.word_count	= BBP_SIZE / sizeof(u8),
	},
	.rf	= {
		.read		= rt2x00_rf_read,
		.write		= rt61pci_rf_write,
		.word_base	= RF_BASE,
		.word_size	= sizeof(u32),
		.word_count	= RF_SIZE / sizeof(u32),
	},
};
#endif /* CONFIG_RT2X00_LIB_DEBUGFS */

static int rt61pci_rfkill_poll(struct rt2x00_dev *rt2x00dev)
{
	u32 reg;

	rt2x00pci_register_read(rt2x00dev, MAC_CSR13, &reg);
	return rt2x00_get_field32(reg, MAC_CSR13_BIT5);
}

#ifdef CONFIG_RT2X00_LIB_LEDS
static void rt61pci_brightness_set(struct led_classdev *led_cdev,
				   enum led_brightness brightness)
{
	struct rt2x00_led *led =
	    container_of(led_cdev, struct rt2x00_led, led_dev);
	unsigned int enabled = brightness != LED_OFF;
	unsigned int a_mode =
	    (enabled && led->rt2x00dev->curr_band == IEEE80211_BAND_5GHZ);
	unsigned int bg_mode =
	    (enabled && led->rt2x00dev->curr_band == IEEE80211_BAND_2GHZ);

	if (led->type == LED_TYPE_RADIO) {
		rt2x00_set_field16(&led->rt2x00dev->led_mcu_reg,
				   MCU_LEDCS_RADIO_STATUS, enabled);

		rt61pci_mcu_request(led->rt2x00dev, MCU_LED, 0xff,
				    (led->rt2x00dev->led_mcu_reg & 0xff),
				    ((led->rt2x00dev->led_mcu_reg >> 8)));
	} else if (led->type == LED_TYPE_ASSOC) {
		rt2x00_set_field16(&led->rt2x00dev->led_mcu_reg,
				   MCU_LEDCS_LINK_BG_STATUS, bg_mode);
		rt2x00_set_field16(&led->rt2x00dev->led_mcu_reg,
				   MCU_LEDCS_LINK_A_STATUS, a_mode);

		rt61pci_mcu_request(led->rt2x00dev, MCU_LED, 0xff,
				    (led->rt2x00dev->led_mcu_reg & 0xff),
				    ((led->rt2x00dev->led_mcu_reg >> 8)));
	} else if (led->type == LED_TYPE_QUALITY) {
		/*
		 * The brightness is divided into 6 levels (0 - 5),
		 * this means we need to convert the brightness
		 * argument into the matching level within that range.
		 */
		rt61pci_mcu_request(led->rt2x00dev, MCU_LED_STRENGTH, 0xff,
				    brightness / (LED_FULL / 6), 0);
	}
}

static int rt61pci_blink_set(struct led_classdev *led_cdev,
			     unsigned long *delay_on,
			     unsigned long *delay_off)
{
	struct rt2x00_led *led =
	    container_of(led_cdev, struct rt2x00_led, led_dev);
	u32 reg;

	rt2x00pci_register_read(led->rt2x00dev, MAC_CSR14, &reg);
	rt2x00_set_field32(&reg, MAC_CSR14_ON_PERIOD, *delay_on);
	rt2x00_set_field32(&reg, MAC_CSR14_OFF_PERIOD, *delay_off);
	rt2x00pci_register_write(led->rt2x00dev, MAC_CSR14, reg);

	return 0;
}

static void rt61pci_init_led(struct rt2x00_dev *rt2x00dev,
			     struct rt2x00_led *led,
			     enum led_type type)
{
	led->rt2x00dev = rt2x00dev;
	led->type = type;
	led->led_dev.brightness_set = rt61pci_brightness_set;
	led->led_dev.blink_set = rt61pci_blink_set;
	led->flags = LED_INITIALIZED;
}
#endif /* CONFIG_RT2X00_LIB_LEDS */

/*
 * Configuration handlers.
 */
static int rt61pci_config_shared_key(struct rt2x00_dev *rt2x00dev,
				     struct rt2x00lib_crypto *crypto,
				     struct ieee80211_key_conf *key)
{
	struct hw_key_entry key_entry;
	struct rt2x00_field32 field;
	u32 mask;
	u32 reg;

	if (crypto->cmd == SET_KEY) {
		/*
		 * rt2x00lib can't determine the correct free
		 * key_idx for shared keys. We have 1 register
		 * with key valid bits. The goal is simple, read
		 * the register, if that is full we have no slots
		 * left.
		 * Note that each BSS is allowed to have up to 4
		 * shared keys, so put a mask over the allowed
		 * entries.
		 */
		mask = (0xf << crypto->bssidx);

		rt2x00pci_register_read(rt2x00dev, SEC_CSR0, &reg);
		reg &= mask;

		if (reg && reg == mask)
			return -ENOSPC;

		key->hw_key_idx += reg ? ffz(reg) : 0;

		/*
		 * Upload key to hardware
		 */
		memcpy(key_entry.key, crypto->key,
		       sizeof(key_entry.key));
		memcpy(key_entry.tx_mic, crypto->tx_mic,
		       sizeof(key_entry.tx_mic));
		memcpy(key_entry.rx_mic, crypto->rx_mic,
		       sizeof(key_entry.rx_mic));

		reg = SHARED_KEY_ENTRY(key->hw_key_idx);
		rt2x00pci_register_multiwrite(rt2x00dev, reg,
					      &key_entry, sizeof(key_entry));

		/*
		 * The cipher types are stored over 2 registers.
		 * bssidx 0 and 1 keys are stored in SEC_CSR1 and
		 * bssidx 1 and 2 keys are stored in SEC_CSR5.
		 * Using the correct defines correctly will cause overhead,
		 * so just calculate the correct offset.
		 */
		if (key->hw_key_idx < 8) {
			field.bit_offset = (3 * key->hw_key_idx);
			field.bit_mask = 0x7 << field.bit_offset;

			rt2x00pci_register_read(rt2x00dev, SEC_CSR1, &reg);
			rt2x00_set_field32(&reg, field, crypto->cipher);
			rt2x00pci_register_write(rt2x00dev, SEC_CSR1, reg);
		} else {
			field.bit_offset = (3 * (key->hw_key_idx - 8));
			field.bit_mask = 0x7 << field.bit_offset;

			rt2x00pci_register_read(rt2x00dev, SEC_CSR5, &reg);
			rt2x00_set_field32(&reg, field, crypto->cipher);
			rt2x00pci_register_write(rt2x00dev, SEC_CSR5, reg);
		}

		/*
		 * The driver does not support the IV/EIV generation
		 * in hardware. However it doesn't support the IV/EIV
		 * inside the ieee80211 frame either, but requires it
		 * to be provided separately for the descriptor.
		 * rt2x00lib will cut the IV/EIV data out of all frames
		 * given to us by mac80211, but we must tell mac80211
		 * to generate the IV/EIV data.
		 */
		key->flags |= IEEE80211_KEY_FLAG_GENERATE_IV;
	}

	/*
	 * SEC_CSR0 contains only single-bit fields to indicate
	 * a particular key is valid. Because using the FIELD32()
	 * defines directly will cause a lot of overhead, we use
	 * a calculation to determine the correct bit directly.
	 */
	mask = 1 << key->hw_key_idx;

	rt2x00pci_register_read(rt2x00dev, SEC_CSR0, &reg);
	if (crypto->cmd == SET_KEY)
		reg |= mask;
	else if (crypto->cmd == DISABLE_KEY)
		reg &= ~mask;
	rt2x00pci_register_write(rt2x00dev, SEC_CSR0, reg);

	return 0;
}

static int rt61pci_config_pairwise_key(struct rt2x00_dev *rt2x00dev,
				       struct rt2x00lib_crypto *crypto,
				       struct ieee80211_key_conf *key)
{
	struct hw_pairwise_ta_entry addr_entry;
	struct hw_key_entry key_entry;
	u32 mask;
	u32 reg;

	if (crypto->cmd == SET_KEY) {
		/*
		 * rt2x00lib can't determine the correct free
		 * key_idx for pairwise keys. We have 2 registers
		 * with key valid bits. The goal is simple: read
		 * the first register. If that is full, move to
		 * the next register.
		 * When both registers are full, we drop the key.
		 * Otherwise, we use the first invalid entry.
		 */
		rt2x00pci_register_read(rt2x00dev, SEC_CSR2, &reg);
		if (reg && reg == ~0) {
			key->hw_key_idx = 32;
			rt2x00pci_register_read(rt2x00dev, SEC_CSR3, &reg);
			if (reg && reg == ~0)
				return -ENOSPC;
		}

		key->hw_key_idx += reg ? ffz(reg) : 0;

		/*
		 * Upload key to hardware
		 */
		memcpy(key_entry.key, crypto->key,
		       sizeof(key_entry.key));
		memcpy(key_entry.tx_mic, crypto->tx_mic,
		       sizeof(key_entry.tx_mic));
		memcpy(key_entry.rx_mic, crypto->rx_mic,
		       sizeof(key_entry.rx_mic));

		memset(&addr_entry, 0, sizeof(addr_entry));
		memcpy(&addr_entry, crypto->address, ETH_ALEN);
		addr_entry.cipher = crypto->cipher;

		reg = PAIRWISE_KEY_ENTRY(key->hw_key_idx);
		rt2x00pci_register_multiwrite(rt2x00dev, reg,
					      &key_entry, sizeof(key_entry));

		reg = PAIRWISE_TA_ENTRY(key->hw_key_idx);
		rt2x00pci_register_multiwrite(rt2x00dev, reg,
					      &addr_entry, sizeof(addr_entry));

		/*
		 * Enable pairwise lookup table for given BSS idx.
		 * Without this, received frames will not be decrypted
		 * by the hardware.
		 */
		rt2x00pci_register_read(rt2x00dev, SEC_CSR4, &reg);
		reg |= (1 << crypto->bssidx);
		rt2x00pci_register_write(rt2x00dev, SEC_CSR4, reg);

		/*
		 * The driver does not support the IV/EIV generation
		 * in hardware. However it doesn't support the IV/EIV
		 * inside the ieee80211 frame either, but requires it
		 * to be provided separately for the descriptor.
		 * rt2x00lib will cut the IV/EIV data out of all frames
		 * given to us by mac80211, but we must tell mac80211
		 * to generate the IV/EIV data.
		 */
		key->flags |= IEEE80211_KEY_FLAG_GENERATE_IV;
	}

	/*
	 * SEC_CSR2 and SEC_CSR3 contain only single-bit fields to indicate
	 * a particular key is valid. Because using the FIELD32()
	 * defines directly will cause a lot of overhead, we use
	 * a calculation to determine the correct bit directly.
	 */
	if (key->hw_key_idx < 32) {
		mask = 1 << key->hw_key_idx;

		rt2x00pci_register_read(rt2x00dev, SEC_CSR2, &reg);
		if (crypto->cmd == SET_KEY)
			reg |= mask;
		else if (crypto->cmd == DISABLE_KEY)
			reg &= ~mask;
		rt2x00pci_register_write(rt2x00dev, SEC_CSR2, reg);
	} else {
		mask = 1 << (key->hw_key_idx - 32);

		rt2x00pci_register_read(rt2x00dev, SEC_CSR3, &reg);
		if (crypto->cmd == SET_KEY)
			reg |= mask;
		else if (crypto->cmd == DISABLE_KEY)
			reg &= ~mask;
		rt2x00pci_register_write(rt2x00dev, SEC_CSR3, reg);
	}

	return 0;
}

static void rt61pci_config_filter(struct rt2x00_dev *rt2x00dev,
				  const unsigned int filter_flags)
{
	u32 reg;

	/*
	 * Start configuration steps.
	 * Note that the version error will always be dropped
	 * and broadcast frames will always be accepted since
	 * there is no filter for it at this time.
	 */
	rt2x00pci_register_read(rt2x00dev, TXRX_CSR0, &reg);
	rt2x00_set_field32(&reg, TXRX_CSR0_DROP_CRC,
			   !(filter_flags & FIF_FCSFAIL));
	rt2x00_set_field32(&reg, TXRX_CSR0_DROP_PHYSICAL,
			   !(filter_flags & FIF_PLCPFAIL));
	rt2x00_set_field32(&reg, TXRX_CSR0_DROP_CONTROL,
			   !(filter_flags & (FIF_CONTROL | FIF_PSPOLL)));
	rt2x00_set_field32(&reg, TXRX_CSR0_DROP_NOT_TO_ME,
			   !(filter_flags & FIF_PROMISC_IN_BSS));
	rt2x00_set_field32(&reg, TXRX_CSR0_DROP_TO_DS,
			   !(filter_flags & FIF_PROMISC_IN_BSS) &&
			   !rt2x00dev->intf_ap_count);
	rt2x00_set_field32(&reg, TXRX_CSR0_DROP_VERSION_ERROR, 1);
	rt2x00_set_field32(&reg, TXRX_CSR0_DROP_MULTICAST,
			   !(filter_flags & FIF_ALLMULTI));
	rt2x00_set_field32(&reg, TXRX_CSR0_DROP_BROADCAST, 0);
	rt2x00_set_field32(&reg, TXRX_CSR0_DROP_ACK_CTS,
			   !(filter_flags & FIF_CONTROL));
	rt2x00pci_register_write(rt2x00dev, TXRX_CSR0, reg);
}

static void rt61pci_config_intf(struct rt2x00_dev *rt2x00dev,
				struct rt2x00_intf *intf,
				struct rt2x00intf_conf *conf,
				const unsigned int flags)
{
	unsigned int beacon_base;
	u32 reg;

	if (flags & CONFIG_UPDATE_TYPE) {
		/*
		 * Clear current synchronisation setup.
		 * For the Beacon base registers, we only need to clear
		 * the first byte since that byte contains the VALID and OWNER
		 * bits which (when set to 0) will invalidate the entire beacon.
		 */
		beacon_base = HW_BEACON_OFFSET(intf->beacon->entry_idx);
		rt2x00pci_register_write(rt2x00dev, beacon_base, 0);

		/*
		 * Enable synchronisation.
		 */
		rt2x00pci_register_read(rt2x00dev, TXRX_CSR9, &reg);
		rt2x00_set_field32(&reg, TXRX_CSR9_TSF_TICKING, 1);
		rt2x00_set_field32(&reg, TXRX_CSR9_TSF_SYNC, conf->sync);
		rt2x00_set_field32(&reg, TXRX_CSR9_TBTT_ENABLE, 1);
		rt2x00pci_register_write(rt2x00dev, TXRX_CSR9, reg);
	}

	if (flags & CONFIG_UPDATE_MAC) {
		reg = le32_to_cpu(conf->mac[1]);
		rt2x00_set_field32(&reg, MAC_CSR3_UNICAST_TO_ME_MASK, 0xff);
		conf->mac[1] = cpu_to_le32(reg);

		rt2x00pci_register_multiwrite(rt2x00dev, MAC_CSR2,
					      conf->mac, sizeof(conf->mac));
	}

	if (flags & CONFIG_UPDATE_BSSID) {
		reg = le32_to_cpu(conf->bssid[1]);
		rt2x00_set_field32(&reg, MAC_CSR5_BSS_ID_MASK, 3);
		conf->bssid[1] = cpu_to_le32(reg);

		rt2x00pci_register_multiwrite(rt2x00dev, MAC_CSR4,
					      conf->bssid, sizeof(conf->bssid));
	}
}

static void rt61pci_config_erp(struct rt2x00_dev *rt2x00dev,
			       struct rt2x00lib_erp *erp)
{
	u32 reg;

	rt2x00pci_register_read(rt2x00dev, TXRX_CSR0, &reg);
	rt2x00_set_field32(&reg, TXRX_CSR0_RX_ACK_TIMEOUT, 0x32);
	rt2x00_set_field32(&reg, TXRX_CSR0_TSF_OFFSET, IEEE80211_HEADER);
	rt2x00pci_register_write(rt2x00dev, TXRX_CSR0, reg);

	rt2x00pci_register_read(rt2x00dev, TXRX_CSR4, &reg);
	rt2x00_set_field32(&reg, TXRX_CSR4_AUTORESPOND_ENABLE, 1);
	rt2x00_set_field32(&reg, TXRX_CSR4_AUTORESPOND_PREAMBLE,
			   !!erp->short_preamble);
	rt2x00pci_register_write(rt2x00dev, TXRX_CSR4, reg);

	rt2x00pci_register_write(rt2x00dev, TXRX_CSR5, erp->basic_rates);

	rt2x00pci_register_read(rt2x00dev, TXRX_CSR9, &reg);
	rt2x00_set_field32(&reg, TXRX_CSR9_BEACON_INTERVAL,
			   erp->beacon_int * 16);
	rt2x00pci_register_write(rt2x00dev, TXRX_CSR9, reg);

	rt2x00pci_register_read(rt2x00dev, MAC_CSR9, &reg);
	rt2x00_set_field32(&reg, MAC_CSR9_SLOT_TIME, erp->slot_time);
	rt2x00pci_register_write(rt2x00dev, MAC_CSR9, reg);

	rt2x00pci_register_read(rt2x00dev, MAC_CSR8, &reg);
	rt2x00_set_field32(&reg, MAC_CSR8_SIFS, erp->sifs);
	rt2x00_set_field32(&reg, MAC_CSR8_SIFS_AFTER_RX_OFDM, 3);
	rt2x00_set_field32(&reg, MAC_CSR8_EIFS, erp->eifs);
	rt2x00pci_register_write(rt2x00dev, MAC_CSR8, reg);
}

static void rt61pci_config_antenna_5x(struct rt2x00_dev *rt2x00dev,
				      struct antenna_setup *ant)
{
	u8 r3;
	u8 r4;
	u8 r77;

	rt61pci_bbp_read(rt2x00dev, 3, &r3);
	rt61pci_bbp_read(rt2x00dev, 4, &r4);
	rt61pci_bbp_read(rt2x00dev, 77, &r77);

	rt2x00_set_field8(&r3, BBP_R3_SMART_MODE, rt2x00_rf(rt2x00dev, RF5325));

	/*
	 * Configure the RX antenna.
	 */
	switch (ant->rx) {
	case ANTENNA_HW_DIVERSITY:
		rt2x00_set_field8(&r4, BBP_R4_RX_ANTENNA_CONTROL, 2);
		rt2x00_set_field8(&r4, BBP_R4_RX_FRAME_END,
				  (rt2x00dev->curr_band != IEEE80211_BAND_5GHZ));
		break;
	case ANTENNA_A:
		rt2x00_set_field8(&r4, BBP_R4_RX_ANTENNA_CONTROL, 1);
		rt2x00_set_field8(&r4, BBP_R4_RX_FRAME_END, 0);
		if (rt2x00dev->curr_band == IEEE80211_BAND_5GHZ)
			rt2x00_set_field8(&r77, BBP_R77_RX_ANTENNA, 0);
		else
			rt2x00_set_field8(&r77, BBP_R77_RX_ANTENNA, 3);
		break;
	case ANTENNA_B:
	default:
		rt2x00_set_field8(&r4, BBP_R4_RX_ANTENNA_CONTROL, 1);
		rt2x00_set_field8(&r4, BBP_R4_RX_FRAME_END, 0);
		if (rt2x00dev->curr_band == IEEE80211_BAND_5GHZ)
			rt2x00_set_field8(&r77, BBP_R77_RX_ANTENNA, 3);
		else
			rt2x00_set_field8(&r77, BBP_R77_RX_ANTENNA, 0);
		break;
	}

	rt61pci_bbp_write(rt2x00dev, 77, r77);
	rt61pci_bbp_write(rt2x00dev, 3, r3);
	rt61pci_bbp_write(rt2x00dev, 4, r4);
}

static void rt61pci_config_antenna_2x(struct rt2x00_dev *rt2x00dev,
				      struct antenna_setup *ant)
{
	u8 r3;
	u8 r4;
	u8 r77;

	rt61pci_bbp_read(rt2x00dev, 3, &r3);
	rt61pci_bbp_read(rt2x00dev, 4, &r4);
	rt61pci_bbp_read(rt2x00dev, 77, &r77);

	rt2x00_set_field8(&r3, BBP_R3_SMART_MODE, rt2x00_rf(rt2x00dev, RF2529));
	rt2x00_set_field8(&r4, BBP_R4_RX_FRAME_END,
			  !test_bit(CONFIG_FRAME_TYPE, &rt2x00dev->flags));

	/*
	 * Configure the RX antenna.
	 */
	switch (ant->rx) {
	case ANTENNA_HW_DIVERSITY:
		rt2x00_set_field8(&r4, BBP_R4_RX_ANTENNA_CONTROL, 2);
		break;
	case ANTENNA_A:
		rt2x00_set_field8(&r4, BBP_R4_RX_ANTENNA_CONTROL, 1);
		rt2x00_set_field8(&r77, BBP_R77_RX_ANTENNA, 3);
		break;
	case ANTENNA_B:
	default:
		rt2x00_set_field8(&r4, BBP_R4_RX_ANTENNA_CONTROL, 1);
		rt2x00_set_field8(&r77, BBP_R77_RX_ANTENNA, 0);
		break;
	}

	rt61pci_bbp_write(rt2x00dev, 77, r77);
	rt61pci_bbp_write(rt2x00dev, 3, r3);
	rt61pci_bbp_write(rt2x00dev, 4, r4);
}

static void rt61pci_config_antenna_2529_rx(struct rt2x00_dev *rt2x00dev,
					   const int p1, const int p2)
{
	u32 reg;

	rt2x00pci_register_read(rt2x00dev, MAC_CSR13, &reg);

	rt2x00_set_field32(&reg, MAC_CSR13_BIT4, p1);
	rt2x00_set_field32(&reg, MAC_CSR13_BIT12, 0);

	rt2x00_set_field32(&reg, MAC_CSR13_BIT3, !p2);
	rt2x00_set_field32(&reg, MAC_CSR13_BIT11, 0);

	rt2x00pci_register_write(rt2x00dev, MAC_CSR13, reg);
}

static void rt61pci_config_antenna_2529(struct rt2x00_dev *rt2x00dev,
					struct antenna_setup *ant)
{
	u8 r3;
	u8 r4;
	u8 r77;

	rt61pci_bbp_read(rt2x00dev, 3, &r3);
	rt61pci_bbp_read(rt2x00dev, 4, &r4);
	rt61pci_bbp_read(rt2x00dev, 77, &r77);

	/*
	 * Configure the RX antenna.
	 */
	switch (ant->rx) {
	case ANTENNA_A:
		rt2x00_set_field8(&r4, BBP_R4_RX_ANTENNA_CONTROL, 1);
		rt2x00_set_field8(&r77, BBP_R77_RX_ANTENNA, 0);
		rt61pci_config_antenna_2529_rx(rt2x00dev, 0, 0);
		break;
	case ANTENNA_HW_DIVERSITY:
		/*
		 * FIXME: Antenna selection for the rf 2529 is very confusing
		 * in the legacy driver. Just default to antenna B until the
		 * legacy code can be properly translated into rt2x00 code.
		 */
	case ANTENNA_B:
	default:
		rt2x00_set_field8(&r4, BBP_R4_RX_ANTENNA_CONTROL, 1);
		rt2x00_set_field8(&r77, BBP_R77_RX_ANTENNA, 3);
		rt61pci_config_antenna_2529_rx(rt2x00dev, 1, 1);
		break;
	}

	rt61pci_bbp_write(rt2x00dev, 77, r77);
	rt61pci_bbp_write(rt2x00dev, 3, r3);
	rt61pci_bbp_write(rt2x00dev, 4, r4);
}

struct antenna_sel {
	u8 word;
	/*
	 * value[0] -> non-LNA
	 * value[1] -> LNA
	 */
	u8 value[2];
};

static const struct antenna_sel antenna_sel_a[] = {
	{ 96,  { 0x58, 0x78 } },
	{ 104, { 0x38, 0x48 } },
	{ 75,  { 0xfe, 0x80 } },
	{ 86,  { 0xfe, 0x80 } },
	{ 88,  { 0xfe, 0x80 } },
	{ 35,  { 0x60, 0x60 } },
	{ 97,  { 0x58, 0x58 } },
	{ 98,  { 0x58, 0x58 } },
};

static const struct antenna_sel antenna_sel_bg[] = {
	{ 96,  { 0x48, 0x68 } },
	{ 104, { 0x2c, 0x3c } },
	{ 75,  { 0xfe, 0x80 } },
	{ 86,  { 0xfe, 0x80 } },
	{ 88,  { 0xfe, 0x80 } },
	{ 35,  { 0x50, 0x50 } },
	{ 97,  { 0x48, 0x48 } },
	{ 98,  { 0x48, 0x48 } },
};

static void rt61pci_config_ant(struct rt2x00_dev *rt2x00dev,
			       struct antenna_setup *ant)
{
	const struct antenna_sel *sel;
	unsigned int lna;
	unsigned int i;
	u32 reg;

	/*
	 * We should never come here because rt2x00lib is supposed
	 * to catch this and send us the correct antenna explicitely.
	 */
	BUG_ON(ant->rx == ANTENNA_SW_DIVERSITY ||
	       ant->tx == ANTENNA_SW_DIVERSITY);

	if (rt2x00dev->curr_band == IEEE80211_BAND_5GHZ) {
		sel = antenna_sel_a;
		lna = test_bit(CONFIG_EXTERNAL_LNA_A, &rt2x00dev->flags);
	} else {
		sel = antenna_sel_bg;
		lna = test_bit(CONFIG_EXTERNAL_LNA_BG, &rt2x00dev->flags);
	}

	for (i = 0; i < ARRAY_SIZE(antenna_sel_a); i++)
		rt61pci_bbp_write(rt2x00dev, sel[i].word, sel[i].value[lna]);

	rt2x00pci_register_read(rt2x00dev, PHY_CSR0, &reg);

	rt2x00_set_field32(&reg, PHY_CSR0_PA_PE_BG,
			   rt2x00dev->curr_band == IEEE80211_BAND_2GHZ);
	rt2x00_set_field32(&reg, PHY_CSR0_PA_PE_A,
			   rt2x00dev->curr_band == IEEE80211_BAND_5GHZ);

	rt2x00pci_register_write(rt2x00dev, PHY_CSR0, reg);

	if (rt2x00_rf(rt2x00dev, RF5225) || rt2x00_rf(rt2x00dev, RF5325))
		rt61pci_config_antenna_5x(rt2x00dev, ant);
	else if (rt2x00_rf(rt2x00dev, RF2527))
		rt61pci_config_antenna_2x(rt2x00dev, ant);
	else if (rt2x00_rf(rt2x00dev, RF2529)) {
		if (test_bit(CONFIG_DOUBLE_ANTENNA, &rt2x00dev->flags))
			rt61pci_config_antenna_2x(rt2x00dev, ant);
		else
			rt61pci_config_antenna_2529(rt2x00dev, ant);
	}
}

static void rt61pci_config_lna_gain(struct rt2x00_dev *rt2x00dev,
				    struct rt2x00lib_conf *libconf)
{
	u16 eeprom;
	short lna_gain = 0;

	if (libconf->conf->channel->band == IEEE80211_BAND_2GHZ) {
		if (test_bit(CONFIG_EXTERNAL_LNA_BG, &rt2x00dev->flags))
			lna_gain += 14;

		rt2x00_eeprom_read(rt2x00dev, EEPROM_RSSI_OFFSET_BG, &eeprom);
		lna_gain -= rt2x00_get_field16(eeprom, EEPROM_RSSI_OFFSET_BG_1);
	} else {
		if (test_bit(CONFIG_EXTERNAL_LNA_A, &rt2x00dev->flags))
			lna_gain += 14;

		rt2x00_eeprom_read(rt2x00dev, EEPROM_RSSI_OFFSET_A, &eeprom);
		lna_gain -= rt2x00_get_field16(eeprom, EEPROM_RSSI_OFFSET_A_1);
	}

	rt2x00dev->lna_gain = lna_gain;
}

static void rt61pci_config_channel(struct rt2x00_dev *rt2x00dev,
				   struct rf_channel *rf, const int txpower)
{
	u8 r3;
	u8 r94;
	u8 smart;

	rt2x00_set_field32(&rf->rf3, RF3_TXPOWER, TXPOWER_TO_DEV(txpower));
	rt2x00_set_field32(&rf->rf4, RF4_FREQ_OFFSET, rt2x00dev->freq_offset);

	smart = !(rt2x00_rf(rt2x00dev, RF5225) || rt2x00_rf(rt2x00dev, RF2527));

	rt61pci_bbp_read(rt2x00dev, 3, &r3);
	rt2x00_set_field8(&r3, BBP_R3_SMART_MODE, smart);
	rt61pci_bbp_write(rt2x00dev, 3, r3);

	r94 = 6;
	if (txpower > MAX_TXPOWER && txpower <= (MAX_TXPOWER + r94))
		r94 += txpower - MAX_TXPOWER;
	else if (txpower < MIN_TXPOWER && txpower >= (MIN_TXPOWER - r94))
		r94 += txpower;
	rt61pci_bbp_write(rt2x00dev, 94, r94);

	rt61pci_rf_write(rt2x00dev, 1, rf->rf1);
	rt61pci_rf_write(rt2x00dev, 2, rf->rf2);
	rt61pci_rf_write(rt2x00dev, 3, rf->rf3 & ~0x00000004);
	rt61pci_rf_write(rt2x00dev, 4, rf->rf4);

	udelay(200);

	rt61pci_rf_write(rt2x00dev, 1, rf->rf1);
	rt61pci_rf_write(rt2x00dev, 2, rf->rf2);
	rt61pci_rf_write(rt2x00dev, 3, rf->rf3 | 0x00000004);
	rt61pci_rf_write(rt2x00dev, 4, rf->rf4);

	udelay(200);

	rt61pci_rf_write(rt2x00dev, 1, rf->rf1);
	rt61pci_rf_write(rt2x00dev, 2, rf->rf2);
	rt61pci_rf_write(rt2x00dev, 3, rf->rf3 & ~0x00000004);
	rt61pci_rf_write(rt2x00dev, 4, rf->rf4);

	msleep(1);
}

static void rt61pci_config_txpower(struct rt2x00_dev *rt2x00dev,
				   const int txpower)
{
	struct rf_channel rf;

	rt2x00_rf_read(rt2x00dev, 1, &rf.rf1);
	rt2x00_rf_read(rt2x00dev, 2, &rf.rf2);
	rt2x00_rf_read(rt2x00dev, 3, &rf.rf3);
	rt2x00_rf_read(rt2x00dev, 4, &rf.rf4);

	rt61pci_config_channel(rt2x00dev, &rf, txpower);
}

static void rt61pci_config_retry_limit(struct rt2x00_dev *rt2x00dev,
				    struct rt2x00lib_conf *libconf)
{
	u32 reg;

	rt2x00pci_register_read(rt2x00dev, TXRX_CSR4, &reg);
	rt2x00_set_field32(&reg, TXRX_CSR4_OFDM_TX_RATE_DOWN, 1);
	rt2x00_set_field32(&reg, TXRX_CSR4_OFDM_TX_RATE_STEP, 0);
	rt2x00_set_field32(&reg, TXRX_CSR4_OFDM_TX_FALLBACK_CCK, 0);
	rt2x00_set_field32(&reg, TXRX_CSR4_LONG_RETRY_LIMIT,
			   libconf->conf->long_frame_max_tx_count);
	rt2x00_set_field32(&reg, TXRX_CSR4_SHORT_RETRY_LIMIT,
			   libconf->conf->short_frame_max_tx_count);
	rt2x00pci_register_write(rt2x00dev, TXRX_CSR4, reg);
}

static void rt61pci_config_ps(struct rt2x00_dev *rt2x00dev,
				struct rt2x00lib_conf *libconf)
{
	enum dev_state state =
	    (libconf->conf->flags & IEEE80211_CONF_PS) ?
		STATE_SLEEP : STATE_AWAKE;
	u32 reg;

	if (state == STATE_SLEEP) {
		rt2x00pci_register_read(rt2x00dev, MAC_CSR11, &reg);
		rt2x00_set_field32(&reg, MAC_CSR11_DELAY_AFTER_TBCN,
				   rt2x00dev->beacon_int - 10);
		rt2x00_set_field32(&reg, MAC_CSR11_TBCN_BEFORE_WAKEUP,
				   libconf->conf->listen_interval - 1);
		rt2x00_set_field32(&reg, MAC_CSR11_WAKEUP_LATENCY, 5);

		/* We must first disable autowake before it can be enabled */
		rt2x00_set_field32(&reg, MAC_CSR11_AUTOWAKE, 0);
		rt2x00pci_register_write(rt2x00dev, MAC_CSR11, reg);

		rt2x00_set_field32(&reg, MAC_CSR11_AUTOWAKE, 1);
		rt2x00pci_register_write(rt2x00dev, MAC_CSR11, reg);

		rt2x00pci_register_write(rt2x00dev, SOFT_RESET_CSR, 0x00000005);
		rt2x00pci_register_write(rt2x00dev, IO_CNTL_CSR, 0x0000001c);
		rt2x00pci_register_write(rt2x00dev, PCI_USEC_CSR, 0x00000060);

		rt61pci_mcu_request(rt2x00dev, MCU_SLEEP, 0xff, 0, 0);
	} else {
		rt2x00pci_register_read(rt2x00dev, MAC_CSR11, &reg);
		rt2x00_set_field32(&reg, MAC_CSR11_DELAY_AFTER_TBCN, 0);
		rt2x00_set_field32(&reg, MAC_CSR11_TBCN_BEFORE_WAKEUP, 0);
		rt2x00_set_field32(&reg, MAC_CSR11_AUTOWAKE, 0);
		rt2x00_set_field32(&reg, MAC_CSR11_WAKEUP_LATENCY, 0);
		rt2x00pci_register_write(rt2x00dev, MAC_CSR11, reg);

		rt2x00pci_register_write(rt2x00dev, SOFT_RESET_CSR, 0x00000007);
		rt2x00pci_register_write(rt2x00dev, IO_CNTL_CSR, 0x00000018);
		rt2x00pci_register_write(rt2x00dev, PCI_USEC_CSR, 0x00000020);

		rt61pci_mcu_request(rt2x00dev, MCU_WAKEUP, 0xff, 0, 0);
	}
}

static void rt61pci_config(struct rt2x00_dev *rt2x00dev,
			   struct rt2x00lib_conf *libconf,
			   const unsigned int flags)
{
	/* Always recalculate LNA gain before changing configuration */
	rt61pci_config_lna_gain(rt2x00dev, libconf);

	if (flags & IEEE80211_CONF_CHANGE_CHANNEL)
		rt61pci_config_channel(rt2x00dev, &libconf->rf,
				       libconf->conf->power_level);
	if ((flags & IEEE80211_CONF_CHANGE_POWER) &&
	    !(flags & IEEE80211_CONF_CHANGE_CHANNEL))
		rt61pci_config_txpower(rt2x00dev, libconf->conf->power_level);
	if (flags & IEEE80211_CONF_CHANGE_RETRY_LIMITS)
		rt61pci_config_retry_limit(rt2x00dev, libconf);
	if (flags & IEEE80211_CONF_CHANGE_PS)
		rt61pci_config_ps(rt2x00dev, libconf);
}

/*
 * Link tuning
 */
static void rt61pci_link_stats(struct rt2x00_dev *rt2x00dev,
			       struct link_qual *qual)
{
	u32 reg;

	/*
	 * Update FCS error count from register.
	 */
	rt2x00pci_register_read(rt2x00dev, STA_CSR0, &reg);
	qual->rx_failed = rt2x00_get_field32(reg, STA_CSR0_FCS_ERROR);

	/*
	 * Update False CCA count from register.
	 */
	rt2x00pci_register_read(rt2x00dev, STA_CSR1, &reg);
	qual->false_cca = rt2x00_get_field32(reg, STA_CSR1_FALSE_CCA_ERROR);
}

static inline void rt61pci_set_vgc(struct rt2x00_dev *rt2x00dev,
				   struct link_qual *qual, u8 vgc_level)
{
	if (qual->vgc_level != vgc_level) {
		rt61pci_bbp_write(rt2x00dev, 17, vgc_level);
		qual->vgc_level = vgc_level;
		qual->vgc_level_reg = vgc_level;
	}
}

static void rt61pci_reset_tuner(struct rt2x00_dev *rt2x00dev,
				struct link_qual *qual)
{
	rt61pci_set_vgc(rt2x00dev, qual, 0x20);
}

static void rt61pci_link_tuner(struct rt2x00_dev *rt2x00dev,
			       struct link_qual *qual, const u32 count)
{
	u8 up_bound;
	u8 low_bound;

	/*
	 * Determine r17 bounds.
	 */
	if (rt2x00dev->rx_status.band == IEEE80211_BAND_5GHZ) {
		low_bound = 0x28;
		up_bound = 0x48;
		if (test_bit(CONFIG_EXTERNAL_LNA_A, &rt2x00dev->flags)) {
			low_bound += 0x10;
			up_bound += 0x10;
		}
	} else {
		low_bound = 0x20;
		up_bound = 0x40;
		if (test_bit(CONFIG_EXTERNAL_LNA_BG, &rt2x00dev->flags)) {
			low_bound += 0x10;
			up_bound += 0x10;
		}
	}

	/*
	 * If we are not associated, we should go straight to the
	 * dynamic CCA tuning.
	 */
	if (!rt2x00dev->intf_associated)
		goto dynamic_cca_tune;

	/*
	 * Special big-R17 for very short distance
	 */
	if (qual->rssi >= -35) {
		rt61pci_set_vgc(rt2x00dev, qual, 0x60);
		return;
	}

	/*
	 * Special big-R17 for short distance
	 */
	if (qual->rssi >= -58) {
		rt61pci_set_vgc(rt2x00dev, qual, up_bound);
		return;
	}

	/*
	 * Special big-R17 for middle-short distance
	 */
	if (qual->rssi >= -66) {
		rt61pci_set_vgc(rt2x00dev, qual, low_bound + 0x10);
		return;
	}

	/*
	 * Special mid-R17 for middle distance
	 */
	if (qual->rssi >= -74) {
		rt61pci_set_vgc(rt2x00dev, qual, low_bound + 0x08);
		return;
	}

	/*
	 * Special case: Change up_bound based on the rssi.
	 * Lower up_bound when rssi is weaker then -74 dBm.
	 */
	up_bound -= 2 * (-74 - qual->rssi);
	if (low_bound > up_bound)
		up_bound = low_bound;

	if (qual->vgc_level > up_bound) {
		rt61pci_set_vgc(rt2x00dev, qual, up_bound);
		return;
	}

dynamic_cca_tune:

	/*
	 * r17 does not yet exceed upper limit, continue and base
	 * the r17 tuning on the false CCA count.
	 */
	if ((qual->false_cca > 512) && (qual->vgc_level < up_bound))
		rt61pci_set_vgc(rt2x00dev, qual, ++qual->vgc_level);
	else if ((qual->false_cca < 100) && (qual->vgc_level > low_bound))
		rt61pci_set_vgc(rt2x00dev, qual, --qual->vgc_level);
}

/*
 * Firmware functions
 */
static char *rt61pci_get_firmware_name(struct rt2x00_dev *rt2x00dev)
{
	u16 chip;
	char *fw_name;

	pci_read_config_word(to_pci_dev(rt2x00dev->dev), PCI_DEVICE_ID, &chip);
	switch (chip) {
	case RT2561_PCI_ID:
		fw_name = FIRMWARE_RT2561;
		break;
	case RT2561s_PCI_ID:
		fw_name = FIRMWARE_RT2561s;
		break;
	case RT2661_PCI_ID:
		fw_name = FIRMWARE_RT2661;
		break;
	default:
		fw_name = NULL;
		break;
	}

	return fw_name;
}

static int rt61pci_check_firmware(struct rt2x00_dev *rt2x00dev,
				  const u8 *data, const size_t len)
{
	u16 fw_crc;
	u16 crc;

	/*
	 * Only support 8kb firmware files.
	 */
	if (len != 8192)
		return FW_BAD_LENGTH;

	/*
	 * The last 2 bytes in the firmware array are the crc checksum itself.
	 * This means that we should never pass those 2 bytes to the crc
	 * algorithm.
	 */
	fw_crc = (data[len - 2] << 8 | data[len - 1]);

	/*
	 * Use the crc itu-t algorithm.
	 */
	crc = crc_itu_t(0, data, len - 2);
	crc = crc_itu_t_byte(crc, 0);
	crc = crc_itu_t_byte(crc, 0);

	return (fw_crc == crc) ? FW_OK : FW_BAD_CRC;
}

static int rt61pci_load_firmware(struct rt2x00_dev *rt2x00dev,
				 const u8 *data, const size_t len)
{
	int i;
	u32 reg;

	/*
	 * Wait for stable hardware.
	 */
	for (i = 0; i < 100; i++) {
		rt2x00pci_register_read(rt2x00dev, MAC_CSR0, &reg);
		if (reg)
			break;
		msleep(1);
	}

	if (!reg) {
		ERROR(rt2x00dev, "Unstable hardware.\n");
		return -EBUSY;
	}

	/*
	 * Prepare MCU and mailbox for firmware loading.
	 */
	reg = 0;
	rt2x00_set_field32(&reg, MCU_CNTL_CSR_RESET, 1);
	rt2x00pci_register_write(rt2x00dev, MCU_CNTL_CSR, reg);
	rt2x00pci_register_write(rt2x00dev, M2H_CMD_DONE_CSR, 0xffffffff);
	rt2x00pci_register_write(rt2x00dev, H2M_MAILBOX_CSR, 0);
	rt2x00pci_register_write(rt2x00dev, HOST_CMD_CSR, 0);

	/*
	 * Write firmware to device.
	 */
	reg = 0;
	rt2x00_set_field32(&reg, MCU_CNTL_CSR_RESET, 1);
	rt2x00_set_field32(&reg, MCU_CNTL_CSR_SELECT_BANK, 1);
	rt2x00pci_register_write(rt2x00dev, MCU_CNTL_CSR, reg);

	rt2x00pci_register_multiwrite(rt2x00dev, FIRMWARE_IMAGE_BASE,
				      data, len);

	rt2x00_set_field32(&reg, MCU_CNTL_CSR_SELECT_BANK, 0);
	rt2x00pci_register_write(rt2x00dev, MCU_CNTL_CSR, reg);

	rt2x00_set_field32(&reg, MCU_CNTL_CSR_RESET, 0);
	rt2x00pci_register_write(rt2x00dev, MCU_CNTL_CSR, reg);

	for (i = 0; i < 100; i++) {
		rt2x00pci_register_read(rt2x00dev, MCU_CNTL_CSR, &reg);
		if (rt2x00_get_field32(reg, MCU_CNTL_CSR_READY))
			break;
		msleep(1);
	}

	if (i == 100) {
		ERROR(rt2x00dev, "MCU Control register not ready.\n");
		return -EBUSY;
	}

	/*
	 * Hardware needs another millisecond before it is ready.
	 */
	msleep(1);

	/*
	 * Reset MAC and BBP registers.
	 */
	reg = 0;
	rt2x00_set_field32(&reg, MAC_CSR1_SOFT_RESET, 1);
	rt2x00_set_field32(&reg, MAC_CSR1_BBP_RESET, 1);
	rt2x00pci_register_write(rt2x00dev, MAC_CSR1, reg);

	rt2x00pci_register_read(rt2x00dev, MAC_CSR1, &reg);
	rt2x00_set_field32(&reg, MAC_CSR1_SOFT_RESET, 0);
	rt2x00_set_field32(&reg, MAC_CSR1_BBP_RESET, 0);
	rt2x00pci_register_write(rt2x00dev, MAC_CSR1, reg);

	rt2x00pci_register_read(rt2x00dev, MAC_CSR1, &reg);
	rt2x00_set_field32(&reg, MAC_CSR1_HOST_READY, 1);
	rt2x00pci_register_write(rt2x00dev, MAC_CSR1, reg);

	return 0;
}

/*
 * Initialization functions.
 */
static bool rt61pci_get_entry_state(struct queue_entry *entry)
{
	struct queue_entry_priv_pci *entry_priv = entry->priv_data;
	u32 word;

	if (entry->queue->qid == QID_RX) {
		rt2x00_desc_read(entry_priv->desc, 0, &word);

		return rt2x00_get_field32(word, RXD_W0_OWNER_NIC);
	} else {
		rt2x00_desc_read(entry_priv->desc, 0, &word);

		return (rt2x00_get_field32(word, TXD_W0_OWNER_NIC) ||
		        rt2x00_get_field32(word, TXD_W0_VALID));
	}
}

static void rt61pci_clear_entry(struct queue_entry *entry)
{
	struct queue_entry_priv_pci *entry_priv = entry->priv_data;
	struct skb_frame_desc *skbdesc = get_skb_frame_desc(entry->skb);
	u32 word;

	if (entry->queue->qid == QID_RX) {
		rt2x00_desc_read(entry_priv->desc, 5, &word);
		rt2x00_set_field32(&word, RXD_W5_BUFFER_PHYSICAL_ADDRESS,
				   skbdesc->skb_dma);
		rt2x00_desc_write(entry_priv->desc, 5, word);

		rt2x00_desc_read(entry_priv->desc, 0, &word);
		rt2x00_set_field32(&word, RXD_W0_OWNER_NIC, 1);
		rt2x00_desc_write(entry_priv->desc, 0, word);
	} else {
		rt2x00_desc_read(entry_priv->desc, 0, &word);
		rt2x00_set_field32(&word, TXD_W0_VALID, 0);
		rt2x00_set_field32(&word, TXD_W0_OWNER_NIC, 0);
		rt2x00_desc_write(entry_priv->desc, 0, word);
	}
}

static int rt61pci_init_queues(struct rt2x00_dev *rt2x00dev)
{
	struct queue_entry_priv_pci *entry_priv;
	u32 reg;

	/*
	 * Initialize registers.
	 */
	rt2x00pci_register_read(rt2x00dev, TX_RING_CSR0, &reg);
	rt2x00_set_field32(&reg, TX_RING_CSR0_AC0_RING_SIZE,
			   rt2x00dev->tx[0].limit);
	rt2x00_set_field32(&reg, TX_RING_CSR0_AC1_RING_SIZE,
			   rt2x00dev->tx[1].limit);
	rt2x00_set_field32(&reg, TX_RING_CSR0_AC2_RING_SIZE,
			   rt2x00dev->tx[2].limit);
	rt2x00_set_field32(&reg, TX_RING_CSR0_AC3_RING_SIZE,
			   rt2x00dev->tx[3].limit);
	rt2x00pci_register_write(rt2x00dev, TX_RING_CSR0, reg);

	rt2x00pci_register_read(rt2x00dev, TX_RING_CSR1, &reg);
	rt2x00_set_field32(&reg, TX_RING_CSR1_TXD_SIZE,
			   rt2x00dev->tx[0].desc_size / 4);
	rt2x00pci_register_write(rt2x00dev, TX_RING_CSR1, reg);

	entry_priv = rt2x00dev->tx[0].entries[0].priv_data;
	rt2x00pci_register_read(rt2x00dev, AC0_BASE_CSR, &reg);
	rt2x00_set_field32(&reg, AC0_BASE_CSR_RING_REGISTER,
			   entry_priv->desc_dma);
	rt2x00pci_register_write(rt2x00dev, AC0_BASE_CSR, reg);

	entry_priv = rt2x00dev->tx[1].entries[0].priv_data;
	rt2x00pci_register_read(rt2x00dev, AC1_BASE_CSR, &reg);
	rt2x00_set_field32(&reg, AC1_BASE_CSR_RING_REGISTER,
			   entry_priv->desc_dma);
	rt2x00pci_register_write(rt2x00dev, AC1_BASE_CSR, reg);

	entry_priv = rt2x00dev->tx[2].entries[0].priv_data;
	rt2x00pci_register_read(rt2x00dev, AC2_BASE_CSR, &reg);
	rt2x00_set_field32(&reg, AC2_BASE_CSR_RING_REGISTER,
			   entry_priv->desc_dma);
	rt2x00pci_register_write(rt2x00dev, AC2_BASE_CSR, reg);

	entry_priv = rt2x00dev->tx[3].entries[0].priv_data;
	rt2x00pci_register_read(rt2x00dev, AC3_BASE_CSR, &reg);
	rt2x00_set_field32(&reg, AC3_BASE_CSR_RING_REGISTER,
			   entry_priv->desc_dma);
	rt2x00pci_register_write(rt2x00dev, AC3_BASE_CSR, reg);

	rt2x00pci_register_read(rt2x00dev, RX_RING_CSR, &reg);
	rt2x00_set_field32(&reg, RX_RING_CSR_RING_SIZE, rt2x00dev->rx->limit);
	rt2x00_set_field32(&reg, RX_RING_CSR_RXD_SIZE,
			   rt2x00dev->rx->desc_size / 4);
	rt2x00_set_field32(&reg, RX_RING_CSR_RXD_WRITEBACK_SIZE, 4);
	rt2x00pci_register_write(rt2x00dev, RX_RING_CSR, reg);

	entry_priv = rt2x00dev->rx->entries[0].priv_data;
	rt2x00pci_register_read(rt2x00dev, RX_BASE_CSR, &reg);
	rt2x00_set_field32(&reg, RX_BASE_CSR_RING_REGISTER,
			   entry_priv->desc_dma);
	rt2x00pci_register_write(rt2x00dev, RX_BASE_CSR, reg);

	rt2x00pci_register_read(rt2x00dev, TX_DMA_DST_CSR, &reg);
	rt2x00_set_field32(&reg, TX_DMA_DST_CSR_DEST_AC0, 2);
	rt2x00_set_field32(&reg, TX_DMA_DST_CSR_DEST_AC1, 2);
	rt2x00_set_field32(&reg, TX_DMA_DST_CSR_DEST_AC2, 2);
	rt2x00_set_field32(&reg, TX_DMA_DST_CSR_DEST_AC3, 2);
	rt2x00pci_register_write(rt2x00dev, TX_DMA_DST_CSR, reg);

	rt2x00pci_register_read(rt2x00dev, LOAD_TX_RING_CSR, &reg);
	rt2x00_set_field32(&reg, LOAD_TX_RING_CSR_LOAD_TXD_AC0, 1);
	rt2x00_set_field32(&reg, LOAD_TX_RING_CSR_LOAD_TXD_AC1, 1);
	rt2x00_set_field32(&reg, LOAD_TX_RING_CSR_LOAD_TXD_AC2, 1);
	rt2x00_set_field32(&reg, LOAD_TX_RING_CSR_LOAD_TXD_AC3, 1);
	rt2x00pci_register_write(rt2x00dev, LOAD_TX_RING_CSR, reg);

	rt2x00pci_register_read(rt2x00dev, RX_CNTL_CSR, &reg);
	rt2x00_set_field32(&reg, RX_CNTL_CSR_LOAD_RXD, 1);
	rt2x00pci_register_write(rt2x00dev, RX_CNTL_CSR, reg);

	return 0;
}

static int rt61pci_init_registers(struct rt2x00_dev *rt2x00dev)
{
	u32 reg;

	rt2x00pci_register_read(rt2x00dev, TXRX_CSR0, &reg);
	rt2x00_set_field32(&reg, TXRX_CSR0_AUTO_TX_SEQ, 1);
	rt2x00_set_field32(&reg, TXRX_CSR0_DISABLE_RX, 0);
	rt2x00_set_field32(&reg, TXRX_CSR0_TX_WITHOUT_WAITING, 0);
	rt2x00pci_register_write(rt2x00dev, TXRX_CSR0, reg);

	rt2x00pci_register_read(rt2x00dev, TXRX_CSR1, &reg);
	rt2x00_set_field32(&reg, TXRX_CSR1_BBP_ID0, 47); /* CCK Signal */
	rt2x00_set_field32(&reg, TXRX_CSR1_BBP_ID0_VALID, 1);
	rt2x00_set_field32(&reg, TXRX_CSR1_BBP_ID1, 30); /* Rssi */
	rt2x00_set_field32(&reg, TXRX_CSR1_BBP_ID1_VALID, 1);
	rt2x00_set_field32(&reg, TXRX_CSR1_BBP_ID2, 42); /* OFDM Rate */
	rt2x00_set_field32(&reg, TXRX_CSR1_BBP_ID2_VALID, 1);
	rt2x00_set_field32(&reg, TXRX_CSR1_BBP_ID3, 30); /* Rssi */
	rt2x00_set_field32(&reg, TXRX_CSR1_BBP_ID3_VALID, 1);
	rt2x00pci_register_write(rt2x00dev, TXRX_CSR1, reg);

	/*
	 * CCK TXD BBP registers
	 */
	rt2x00pci_register_read(rt2x00dev, TXRX_CSR2, &reg);
	rt2x00_set_field32(&reg, TXRX_CSR2_BBP_ID0, 13);
	rt2x00_set_field32(&reg, TXRX_CSR2_BBP_ID0_VALID, 1);
	rt2x00_set_field32(&reg, TXRX_CSR2_BBP_ID1, 12);
	rt2x00_set_field32(&reg, TXRX_CSR2_BBP_ID1_VALID, 1);
	rt2x00_set_field32(&reg, TXRX_CSR2_BBP_ID2, 11);
	rt2x00_set_field32(&reg, TXRX_CSR2_BBP_ID2_VALID, 1);
	rt2x00_set_field32(&reg, TXRX_CSR2_BBP_ID3, 10);
	rt2x00_set_field32(&reg, TXRX_CSR2_BBP_ID3_VALID, 1);
	rt2x00pci_register_write(rt2x00dev, TXRX_CSR2, reg);

	/*
	 * OFDM TXD BBP registers
	 */
	rt2x00pci_register_read(rt2x00dev, TXRX_CSR3, &reg);
	rt2x00_set_field32(&reg, TXRX_CSR3_BBP_ID0, 7);
	rt2x00_set_field32(&reg, TXRX_CSR3_BBP_ID0_VALID, 1);
	rt2x00_set_field32(&reg, TXRX_CSR3_BBP_ID1, 6);
	rt2x00_set_field32(&reg, TXRX_CSR3_BBP_ID1_VALID, 1);
	rt2x00_set_field32(&reg, TXRX_CSR3_BBP_ID2, 5);
	rt2x00_set_field32(&reg, TXRX_CSR3_BBP_ID2_VALID, 1);
	rt2x00pci_register_write(rt2x00dev, TXRX_CSR3, reg);

	rt2x00pci_register_read(rt2x00dev, TXRX_CSR7, &reg);
	rt2x00_set_field32(&reg, TXRX_CSR7_ACK_CTS_6MBS, 59);
	rt2x00_set_field32(&reg, TXRX_CSR7_ACK_CTS_9MBS, 53);
	rt2x00_set_field32(&reg, TXRX_CSR7_ACK_CTS_12MBS, 49);
	rt2x00_set_field32(&reg, TXRX_CSR7_ACK_CTS_18MBS, 46);
	rt2x00pci_register_write(rt2x00dev, TXRX_CSR7, reg);

	rt2x00pci_register_read(rt2x00dev, TXRX_CSR8, &reg);
	rt2x00_set_field32(&reg, TXRX_CSR8_ACK_CTS_24MBS, 44);
	rt2x00_set_field32(&reg, TXRX_CSR8_ACK_CTS_36MBS, 42);
	rt2x00_set_field32(&reg, TXRX_CSR8_ACK_CTS_48MBS, 42);
	rt2x00_set_field32(&reg, TXRX_CSR8_ACK_CTS_54MBS, 42);
	rt2x00pci_register_write(rt2x00dev, TXRX_CSR8, reg);

	rt2x00pci_register_read(rt2x00dev, TXRX_CSR9, &reg);
	rt2x00_set_field32(&reg, TXRX_CSR9_BEACON_INTERVAL, 0);
	rt2x00_set_field32(&reg, TXRX_CSR9_TSF_TICKING, 0);
	rt2x00_set_field32(&reg, TXRX_CSR9_TSF_SYNC, 0);
	rt2x00_set_field32(&reg, TXRX_CSR9_TBTT_ENABLE, 0);
	rt2x00_set_field32(&reg, TXRX_CSR9_BEACON_GEN, 0);
	rt2x00_set_field32(&reg, TXRX_CSR9_TIMESTAMP_COMPENSATE, 0);
	rt2x00pci_register_write(rt2x00dev, TXRX_CSR9, reg);

	rt2x00pci_register_write(rt2x00dev, TXRX_CSR15, 0x0000000f);

	rt2x00pci_register_write(rt2x00dev, MAC_CSR6, 0x00000fff);

	rt2x00pci_register_read(rt2x00dev, MAC_CSR9, &reg);
	rt2x00_set_field32(&reg, MAC_CSR9_CW_SELECT, 0);
	rt2x00pci_register_write(rt2x00dev, MAC_CSR9, reg);

	rt2x00pci_register_write(rt2x00dev, MAC_CSR10, 0x0000071c);

	if (rt2x00dev->ops->lib->set_device_state(rt2x00dev, STATE_AWAKE))
		return -EBUSY;

	rt2x00pci_register_write(rt2x00dev, MAC_CSR13, 0x0000e000);

	/*
	 * Invalidate all Shared Keys (SEC_CSR0),
	 * and clear the Shared key Cipher algorithms (SEC_CSR1 & SEC_CSR5)
	 */
	rt2x00pci_register_write(rt2x00dev, SEC_CSR0, 0x00000000);
	rt2x00pci_register_write(rt2x00dev, SEC_CSR1, 0x00000000);
	rt2x00pci_register_write(rt2x00dev, SEC_CSR5, 0x00000000);

	rt2x00pci_register_write(rt2x00dev, PHY_CSR1, 0x000023b0);
	rt2x00pci_register_write(rt2x00dev, PHY_CSR5, 0x060a100c);
	rt2x00pci_register_write(rt2x00dev, PHY_CSR6, 0x00080606);
	rt2x00pci_register_write(rt2x00dev, PHY_CSR7, 0x00000a08);

	rt2x00pci_register_write(rt2x00dev, PCI_CFG_CSR, 0x28ca4404);

	rt2x00pci_register_write(rt2x00dev, TEST_MODE_CSR, 0x00000200);

	rt2x00pci_register_write(rt2x00dev, M2H_CMD_DONE_CSR, 0xffffffff);

	/*
	 * Clear all beacons
	 * For the Beacon base registers we only need to clear
	 * the first byte since that byte contains the VALID and OWNER
	 * bits which (when set to 0) will invalidate the entire beacon.
	 */
	rt2x00pci_register_write(rt2x00dev, HW_BEACON_BASE0, 0);
	rt2x00pci_register_write(rt2x00dev, HW_BEACON_BASE1, 0);
	rt2x00pci_register_write(rt2x00dev, HW_BEACON_BASE2, 0);
	rt2x00pci_register_write(rt2x00dev, HW_BEACON_BASE3, 0);

	/*
	 * We must clear the error counters.
	 * These registers are cleared on read,
	 * so we may pass a useless variable to store the value.
	 */
	rt2x00pci_register_read(rt2x00dev, STA_CSR0, &reg);
	rt2x00pci_register_read(rt2x00dev, STA_CSR1, &reg);
	rt2x00pci_register_read(rt2x00dev, STA_CSR2, &reg);

	/*
	 * Reset MAC and BBP registers.
	 */
	rt2x00pci_register_read(rt2x00dev, MAC_CSR1, &reg);
	rt2x00_set_field32(&reg, MAC_CSR1_SOFT_RESET, 1);
	rt2x00_set_field32(&reg, MAC_CSR1_BBP_RESET, 1);
	rt2x00pci_register_write(rt2x00dev, MAC_CSR1, reg);

	rt2x00pci_register_read(rt2x00dev, MAC_CSR1, &reg);
	rt2x00_set_field32(&reg, MAC_CSR1_SOFT_RESET, 0);
	rt2x00_set_field32(&reg, MAC_CSR1_BBP_RESET, 0);
	rt2x00pci_register_write(rt2x00dev, MAC_CSR1, reg);

	rt2x00pci_register_read(rt2x00dev, MAC_CSR1, &reg);
	rt2x00_set_field32(&reg, MAC_CSR1_HOST_READY, 1);
	rt2x00pci_register_write(rt2x00dev, MAC_CSR1, reg);

	return 0;
}

static int rt61pci_wait_bbp_ready(struct rt2x00_dev *rt2x00dev)
{
	unsigned int i;
	u8 value;

	for (i = 0; i < REGISTER_BUSY_COUNT; i++) {
		rt61pci_bbp_read(rt2x00dev, 0, &value);
		if ((value != 0xff) && (value != 0x00))
			return 0;
		udelay(REGISTER_BUSY_DELAY);
	}

	ERROR(rt2x00dev, "BBP register access failed, aborting.\n");
	return -EACCES;
}

static int rt61pci_init_bbp(struct rt2x00_dev *rt2x00dev)
{
	unsigned int i;
	u16 eeprom;
	u8 reg_id;
	u8 value;

	if (unlikely(rt61pci_wait_bbp_ready(rt2x00dev)))
		return -EACCES;

	rt61pci_bbp_write(rt2x00dev, 3, 0x00);
	rt61pci_bbp_write(rt2x00dev, 15, 0x30);
	rt61pci_bbp_write(rt2x00dev, 21, 0xc8);
	rt61pci_bbp_write(rt2x00dev, 22, 0x38);
	rt61pci_bbp_write(rt2x00dev, 23, 0x06);
	rt61pci_bbp_write(rt2x00dev, 24, 0xfe);
	rt61pci_bbp_write(rt2x00dev, 25, 0x0a);
	rt61pci_bbp_write(rt2x00dev, 26, 0x0d);
	rt61pci_bbp_write(rt2x00dev, 34, 0x12);
	rt61pci_bbp_write(rt2x00dev, 37, 0x07);
	rt61pci_bbp_write(rt2x00dev, 39, 0xf8);
	rt61pci_bbp_write(rt2x00dev, 41, 0x60);
	rt61pci_bbp_write(rt2x00dev, 53, 0x10);
	rt61pci_bbp_write(rt2x00dev, 54, 0x18);
	rt61pci_bbp_write(rt2x00dev, 60, 0x10);
	rt61pci_bbp_write(rt2x00dev, 61, 0x04);
	rt61pci_bbp_write(rt2x00dev, 62, 0x04);
	rt61pci_bbp_write(rt2x00dev, 75, 0xfe);
	rt61pci_bbp_write(rt2x00dev, 86, 0xfe);
	rt61pci_bbp_write(rt2x00dev, 88, 0xfe);
	rt61pci_bbp_write(rt2x00dev, 90, 0x0f);
	rt61pci_bbp_write(rt2x00dev, 99, 0x00);
	rt61pci_bbp_write(rt2x00dev, 102, 0x16);
	rt61pci_bbp_write(rt2x00dev, 107, 0x04);

	for (i = 0; i < EEPROM_BBP_SIZE; i++) {
		rt2x00_eeprom_read(rt2x00dev, EEPROM_BBP_START + i, &eeprom);

		if (eeprom != 0xffff && eeprom != 0x0000) {
			reg_id = rt2x00_get_field16(eeprom, EEPROM_BBP_REG_ID);
			value = rt2x00_get_field16(eeprom, EEPROM_BBP_VALUE);
			rt61pci_bbp_write(rt2x00dev, reg_id, value);
		}
	}

	return 0;
}

/*
 * Device state switch handlers.
 */
static void rt61pci_toggle_rx(struct rt2x00_dev *rt2x00dev,
			      enum dev_state state)
{
	u32 reg;

	rt2x00pci_register_read(rt2x00dev, TXRX_CSR0, &reg);
	rt2x00_set_field32(&reg, TXRX_CSR0_DISABLE_RX,
			   (state == STATE_RADIO_RX_OFF) ||
			   (state == STATE_RADIO_RX_OFF_LINK));
	rt2x00pci_register_write(rt2x00dev, TXRX_CSR0, reg);
}

static void rt61pci_toggle_irq(struct rt2x00_dev *rt2x00dev,
			       enum dev_state state)
{
	int mask = (state == STATE_RADIO_IRQ_OFF);
	u32 reg;

	/*
	 * When interrupts are being enabled, the interrupt registers
	 * should clear the register to assure a clean state.
	 */
	if (state == STATE_RADIO_IRQ_ON) {
		rt2x00pci_register_read(rt2x00dev, INT_SOURCE_CSR, &reg);
		rt2x00pci_register_write(rt2x00dev, INT_SOURCE_CSR, reg);

		rt2x00pci_register_read(rt2x00dev, MCU_INT_SOURCE_CSR, &reg);
		rt2x00pci_register_write(rt2x00dev, MCU_INT_SOURCE_CSR, reg);
	}

	/*
	 * Only toggle the interrupts bits we are going to use.
	 * Non-checked interrupt bits are disabled by default.
	 */
	rt2x00pci_register_read(rt2x00dev, INT_MASK_CSR, &reg);
	rt2x00_set_field32(&reg, INT_MASK_CSR_TXDONE, mask);
	rt2x00_set_field32(&reg, INT_MASK_CSR_RXDONE, mask);
	rt2x00_set_field32(&reg, INT_MASK_CSR_ENABLE_MITIGATION, mask);
	rt2x00_set_field32(&reg, INT_MASK_CSR_MITIGATION_PERIOD, 0xff);
	rt2x00pci_register_write(rt2x00dev, INT_MASK_CSR, reg);

	rt2x00pci_register_read(rt2x00dev, MCU_INT_MASK_CSR, &reg);
	rt2x00_set_field32(&reg, MCU_INT_MASK_CSR_0, mask);
	rt2x00_set_field32(&reg, MCU_INT_MASK_CSR_1, mask);
	rt2x00_set_field32(&reg, MCU_INT_MASK_CSR_2, mask);
	rt2x00_set_field32(&reg, MCU_INT_MASK_CSR_3, mask);
	rt2x00_set_field32(&reg, MCU_INT_MASK_CSR_4, mask);
	rt2x00_set_field32(&reg, MCU_INT_MASK_CSR_5, mask);
	rt2x00_set_field32(&reg, MCU_INT_MASK_CSR_6, mask);
	rt2x00_set_field32(&reg, MCU_INT_MASK_CSR_7, mask);
	rt2x00pci_register_write(rt2x00dev, MCU_INT_MASK_CSR, reg);
}

static int rt61pci_enable_radio(struct rt2x00_dev *rt2x00dev)
{
	u32 reg;

	/*
	 * Initialize all registers.
	 */
	if (unlikely(rt61pci_init_queues(rt2x00dev) ||
		     rt61pci_init_registers(rt2x00dev) ||
		     rt61pci_init_bbp(rt2x00dev)))
		return -EIO;

	/*
	 * Enable RX.
	 */
	rt2x00pci_register_read(rt2x00dev, RX_CNTL_CSR, &reg);
	rt2x00_set_field32(&reg, RX_CNTL_CSR_ENABLE_RX_DMA, 1);
	rt2x00pci_register_write(rt2x00dev, RX_CNTL_CSR, reg);

	return 0;
}

static void rt61pci_disable_radio(struct rt2x00_dev *rt2x00dev)
{
	/*
	 * Disable power
	 */
	rt2x00pci_register_write(rt2x00dev, MAC_CSR10, 0x00001818);
}

static int rt61pci_set_state(struct rt2x00_dev *rt2x00dev, enum dev_state state)
{
	u32 reg, reg2;
	unsigned int i;
	char put_to_sleep;

	put_to_sleep = (state != STATE_AWAKE);

	rt2x00pci_register_read(rt2x00dev, MAC_CSR12, &reg);
	rt2x00_set_field32(&reg, MAC_CSR12_FORCE_WAKEUP, !put_to_sleep);
	rt2x00_set_field32(&reg, MAC_CSR12_PUT_TO_SLEEP, put_to_sleep);
	rt2x00pci_register_write(rt2x00dev, MAC_CSR12, reg);

	/*
	 * Device is not guaranteed to be in the requested state yet.
	 * We must wait until the register indicates that the
	 * device has entered the correct state.
	 */
	for (i = 0; i < REGISTER_BUSY_COUNT; i++) {
		rt2x00pci_register_read(rt2x00dev, MAC_CSR12, &reg2);
		state = rt2x00_get_field32(reg2, MAC_CSR12_BBP_CURRENT_STATE);
		if (state == !put_to_sleep)
			return 0;
		rt2x00pci_register_write(rt2x00dev, MAC_CSR12, reg);
		msleep(10);
	}

	return -EBUSY;
}

static int rt61pci_set_device_state(struct rt2x00_dev *rt2x00dev,
				    enum dev_state state)
{
	int retval = 0;

	switch (state) {
	case STATE_RADIO_ON:
		retval = rt61pci_enable_radio(rt2x00dev);
		break;
	case STATE_RADIO_OFF:
		rt61pci_disable_radio(rt2x00dev);
		break;
	case STATE_RADIO_RX_ON:
	case STATE_RADIO_RX_ON_LINK:
	case STATE_RADIO_RX_OFF:
	case STATE_RADIO_RX_OFF_LINK:
		rt61pci_toggle_rx(rt2x00dev, state);
		break;
	case STATE_RADIO_IRQ_ON:
	case STATE_RADIO_IRQ_OFF:
		rt61pci_toggle_irq(rt2x00dev, state);
		break;
	case STATE_DEEP_SLEEP:
	case STATE_SLEEP:
	case STATE_STANDBY:
	case STATE_AWAKE:
		retval = rt61pci_set_state(rt2x00dev, state);
		break;
	default:
		retval = -ENOTSUPP;
		break;
	}

	if (unlikely(retval))
		ERROR(rt2x00dev, "Device failed to enter state %d (%d).\n",
		      state, retval);

	return retval;
}

/*
 * TX descriptor initialization
 */
static void rt61pci_write_tx_desc(struct rt2x00_dev *rt2x00dev,
				  struct sk_buff *skb,
				  struct txentry_desc *txdesc)
{
	struct skb_frame_desc *skbdesc = get_skb_frame_desc(skb);
	struct queue_entry_priv_pci *entry_priv = skbdesc->entry->priv_data;
	__le32 *txd = entry_priv->desc;
	u32 word;

	/*
	 * Start writing the descriptor words.
	 */
	rt2x00_desc_read(txd, 1, &word);
	rt2x00_set_field32(&word, TXD_W1_HOST_Q_ID, txdesc->queue);
	rt2x00_set_field32(&word, TXD_W1_AIFSN, txdesc->aifs);
	rt2x00_set_field32(&word, TXD_W1_CWMIN, txdesc->cw_min);
	rt2x00_set_field32(&word, TXD_W1_CWMAX, txdesc->cw_max);
	rt2x00_set_field32(&word, TXD_W1_IV_OFFSET, txdesc->iv_offset);
	rt2x00_set_field32(&word, TXD_W1_HW_SEQUENCE,
			   test_bit(ENTRY_TXD_GENERATE_SEQ, &txdesc->flags));
	rt2x00_set_field32(&word, TXD_W1_BUFFER_COUNT, 1);
	rt2x00_desc_write(txd, 1, word);

	rt2x00_desc_read(txd, 2, &word);
	rt2x00_set_field32(&word, TXD_W2_PLCP_SIGNAL, txdesc->signal);
	rt2x00_set_field32(&word, TXD_W2_PLCP_SERVICE, txdesc->service);
	rt2x00_set_field32(&word, TXD_W2_PLCP_LENGTH_LOW, txdesc->length_low);
	rt2x00_set_field32(&word, TXD_W2_PLCP_LENGTH_HIGH, txdesc->length_high);
	rt2x00_desc_write(txd, 2, word);

	if (test_bit(ENTRY_TXD_ENCRYPT, &txdesc->flags)) {
		_rt2x00_desc_write(txd, 3, skbdesc->iv[0]);
		_rt2x00_desc_write(txd, 4, skbdesc->iv[1]);
	}

	rt2x00_desc_read(txd, 5, &word);
	rt2x00_set_field32(&word, TXD_W5_PID_TYPE, skbdesc->entry->queue->qid);
	rt2x00_set_field32(&word, TXD_W5_PID_SUBTYPE,
			   skbdesc->entry->entry_idx);
	rt2x00_set_field32(&word, TXD_W5_TX_POWER,
			   TXPOWER_TO_DEV(rt2x00dev->tx_power));
	rt2x00_set_field32(&word, TXD_W5_WAITING_DMA_DONE_INT, 1);
	rt2x00_desc_write(txd, 5, word);

	if (txdesc->queue != QID_BEACON) {
		rt2x00_desc_read(txd, 6, &word);
		rt2x00_set_field32(&word, TXD_W6_BUFFER_PHYSICAL_ADDRESS,
				   skbdesc->skb_dma);
		rt2x00_desc_write(txd, 6, word);

		rt2x00_desc_read(txd, 11, &word);
		rt2x00_set_field32(&word, TXD_W11_BUFFER_LENGTH0,
				   txdesc->length);
		rt2x00_desc_write(txd, 11, word);
	}

	/*
	 * Writing TXD word 0 must the last to prevent a race condition with
	 * the device, whereby the device may take hold of the TXD before we
	 * finished updating it.
	 */
	rt2x00_desc_read(txd, 0, &word);
	rt2x00_set_field32(&word, TXD_W0_OWNER_NIC, 1);
	rt2x00_set_field32(&word, TXD_W0_VALID, 1);
	rt2x00_set_field32(&word, TXD_W0_MORE_FRAG,
			   test_bit(ENTRY_TXD_MORE_FRAG, &txdesc->flags));
	rt2x00_set_field32(&word, TXD_W0_ACK,
			   test_bit(ENTRY_TXD_ACK, &txdesc->flags));
	rt2x00_set_field32(&word, TXD_W0_TIMESTAMP,
			   test_bit(ENTRY_TXD_REQ_TIMESTAMP, &txdesc->flags));
	rt2x00_set_field32(&word, TXD_W0_OFDM,
			   (txdesc->rate_mode == RATE_MODE_OFDM));
	rt2x00_set_field32(&word, TXD_W0_IFS, txdesc->ifs);
	rt2x00_set_field32(&word, TXD_W0_RETRY_MODE,
			   test_bit(ENTRY_TXD_RETRY_MODE, &txdesc->flags));
	rt2x00_set_field32(&word, TXD_W0_TKIP_MIC,
			   test_bit(ENTRY_TXD_ENCRYPT_MMIC, &txdesc->flags));
	rt2x00_set_field32(&word, TXD_W0_KEY_TABLE,
			   test_bit(ENTRY_TXD_ENCRYPT_PAIRWISE, &txdesc->flags));
	rt2x00_set_field32(&word, TXD_W0_KEY_INDEX, txdesc->key_idx);
	rt2x00_set_field32(&word, TXD_W0_DATABYTE_COUNT, txdesc->length);
	rt2x00_set_field32(&word, TXD_W0_BURST,
			   test_bit(ENTRY_TXD_BURST, &txdesc->flags));
	rt2x00_set_field32(&word, TXD_W0_CIPHER_ALG, txdesc->cipher);
	rt2x00_desc_write(txd, 0, word);

	/*
	 * Register descriptor details in skb frame descriptor.
	 */
	skbdesc->desc = txd;
	skbdesc->desc_len =
		(txdesc->queue == QID_BEACON) ?  TXINFO_SIZE : TXD_DESC_SIZE;
}

/*
 * TX data initialization
 */
static void rt61pci_write_beacon(struct queue_entry *entry,
				 struct txentry_desc *txdesc)
{
	struct rt2x00_dev *rt2x00dev = entry->queue->rt2x00dev;
	struct queue_entry_priv_pci *entry_priv = entry->priv_data;
	unsigned int beacon_base;
	u32 reg;

	/*
	 * Disable beaconing while we are reloading the beacon data,
	 * otherwise we might be sending out invalid data.
	 */
	rt2x00pci_register_read(rt2x00dev, TXRX_CSR9, &reg);
	rt2x00_set_field32(&reg, TXRX_CSR9_BEACON_GEN, 0);
	rt2x00pci_register_write(rt2x00dev, TXRX_CSR9, reg);

	/*
	 * Write the TX descriptor for the beacon.
	 */
	rt61pci_write_tx_desc(rt2x00dev, entry->skb, txdesc);

	/*
	 * Dump beacon to userspace through debugfs.
	 */
	rt2x00debug_dump_frame(rt2x00dev, DUMP_FRAME_BEACON, entry->skb);

	/*
	 * Write entire beacon with descriptor to register.
	 */
	beacon_base = HW_BEACON_OFFSET(entry->entry_idx);
	rt2x00pci_register_multiwrite(rt2x00dev, beacon_base,
				      entry_priv->desc, TXINFO_SIZE);
	rt2x00pci_register_multiwrite(rt2x00dev, beacon_base + TXINFO_SIZE,
				      entry->skb->data, entry->skb->len);

	/*
	 * Enable beaconing again.
	 *
	 * For Wi-Fi faily generated beacons between participating
	 * stations. Set TBTT phase adaptive adjustment step to 8us.
	 */
	rt2x00pci_register_write(rt2x00dev, TXRX_CSR10, 0x00001008);

	rt2x00_set_field32(&reg, TXRX_CSR9_TSF_TICKING, 1);
	rt2x00_set_field32(&reg, TXRX_CSR9_TBTT_ENABLE, 1);
	rt2x00_set_field32(&reg, TXRX_CSR9_BEACON_GEN, 1);
	rt2x00pci_register_write(rt2x00dev, TXRX_CSR9, reg);

	/*
	 * Clean up beacon skb.
	 */
	dev_kfree_skb_any(entry->skb);
	entry->skb = NULL;
}

static void rt61pci_kick_tx_queue(struct rt2x00_dev *rt2x00dev,
				  const enum data_queue_qid queue)
{
	u32 reg;

	rt2x00pci_register_read(rt2x00dev, TX_CNTL_CSR, &reg);
	rt2x00_set_field32(&reg, TX_CNTL_CSR_KICK_TX_AC0, (queue == QID_AC_BE));
	rt2x00_set_field32(&reg, TX_CNTL_CSR_KICK_TX_AC1, (queue == QID_AC_BK));
	rt2x00_set_field32(&reg, TX_CNTL_CSR_KICK_TX_AC2, (queue == QID_AC_VI));
	rt2x00_set_field32(&reg, TX_CNTL_CSR_KICK_TX_AC3, (queue == QID_AC_VO));
	rt2x00pci_register_write(rt2x00dev, TX_CNTL_CSR, reg);
}

static void rt61pci_kill_tx_queue(struct rt2x00_dev *rt2x00dev,
				  const enum data_queue_qid qid)
{
	u32 reg;

	if (qid == QID_BEACON) {
		rt2x00pci_register_write(rt2x00dev, TXRX_CSR9, 0);
		return;
	}

	rt2x00pci_register_read(rt2x00dev, TX_CNTL_CSR, &reg);
	rt2x00_set_field32(&reg, TX_CNTL_CSR_ABORT_TX_AC0, (qid == QID_AC_BE));
	rt2x00_set_field32(&reg, TX_CNTL_CSR_ABORT_TX_AC1, (qid == QID_AC_BK));
	rt2x00_set_field32(&reg, TX_CNTL_CSR_ABORT_TX_AC2, (qid == QID_AC_VI));
	rt2x00_set_field32(&reg, TX_CNTL_CSR_ABORT_TX_AC3, (qid == QID_AC_VO));
	rt2x00pci_register_write(rt2x00dev, TX_CNTL_CSR, reg);
}

/*
 * RX control handlers
 */
static int rt61pci_agc_to_rssi(struct rt2x00_dev *rt2x00dev, int rxd_w1)
{
	u8 offset = rt2x00dev->lna_gain;
	u8 lna;

	lna = rt2x00_get_field32(rxd_w1, RXD_W1_RSSI_LNA);
	switch (lna) {
	case 3:
		offset += 90;
		break;
	case 2:
		offset += 74;
		break;
	case 1:
		offset += 64;
		break;
	default:
		return 0;
	}

	if (rt2x00dev->rx_status.band == IEEE80211_BAND_5GHZ) {
		if (lna == 3 || lna == 2)
			offset += 10;
	}

	return rt2x00_get_field32(rxd_w1, RXD_W1_RSSI_AGC) * 2 - offset;
}

static void rt61pci_fill_rxdone(struct queue_entry *entry,
				struct rxdone_entry_desc *rxdesc)
{
	struct rt2x00_dev *rt2x00dev = entry->queue->rt2x00dev;
	struct queue_entry_priv_pci *entry_priv = entry->priv_data;
	u32 word0;
	u32 word1;

	rt2x00_desc_read(entry_priv->desc, 0, &word0);
	rt2x00_desc_read(entry_priv->desc, 1, &word1);

	if (rt2x00_get_field32(word0, RXD_W0_CRC_ERROR))
		rxdesc->flags |= RX_FLAG_FAILED_FCS_CRC;

	rxdesc->cipher = rt2x00_get_field32(word0, RXD_W0_CIPHER_ALG);
	rxdesc->cipher_status = rt2x00_get_field32(word0, RXD_W0_CIPHER_ERROR);

	if (rxdesc->cipher != CIPHER_NONE) {
		_rt2x00_desc_read(entry_priv->desc, 2, &rxdesc->iv[0]);
		_rt2x00_desc_read(entry_priv->desc, 3, &rxdesc->iv[1]);
		rxdesc->dev_flags |= RXDONE_CRYPTO_IV;

		_rt2x00_desc_read(entry_priv->desc, 4, &rxdesc->icv);
		rxdesc->dev_flags |= RXDONE_CRYPTO_ICV;

		/*
		 * Hardware has stripped IV/EIV data from 802.11 frame during
		 * decryption. It has provided the data separately but rt2x00lib
		 * should decide if it should be reinserted.
		 */
		rxdesc->flags |= RX_FLAG_IV_STRIPPED;

		/*
		 * FIXME: Legacy driver indicates that the frame does
		 * contain the Michael Mic. Unfortunately, in rt2x00
		 * the MIC seems to be missing completely...
		 */
		rxdesc->flags |= RX_FLAG_MMIC_STRIPPED;

		if (rxdesc->cipher_status == RX_CRYPTO_SUCCESS)
			rxdesc->flags |= RX_FLAG_DECRYPTED;
		else if (rxdesc->cipher_status == RX_CRYPTO_FAIL_MIC)
			rxdesc->flags |= RX_FLAG_MMIC_ERROR;
	}

	/*
	 * Obtain the status about this packet.
	 * When frame was received with an OFDM bitrate,
	 * the signal is the PLCP value. If it was received with
	 * a CCK bitrate the signal is the rate in 100kbit/s.
	 */
	rxdesc->signal = rt2x00_get_field32(word1, RXD_W1_SIGNAL);
	rxdesc->rssi = rt61pci_agc_to_rssi(rt2x00dev, word1);
	rxdesc->size = rt2x00_get_field32(word0, RXD_W0_DATABYTE_COUNT);

	if (rt2x00_get_field32(word0, RXD_W0_OFDM))
		rxdesc->dev_flags |= RXDONE_SIGNAL_PLCP;
	else
		rxdesc->dev_flags |= RXDONE_SIGNAL_BITRATE;
	if (rt2x00_get_field32(word0, RXD_W0_MY_BSS))
		rxdesc->dev_flags |= RXDONE_MY_BSS;
}

/*
 * Interrupt functions.
 */
static void rt61pci_txdone(struct rt2x00_dev *rt2x00dev)
{
	struct data_queue *queue;
	struct queue_entry *entry;
	struct queue_entry *entry_done;
	struct queue_entry_priv_pci *entry_priv;
	struct txdone_entry_desc txdesc;
	u32 word;
	u32 reg;
	int type;
	int index;
	int i;

	/*
	 * TX_STA_FIFO is a stack of X entries, hence read TX_STA_FIFO
	 * at most X times and also stop processing once the TX_STA_FIFO_VALID
	 * flag is not set anymore.
	 *
	 * The legacy drivers use X=TX_RING_SIZE but state in a comment
	 * that the TX_STA_FIFO stack has a size of 16. We stick to our
	 * tx ring size for now.
	 */
	for (i = 0; i < TX_ENTRIES; i++) {
		rt2x00pci_register_read(rt2x00dev, STA_CSR4, &reg);
		if (!rt2x00_get_field32(reg, STA_CSR4_VALID))
			break;

		/*
		 * Skip this entry when it contains an invalid
		 * queue identication number.
		 */
		type = rt2x00_get_field32(reg, STA_CSR4_PID_TYPE);
		queue = rt2x00queue_get_queue(rt2x00dev, type);
		if (unlikely(!queue))
			continue;

		/*
		 * Skip this entry when it contains an invalid
		 * index number.
		 */
		index = rt2x00_get_field32(reg, STA_CSR4_PID_SUBTYPE);
		if (unlikely(index >= queue->limit))
			continue;

		entry = &queue->entries[index];
		entry_priv = entry->priv_data;
		rt2x00_desc_read(entry_priv->desc, 0, &word);

		if (rt2x00_get_field32(word, TXD_W0_OWNER_NIC) ||
		    !rt2x00_get_field32(word, TXD_W0_VALID))
			return;

		entry_done = rt2x00queue_get_entry(queue, Q_INDEX_DONE);
		while (entry != entry_done) {
			/* Catch up.
			 * Just report any entries we missed as failed.
			 */
			WARNING(rt2x00dev,
				"TX status report missed for entry %d\n",
				entry_done->entry_idx);

			txdesc.flags = 0;
			__set_bit(TXDONE_UNKNOWN, &txdesc.flags);
			txdesc.retry = 0;

			rt2x00pci_txdone(entry_done, &txdesc);
			entry_done = rt2x00queue_get_entry(queue, Q_INDEX_DONE);
		}

		/*
		 * Obtain the status about this packet.
		 */
		txdesc.flags = 0;
		switch (rt2x00_get_field32(reg, STA_CSR4_TX_RESULT)) {
		case 0: /* Success, maybe with retry */
			__set_bit(TXDONE_SUCCESS, &txdesc.flags);
			break;
		case 6: /* Failure, excessive retries */
			__set_bit(TXDONE_EXCESSIVE_RETRY, &txdesc.flags);
			/* Don't break, this is a failed frame! */
		default: /* Failure */
			__set_bit(TXDONE_FAILURE, &txdesc.flags);
		}
		txdesc.retry = rt2x00_get_field32(reg, STA_CSR4_RETRY_COUNT);

<<<<<<< HEAD
=======
		/*
		 * the frame was retried at least once
		 * -> hw used fallback rates
		 */
		if (txdesc.retry)
			__set_bit(TXDONE_FALLBACK, &txdesc.flags);

>>>>>>> abf52f86
		rt2x00pci_txdone(entry, &txdesc);
	}
}

static void rt61pci_wakeup(struct rt2x00_dev *rt2x00dev)
{
	struct ieee80211_conf conf = { .flags = 0 };
	struct rt2x00lib_conf libconf = { .conf = &conf };

	rt61pci_config(rt2x00dev, &libconf, IEEE80211_CONF_CHANGE_PS);
}

static irqreturn_t rt61pci_interrupt(int irq, void *dev_instance)
{
	struct rt2x00_dev *rt2x00dev = dev_instance;
	u32 reg_mcu;
	u32 reg;

	/*
	 * Get the interrupt sources & saved to local variable.
	 * Write register value back to clear pending interrupts.
	 */
	rt2x00pci_register_read(rt2x00dev, MCU_INT_SOURCE_CSR, &reg_mcu);
	rt2x00pci_register_write(rt2x00dev, MCU_INT_SOURCE_CSR, reg_mcu);

	rt2x00pci_register_read(rt2x00dev, INT_SOURCE_CSR, &reg);
	rt2x00pci_register_write(rt2x00dev, INT_SOURCE_CSR, reg);

	if (!reg && !reg_mcu)
		return IRQ_NONE;

	if (!test_bit(DEVICE_STATE_ENABLED_RADIO, &rt2x00dev->flags))
		return IRQ_HANDLED;

	/*
	 * Handle interrupts, walk through all bits
	 * and run the tasks, the bits are checked in order of
	 * priority.
	 */

	/*
	 * 1 - Rx ring done interrupt.
	 */
	if (rt2x00_get_field32(reg, INT_SOURCE_CSR_RXDONE))
		rt2x00pci_rxdone(rt2x00dev);

	/*
	 * 2 - Tx ring done interrupt.
	 */
	if (rt2x00_get_field32(reg, INT_SOURCE_CSR_TXDONE))
		rt61pci_txdone(rt2x00dev);

	/*
	 * 3 - Handle MCU command done.
	 */
	if (reg_mcu)
		rt2x00pci_register_write(rt2x00dev,
					 M2H_CMD_DONE_CSR, 0xffffffff);

	/*
	 * 4 - MCU Autowakeup interrupt.
	 */
	if (rt2x00_get_field32(reg_mcu, MCU_INT_SOURCE_CSR_TWAKEUP))
		rt61pci_wakeup(rt2x00dev);

	return IRQ_HANDLED;
}

/*
 * Device probe functions.
 */
static int rt61pci_validate_eeprom(struct rt2x00_dev *rt2x00dev)
{
	struct eeprom_93cx6 eeprom;
	u32 reg;
	u16 word;
	u8 *mac;
	s8 value;

	rt2x00pci_register_read(rt2x00dev, E2PROM_CSR, &reg);

	eeprom.data = rt2x00dev;
	eeprom.register_read = rt61pci_eepromregister_read;
	eeprom.register_write = rt61pci_eepromregister_write;
	eeprom.width = rt2x00_get_field32(reg, E2PROM_CSR_TYPE_93C46) ?
	    PCI_EEPROM_WIDTH_93C46 : PCI_EEPROM_WIDTH_93C66;
	eeprom.reg_data_in = 0;
	eeprom.reg_data_out = 0;
	eeprom.reg_data_clock = 0;
	eeprom.reg_chip_select = 0;

	eeprom_93cx6_multiread(&eeprom, EEPROM_BASE, rt2x00dev->eeprom,
			       EEPROM_SIZE / sizeof(u16));

	/*
	 * Start validation of the data that has been read.
	 */
	mac = rt2x00_eeprom_addr(rt2x00dev, EEPROM_MAC_ADDR_0);
	if (!is_valid_ether_addr(mac)) {
		random_ether_addr(mac);
		EEPROM(rt2x00dev, "MAC: %pM\n", mac);
	}

	rt2x00_eeprom_read(rt2x00dev, EEPROM_ANTENNA, &word);
	if (word == 0xffff) {
		rt2x00_set_field16(&word, EEPROM_ANTENNA_NUM, 2);
		rt2x00_set_field16(&word, EEPROM_ANTENNA_TX_DEFAULT,
				   ANTENNA_B);
		rt2x00_set_field16(&word, EEPROM_ANTENNA_RX_DEFAULT,
				   ANTENNA_B);
		rt2x00_set_field16(&word, EEPROM_ANTENNA_FRAME_TYPE, 0);
		rt2x00_set_field16(&word, EEPROM_ANTENNA_DYN_TXAGC, 0);
		rt2x00_set_field16(&word, EEPROM_ANTENNA_HARDWARE_RADIO, 0);
		rt2x00_set_field16(&word, EEPROM_ANTENNA_RF_TYPE, RF5225);
		rt2x00_eeprom_write(rt2x00dev, EEPROM_ANTENNA, word);
		EEPROM(rt2x00dev, "Antenna: 0x%04x\n", word);
	}

	rt2x00_eeprom_read(rt2x00dev, EEPROM_NIC, &word);
	if (word == 0xffff) {
		rt2x00_set_field16(&word, EEPROM_NIC_ENABLE_DIVERSITY, 0);
		rt2x00_set_field16(&word, EEPROM_NIC_TX_DIVERSITY, 0);
		rt2x00_set_field16(&word, EEPROM_NIC_RX_FIXED, 0);
		rt2x00_set_field16(&word, EEPROM_NIC_TX_FIXED, 0);
		rt2x00_set_field16(&word, EEPROM_NIC_EXTERNAL_LNA_BG, 0);
		rt2x00_set_field16(&word, EEPROM_NIC_CARDBUS_ACCEL, 0);
		rt2x00_set_field16(&word, EEPROM_NIC_EXTERNAL_LNA_A, 0);
		rt2x00_eeprom_write(rt2x00dev, EEPROM_NIC, word);
		EEPROM(rt2x00dev, "NIC: 0x%04x\n", word);
	}

	rt2x00_eeprom_read(rt2x00dev, EEPROM_LED, &word);
	if (word == 0xffff) {
		rt2x00_set_field16(&word, EEPROM_LED_LED_MODE,
				   LED_MODE_DEFAULT);
		rt2x00_eeprom_write(rt2x00dev, EEPROM_LED, word);
		EEPROM(rt2x00dev, "Led: 0x%04x\n", word);
	}

	rt2x00_eeprom_read(rt2x00dev, EEPROM_FREQ, &word);
	if (word == 0xffff) {
		rt2x00_set_field16(&word, EEPROM_FREQ_OFFSET, 0);
		rt2x00_set_field16(&word, EEPROM_FREQ_SEQ, 0);
		rt2x00_eeprom_write(rt2x00dev, EEPROM_FREQ, word);
		EEPROM(rt2x00dev, "Freq: 0x%04x\n", word);
	}

	rt2x00_eeprom_read(rt2x00dev, EEPROM_RSSI_OFFSET_BG, &word);
	if (word == 0xffff) {
		rt2x00_set_field16(&word, EEPROM_RSSI_OFFSET_BG_1, 0);
		rt2x00_set_field16(&word, EEPROM_RSSI_OFFSET_BG_2, 0);
		rt2x00_eeprom_write(rt2x00dev, EEPROM_RSSI_OFFSET_BG, word);
		EEPROM(rt2x00dev, "RSSI OFFSET BG: 0x%04x\n", word);
	} else {
		value = rt2x00_get_field16(word, EEPROM_RSSI_OFFSET_BG_1);
		if (value < -10 || value > 10)
			rt2x00_set_field16(&word, EEPROM_RSSI_OFFSET_BG_1, 0);
		value = rt2x00_get_field16(word, EEPROM_RSSI_OFFSET_BG_2);
		if (value < -10 || value > 10)
			rt2x00_set_field16(&word, EEPROM_RSSI_OFFSET_BG_2, 0);
		rt2x00_eeprom_write(rt2x00dev, EEPROM_RSSI_OFFSET_BG, word);
	}

	rt2x00_eeprom_read(rt2x00dev, EEPROM_RSSI_OFFSET_A, &word);
	if (word == 0xffff) {
		rt2x00_set_field16(&word, EEPROM_RSSI_OFFSET_A_1, 0);
		rt2x00_set_field16(&word, EEPROM_RSSI_OFFSET_A_2, 0);
		rt2x00_eeprom_write(rt2x00dev, EEPROM_RSSI_OFFSET_A, word);
		EEPROM(rt2x00dev, "RSSI OFFSET A: 0x%04x\n", word);
	} else {
		value = rt2x00_get_field16(word, EEPROM_RSSI_OFFSET_A_1);
		if (value < -10 || value > 10)
			rt2x00_set_field16(&word, EEPROM_RSSI_OFFSET_A_1, 0);
		value = rt2x00_get_field16(word, EEPROM_RSSI_OFFSET_A_2);
		if (value < -10 || value > 10)
			rt2x00_set_field16(&word, EEPROM_RSSI_OFFSET_A_2, 0);
		rt2x00_eeprom_write(rt2x00dev, EEPROM_RSSI_OFFSET_A, word);
	}

	return 0;
}

static int rt61pci_init_eeprom(struct rt2x00_dev *rt2x00dev)
{
	u32 reg;
	u16 value;
	u16 eeprom;

	/*
	 * Read EEPROM word for configuration.
	 */
	rt2x00_eeprom_read(rt2x00dev, EEPROM_ANTENNA, &eeprom);

	/*
	 * Identify RF chipset.
	 */
	value = rt2x00_get_field16(eeprom, EEPROM_ANTENNA_RF_TYPE);
	rt2x00pci_register_read(rt2x00dev, MAC_CSR0, &reg);
	rt2x00_set_chip(rt2x00dev, rt2x00_get_field32(reg, MAC_CSR0_CHIPSET),
			value, rt2x00_get_field32(reg, MAC_CSR0_REVISION));

	if (!rt2x00_rf(rt2x00dev, RF5225) &&
	    !rt2x00_rf(rt2x00dev, RF5325) &&
	    !rt2x00_rf(rt2x00dev, RF2527) &&
	    !rt2x00_rf(rt2x00dev, RF2529)) {
		ERROR(rt2x00dev, "Invalid RF chipset detected.\n");
		return -ENODEV;
	}

	/*
	 * Determine number of antennas.
	 */
	if (rt2x00_get_field16(eeprom, EEPROM_ANTENNA_NUM) == 2)
		__set_bit(CONFIG_DOUBLE_ANTENNA, &rt2x00dev->flags);

	/*
	 * Identify default antenna configuration.
	 */
	rt2x00dev->default_ant.tx =
	    rt2x00_get_field16(eeprom, EEPROM_ANTENNA_TX_DEFAULT);
	rt2x00dev->default_ant.rx =
	    rt2x00_get_field16(eeprom, EEPROM_ANTENNA_RX_DEFAULT);

	/*
	 * Read the Frame type.
	 */
	if (rt2x00_get_field16(eeprom, EEPROM_ANTENNA_FRAME_TYPE))
		__set_bit(CONFIG_FRAME_TYPE, &rt2x00dev->flags);

	/*
	 * Detect if this device has a hardware controlled radio.
	 */
	if (rt2x00_get_field16(eeprom, EEPROM_ANTENNA_HARDWARE_RADIO))
		__set_bit(CONFIG_SUPPORT_HW_BUTTON, &rt2x00dev->flags);

	/*
	 * Read frequency offset and RF programming sequence.
	 */
	rt2x00_eeprom_read(rt2x00dev, EEPROM_FREQ, &eeprom);
	if (rt2x00_get_field16(eeprom, EEPROM_FREQ_SEQ))
		__set_bit(CONFIG_RF_SEQUENCE, &rt2x00dev->flags);

	rt2x00dev->freq_offset = rt2x00_get_field16(eeprom, EEPROM_FREQ_OFFSET);

	/*
	 * Read external LNA informations.
	 */
	rt2x00_eeprom_read(rt2x00dev, EEPROM_NIC, &eeprom);

	if (rt2x00_get_field16(eeprom, EEPROM_NIC_EXTERNAL_LNA_A))
		__set_bit(CONFIG_EXTERNAL_LNA_A, &rt2x00dev->flags);
	if (rt2x00_get_field16(eeprom, EEPROM_NIC_EXTERNAL_LNA_BG))
		__set_bit(CONFIG_EXTERNAL_LNA_BG, &rt2x00dev->flags);

	/*
	 * When working with a RF2529 chip without double antenna,
	 * the antenna settings should be gathered from the NIC
	 * eeprom word.
	 */
	if (rt2x00_rf(rt2x00dev, RF2529) &&
	    !test_bit(CONFIG_DOUBLE_ANTENNA, &rt2x00dev->flags)) {
		rt2x00dev->default_ant.rx =
		    ANTENNA_A + rt2x00_get_field16(eeprom, EEPROM_NIC_RX_FIXED);
		rt2x00dev->default_ant.tx =
		    ANTENNA_B - rt2x00_get_field16(eeprom, EEPROM_NIC_TX_FIXED);

		if (rt2x00_get_field16(eeprom, EEPROM_NIC_TX_DIVERSITY))
			rt2x00dev->default_ant.tx = ANTENNA_SW_DIVERSITY;
		if (rt2x00_get_field16(eeprom, EEPROM_NIC_ENABLE_DIVERSITY))
			rt2x00dev->default_ant.rx = ANTENNA_SW_DIVERSITY;
	}

	/*
	 * Store led settings, for correct led behaviour.
	 * If the eeprom value is invalid,
	 * switch to default led mode.
	 */
#ifdef CONFIG_RT2X00_LIB_LEDS
	rt2x00_eeprom_read(rt2x00dev, EEPROM_LED, &eeprom);
	value = rt2x00_get_field16(eeprom, EEPROM_LED_LED_MODE);

	rt61pci_init_led(rt2x00dev, &rt2x00dev->led_radio, LED_TYPE_RADIO);
	rt61pci_init_led(rt2x00dev, &rt2x00dev->led_assoc, LED_TYPE_ASSOC);
	if (value == LED_MODE_SIGNAL_STRENGTH)
		rt61pci_init_led(rt2x00dev, &rt2x00dev->led_qual,
				 LED_TYPE_QUALITY);

	rt2x00_set_field16(&rt2x00dev->led_mcu_reg, MCU_LEDCS_LED_MODE, value);
	rt2x00_set_field16(&rt2x00dev->led_mcu_reg, MCU_LEDCS_POLARITY_GPIO_0,
			   rt2x00_get_field16(eeprom,
					      EEPROM_LED_POLARITY_GPIO_0));
	rt2x00_set_field16(&rt2x00dev->led_mcu_reg, MCU_LEDCS_POLARITY_GPIO_1,
			   rt2x00_get_field16(eeprom,
					      EEPROM_LED_POLARITY_GPIO_1));
	rt2x00_set_field16(&rt2x00dev->led_mcu_reg, MCU_LEDCS_POLARITY_GPIO_2,
			   rt2x00_get_field16(eeprom,
					      EEPROM_LED_POLARITY_GPIO_2));
	rt2x00_set_field16(&rt2x00dev->led_mcu_reg, MCU_LEDCS_POLARITY_GPIO_3,
			   rt2x00_get_field16(eeprom,
					      EEPROM_LED_POLARITY_GPIO_3));
	rt2x00_set_field16(&rt2x00dev->led_mcu_reg, MCU_LEDCS_POLARITY_GPIO_4,
			   rt2x00_get_field16(eeprom,
					      EEPROM_LED_POLARITY_GPIO_4));
	rt2x00_set_field16(&rt2x00dev->led_mcu_reg, MCU_LEDCS_POLARITY_ACT,
			   rt2x00_get_field16(eeprom, EEPROM_LED_POLARITY_ACT));
	rt2x00_set_field16(&rt2x00dev->led_mcu_reg, MCU_LEDCS_POLARITY_READY_BG,
			   rt2x00_get_field16(eeprom,
					      EEPROM_LED_POLARITY_RDY_G));
	rt2x00_set_field16(&rt2x00dev->led_mcu_reg, MCU_LEDCS_POLARITY_READY_A,
			   rt2x00_get_field16(eeprom,
					      EEPROM_LED_POLARITY_RDY_A));
#endif /* CONFIG_RT2X00_LIB_LEDS */

	return 0;
}

/*
 * RF value list for RF5225 & RF5325
 * Supports: 2.4 GHz & 5.2 GHz, rf_sequence disabled
 */
static const struct rf_channel rf_vals_noseq[] = {
	{ 1,  0x00002ccc, 0x00004786, 0x00068455, 0x000ffa0b },
	{ 2,  0x00002ccc, 0x00004786, 0x00068455, 0x000ffa1f },
	{ 3,  0x00002ccc, 0x0000478a, 0x00068455, 0x000ffa0b },
	{ 4,  0x00002ccc, 0x0000478a, 0x00068455, 0x000ffa1f },
	{ 5,  0x00002ccc, 0x0000478e, 0x00068455, 0x000ffa0b },
	{ 6,  0x00002ccc, 0x0000478e, 0x00068455, 0x000ffa1f },
	{ 7,  0x00002ccc, 0x00004792, 0x00068455, 0x000ffa0b },
	{ 8,  0x00002ccc, 0x00004792, 0x00068455, 0x000ffa1f },
	{ 9,  0x00002ccc, 0x00004796, 0x00068455, 0x000ffa0b },
	{ 10, 0x00002ccc, 0x00004796, 0x00068455, 0x000ffa1f },
	{ 11, 0x00002ccc, 0x0000479a, 0x00068455, 0x000ffa0b },
	{ 12, 0x00002ccc, 0x0000479a, 0x00068455, 0x000ffa1f },
	{ 13, 0x00002ccc, 0x0000479e, 0x00068455, 0x000ffa0b },
	{ 14, 0x00002ccc, 0x000047a2, 0x00068455, 0x000ffa13 },

	/* 802.11 UNI / HyperLan 2 */
	{ 36, 0x00002ccc, 0x0000499a, 0x0009be55, 0x000ffa23 },
	{ 40, 0x00002ccc, 0x000049a2, 0x0009be55, 0x000ffa03 },
	{ 44, 0x00002ccc, 0x000049a6, 0x0009be55, 0x000ffa0b },
	{ 48, 0x00002ccc, 0x000049aa, 0x0009be55, 0x000ffa13 },
	{ 52, 0x00002ccc, 0x000049ae, 0x0009ae55, 0x000ffa1b },
	{ 56, 0x00002ccc, 0x000049b2, 0x0009ae55, 0x000ffa23 },
	{ 60, 0x00002ccc, 0x000049ba, 0x0009ae55, 0x000ffa03 },
	{ 64, 0x00002ccc, 0x000049be, 0x0009ae55, 0x000ffa0b },

	/* 802.11 HyperLan 2 */
	{ 100, 0x00002ccc, 0x00004a2a, 0x000bae55, 0x000ffa03 },
	{ 104, 0x00002ccc, 0x00004a2e, 0x000bae55, 0x000ffa0b },
	{ 108, 0x00002ccc, 0x00004a32, 0x000bae55, 0x000ffa13 },
	{ 112, 0x00002ccc, 0x00004a36, 0x000bae55, 0x000ffa1b },
	{ 116, 0x00002ccc, 0x00004a3a, 0x000bbe55, 0x000ffa23 },
	{ 120, 0x00002ccc, 0x00004a82, 0x000bbe55, 0x000ffa03 },
	{ 124, 0x00002ccc, 0x00004a86, 0x000bbe55, 0x000ffa0b },
	{ 128, 0x00002ccc, 0x00004a8a, 0x000bbe55, 0x000ffa13 },
	{ 132, 0x00002ccc, 0x00004a8e, 0x000bbe55, 0x000ffa1b },
	{ 136, 0x00002ccc, 0x00004a92, 0x000bbe55, 0x000ffa23 },

	/* 802.11 UNII */
	{ 140, 0x00002ccc, 0x00004a9a, 0x000bbe55, 0x000ffa03 },
	{ 149, 0x00002ccc, 0x00004aa2, 0x000bbe55, 0x000ffa1f },
	{ 153, 0x00002ccc, 0x00004aa6, 0x000bbe55, 0x000ffa27 },
	{ 157, 0x00002ccc, 0x00004aae, 0x000bbe55, 0x000ffa07 },
	{ 161, 0x00002ccc, 0x00004ab2, 0x000bbe55, 0x000ffa0f },
	{ 165, 0x00002ccc, 0x00004ab6, 0x000bbe55, 0x000ffa17 },

	/* MMAC(Japan)J52 ch 34,38,42,46 */
	{ 34, 0x00002ccc, 0x0000499a, 0x0009be55, 0x000ffa0b },
	{ 38, 0x00002ccc, 0x0000499e, 0x0009be55, 0x000ffa13 },
	{ 42, 0x00002ccc, 0x000049a2, 0x0009be55, 0x000ffa1b },
	{ 46, 0x00002ccc, 0x000049a6, 0x0009be55, 0x000ffa23 },
};

/*
 * RF value list for RF5225 & RF5325
 * Supports: 2.4 GHz & 5.2 GHz, rf_sequence enabled
 */
static const struct rf_channel rf_vals_seq[] = {
	{ 1,  0x00002ccc, 0x00004786, 0x00068455, 0x000ffa0b },
	{ 2,  0x00002ccc, 0x00004786, 0x00068455, 0x000ffa1f },
	{ 3,  0x00002ccc, 0x0000478a, 0x00068455, 0x000ffa0b },
	{ 4,  0x00002ccc, 0x0000478a, 0x00068455, 0x000ffa1f },
	{ 5,  0x00002ccc, 0x0000478e, 0x00068455, 0x000ffa0b },
	{ 6,  0x00002ccc, 0x0000478e, 0x00068455, 0x000ffa1f },
	{ 7,  0x00002ccc, 0x00004792, 0x00068455, 0x000ffa0b },
	{ 8,  0x00002ccc, 0x00004792, 0x00068455, 0x000ffa1f },
	{ 9,  0x00002ccc, 0x00004796, 0x00068455, 0x000ffa0b },
	{ 10, 0x00002ccc, 0x00004796, 0x00068455, 0x000ffa1f },
	{ 11, 0x00002ccc, 0x0000479a, 0x00068455, 0x000ffa0b },
	{ 12, 0x00002ccc, 0x0000479a, 0x00068455, 0x000ffa1f },
	{ 13, 0x00002ccc, 0x0000479e, 0x00068455, 0x000ffa0b },
	{ 14, 0x00002ccc, 0x000047a2, 0x00068455, 0x000ffa13 },

	/* 802.11 UNI / HyperLan 2 */
	{ 36, 0x00002cd4, 0x0004481a, 0x00098455, 0x000c0a03 },
	{ 40, 0x00002cd0, 0x00044682, 0x00098455, 0x000c0a03 },
	{ 44, 0x00002cd0, 0x00044686, 0x00098455, 0x000c0a1b },
	{ 48, 0x00002cd0, 0x0004468e, 0x00098655, 0x000c0a0b },
	{ 52, 0x00002cd0, 0x00044692, 0x00098855, 0x000c0a23 },
	{ 56, 0x00002cd0, 0x0004469a, 0x00098c55, 0x000c0a13 },
	{ 60, 0x00002cd0, 0x000446a2, 0x00098e55, 0x000c0a03 },
	{ 64, 0x00002cd0, 0x000446a6, 0x00099255, 0x000c0a1b },

	/* 802.11 HyperLan 2 */
	{ 100, 0x00002cd4, 0x0004489a, 0x000b9855, 0x000c0a03 },
	{ 104, 0x00002cd4, 0x000448a2, 0x000b9855, 0x000c0a03 },
	{ 108, 0x00002cd4, 0x000448aa, 0x000b9855, 0x000c0a03 },
	{ 112, 0x00002cd4, 0x000448b2, 0x000b9a55, 0x000c0a03 },
	{ 116, 0x00002cd4, 0x000448ba, 0x000b9a55, 0x000c0a03 },
	{ 120, 0x00002cd0, 0x00044702, 0x000b9a55, 0x000c0a03 },
	{ 124, 0x00002cd0, 0x00044706, 0x000b9a55, 0x000c0a1b },
	{ 128, 0x00002cd0, 0x0004470e, 0x000b9c55, 0x000c0a0b },
	{ 132, 0x00002cd0, 0x00044712, 0x000b9c55, 0x000c0a23 },
	{ 136, 0x00002cd0, 0x0004471a, 0x000b9e55, 0x000c0a13 },

	/* 802.11 UNII */
	{ 140, 0x00002cd0, 0x00044722, 0x000b9e55, 0x000c0a03 },
	{ 149, 0x00002cd0, 0x0004472e, 0x000ba255, 0x000c0a1b },
	{ 153, 0x00002cd0, 0x00044736, 0x000ba255, 0x000c0a0b },
	{ 157, 0x00002cd4, 0x0004490a, 0x000ba255, 0x000c0a17 },
	{ 161, 0x00002cd4, 0x00044912, 0x000ba255, 0x000c0a17 },
	{ 165, 0x00002cd4, 0x0004491a, 0x000ba255, 0x000c0a17 },

	/* MMAC(Japan)J52 ch 34,38,42,46 */
	{ 34, 0x00002ccc, 0x0000499a, 0x0009be55, 0x000c0a0b },
	{ 38, 0x00002ccc, 0x0000499e, 0x0009be55, 0x000c0a13 },
	{ 42, 0x00002ccc, 0x000049a2, 0x0009be55, 0x000c0a1b },
	{ 46, 0x00002ccc, 0x000049a6, 0x0009be55, 0x000c0a23 },
};

static int rt61pci_probe_hw_mode(struct rt2x00_dev *rt2x00dev)
{
	struct hw_mode_spec *spec = &rt2x00dev->spec;
	struct channel_info *info;
	char *tx_power;
	unsigned int i;

	/*
	 * Disable powersaving as default.
	 */
	rt2x00dev->hw->wiphy->flags &= ~WIPHY_FLAG_PS_ON_BY_DEFAULT;

	/*
	 * Initialize all hw fields.
	 */
	rt2x00dev->hw->flags =
	    IEEE80211_HW_HOST_BROADCAST_PS_BUFFERING |
	    IEEE80211_HW_SIGNAL_DBM |
	    IEEE80211_HW_SUPPORTS_PS |
	    IEEE80211_HW_PS_NULLFUNC_STACK;

	SET_IEEE80211_DEV(rt2x00dev->hw, rt2x00dev->dev);
	SET_IEEE80211_PERM_ADDR(rt2x00dev->hw,
				rt2x00_eeprom_addr(rt2x00dev,
						   EEPROM_MAC_ADDR_0));

	/*
	 * As rt61 has a global fallback table we cannot specify
	 * more then one tx rate per frame but since the hw will
	 * try several rates (based on the fallback table) we should
	 * still initialize max_rates to the maximum number of rates
	 * we are going to try. Otherwise mac80211 will truncate our
	 * reported tx rates and the rc algortihm will end up with
	 * incorrect data.
	 */
	rt2x00dev->hw->max_rates = 7;
	rt2x00dev->hw->max_rate_tries = 1;

	/*
	 * Initialize hw_mode information.
	 */
	spec->supported_bands = SUPPORT_BAND_2GHZ;
	spec->supported_rates = SUPPORT_RATE_CCK | SUPPORT_RATE_OFDM;

	if (!test_bit(CONFIG_RF_SEQUENCE, &rt2x00dev->flags)) {
		spec->num_channels = 14;
		spec->channels = rf_vals_noseq;
	} else {
		spec->num_channels = 14;
		spec->channels = rf_vals_seq;
	}

	if (rt2x00_rf(rt2x00dev, RF5225) || rt2x00_rf(rt2x00dev, RF5325)) {
		spec->supported_bands |= SUPPORT_BAND_5GHZ;
		spec->num_channels = ARRAY_SIZE(rf_vals_seq);
	}

	/*
	 * Create channel information array
	 */
	info = kzalloc(spec->num_channels * sizeof(*info), GFP_KERNEL);
	if (!info)
		return -ENOMEM;

	spec->channels_info = info;

	tx_power = rt2x00_eeprom_addr(rt2x00dev, EEPROM_TXPOWER_G_START);
	for (i = 0; i < 14; i++)
		info[i].tx_power1 = TXPOWER_FROM_DEV(tx_power[i]);

	if (spec->num_channels > 14) {
		tx_power = rt2x00_eeprom_addr(rt2x00dev, EEPROM_TXPOWER_A_START);
		for (i = 14; i < spec->num_channels; i++)
			info[i].tx_power1 = TXPOWER_FROM_DEV(tx_power[i]);
	}

	return 0;
}

static int rt61pci_probe_hw(struct rt2x00_dev *rt2x00dev)
{
	int retval;

	/*
	 * Disable power saving.
	 */
	rt2x00pci_register_write(rt2x00dev, SOFT_RESET_CSR, 0x00000007);

	/*
	 * Allocate eeprom data.
	 */
	retval = rt61pci_validate_eeprom(rt2x00dev);
	if (retval)
		return retval;

	retval = rt61pci_init_eeprom(rt2x00dev);
	if (retval)
		return retval;

	/*
	 * Initialize hw specifications.
	 */
	retval = rt61pci_probe_hw_mode(rt2x00dev);
	if (retval)
		return retval;

	/*
	 * This device has multiple filters for control frames,
	 * but has no a separate filter for PS Poll frames.
	 */
	__set_bit(DRIVER_SUPPORT_CONTROL_FILTERS, &rt2x00dev->flags);

	/*
	 * This device requires firmware and DMA mapped skbs.
	 */
	__set_bit(DRIVER_REQUIRE_FIRMWARE, &rt2x00dev->flags);
	__set_bit(DRIVER_REQUIRE_DMA, &rt2x00dev->flags);
	if (!modparam_nohwcrypt)
		__set_bit(CONFIG_SUPPORT_HW_CRYPTO, &rt2x00dev->flags);

	/*
	 * Set the rssi offset.
	 */
	rt2x00dev->rssi_offset = DEFAULT_RSSI_OFFSET;

	return 0;
}

/*
 * IEEE80211 stack callback functions.
 */
static int rt61pci_conf_tx(struct ieee80211_hw *hw, u16 queue_idx,
			   const struct ieee80211_tx_queue_params *params)
{
	struct rt2x00_dev *rt2x00dev = hw->priv;
	struct data_queue *queue;
	struct rt2x00_field32 field;
	int retval;
	u32 reg;
	u32 offset;

	/*
	 * First pass the configuration through rt2x00lib, that will
	 * update the queue settings and validate the input. After that
	 * we are free to update the registers based on the value
	 * in the queue parameter.
	 */
	retval = rt2x00mac_conf_tx(hw, queue_idx, params);
	if (retval)
		return retval;

	/*
	 * We only need to perform additional register initialization
	 * for WMM queues.
	 */
	if (queue_idx >= 4)
		return 0;

	queue = rt2x00queue_get_queue(rt2x00dev, queue_idx);

	/* Update WMM TXOP register */
	offset = AC_TXOP_CSR0 + (sizeof(u32) * (!!(queue_idx & 2)));
	field.bit_offset = (queue_idx & 1) * 16;
	field.bit_mask = 0xffff << field.bit_offset;

	rt2x00pci_register_read(rt2x00dev, offset, &reg);
	rt2x00_set_field32(&reg, field, queue->txop);
	rt2x00pci_register_write(rt2x00dev, offset, reg);

	/* Update WMM registers */
	field.bit_offset = queue_idx * 4;
	field.bit_mask = 0xf << field.bit_offset;

	rt2x00pci_register_read(rt2x00dev, AIFSN_CSR, &reg);
	rt2x00_set_field32(&reg, field, queue->aifs);
	rt2x00pci_register_write(rt2x00dev, AIFSN_CSR, reg);

	rt2x00pci_register_read(rt2x00dev, CWMIN_CSR, &reg);
	rt2x00_set_field32(&reg, field, queue->cw_min);
	rt2x00pci_register_write(rt2x00dev, CWMIN_CSR, reg);

	rt2x00pci_register_read(rt2x00dev, CWMAX_CSR, &reg);
	rt2x00_set_field32(&reg, field, queue->cw_max);
	rt2x00pci_register_write(rt2x00dev, CWMAX_CSR, reg);

	return 0;
}

static u64 rt61pci_get_tsf(struct ieee80211_hw *hw)
{
	struct rt2x00_dev *rt2x00dev = hw->priv;
	u64 tsf;
	u32 reg;

	rt2x00pci_register_read(rt2x00dev, TXRX_CSR13, &reg);
	tsf = (u64) rt2x00_get_field32(reg, TXRX_CSR13_HIGH_TSFTIMER) << 32;
	rt2x00pci_register_read(rt2x00dev, TXRX_CSR12, &reg);
	tsf |= rt2x00_get_field32(reg, TXRX_CSR12_LOW_TSFTIMER);

	return tsf;
}

static const struct ieee80211_ops rt61pci_mac80211_ops = {
	.tx			= rt2x00mac_tx,
	.start			= rt2x00mac_start,
	.stop			= rt2x00mac_stop,
	.add_interface		= rt2x00mac_add_interface,
	.remove_interface	= rt2x00mac_remove_interface,
	.config			= rt2x00mac_config,
	.configure_filter	= rt2x00mac_configure_filter,
	.set_tim		= rt2x00mac_set_tim,
	.set_key		= rt2x00mac_set_key,
	.get_stats		= rt2x00mac_get_stats,
	.bss_info_changed	= rt2x00mac_bss_info_changed,
	.conf_tx		= rt61pci_conf_tx,
	.get_tsf		= rt61pci_get_tsf,
	.rfkill_poll		= rt2x00mac_rfkill_poll,
};

static const struct rt2x00lib_ops rt61pci_rt2x00_ops = {
	.irq_handler		= rt61pci_interrupt,
	.probe_hw		= rt61pci_probe_hw,
	.get_firmware_name	= rt61pci_get_firmware_name,
	.check_firmware		= rt61pci_check_firmware,
	.load_firmware		= rt61pci_load_firmware,
	.initialize		= rt2x00pci_initialize,
	.uninitialize		= rt2x00pci_uninitialize,
	.get_entry_state	= rt61pci_get_entry_state,
	.clear_entry		= rt61pci_clear_entry,
	.set_device_state	= rt61pci_set_device_state,
	.rfkill_poll		= rt61pci_rfkill_poll,
	.link_stats		= rt61pci_link_stats,
	.reset_tuner		= rt61pci_reset_tuner,
	.link_tuner		= rt61pci_link_tuner,
	.write_tx_desc		= rt61pci_write_tx_desc,
	.write_tx_data		= rt2x00pci_write_tx_data,
	.write_beacon		= rt61pci_write_beacon,
	.kick_tx_queue		= rt61pci_kick_tx_queue,
	.kill_tx_queue		= rt61pci_kill_tx_queue,
	.fill_rxdone		= rt61pci_fill_rxdone,
	.config_shared_key	= rt61pci_config_shared_key,
	.config_pairwise_key	= rt61pci_config_pairwise_key,
	.config_filter		= rt61pci_config_filter,
	.config_intf		= rt61pci_config_intf,
	.config_erp		= rt61pci_config_erp,
	.config_ant		= rt61pci_config_ant,
	.config			= rt61pci_config,
};

static const struct data_queue_desc rt61pci_queue_rx = {
	.entry_num		= RX_ENTRIES,
	.data_size		= DATA_FRAME_SIZE,
	.desc_size		= RXD_DESC_SIZE,
	.priv_size		= sizeof(struct queue_entry_priv_pci),
};

static const struct data_queue_desc rt61pci_queue_tx = {
	.entry_num		= TX_ENTRIES,
	.data_size		= DATA_FRAME_SIZE,
	.desc_size		= TXD_DESC_SIZE,
	.priv_size		= sizeof(struct queue_entry_priv_pci),
};

static const struct data_queue_desc rt61pci_queue_bcn = {
	.entry_num		= 4 * BEACON_ENTRIES,
	.data_size		= 0, /* No DMA required for beacons */
	.desc_size		= TXINFO_SIZE,
	.priv_size		= sizeof(struct queue_entry_priv_pci),
};

static const struct rt2x00_ops rt61pci_ops = {
	.name			= KBUILD_MODNAME,
	.max_sta_intf		= 1,
	.max_ap_intf		= 4,
	.eeprom_size		= EEPROM_SIZE,
	.rf_size		= RF_SIZE,
	.tx_queues		= NUM_TX_QUEUES,
	.extra_tx_headroom	= 0,
	.rx			= &rt61pci_queue_rx,
	.tx			= &rt61pci_queue_tx,
	.bcn			= &rt61pci_queue_bcn,
	.lib			= &rt61pci_rt2x00_ops,
	.hw			= &rt61pci_mac80211_ops,
#ifdef CONFIG_RT2X00_LIB_DEBUGFS
	.debugfs		= &rt61pci_rt2x00debug,
#endif /* CONFIG_RT2X00_LIB_DEBUGFS */
};

/*
 * RT61pci module information.
 */
static DEFINE_PCI_DEVICE_TABLE(rt61pci_device_table) = {
	/* RT2561s */
	{ PCI_DEVICE(0x1814, 0x0301), PCI_DEVICE_DATA(&rt61pci_ops) },
	/* RT2561 v2 */
	{ PCI_DEVICE(0x1814, 0x0302), PCI_DEVICE_DATA(&rt61pci_ops) },
	/* RT2661 */
	{ PCI_DEVICE(0x1814, 0x0401), PCI_DEVICE_DATA(&rt61pci_ops) },
	{ 0, }
};

MODULE_AUTHOR(DRV_PROJECT);
MODULE_VERSION(DRV_VERSION);
MODULE_DESCRIPTION("Ralink RT61 PCI & PCMCIA Wireless LAN driver.");
MODULE_SUPPORTED_DEVICE("Ralink RT2561, RT2561s & RT2661 "
			"PCI & PCMCIA chipset based cards");
MODULE_DEVICE_TABLE(pci, rt61pci_device_table);
MODULE_FIRMWARE(FIRMWARE_RT2561);
MODULE_FIRMWARE(FIRMWARE_RT2561s);
MODULE_FIRMWARE(FIRMWARE_RT2661);
MODULE_LICENSE("GPL");

static struct pci_driver rt61pci_driver = {
	.name		= KBUILD_MODNAME,
	.id_table	= rt61pci_device_table,
	.probe		= rt2x00pci_probe,
	.remove		= __devexit_p(rt2x00pci_remove),
	.suspend	= rt2x00pci_suspend,
	.resume		= rt2x00pci_resume,
};

static int __init rt61pci_init(void)
{
	return pci_register_driver(&rt61pci_driver);
}

static void __exit rt61pci_exit(void)
{
	pci_unregister_driver(&rt61pci_driver);
}

module_init(rt61pci_init);
module_exit(rt61pci_exit);<|MERGE_RESOLUTION|>--- conflicted
+++ resolved
@@ -2128,8 +2128,6 @@
 		}
 		txdesc.retry = rt2x00_get_field32(reg, STA_CSR4_RETRY_COUNT);
 
-<<<<<<< HEAD
-=======
 		/*
 		 * the frame was retried at least once
 		 * -> hw used fallback rates
@@ -2137,7 +2135,6 @@
 		if (txdesc.retry)
 			__set_bit(TXDONE_FALLBACK, &txdesc.flags);
 
->>>>>>> abf52f86
 		rt2x00pci_txdone(entry, &txdesc);
 	}
 }
