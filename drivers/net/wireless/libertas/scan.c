--- conflicted
+++ resolved
@@ -632,26 +632,13 @@
 	priv->scan_channel = 0;
 
 out:
-<<<<<<< HEAD
-	if (priv->connect_status == LBS_CONNECTED) {
-		netif_carrier_on(priv->dev);
-		if (!priv->tx_pending_len)
-			netif_wake_queue(priv->dev);
-	}
-	if (priv->mesh_dev && lbs_mesh_connected(priv)) {
-		netif_carrier_on(priv->mesh_dev);
-		if (!priv->tx_pending_len)
-			netif_wake_queue(priv->mesh_dev);
-	}
-=======
 	if (priv->connect_status == LBS_CONNECTED && !priv->tx_pending_len)
 		netif_wake_queue(priv->dev);
 
-	if (priv->mesh_dev && (priv->mesh_connect_status == LBS_CONNECTED) &&
+	if (priv->mesh_dev && lbs_mesh_connected(priv) &&
 	    !priv->tx_pending_len)
 		netif_wake_queue(priv->mesh_dev);
 
->>>>>>> 55afc80b
 	kfree(chan_list);
 
 	lbs_deb_leave_args(LBS_DEB_SCAN, "ret %d", ret);
