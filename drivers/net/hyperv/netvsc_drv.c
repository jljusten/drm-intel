/*
 * Copyright (c) 2009, Microsoft Corporation.
 *
 * This program is free software; you can redistribute it and/or modify it
 * under the terms and conditions of the GNU General Public License,
 * version 2, as published by the Free Software Foundation.
 *
 * This program is distributed in the hope it will be useful, but WITHOUT
 * ANY WARRANTY; without even the implied warranty of MERCHANTABILITY or
 * FITNESS FOR A PARTICULAR PURPOSE.  See the GNU General Public License for
 * more details.
 *
 * You should have received a copy of the GNU General Public License along with
 * this program; if not, see <http://www.gnu.org/licenses/>.
 *
 * Authors:
 *   Haiyang Zhang <haiyangz@microsoft.com>
 *   Hank Janssen  <hjanssen@microsoft.com>
 */
#define pr_fmt(fmt) KBUILD_MODNAME ": " fmt

#include <linux/init.h>
#include <linux/atomic.h>
#include <linux/module.h>
#include <linux/highmem.h>
#include <linux/device.h>
#include <linux/io.h>
#include <linux/delay.h>
#include <linux/netdevice.h>
#include <linux/inetdevice.h>
#include <linux/etherdevice.h>
#include <linux/skbuff.h>
#include <linux/if_vlan.h>
#include <linux/in.h>
#include <linux/slab.h>
#include <net/arp.h>
#include <net/route.h>
#include <net/sock.h>
#include <net/pkt_sched.h>

#include "hyperv_net.h"

#define RING_SIZE_MIN 64
#define LINKCHANGE_INT (2 * HZ)

static int ring_size = 128;
module_param(ring_size, int, S_IRUGO);
MODULE_PARM_DESC(ring_size, "Ring buffer size (# of pages)");

static const u32 default_msg = NETIF_MSG_DRV | NETIF_MSG_PROBE |
				NETIF_MSG_LINK | NETIF_MSG_IFUP |
				NETIF_MSG_IFDOWN | NETIF_MSG_RX_ERR |
				NETIF_MSG_TX_ERR;

static int debug = -1;
module_param(debug, int, S_IRUGO);
MODULE_PARM_DESC(debug, "Debug level (0=none,...,16=all)");

static void do_set_multicast(struct work_struct *w)
{
	struct net_device_context *ndevctx =
		container_of(w, struct net_device_context, work);
	struct hv_device *device_obj = ndevctx->device_ctx;
	struct net_device *ndev = hv_get_drvdata(device_obj);
	struct netvsc_device *nvdev = ndevctx->nvdev;
	struct rndis_device *rdev;

	if (!nvdev)
		return;

	rdev = nvdev->extension;
	if (rdev == NULL)
		return;

	if (ndev->flags & IFF_PROMISC)
		rndis_filter_set_packet_filter(rdev,
			NDIS_PACKET_TYPE_PROMISCUOUS);
	else
		rndis_filter_set_packet_filter(rdev,
			NDIS_PACKET_TYPE_BROADCAST |
			NDIS_PACKET_TYPE_ALL_MULTICAST |
			NDIS_PACKET_TYPE_DIRECTED);
}

static void netvsc_set_multicast_list(struct net_device *net)
{
	struct net_device_context *net_device_ctx = netdev_priv(net);

	schedule_work(&net_device_ctx->work);
}

static int netvsc_open(struct net_device *net)
{
	struct netvsc_device *nvdev = net_device_to_netvsc_device(net);
	struct rndis_device *rdev;
	int ret = 0;

	netif_carrier_off(net);

	/* Open up the device */
	ret = rndis_filter_open(nvdev);
	if (ret != 0) {
		netdev_err(net, "unable to open device (ret %d).\n", ret);
		return ret;
	}

	netif_tx_wake_all_queues(net);

	rdev = nvdev->extension;
	if (!rdev->link_state)
		netif_carrier_on(net);

	return ret;
}

static int netvsc_close(struct net_device *net)
{
	struct net_device_context *net_device_ctx = netdev_priv(net);
	struct netvsc_device *nvdev = net_device_ctx->nvdev;
	int ret;
	u32 aread, awrite, i, msec = 10, retry = 0, retry_max = 20;
	struct vmbus_channel *chn;

	netif_tx_disable(net);

	/* Make sure netvsc_set_multicast_list doesn't re-enable filter! */
	cancel_work_sync(&net_device_ctx->work);
	ret = rndis_filter_close(nvdev);
	if (ret != 0) {
		netdev_err(net, "unable to close device (ret %d).\n", ret);
		return ret;
	}

	/* Ensure pending bytes in ring are read */
	while (true) {
		aread = 0;
		for (i = 0; i < nvdev->num_chn; i++) {
			chn = nvdev->chan_table[i].channel;
			if (!chn)
				continue;

			hv_get_ringbuffer_availbytes(&chn->inbound, &aread,
						     &awrite);

			if (aread)
				break;

			hv_get_ringbuffer_availbytes(&chn->outbound, &aread,
						     &awrite);

			if (aread)
				break;
		}

		retry++;
		if (retry > retry_max || aread == 0)
			break;

		msleep(msec);

		if (msec < 1000)
			msec *= 2;
	}

	if (aread) {
		netdev_err(net, "Ring buffer not empty after closing rndis\n");
		ret = -ETIMEDOUT;
	}

	return ret;
}

static void *init_ppi_data(struct rndis_message *msg, u32 ppi_size,
				int pkt_type)
{
	struct rndis_packet *rndis_pkt;
	struct rndis_per_packet_info *ppi;

	rndis_pkt = &msg->msg.pkt;
	rndis_pkt->data_offset += ppi_size;

	ppi = (struct rndis_per_packet_info *)((void *)rndis_pkt +
		rndis_pkt->per_pkt_info_offset + rndis_pkt->per_pkt_info_len);

	ppi->size = ppi_size;
	ppi->type = pkt_type;
	ppi->ppi_offset = sizeof(struct rndis_per_packet_info);

	rndis_pkt->per_pkt_info_len += ppi_size;

	return ppi;
}

/*
 * Select queue for transmit.
 *
 * If a valid queue has already been assigned, then use that.
 * Otherwise compute tx queue based on hash and the send table.
 *
 * This is basically similar to default (__netdev_pick_tx) with the added step
 * of using the host send_table when no other queue has been assigned.
 *
 * TODO support XPS - but get_xps_queue not exported
 */
static u16 netvsc_select_queue(struct net_device *ndev, struct sk_buff *skb,
			void *accel_priv, select_queue_fallback_t fallback)
{
	struct net_device_context *net_device_ctx = netdev_priv(ndev);
	struct netvsc_device *nvsc_dev = net_device_ctx->nvdev;
	struct sock *sk = skb->sk;
	int q_idx = sk_tx_queue_get(sk);

	if (q_idx < 0 || skb->ooo_okay ||
	    q_idx >= ndev->real_num_tx_queues) {
		u16 hash = __skb_tx_hash(ndev, skb, VRSS_SEND_TAB_SIZE);
		int new_idx;
<<<<<<< HEAD

		new_idx = nvsc_dev->send_table[hash]
			% nvsc_dev->num_chn;

		if (q_idx != new_idx && sk &&
		    sk_fullsock(sk) && rcu_access_pointer(sk->sk_dst_cache))
			sk_tx_queue_set(sk, new_idx);

=======

		new_idx = nvsc_dev->send_table[hash]
			% nvsc_dev->num_chn;

		if (q_idx != new_idx && sk &&
		    sk_fullsock(sk) && rcu_access_pointer(sk->sk_dst_cache))
			sk_tx_queue_set(sk, new_idx);

>>>>>>> 36fc5797
		q_idx = new_idx;
	}

	if (unlikely(!nvsc_dev->chan_table[q_idx].channel))
		q_idx = 0;

	return q_idx;
}

static u32 fill_pg_buf(struct page *page, u32 offset, u32 len,
			struct hv_page_buffer *pb)
{
	int j = 0;

	/* Deal with compund pages by ignoring unused part
	 * of the page.
	 */
	page += (offset >> PAGE_SHIFT);
	offset &= ~PAGE_MASK;

	while (len > 0) {
		unsigned long bytes;

		bytes = PAGE_SIZE - offset;
		if (bytes > len)
			bytes = len;
		pb[j].pfn = page_to_pfn(page);
		pb[j].offset = offset;
		pb[j].len = bytes;

		offset += bytes;
		len -= bytes;

		if (offset == PAGE_SIZE && len) {
			page++;
			offset = 0;
			j++;
		}
	}

	return j + 1;
}

static u32 init_page_array(void *hdr, u32 len, struct sk_buff *skb,
			   struct hv_netvsc_packet *packet,
			   struct hv_page_buffer **page_buf)
{
	struct hv_page_buffer *pb = *page_buf;
	u32 slots_used = 0;
	char *data = skb->data;
	int frags = skb_shinfo(skb)->nr_frags;
	int i;

	/* The packet is laid out thus:
	 * 1. hdr: RNDIS header and PPI
	 * 2. skb linear data
	 * 3. skb fragment data
	 */
	if (hdr != NULL)
		slots_used += fill_pg_buf(virt_to_page(hdr),
					offset_in_page(hdr),
					len, &pb[slots_used]);

	packet->rmsg_size = len;
	packet->rmsg_pgcnt = slots_used;

	slots_used += fill_pg_buf(virt_to_page(data),
				offset_in_page(data),
				skb_headlen(skb), &pb[slots_used]);

	for (i = 0; i < frags; i++) {
		skb_frag_t *frag = skb_shinfo(skb)->frags + i;

		slots_used += fill_pg_buf(skb_frag_page(frag),
					frag->page_offset,
					skb_frag_size(frag), &pb[slots_used]);
	}
	return slots_used;
}

static int count_skb_frag_slots(struct sk_buff *skb)
{
	int i, frags = skb_shinfo(skb)->nr_frags;
	int pages = 0;

	for (i = 0; i < frags; i++) {
		skb_frag_t *frag = skb_shinfo(skb)->frags + i;
		unsigned long size = skb_frag_size(frag);
		unsigned long offset = frag->page_offset;

		/* Skip unused frames from start of page */
		offset &= ~PAGE_MASK;
		pages += PFN_UP(offset + size);
	}
	return pages;
}

static int netvsc_get_slots(struct sk_buff *skb)
{
	char *data = skb->data;
	unsigned int offset = offset_in_page(data);
	unsigned int len = skb_headlen(skb);
	int slots;
	int frag_slots;

	slots = DIV_ROUND_UP(offset + len, PAGE_SIZE);
	frag_slots = count_skb_frag_slots(skb);
	return slots + frag_slots;
}

static u32 net_checksum_info(struct sk_buff *skb)
{
	if (skb->protocol == htons(ETH_P_IP)) {
		struct iphdr *ip = ip_hdr(skb);

		if (ip->protocol == IPPROTO_TCP)
			return TRANSPORT_INFO_IPV4_TCP;
		else if (ip->protocol == IPPROTO_UDP)
			return TRANSPORT_INFO_IPV4_UDP;
	} else {
		struct ipv6hdr *ip6 = ipv6_hdr(skb);

		if (ip6->nexthdr == IPPROTO_TCP)
			return TRANSPORT_INFO_IPV6_TCP;
		else if (ipv6_hdr(skb)->nexthdr == IPPROTO_UDP)
			return TRANSPORT_INFO_IPV6_UDP;
	}

	return TRANSPORT_INFO_NOT_IP;
}

static int netvsc_start_xmit(struct sk_buff *skb, struct net_device *net)
{
	struct net_device_context *net_device_ctx = netdev_priv(net);
	struct hv_netvsc_packet *packet = NULL;
	int ret;
	unsigned int num_data_pgs;
	struct rndis_message *rndis_msg;
	struct rndis_packet *rndis_pkt;
	u32 rndis_msg_size;
	struct rndis_per_packet_info *ppi;
	u32 hash;
	struct hv_page_buffer page_buf[MAX_PAGE_BUFFER_COUNT];
	struct hv_page_buffer *pb = page_buf;

	/* We will atmost need two pages to describe the rndis
	 * header. We can only transmit MAX_PAGE_BUFFER_COUNT number
	 * of pages in a single packet. If skb is scattered around
	 * more pages we try linearizing it.
	 */

	num_data_pgs = netvsc_get_slots(skb) + 2;

	if (unlikely(num_data_pgs > MAX_PAGE_BUFFER_COUNT)) {
		++net_device_ctx->eth_stats.tx_scattered;

		if (skb_linearize(skb))
			goto no_memory;

		num_data_pgs = netvsc_get_slots(skb) + 2;
		if (num_data_pgs > MAX_PAGE_BUFFER_COUNT) {
			++net_device_ctx->eth_stats.tx_too_big;
			goto drop;
		}
	}

	/*
	 * Place the rndis header in the skb head room and
	 * the skb->cb will be used for hv_netvsc_packet
	 * structure.
	 */
	ret = skb_cow_head(skb, RNDIS_AND_PPI_SIZE);
	if (ret)
		goto no_memory;

	/* Use the skb control buffer for building up the packet */
	BUILD_BUG_ON(sizeof(struct hv_netvsc_packet) >
			FIELD_SIZEOF(struct sk_buff, cb));
	packet = (struct hv_netvsc_packet *)skb->cb;

	packet->q_idx = skb_get_queue_mapping(skb);

	packet->total_data_buflen = skb->len;
	packet->total_bytes = skb->len;
	packet->total_packets = 1;

	rndis_msg = (struct rndis_message *)skb->head;

	memset(rndis_msg, 0, RNDIS_AND_PPI_SIZE);

	/* Add the rndis header */
	rndis_msg->ndis_msg_type = RNDIS_MSG_PACKET;
	rndis_msg->msg_len = packet->total_data_buflen;
	rndis_pkt = &rndis_msg->msg.pkt;
	rndis_pkt->data_offset = sizeof(struct rndis_packet);
	rndis_pkt->data_len = packet->total_data_buflen;
	rndis_pkt->per_pkt_info_offset = sizeof(struct rndis_packet);

	rndis_msg_size = RNDIS_MESSAGE_SIZE(struct rndis_packet);

	hash = skb_get_hash_raw(skb);
	if (hash != 0 && net->real_num_tx_queues > 1) {
		rndis_msg_size += NDIS_HASH_PPI_SIZE;
		ppi = init_ppi_data(rndis_msg, NDIS_HASH_PPI_SIZE,
				    NBL_HASH_VALUE);
		*(u32 *)((void *)ppi + ppi->ppi_offset) = hash;
	}

	if (skb_vlan_tag_present(skb)) {
		struct ndis_pkt_8021q_info *vlan;

		rndis_msg_size += NDIS_VLAN_PPI_SIZE;
		ppi = init_ppi_data(rndis_msg, NDIS_VLAN_PPI_SIZE,
					IEEE_8021Q_INFO);
		vlan = (struct ndis_pkt_8021q_info *)((void *)ppi +
						ppi->ppi_offset);
		vlan->vlanid = skb->vlan_tci & VLAN_VID_MASK;
		vlan->pri = (skb->vlan_tci & VLAN_PRIO_MASK) >>
				VLAN_PRIO_SHIFT;
	}

	if (skb_is_gso(skb)) {
		struct ndis_tcp_lso_info *lso_info;

		rndis_msg_size += NDIS_LSO_PPI_SIZE;
		ppi = init_ppi_data(rndis_msg, NDIS_LSO_PPI_SIZE,
				    TCP_LARGESEND_PKTINFO);

		lso_info = (struct ndis_tcp_lso_info *)((void *)ppi +
							ppi->ppi_offset);

		lso_info->lso_v2_transmit.type = NDIS_TCP_LARGE_SEND_OFFLOAD_V2_TYPE;
		if (skb->protocol == htons(ETH_P_IP)) {
			lso_info->lso_v2_transmit.ip_version =
				NDIS_TCP_LARGE_SEND_OFFLOAD_IPV4;
			ip_hdr(skb)->tot_len = 0;
			ip_hdr(skb)->check = 0;
			tcp_hdr(skb)->check =
				~csum_tcpudp_magic(ip_hdr(skb)->saddr,
						   ip_hdr(skb)->daddr, 0, IPPROTO_TCP, 0);
		} else {
			lso_info->lso_v2_transmit.ip_version =
				NDIS_TCP_LARGE_SEND_OFFLOAD_IPV6;
			ipv6_hdr(skb)->payload_len = 0;
			tcp_hdr(skb)->check =
				~csum_ipv6_magic(&ipv6_hdr(skb)->saddr,
						 &ipv6_hdr(skb)->daddr, 0, IPPROTO_TCP, 0);
		}
		lso_info->lso_v2_transmit.tcp_header_offset = skb_transport_offset(skb);
		lso_info->lso_v2_transmit.mss = skb_shinfo(skb)->gso_size;
	} else if (skb->ip_summed == CHECKSUM_PARTIAL) {
		if (net_checksum_info(skb) & net_device_ctx->tx_checksum_mask) {
			struct ndis_tcp_ip_checksum_info *csum_info;

			rndis_msg_size += NDIS_CSUM_PPI_SIZE;
			ppi = init_ppi_data(rndis_msg, NDIS_CSUM_PPI_SIZE,
					    TCPIP_CHKSUM_PKTINFO);

			csum_info = (struct ndis_tcp_ip_checksum_info *)((void *)ppi +
									 ppi->ppi_offset);

			csum_info->transmit.tcp_header_offset = skb_transport_offset(skb);

			if (skb->protocol == htons(ETH_P_IP)) {
				csum_info->transmit.is_ipv4 = 1;

				if (ip_hdr(skb)->protocol == IPPROTO_TCP)
					csum_info->transmit.tcp_checksum = 1;
				else
					csum_info->transmit.udp_checksum = 1;
			} else {
				csum_info->transmit.is_ipv6 = 1;

				if (ipv6_hdr(skb)->nexthdr == IPPROTO_TCP)
					csum_info->transmit.tcp_checksum = 1;
				else
					csum_info->transmit.udp_checksum = 1;
			}
		} else {
			/* Can't do offload of this type of checksum */
			if (skb_checksum_help(skb))
				goto drop;
		}
	}

	/* Start filling in the page buffers with the rndis hdr */
	rndis_msg->msg_len += rndis_msg_size;
	packet->total_data_buflen = rndis_msg->msg_len;
	packet->page_buf_cnt = init_page_array(rndis_msg, rndis_msg_size,
					       skb, packet, &pb);

	/* timestamp packet in software */
	skb_tx_timestamp(skb);
	ret = netvsc_send(net_device_ctx->device_ctx, packet,
			  rndis_msg, &pb, skb);
	if (likely(ret == 0))
		return NETDEV_TX_OK;

	if (ret == -EAGAIN) {
		++net_device_ctx->eth_stats.tx_busy;
		return NETDEV_TX_BUSY;
	}

	if (ret == -ENOSPC)
		++net_device_ctx->eth_stats.tx_no_space;

drop:
	dev_kfree_skb_any(skb);
	net->stats.tx_dropped++;

	return NETDEV_TX_OK;

no_memory:
	++net_device_ctx->eth_stats.tx_no_memory;
	goto drop;
}
/*
 * netvsc_linkstatus_callback - Link up/down notification
 */
void netvsc_linkstatus_callback(struct hv_device *device_obj,
				struct rndis_message *resp)
{
	struct rndis_indicate_status *indicate = &resp->msg.indicate_status;
	struct net_device *net;
	struct net_device_context *ndev_ctx;
	struct netvsc_reconfig *event;
	unsigned long flags;

	net = hv_get_drvdata(device_obj);

	if (!net)
		return;

	ndev_ctx = netdev_priv(net);

	/* Update the physical link speed when changing to another vSwitch */
	if (indicate->status == RNDIS_STATUS_LINK_SPEED_CHANGE) {
		u32 speed;

		speed = *(u32 *)((void *)indicate + indicate->
				 status_buf_offset) / 10000;
		ndev_ctx->speed = speed;
		return;
	}

	/* Handle these link change statuses below */
	if (indicate->status != RNDIS_STATUS_NETWORK_CHANGE &&
	    indicate->status != RNDIS_STATUS_MEDIA_CONNECT &&
	    indicate->status != RNDIS_STATUS_MEDIA_DISCONNECT)
		return;

	if (net->reg_state != NETREG_REGISTERED)
		return;

	event = kzalloc(sizeof(*event), GFP_ATOMIC);
	if (!event)
		return;
	event->event = indicate->status;

	spin_lock_irqsave(&ndev_ctx->lock, flags);
	list_add_tail(&event->list, &ndev_ctx->reconfig_events);
	spin_unlock_irqrestore(&ndev_ctx->lock, flags);

	schedule_delayed_work(&ndev_ctx->dwork, 0);
}

static struct sk_buff *netvsc_alloc_recv_skb(struct net_device *net,
					     const struct ndis_tcp_ip_checksum_info *csum_info,
					     const struct ndis_pkt_8021q_info *vlan,
					     void *data, u32 buflen)
{
	struct sk_buff *skb;

	skb = netdev_alloc_skb_ip_align(net, buflen);
	if (!skb)
		return skb;

	/*
	 * Copy to skb. This copy is needed here since the memory pointed by
	 * hv_netvsc_packet cannot be deallocated
	 */
	memcpy(skb_put(skb, buflen), data, buflen);

	skb->protocol = eth_type_trans(skb, net);

	/* skb is already created with CHECKSUM_NONE */
	skb_checksum_none_assert(skb);

	/*
	 * In Linux, the IP checksum is always checked.
	 * Do L4 checksum offload if enabled and present.
	 */
	if (csum_info && (net->features & NETIF_F_RXCSUM)) {
		if (csum_info->receive.tcp_checksum_succeeded ||
		    csum_info->receive.udp_checksum_succeeded)
			skb->ip_summed = CHECKSUM_UNNECESSARY;
	}

	if (vlan) {
		u16 vlan_tci = vlan->vlanid | (vlan->pri << VLAN_PRIO_SHIFT);

		__vlan_hwaccel_put_tag(skb, htons(ETH_P_8021Q),
				       vlan_tci);
	}

	return skb;
}

/*
 * netvsc_recv_callback -  Callback when we receive a packet from the
 * "wire" on the specified device.
 */
int netvsc_recv_callback(struct net_device *net,
			 struct vmbus_channel *channel,
			 void  *data, u32 len,
			 const struct ndis_tcp_ip_checksum_info *csum_info,
			 const struct ndis_pkt_8021q_info *vlan)
{
	struct net_device_context *net_device_ctx = netdev_priv(net);
	struct netvsc_device *net_device = net_device_ctx->nvdev;
	struct net_device *vf_netdev;
	struct sk_buff *skb;
	struct netvsc_stats *rx_stats;
	u16 q_idx = channel->offermsg.offer.sub_channel_index;


	if (net->reg_state != NETREG_REGISTERED)
		return NVSP_STAT_FAIL;

	/*
	 * If necessary, inject this packet into the VF interface.
	 * On Hyper-V, multicast and brodcast packets are only delivered
	 * to the synthetic interface (after subjecting these to
	 * policy filters on the host). Deliver these via the VF
	 * interface in the guest.
	 */
	rcu_read_lock();
	vf_netdev = rcu_dereference(net_device_ctx->vf_netdev);
	if (vf_netdev && (vf_netdev->flags & IFF_UP))
		net = vf_netdev;

	/* Allocate a skb - TODO direct I/O to pages? */
	skb = netvsc_alloc_recv_skb(net, csum_info, vlan, data, len);
	if (unlikely(!skb)) {
		++net->stats.rx_dropped;
		rcu_read_unlock();
		return NVSP_STAT_FAIL;
	}

	if (net != vf_netdev)
		skb_record_rx_queue(skb, q_idx);

	/*
	 * Even if injecting the packet, record the statistics
	 * on the synthetic device because modifying the VF device
	 * statistics will not work correctly.
	 */
	rx_stats = &net_device->chan_table[q_idx].rx_stats;
	u64_stats_update_begin(&rx_stats->syncp);
	rx_stats->packets++;
	rx_stats->bytes += len;

	if (skb->pkt_type == PACKET_BROADCAST)
		++rx_stats->broadcast;
	else if (skb->pkt_type == PACKET_MULTICAST)
		++rx_stats->multicast;
	u64_stats_update_end(&rx_stats->syncp);

	/*
	 * Pass the skb back up. Network stack will deallocate the skb when it
	 * is done.
	 * TODO - use NAPI?
	 */
	netif_receive_skb(skb);
	rcu_read_unlock();

	return 0;
}

static void netvsc_get_drvinfo(struct net_device *net,
			       struct ethtool_drvinfo *info)
{
	strlcpy(info->driver, KBUILD_MODNAME, sizeof(info->driver));
	strlcpy(info->fw_version, "N/A", sizeof(info->fw_version));
}

static void netvsc_get_channels(struct net_device *net,
				struct ethtool_channels *channel)
{
	struct net_device_context *net_device_ctx = netdev_priv(net);
	struct netvsc_device *nvdev = net_device_ctx->nvdev;

	if (nvdev) {
		channel->max_combined	= nvdev->max_chn;
		channel->combined_count = nvdev->num_chn;
	}
}

static int netvsc_set_queues(struct net_device *net, struct hv_device *dev,
			     u32 num_chn)
{
	struct netvsc_device_info device_info;
	int ret;

	memset(&device_info, 0, sizeof(device_info));
	device_info.num_chn = num_chn;
	device_info.ring_size = ring_size;
	device_info.max_num_vrss_chns = num_chn;

	ret = rndis_filter_device_add(dev, &device_info);
	if (ret)
		return ret;

	ret = netif_set_real_num_tx_queues(net, num_chn);
	if (ret)
		return ret;

	ret = netif_set_real_num_rx_queues(net, num_chn);

	return ret;
}

static int netvsc_set_channels(struct net_device *net,
			       struct ethtool_channels *channels)
{
	struct net_device_context *net_device_ctx = netdev_priv(net);
	struct hv_device *dev = net_device_ctx->device_ctx;
	struct netvsc_device *nvdev = net_device_ctx->nvdev;
	unsigned int count = channels->combined_count;
	int ret;

	/* We do not support separate count for rx, tx, or other */
	if (count == 0 ||
	    channels->rx_count || channels->tx_count || channels->other_count)
		return -EINVAL;

	if (count > net->num_tx_queues || count > net->num_rx_queues)
		return -EINVAL;

	if (net_device_ctx->start_remove || !nvdev || nvdev->destroy)
		return -ENODEV;

	if (nvdev->nvsp_version < NVSP_PROTOCOL_VERSION_5)
		return -EINVAL;

	if (count > nvdev->max_chn)
		return -EINVAL;

	ret = netvsc_close(net);
	if (ret)
		return ret;

	net_device_ctx->start_remove = true;
	rndis_filter_device_remove(dev, nvdev);

	ret = netvsc_set_queues(net, dev, count);
	if (ret == 0)
		nvdev->num_chn = count;
	else
		netvsc_set_queues(net, dev, nvdev->num_chn);

	netvsc_open(net);
	net_device_ctx->start_remove = false;

	/* We may have missed link change notifications */
	schedule_delayed_work(&net_device_ctx->dwork, 0);

	return ret;
}

static bool netvsc_validate_ethtool_ss_cmd(const struct ethtool_cmd *cmd)
{
	struct ethtool_cmd diff1 = *cmd;
	struct ethtool_cmd diff2 = {};

	ethtool_cmd_speed_set(&diff1, 0);
	diff1.duplex = 0;
	/* advertising and cmd are usually set */
	diff1.advertising = 0;
	diff1.cmd = 0;
	/* We set port to PORT_OTHER */
	diff2.port = PORT_OTHER;

	return !memcmp(&diff1, &diff2, sizeof(diff1));
}

static void netvsc_init_settings(struct net_device *dev)
{
	struct net_device_context *ndc = netdev_priv(dev);

	ndc->speed = SPEED_UNKNOWN;
	ndc->duplex = DUPLEX_UNKNOWN;
}

static int netvsc_get_settings(struct net_device *dev, struct ethtool_cmd *cmd)
{
	struct net_device_context *ndc = netdev_priv(dev);

	ethtool_cmd_speed_set(cmd, ndc->speed);
	cmd->duplex = ndc->duplex;
	cmd->port = PORT_OTHER;

	return 0;
}

static int netvsc_set_settings(struct net_device *dev, struct ethtool_cmd *cmd)
{
	struct net_device_context *ndc = netdev_priv(dev);
	u32 speed;

	speed = ethtool_cmd_speed(cmd);
	if (!ethtool_validate_speed(speed) ||
	    !ethtool_validate_duplex(cmd->duplex) ||
	    !netvsc_validate_ethtool_ss_cmd(cmd))
		return -EINVAL;

	ndc->speed = speed;
	ndc->duplex = cmd->duplex;

	return 0;
}

static int netvsc_change_mtu(struct net_device *ndev, int mtu)
{
	struct net_device_context *ndevctx = netdev_priv(ndev);
	struct netvsc_device *nvdev = ndevctx->nvdev;
	struct hv_device *hdev = ndevctx->device_ctx;
	struct netvsc_device_info device_info;
	int ret;

	if (ndevctx->start_remove || !nvdev || nvdev->destroy)
		return -ENODEV;

	ret = netvsc_close(ndev);
	if (ret)
		goto out;

<<<<<<< HEAD
	ndevctx->start_remove = true;
	rndis_filter_device_remove(hdev, nvdev);

	ndev->mtu = mtu;

	memset(&device_info, 0, sizeof(device_info));
	device_info.ring_size = ring_size;
	device_info.num_chn = nvdev->num_chn;
	device_info.max_num_vrss_chns = nvdev->num_chn;
=======
	memset(&device_info, 0, sizeof(device_info));
	device_info.ring_size = ring_size;
	device_info.num_chn = nvdev->num_chn;
	device_info.max_num_vrss_chns = nvdev->num_chn;

	ndevctx->start_remove = true;
	rndis_filter_device_remove(hdev, nvdev);

	/* 'nvdev' has been freed in rndis_filter_device_remove() ->
	 * netvsc_device_remove () -> free_netvsc_device().
	 * We mustn't access it before it's re-created in
	 * rndis_filter_device_add() -> netvsc_device_add().
	 */

	ndev->mtu = mtu;

>>>>>>> 36fc5797
	rndis_filter_device_add(hdev, &device_info);

out:
	netvsc_open(ndev);
	ndevctx->start_remove = false;

	/* We may have missed link change notifications */
	schedule_delayed_work(&ndevctx->dwork, 0);

	return ret;
}

static void netvsc_get_stats64(struct net_device *net,
			       struct rtnl_link_stats64 *t)
{
	struct net_device_context *ndev_ctx = netdev_priv(net);
	struct netvsc_device *nvdev = ndev_ctx->nvdev;
	int i;

	if (!nvdev)
		return;

	for (i = 0; i < nvdev->num_chn; i++) {
		const struct netvsc_channel *nvchan = &nvdev->chan_table[i];
		const struct netvsc_stats *stats;
		u64 packets, bytes, multicast;
		unsigned int start;

		stats = &nvchan->tx_stats;
		do {
			start = u64_stats_fetch_begin_irq(&stats->syncp);
			packets = stats->packets;
			bytes = stats->bytes;
		} while (u64_stats_fetch_retry_irq(&stats->syncp, start));
<<<<<<< HEAD

		t->tx_bytes	+= bytes;
		t->tx_packets	+= packets;

=======

		t->tx_bytes	+= bytes;
		t->tx_packets	+= packets;

>>>>>>> 36fc5797
		stats = &nvchan->rx_stats;
		do {
			start = u64_stats_fetch_begin_irq(&stats->syncp);
			packets = stats->packets;
			bytes = stats->bytes;
			multicast = stats->multicast + stats->broadcast;
		} while (u64_stats_fetch_retry_irq(&stats->syncp, start));

		t->rx_bytes	+= bytes;
		t->rx_packets	+= packets;
		t->multicast	+= multicast;
	}

	t->tx_dropped	= net->stats.tx_dropped;
	t->tx_errors	= net->stats.tx_errors;

	t->rx_dropped	= net->stats.rx_dropped;
	t->rx_errors	= net->stats.rx_errors;
}

static int netvsc_set_mac_addr(struct net_device *ndev, void *p)
{
	struct sockaddr *addr = p;
	char save_adr[ETH_ALEN];
	unsigned char save_aatype;
	int err;

	memcpy(save_adr, ndev->dev_addr, ETH_ALEN);
	save_aatype = ndev->addr_assign_type;

	err = eth_mac_addr(ndev, p);
	if (err != 0)
		return err;

	err = rndis_filter_set_device_mac(ndev, addr->sa_data);
	if (err != 0) {
		/* roll back to saved MAC */
		memcpy(ndev->dev_addr, save_adr, ETH_ALEN);
		ndev->addr_assign_type = save_aatype;
	}

	return err;
}

static const struct {
	char name[ETH_GSTRING_LEN];
	u16 offset;
} netvsc_stats[] = {
	{ "tx_scattered", offsetof(struct netvsc_ethtool_stats, tx_scattered) },
	{ "tx_no_memory",  offsetof(struct netvsc_ethtool_stats, tx_no_memory) },
	{ "tx_no_space",  offsetof(struct netvsc_ethtool_stats, tx_no_space) },
	{ "tx_too_big",	  offsetof(struct netvsc_ethtool_stats, tx_too_big) },
	{ "tx_busy",	  offsetof(struct netvsc_ethtool_stats, tx_busy) },
};

#define NETVSC_GLOBAL_STATS_LEN	ARRAY_SIZE(netvsc_stats)

/* 4 statistics per queue (rx/tx packets/bytes) */
#define NETVSC_QUEUE_STATS_LEN(dev) ((dev)->num_chn * 4)

static int netvsc_get_sset_count(struct net_device *dev, int string_set)
{
	struct net_device_context *ndc = netdev_priv(dev);
	struct netvsc_device *nvdev = ndc->nvdev;

	switch (string_set) {
	case ETH_SS_STATS:
		return NETVSC_GLOBAL_STATS_LEN + NETVSC_QUEUE_STATS_LEN(nvdev);
	default:
		return -EINVAL;
	}
}

static void netvsc_get_ethtool_stats(struct net_device *dev,
				     struct ethtool_stats *stats, u64 *data)
{
	struct net_device_context *ndc = netdev_priv(dev);
	struct netvsc_device *nvdev = ndc->nvdev;
	const void *nds = &ndc->eth_stats;
	const struct netvsc_stats *qstats;
	unsigned int start;
	u64 packets, bytes;
	int i, j;

	for (i = 0; i < NETVSC_GLOBAL_STATS_LEN; i++)
		data[i] = *(unsigned long *)(nds + netvsc_stats[i].offset);

	for (j = 0; j < nvdev->num_chn; j++) {
		qstats = &nvdev->chan_table[j].tx_stats;

		do {
			start = u64_stats_fetch_begin_irq(&qstats->syncp);
			packets = qstats->packets;
			bytes = qstats->bytes;
		} while (u64_stats_fetch_retry_irq(&qstats->syncp, start));
		data[i++] = packets;
		data[i++] = bytes;

		qstats = &nvdev->chan_table[j].rx_stats;
		do {
			start = u64_stats_fetch_begin_irq(&qstats->syncp);
			packets = qstats->packets;
			bytes = qstats->bytes;
		} while (u64_stats_fetch_retry_irq(&qstats->syncp, start));
		data[i++] = packets;
		data[i++] = bytes;
	}
}

static void netvsc_get_strings(struct net_device *dev, u32 stringset, u8 *data)
{
	struct net_device_context *ndc = netdev_priv(dev);
	struct netvsc_device *nvdev = ndc->nvdev;
	u8 *p = data;
	int i;

	switch (stringset) {
	case ETH_SS_STATS:
		for (i = 0; i < ARRAY_SIZE(netvsc_stats); i++)
			memcpy(p + i * ETH_GSTRING_LEN,
			       netvsc_stats[i].name, ETH_GSTRING_LEN);

		p += i * ETH_GSTRING_LEN;
		for (i = 0; i < nvdev->num_chn; i++) {
			sprintf(p, "tx_queue_%u_packets", i);
			p += ETH_GSTRING_LEN;
			sprintf(p, "tx_queue_%u_bytes", i);
			p += ETH_GSTRING_LEN;
			sprintf(p, "rx_queue_%u_packets", i);
			p += ETH_GSTRING_LEN;
			sprintf(p, "rx_queue_%u_bytes", i);
			p += ETH_GSTRING_LEN;
		}

<<<<<<< HEAD
		break;
	}
}

static int
netvsc_get_rss_hash_opts(struct netvsc_device *nvdev,
			 struct ethtool_rxnfc *info)
{
	info->data = RXH_IP_SRC | RXH_IP_DST;

	switch (info->flow_type) {
	case TCP_V4_FLOW:
	case TCP_V6_FLOW:
		info->data |= RXH_L4_B_0_1 | RXH_L4_B_2_3;
		/* fallthrough */
	case UDP_V4_FLOW:
	case UDP_V6_FLOW:
	case IPV4_FLOW:
	case IPV6_FLOW:
=======
>>>>>>> 36fc5797
		break;
	default:
		info->data = 0;
		break;
	}

	return 0;
}

static int
netvsc_get_rxnfc(struct net_device *dev, struct ethtool_rxnfc *info,
		 u32 *rules)
{
	struct net_device_context *ndc = netdev_priv(dev);
	struct netvsc_device *nvdev = ndc->nvdev;

	switch (info->cmd) {
	case ETHTOOL_GRXRINGS:
		info->data = nvdev->num_chn;
		return 0;

	case ETHTOOL_GRXFH:
		return netvsc_get_rss_hash_opts(nvdev, info);
	}
	return -EOPNOTSUPP;
}

static int
netvsc_get_rss_hash_opts(struct netvsc_device *nvdev,
			 struct ethtool_rxnfc *info)
{
	info->data = RXH_IP_SRC | RXH_IP_DST;

	switch (info->flow_type) {
	case TCP_V4_FLOW:
	case TCP_V6_FLOW:
		info->data |= RXH_L4_B_0_1 | RXH_L4_B_2_3;
		/* fallthrough */
	case UDP_V4_FLOW:
	case UDP_V6_FLOW:
	case IPV4_FLOW:
	case IPV6_FLOW:
		break;
	default:
		info->data = 0;
		break;
	}

	return 0;
}

static int
netvsc_get_rxnfc(struct net_device *dev, struct ethtool_rxnfc *info,
		 u32 *rules)
{
	struct net_device_context *ndc = netdev_priv(dev);
	struct netvsc_device *nvdev = ndc->nvdev;

	switch (info->cmd) {
	case ETHTOOL_GRXRINGS:
		info->data = nvdev->num_chn;
		return 0;

	case ETHTOOL_GRXFH:
		return netvsc_get_rss_hash_opts(nvdev, info);
	}
	return -EOPNOTSUPP;
}

#ifdef CONFIG_NET_POLL_CONTROLLER
static void netvsc_poll_controller(struct net_device *net)
{
	/* As netvsc_start_xmit() works synchronous we don't have to
	 * trigger anything here.
	 */
}
#endif

static u32 netvsc_get_rxfh_key_size(struct net_device *dev)
{
	return NETVSC_HASH_KEYLEN;
}

static u32 netvsc_rss_indir_size(struct net_device *dev)
{
	return ITAB_NUM;
}

static int netvsc_get_rxfh(struct net_device *dev, u32 *indir, u8 *key,
			   u8 *hfunc)
{
	struct net_device_context *ndc = netdev_priv(dev);
	struct netvsc_device *ndev = ndc->nvdev;
	struct rndis_device *rndis_dev = ndev->extension;
	int i;

	if (hfunc)
		*hfunc = ETH_RSS_HASH_TOP;	/* Toeplitz */

	if (indir) {
		for (i = 0; i < ITAB_NUM; i++)
			indir[i] = rndis_dev->ind_table[i];
	}

	if (key)
		memcpy(key, rndis_dev->rss_key, NETVSC_HASH_KEYLEN);

	return 0;
}

static int netvsc_set_rxfh(struct net_device *dev, const u32 *indir,
			   const u8 *key, const u8 hfunc)
{
	struct net_device_context *ndc = netdev_priv(dev);
	struct netvsc_device *ndev = ndc->nvdev;
	struct rndis_device *rndis_dev = ndev->extension;
	int i;

	if (hfunc != ETH_RSS_HASH_NO_CHANGE && hfunc != ETH_RSS_HASH_TOP)
		return -EOPNOTSUPP;

	if (indir) {
		for (i = 0; i < ITAB_NUM; i++)
			if (indir[i] >= dev->num_rx_queues)
				return -EINVAL;

		for (i = 0; i < ITAB_NUM; i++)
			rndis_dev->ind_table[i] = indir[i];
	}

	if (!key) {
		if (!indir)
			return 0;

		key = rndis_dev->rss_key;
	}

	return rndis_filter_set_rss_param(rndis_dev, key, ndev->num_chn);
}

static const struct ethtool_ops ethtool_ops = {
	.get_drvinfo	= netvsc_get_drvinfo,
	.get_link	= ethtool_op_get_link,
	.get_ethtool_stats = netvsc_get_ethtool_stats,
	.get_sset_count = netvsc_get_sset_count,
	.get_strings	= netvsc_get_strings,
	.get_channels   = netvsc_get_channels,
	.set_channels   = netvsc_set_channels,
	.get_ts_info	= ethtool_op_get_ts_info,
	.get_settings	= netvsc_get_settings,
	.set_settings	= netvsc_set_settings,
	.get_rxnfc	= netvsc_get_rxnfc,
	.get_rxfh_key_size = netvsc_get_rxfh_key_size,
	.get_rxfh_indir_size = netvsc_rss_indir_size,
	.get_rxfh	= netvsc_get_rxfh,
	.set_rxfh	= netvsc_set_rxfh,
};

static const struct net_device_ops device_ops = {
	.ndo_open =			netvsc_open,
	.ndo_stop =			netvsc_close,
	.ndo_start_xmit =		netvsc_start_xmit,
	.ndo_set_rx_mode =		netvsc_set_multicast_list,
	.ndo_change_mtu =		netvsc_change_mtu,
	.ndo_validate_addr =		eth_validate_addr,
	.ndo_set_mac_address =		netvsc_set_mac_addr,
	.ndo_select_queue =		netvsc_select_queue,
	.ndo_get_stats64 =		netvsc_get_stats64,
#ifdef CONFIG_NET_POLL_CONTROLLER
	.ndo_poll_controller =		netvsc_poll_controller,
#endif
};

/*
 * Handle link status changes. For RNDIS_STATUS_NETWORK_CHANGE emulate link
 * down/up sequence. In case of RNDIS_STATUS_MEDIA_CONNECT when carrier is
 * present send GARP packet to network peers with netif_notify_peers().
 */
static void netvsc_link_change(struct work_struct *w)
{
	struct net_device_context *ndev_ctx =
		container_of(w, struct net_device_context, dwork.work);
	struct hv_device *device_obj = ndev_ctx->device_ctx;
	struct net_device *net = hv_get_drvdata(device_obj);
	struct netvsc_device *net_device;
	struct rndis_device *rdev;
	struct netvsc_reconfig *event = NULL;
	bool notify = false, reschedule = false;
	unsigned long flags, next_reconfig, delay;

	rtnl_lock();
	if (ndev_ctx->start_remove)
		goto out_unlock;

	net_device = ndev_ctx->nvdev;
	rdev = net_device->extension;

	next_reconfig = ndev_ctx->last_reconfig + LINKCHANGE_INT;
	if (time_is_after_jiffies(next_reconfig)) {
		/* link_watch only sends one notification with current state
		 * per second, avoid doing reconfig more frequently. Handle
		 * wrap around.
		 */
		delay = next_reconfig - jiffies;
		delay = delay < LINKCHANGE_INT ? delay : LINKCHANGE_INT;
		schedule_delayed_work(&ndev_ctx->dwork, delay);
		goto out_unlock;
	}
	ndev_ctx->last_reconfig = jiffies;

	spin_lock_irqsave(&ndev_ctx->lock, flags);
	if (!list_empty(&ndev_ctx->reconfig_events)) {
		event = list_first_entry(&ndev_ctx->reconfig_events,
					 struct netvsc_reconfig, list);
		list_del(&event->list);
		reschedule = !list_empty(&ndev_ctx->reconfig_events);
	}
	spin_unlock_irqrestore(&ndev_ctx->lock, flags);

	if (!event)
		goto out_unlock;

	switch (event->event) {
		/* Only the following events are possible due to the check in
		 * netvsc_linkstatus_callback()
		 */
	case RNDIS_STATUS_MEDIA_CONNECT:
		if (rdev->link_state) {
			rdev->link_state = false;
			netif_carrier_on(net);
			netif_tx_wake_all_queues(net);
		} else {
			notify = true;
		}
		kfree(event);
		break;
	case RNDIS_STATUS_MEDIA_DISCONNECT:
		if (!rdev->link_state) {
			rdev->link_state = true;
			netif_carrier_off(net);
			netif_tx_stop_all_queues(net);
		}
		kfree(event);
		break;
	case RNDIS_STATUS_NETWORK_CHANGE:
		/* Only makes sense if carrier is present */
		if (!rdev->link_state) {
			rdev->link_state = true;
			netif_carrier_off(net);
			netif_tx_stop_all_queues(net);
			event->event = RNDIS_STATUS_MEDIA_CONNECT;
			spin_lock_irqsave(&ndev_ctx->lock, flags);
			list_add(&event->list, &ndev_ctx->reconfig_events);
			spin_unlock_irqrestore(&ndev_ctx->lock, flags);
			reschedule = true;
		}
		break;
	}

	rtnl_unlock();

	if (notify)
		netdev_notify_peers(net);

	/* link_watch only sends one notification with current state per
	 * second, handle next reconfig event in 2 seconds.
	 */
	if (reschedule)
		schedule_delayed_work(&ndev_ctx->dwork, LINKCHANGE_INT);

	return;

out_unlock:
	rtnl_unlock();
}

static struct net_device *get_netvsc_bymac(const u8 *mac)
{
	struct net_device *dev;

	ASSERT_RTNL();

	for_each_netdev(&init_net, dev) {
		if (dev->netdev_ops != &device_ops)
			continue;	/* not a netvsc device */

		if (ether_addr_equal(mac, dev->perm_addr))
			return dev;
	}

	return NULL;
}

static struct net_device *get_netvsc_byref(struct net_device *vf_netdev)
{
	struct net_device *dev;

	ASSERT_RTNL();

	for_each_netdev(&init_net, dev) {
		struct net_device_context *net_device_ctx;

		if (dev->netdev_ops != &device_ops)
			continue;	/* not a netvsc device */

		net_device_ctx = netdev_priv(dev);
		if (net_device_ctx->nvdev == NULL)
			continue;	/* device is removed */

		if (rtnl_dereference(net_device_ctx->vf_netdev) == vf_netdev)
			return dev;	/* a match */
	}

	return NULL;
}

static int netvsc_register_vf(struct net_device *vf_netdev)
{
	struct net_device *ndev;
	struct net_device_context *net_device_ctx;
	struct netvsc_device *netvsc_dev;

	if (vf_netdev->addr_len != ETH_ALEN)
		return NOTIFY_DONE;

	/*
	 * We will use the MAC address to locate the synthetic interface to
	 * associate with the VF interface. If we don't find a matching
	 * synthetic interface, move on.
	 */
	ndev = get_netvsc_bymac(vf_netdev->perm_addr);
	if (!ndev)
		return NOTIFY_DONE;

	net_device_ctx = netdev_priv(ndev);
	netvsc_dev = net_device_ctx->nvdev;
	if (!netvsc_dev || rtnl_dereference(net_device_ctx->vf_netdev))
		return NOTIFY_DONE;

	netdev_info(ndev, "VF registering: %s\n", vf_netdev->name);
	/*
	 * Take a reference on the module.
	 */
	try_module_get(THIS_MODULE);

	dev_hold(vf_netdev);
	rcu_assign_pointer(net_device_ctx->vf_netdev, vf_netdev);
	return NOTIFY_OK;
}

static int netvsc_vf_up(struct net_device *vf_netdev)
{
	struct net_device *ndev;
	struct netvsc_device *netvsc_dev;
	struct net_device_context *net_device_ctx;

	ndev = get_netvsc_byref(vf_netdev);
	if (!ndev)
		return NOTIFY_DONE;

	net_device_ctx = netdev_priv(ndev);
	netvsc_dev = net_device_ctx->nvdev;

	netdev_info(ndev, "VF up: %s\n", vf_netdev->name);

	/*
	 * Open the device before switching data path.
	 */
	rndis_filter_open(netvsc_dev);

	/*
	 * notify the host to switch the data path.
	 */
	netvsc_switch_datapath(ndev, true);
	netdev_info(ndev, "Data path switched to VF: %s\n", vf_netdev->name);

	netif_carrier_off(ndev);

	/* Now notify peers through VF device. */
	call_netdevice_notifiers(NETDEV_NOTIFY_PEERS, vf_netdev);

	return NOTIFY_OK;
}

static int netvsc_vf_down(struct net_device *vf_netdev)
{
	struct net_device *ndev;
	struct netvsc_device *netvsc_dev;
	struct net_device_context *net_device_ctx;

	ndev = get_netvsc_byref(vf_netdev);
	if (!ndev)
		return NOTIFY_DONE;

	net_device_ctx = netdev_priv(ndev);
	netvsc_dev = net_device_ctx->nvdev;

	netdev_info(ndev, "VF down: %s\n", vf_netdev->name);
	netvsc_switch_datapath(ndev, false);
	netdev_info(ndev, "Data path switched from VF: %s\n", vf_netdev->name);
	rndis_filter_close(netvsc_dev);
	netif_carrier_on(ndev);

	/* Now notify peers through netvsc device. */
	call_netdevice_notifiers(NETDEV_NOTIFY_PEERS, ndev);

	return NOTIFY_OK;
}

static int netvsc_unregister_vf(struct net_device *vf_netdev)
{
	struct net_device *ndev;
	struct net_device_context *net_device_ctx;

	ndev = get_netvsc_byref(vf_netdev);
	if (!ndev)
		return NOTIFY_DONE;

	net_device_ctx = netdev_priv(ndev);

	netdev_info(ndev, "VF unregistering: %s\n", vf_netdev->name);

	RCU_INIT_POINTER(net_device_ctx->vf_netdev, NULL);
	dev_put(vf_netdev);
	module_put(THIS_MODULE);
	return NOTIFY_OK;
}

static int netvsc_probe(struct hv_device *dev,
			const struct hv_vmbus_device_id *dev_id)
{
	struct net_device *net = NULL;
	struct net_device_context *net_device_ctx;
	struct netvsc_device_info device_info;
	struct netvsc_device *nvdev;
	int ret;

	net = alloc_etherdev_mq(sizeof(struct net_device_context),
				VRSS_CHANNEL_MAX);
	if (!net)
		return -ENOMEM;

	netif_carrier_off(net);

	netvsc_init_settings(net);

	net_device_ctx = netdev_priv(net);
	net_device_ctx->device_ctx = dev;
	net_device_ctx->msg_enable = netif_msg_init(debug, default_msg);
	if (netif_msg_probe(net_device_ctx))
		netdev_dbg(net, "netvsc msg_enable: %d\n",
			   net_device_ctx->msg_enable);

	hv_set_drvdata(dev, net);

	net_device_ctx->start_remove = false;

	INIT_DELAYED_WORK(&net_device_ctx->dwork, netvsc_link_change);
	INIT_WORK(&net_device_ctx->work, do_set_multicast);

	spin_lock_init(&net_device_ctx->lock);
	INIT_LIST_HEAD(&net_device_ctx->reconfig_events);

	net->netdev_ops = &device_ops;
	net->ethtool_ops = &ethtool_ops;
	SET_NETDEV_DEV(net, &dev->device);

	/* We always need headroom for rndis header */
	net->needed_headroom = RNDIS_AND_PPI_SIZE;

	/* Notify the netvsc driver of the new device */
	memset(&device_info, 0, sizeof(device_info));
	device_info.ring_size = ring_size;
	device_info.max_num_vrss_chns = min_t(u32, VRSS_CHANNEL_DEFAULT,
					      num_online_cpus());
	ret = rndis_filter_device_add(dev, &device_info);
	if (ret != 0) {
		netdev_err(net, "unable to add netvsc device (ret %d)\n", ret);
		free_netdev(net);
		hv_set_drvdata(dev, NULL);
		return ret;
	}
	memcpy(net->dev_addr, device_info.mac_adr, ETH_ALEN);

	/* hw_features computed in rndis_filter_device_add */
	net->features = net->hw_features |
		NETIF_F_HIGHDMA | NETIF_F_SG |
		NETIF_F_HW_VLAN_CTAG_TX | NETIF_F_HW_VLAN_CTAG_RX;
	net->vlan_features = net->features;

	nvdev = net_device_ctx->nvdev;
	netif_set_real_num_tx_queues(net, nvdev->num_chn);
	netif_set_real_num_rx_queues(net, nvdev->num_chn);

	/* MTU range: 68 - 1500 or 65521 */
	net->min_mtu = NETVSC_MTU_MIN;
	if (nvdev->nvsp_version >= NVSP_PROTOCOL_VERSION_2)
		net->max_mtu = NETVSC_MTU - ETH_HLEN;
	else
		net->max_mtu = ETH_DATA_LEN;

	ret = register_netdev(net);
	if (ret != 0) {
		pr_err("Unable to register netdev.\n");
		rndis_filter_device_remove(dev, nvdev);
		free_netdev(net);
	}

	return ret;
}

static int netvsc_remove(struct hv_device *dev)
{
	struct net_device *net;
	struct net_device_context *ndev_ctx;

	net = hv_get_drvdata(dev);

	if (net == NULL) {
		dev_err(&dev->device, "No net device to remove\n");
		return 0;
	}

	ndev_ctx = netdev_priv(net);

	/* Avoid racing with netvsc_change_mtu()/netvsc_set_channels()
	 * removing the device.
	 */
	rtnl_lock();
	ndev_ctx->start_remove = true;
	rtnl_unlock();

	cancel_delayed_work_sync(&ndev_ctx->dwork);
	cancel_work_sync(&ndev_ctx->work);

	/* Stop outbound asap */
	netif_tx_disable(net);

	unregister_netdev(net);

	/*
	 * Call to the vsc driver to let it know that the device is being
	 * removed
	 */
	rndis_filter_device_remove(dev, ndev_ctx->nvdev);

	hv_set_drvdata(dev, NULL);

	free_netdev(net);
	return 0;
}

static const struct hv_vmbus_device_id id_table[] = {
	/* Network guid */
	{ HV_NIC_GUID, },
	{ },
};

MODULE_DEVICE_TABLE(vmbus, id_table);

/* The one and only one */
static struct  hv_driver netvsc_drv = {
	.name = KBUILD_MODNAME,
	.id_table = id_table,
	.probe = netvsc_probe,
	.remove = netvsc_remove,
};

/*
 * On Hyper-V, every VF interface is matched with a corresponding
 * synthetic interface. The synthetic interface is presented first
 * to the guest. When the corresponding VF instance is registered,
 * we will take care of switching the data path.
 */
static int netvsc_netdev_event(struct notifier_block *this,
			       unsigned long event, void *ptr)
{
	struct net_device *event_dev = netdev_notifier_info_to_dev(ptr);

	/* Skip our own events */
	if (event_dev->netdev_ops == &device_ops)
		return NOTIFY_DONE;

	/* Avoid non-Ethernet type devices */
	if (event_dev->type != ARPHRD_ETHER)
		return NOTIFY_DONE;

	/* Avoid Vlan dev with same MAC registering as VF */
	if (is_vlan_dev(event_dev))
		return NOTIFY_DONE;

	/* Avoid Bonding master dev with same MAC registering as VF */
	if ((event_dev->priv_flags & IFF_BONDING) &&
	    (event_dev->flags & IFF_MASTER))
		return NOTIFY_DONE;

	switch (event) {
	case NETDEV_REGISTER:
		return netvsc_register_vf(event_dev);
	case NETDEV_UNREGISTER:
		return netvsc_unregister_vf(event_dev);
	case NETDEV_UP:
		return netvsc_vf_up(event_dev);
	case NETDEV_DOWN:
		return netvsc_vf_down(event_dev);
	default:
		return NOTIFY_DONE;
	}
}

static struct notifier_block netvsc_netdev_notifier = {
	.notifier_call = netvsc_netdev_event,
};

static void __exit netvsc_drv_exit(void)
{
	unregister_netdevice_notifier(&netvsc_netdev_notifier);
	vmbus_driver_unregister(&netvsc_drv);
}

static int __init netvsc_drv_init(void)
{
	int ret;

	if (ring_size < RING_SIZE_MIN) {
		ring_size = RING_SIZE_MIN;
		pr_info("Increased ring_size to %d (min allowed)\n",
			ring_size);
	}
	ret = vmbus_driver_register(&netvsc_drv);

	if (ret)
		return ret;

	register_netdevice_notifier(&netvsc_netdev_notifier);
	return 0;
}

MODULE_LICENSE("GPL");
MODULE_DESCRIPTION("Microsoft Hyper-V network driver");

module_init(netvsc_drv_init);
module_exit(netvsc_drv_exit);<|MERGE_RESOLUTION|>--- conflicted
+++ resolved
@@ -214,7 +214,6 @@
 	    q_idx >= ndev->real_num_tx_queues) {
 		u16 hash = __skb_tx_hash(ndev, skb, VRSS_SEND_TAB_SIZE);
 		int new_idx;
-<<<<<<< HEAD
 
 		new_idx = nvsc_dev->send_table[hash]
 			% nvsc_dev->num_chn;
@@ -223,16 +222,6 @@
 		    sk_fullsock(sk) && rcu_access_pointer(sk->sk_dst_cache))
 			sk_tx_queue_set(sk, new_idx);
 
-=======
-
-		new_idx = nvsc_dev->send_table[hash]
-			% nvsc_dev->num_chn;
-
-		if (q_idx != new_idx && sk &&
-		    sk_fullsock(sk) && rcu_access_pointer(sk->sk_dst_cache))
-			sk_tx_queue_set(sk, new_idx);
-
->>>>>>> 36fc5797
 		q_idx = new_idx;
 	}
 
@@ -870,21 +859,10 @@
 	if (ret)
 		goto out;
 
-<<<<<<< HEAD
-	ndevctx->start_remove = true;
-	rndis_filter_device_remove(hdev, nvdev);
-
-	ndev->mtu = mtu;
-
 	memset(&device_info, 0, sizeof(device_info));
 	device_info.ring_size = ring_size;
 	device_info.num_chn = nvdev->num_chn;
 	device_info.max_num_vrss_chns = nvdev->num_chn;
-=======
-	memset(&device_info, 0, sizeof(device_info));
-	device_info.ring_size = ring_size;
-	device_info.num_chn = nvdev->num_chn;
-	device_info.max_num_vrss_chns = nvdev->num_chn;
 
 	ndevctx->start_remove = true;
 	rndis_filter_device_remove(hdev, nvdev);
@@ -897,7 +875,6 @@
 
 	ndev->mtu = mtu;
 
->>>>>>> 36fc5797
 	rndis_filter_device_add(hdev, &device_info);
 
 out:
@@ -932,17 +909,10 @@
 			packets = stats->packets;
 			bytes = stats->bytes;
 		} while (u64_stats_fetch_retry_irq(&stats->syncp, start));
-<<<<<<< HEAD
 
 		t->tx_bytes	+= bytes;
 		t->tx_packets	+= packets;
 
-=======
-
-		t->tx_bytes	+= bytes;
-		t->tx_packets	+= packets;
-
->>>>>>> 36fc5797
 		stats = &nvchan->rx_stats;
 		do {
 			start = u64_stats_fetch_begin_irq(&stats->syncp);
@@ -1077,53 +1047,8 @@
 			p += ETH_GSTRING_LEN;
 		}
 
-<<<<<<< HEAD
 		break;
 	}
-}
-
-static int
-netvsc_get_rss_hash_opts(struct netvsc_device *nvdev,
-			 struct ethtool_rxnfc *info)
-{
-	info->data = RXH_IP_SRC | RXH_IP_DST;
-
-	switch (info->flow_type) {
-	case TCP_V4_FLOW:
-	case TCP_V6_FLOW:
-		info->data |= RXH_L4_B_0_1 | RXH_L4_B_2_3;
-		/* fallthrough */
-	case UDP_V4_FLOW:
-	case UDP_V6_FLOW:
-	case IPV4_FLOW:
-	case IPV6_FLOW:
-=======
->>>>>>> 36fc5797
-		break;
-	default:
-		info->data = 0;
-		break;
-	}
-
-	return 0;
-}
-
-static int
-netvsc_get_rxnfc(struct net_device *dev, struct ethtool_rxnfc *info,
-		 u32 *rules)
-{
-	struct net_device_context *ndc = netdev_priv(dev);
-	struct netvsc_device *nvdev = ndc->nvdev;
-
-	switch (info->cmd) {
-	case ETHTOOL_GRXRINGS:
-		info->data = nvdev->num_chn;
-		return 0;
-
-	case ETHTOOL_GRXFH:
-		return netvsc_get_rss_hash_opts(nvdev, info);
-	}
-	return -EOPNOTSUPP;
 }
 
 static int
