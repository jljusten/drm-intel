--- conflicted
+++ resolved
@@ -1545,11 +1545,7 @@
 
 	netdev->irq = platform_get_irq(pdev, 0);
 
-<<<<<<< HEAD
-	if (netdev->irq < 0) {
-=======
 	if ((int)netdev->irq < 0) {
->>>>>>> 44b2cef5
 		err = netdev->irq;
 		goto err_get_irq;
 	}
