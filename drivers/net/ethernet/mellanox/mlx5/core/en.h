/*
 * Copyright (c) 2015-2016, Mellanox Technologies. All rights reserved.
 *
 * This software is available to you under a choice of one of two
 * licenses.  You may choose to be licensed under the terms of the GNU
 * General Public License (GPL) Version 2, available from the file
 * COPYING in the main directory of this source tree, or the
 * OpenIB.org BSD license below:
 *
 *     Redistribution and use in source and binary forms, with or
 *     without modification, are permitted provided that the following
 *     conditions are met:
 *
 *      - Redistributions of source code must retain the above
 *        copyright notice, this list of conditions and the following
 *        disclaimer.
 *
 *      - Redistributions in binary form must reproduce the above
 *        copyright notice, this list of conditions and the following
 *        disclaimer in the documentation and/or other materials
 *        provided with the distribution.
 *
 * THE SOFTWARE IS PROVIDED "AS IS", WITHOUT WARRANTY OF ANY KIND,
 * EXPRESS OR IMPLIED, INCLUDING BUT NOT LIMITED TO THE WARRANTIES OF
 * MERCHANTABILITY, FITNESS FOR A PARTICULAR PURPOSE AND
 * NONINFRINGEMENT. IN NO EVENT SHALL THE AUTHORS OR COPYRIGHT HOLDERS
 * BE LIABLE FOR ANY CLAIM, DAMAGES OR OTHER LIABILITY, WHETHER IN AN
 * ACTION OF CONTRACT, TORT OR OTHERWISE, ARISING FROM, OUT OF OR IN
 * CONNECTION WITH THE SOFTWARE OR THE USE OR OTHER DEALINGS IN THE
 * SOFTWARE.
 */
#ifndef __MLX5_EN_H__
#define __MLX5_EN_H__

#include <linux/if_vlan.h>
#include <linux/etherdevice.h>
#include <linux/timecounter.h>
#include <linux/net_tstamp.h>
#include <linux/ptp_clock_kernel.h>
#include <linux/crash_dump.h>
#include <linux/mlx5/driver.h>
#include <linux/mlx5/qp.h>
#include <linux/mlx5/cq.h>
#include <linux/mlx5/port.h>
#include <linux/mlx5/vport.h>
#include <linux/mlx5/transobj.h>
#include <linux/mlx5/fs.h>
#include <linux/rhashtable.h>
#include <net/switchdev.h>
#include <net/xdp.h>
#include <linux/net_dim.h>
#include "wq.h"
#include "mlx5_core.h"
#include "en_stats.h"

#define MLX5_SET_CFG(p, f, v) MLX5_SET(create_flow_group_in, p, f, v)

#define MLX5E_ETH_HARD_MTU (ETH_HLEN + VLAN_HLEN + ETH_FCS_LEN)

#define MLX5E_HW2SW_MTU(priv, hwmtu) ((hwmtu) - ((priv)->hard_mtu))
#define MLX5E_SW2HW_MTU(priv, swmtu) ((swmtu) + ((priv)->hard_mtu))

#define MLX5E_MAX_DSCP          64
#define MLX5E_MAX_NUM_TC	8

#define MLX5E_PARAMS_MINIMUM_LOG_SQ_SIZE                0x6
#define MLX5E_PARAMS_DEFAULT_LOG_SQ_SIZE                0xa
#define MLX5E_PARAMS_MAXIMUM_LOG_SQ_SIZE                0xd

#define MLX5E_PARAMS_MINIMUM_LOG_RQ_SIZE                0x1
#define MLX5E_PARAMS_DEFAULT_LOG_RQ_SIZE                0xa
#define MLX5E_PARAMS_MAXIMUM_LOG_RQ_SIZE                0xd

#define MLX5E_PARAMS_MINIMUM_LOG_RQ_SIZE_MPW            0x2
#define MLX5E_PARAMS_DEFAULT_LOG_RQ_SIZE_MPW            0x3
#define MLX5E_PARAMS_MAXIMUM_LOG_RQ_SIZE_MPW            0x6

#define MLX5_RX_HEADROOM NET_SKB_PAD
#define MLX5_SKB_FRAG_SZ(len)	(SKB_DATA_ALIGN(len) +	\
				 SKB_DATA_ALIGN(sizeof(struct skb_shared_info)))

#define MLX5_MPWRQ_MIN_LOG_STRIDE_SZ(mdev) \
	(6 + MLX5_CAP_GEN(mdev, cache_line_128byte)) /* HW restriction */
#define MLX5_MPWRQ_LOG_STRIDE_SZ(mdev, req) \
	max_t(u32, MLX5_MPWRQ_MIN_LOG_STRIDE_SZ(mdev), req)
#define MLX5_MPWRQ_DEF_LOG_STRIDE_SZ(mdev)       MLX5_MPWRQ_LOG_STRIDE_SZ(mdev, 6)
#define MLX5_MPWRQ_CQE_CMPRS_LOG_STRIDE_SZ(mdev) MLX5_MPWRQ_LOG_STRIDE_SZ(mdev, 8)
#define MLX5E_MPWQE_STRIDE_SZ(mdev, cqe_cmprs) \
	(cqe_cmprs ? MLX5_MPWRQ_CQE_CMPRS_LOG_STRIDE_SZ(mdev) : \
	MLX5_MPWRQ_DEF_LOG_STRIDE_SZ(mdev))

#define MLX5_MPWRQ_LOG_WQE_SZ			18
#define MLX5_MPWRQ_WQE_PAGE_ORDER  (MLX5_MPWRQ_LOG_WQE_SZ - PAGE_SHIFT > 0 ? \
				    MLX5_MPWRQ_LOG_WQE_SZ - PAGE_SHIFT : 0)
#define MLX5_MPWRQ_PAGES_PER_WQE		BIT(MLX5_MPWRQ_WQE_PAGE_ORDER)
#define MLX5_MPWRQ_STRIDES_PER_PAGE		(MLX5_MPWRQ_NUM_STRIDES >> \
						 MLX5_MPWRQ_WQE_PAGE_ORDER)

#define MLX5_MTT_OCTW(npages) (ALIGN(npages, 8) / 2)
#define MLX5E_REQUIRED_MTTS(wqes)		\
	(wqes * ALIGN(MLX5_MPWRQ_PAGES_PER_WQE, 8))
#define MLX5E_VALID_NUM_MTTS(num_mtts) (MLX5_MTT_OCTW(num_mtts) - 1 <= U16_MAX)

#define MLX5_UMR_ALIGN				(2048)
#define MLX5_MPWRQ_SMALL_PACKET_THRESHOLD	(256)

#define MLX5E_PARAMS_DEFAULT_LRO_WQE_SZ                 (64 * 1024)
#define MLX5E_DEFAULT_LRO_TIMEOUT                       32
#define MLX5E_LRO_TIMEOUT_ARR_SIZE                      4

#define MLX5E_PARAMS_DEFAULT_RX_CQ_MODERATION_USEC      0x10
#define MLX5E_PARAMS_DEFAULT_RX_CQ_MODERATION_USEC_FROM_CQE 0x3
#define MLX5E_PARAMS_DEFAULT_RX_CQ_MODERATION_PKTS      0x20
#define MLX5E_PARAMS_DEFAULT_TX_CQ_MODERATION_USEC      0x10
#define MLX5E_PARAMS_DEFAULT_TX_CQ_MODERATION_USEC_FROM_CQE 0x10
#define MLX5E_PARAMS_DEFAULT_TX_CQ_MODERATION_PKTS      0x20
#define MLX5E_PARAMS_DEFAULT_MIN_RX_WQES                0x80
#define MLX5E_PARAMS_DEFAULT_MIN_RX_WQES_MPW            0x2

#define MLX5E_LOG_INDIR_RQT_SIZE       0x7
#define MLX5E_INDIR_RQT_SIZE           BIT(MLX5E_LOG_INDIR_RQT_SIZE)
#define MLX5E_MIN_NUM_CHANNELS         0x1
#define MLX5E_MAX_NUM_CHANNELS         (MLX5E_INDIR_RQT_SIZE >> 1)
#define MLX5E_MAX_NUM_SQS              (MLX5E_MAX_NUM_CHANNELS * MLX5E_MAX_NUM_TC)
#define MLX5E_TX_CQ_POLL_BUDGET        128
#define MLX5E_UPDATE_STATS_INTERVAL    200 /* msecs */

#define MLX5E_ICOSQ_MAX_WQEBBS \
	(DIV_ROUND_UP(sizeof(struct mlx5e_umr_wqe), MLX5_SEND_WQE_BB))

#define MLX5E_XDP_MIN_INLINE (ETH_HLEN + VLAN_HLEN)
#define MLX5E_XDP_TX_DS_COUNT \
	((sizeof(struct mlx5e_tx_wqe) / MLX5_SEND_WQE_DS) + 1 /* SG DS */)

#define MLX5E_NUM_MAIN_GROUPS 9

#define MLX5E_MSG_LEVEL			NETIF_MSG_LINK

#define mlx5e_dbg(mlevel, priv, format, ...)                    \
do {                                                            \
	if (NETIF_MSG_##mlevel & (priv)->msglevel)              \
		netdev_warn(priv->netdev, format,               \
			    ##__VA_ARGS__);                     \
} while (0)


static inline u16 mlx5_min_rx_wqes(int wq_type, u32 wq_size)
{
	switch (wq_type) {
	case MLX5_WQ_TYPE_LINKED_LIST_STRIDING_RQ:
		return min_t(u16, MLX5E_PARAMS_DEFAULT_MIN_RX_WQES_MPW,
			     wq_size / 2);
	default:
		return min_t(u16, MLX5E_PARAMS_DEFAULT_MIN_RX_WQES,
			     wq_size / 2);
	}
}

static inline int mlx5_min_log_rq_size(int wq_type)
{
	switch (wq_type) {
	case MLX5_WQ_TYPE_LINKED_LIST_STRIDING_RQ:
		return MLX5E_PARAMS_MINIMUM_LOG_RQ_SIZE_MPW;
	default:
		return MLX5E_PARAMS_MINIMUM_LOG_RQ_SIZE;
	}
}

static inline int mlx5_max_log_rq_size(int wq_type)
{
	switch (wq_type) {
	case MLX5_WQ_TYPE_LINKED_LIST_STRIDING_RQ:
		return MLX5E_PARAMS_MAXIMUM_LOG_RQ_SIZE_MPW;
	default:
		return MLX5E_PARAMS_MAXIMUM_LOG_RQ_SIZE;
	}
}

static inline int mlx5e_get_max_num_channels(struct mlx5_core_dev *mdev)
{
	return is_kdump_kernel() ?
		MLX5E_MIN_NUM_CHANNELS :
		min_t(int, mdev->priv.eq_table.num_comp_vectors,
		      MLX5E_MAX_NUM_CHANNELS);
}

struct mlx5e_tx_wqe {
	struct mlx5_wqe_ctrl_seg ctrl;
	struct mlx5_wqe_eth_seg  eth;
};

struct mlx5e_rx_wqe {
	struct mlx5_wqe_srq_next_seg  next;
	struct mlx5_wqe_data_seg      data;
};

struct mlx5e_umr_wqe {
	struct mlx5_wqe_ctrl_seg       ctrl;
	struct mlx5_wqe_umr_ctrl_seg   uctrl;
	struct mlx5_mkey_seg           mkc;
	struct mlx5_wqe_data_seg       data;
};

extern const char mlx5e_self_tests[][ETH_GSTRING_LEN];

static const char mlx5e_priv_flags[][ETH_GSTRING_LEN] = {
	"rx_cqe_moder",
	"tx_cqe_moder",
	"rx_cqe_compress",
};

enum mlx5e_priv_flag {
	MLX5E_PFLAG_RX_CQE_BASED_MODER = (1 << 0),
	MLX5E_PFLAG_TX_CQE_BASED_MODER = (1 << 1),
	MLX5E_PFLAG_RX_CQE_COMPRESS = (1 << 2),
};

#define MLX5E_SET_PFLAG(params, pflag, enable)			\
	do {							\
		if (enable)					\
			(params)->pflags |= (pflag);		\
		else						\
			(params)->pflags &= ~(pflag);		\
	} while (0)

#define MLX5E_GET_PFLAG(params, pflag) (!!((params)->pflags & (pflag)))

#ifdef CONFIG_MLX5_CORE_EN_DCB
#define MLX5E_MAX_BW_ALLOC 100 /* Max percentage of BW allocation */
#endif

<<<<<<< HEAD
struct mlx5e_cq_moder {
	u16 usec;
	u16 pkts;
	u8 cq_period_mode;
};

=======
>>>>>>> 661e50bc
struct mlx5e_params {
	u8  log_sq_size;
	u8  rq_wq_type;
	u16 rq_headroom;
	u8  mpwqe_log_stride_sz;
	u8  mpwqe_log_num_strides;
	u8  log_rq_size;
	u16 num_channels;
	u8  num_tc;
	bool rx_cqe_compress_def;
	struct net_dim_cq_moder rx_cq_moderation;
	struct net_dim_cq_moder tx_cq_moderation;
	bool lro_en;
	u32 lro_wqe_sz;
	u16 tx_max_inline;
	u8  tx_min_inline_mode;
	u8  rss_hfunc;
	u8  toeplitz_hash_key[40];
	u32 indirection_rqt[MLX5E_INDIR_RQT_SIZE];
	bool vlan_strip_disable;
	bool scatter_fcs_en;
	bool rx_dim_enabled;
	u32 lro_timeout;
	u32 pflags;
	struct bpf_prog *xdp_prog;
};

#ifdef CONFIG_MLX5_CORE_EN_DCB
struct mlx5e_cee_config {
	/* bw pct for priority group */
	u8                         pg_bw_pct[CEE_DCBX_MAX_PGS];
	u8                         prio_to_pg_map[CEE_DCBX_MAX_PRIO];
	bool                       pfc_setting[CEE_DCBX_MAX_PRIO];
	bool                       pfc_enable;
};

enum {
	MLX5_DCB_CHG_RESET,
	MLX5_DCB_NO_CHG,
	MLX5_DCB_CHG_NO_RESET,
};

struct mlx5e_dcbx {
	enum mlx5_dcbx_oper_mode   mode;
	struct mlx5e_cee_config    cee_cfg; /* pending configuration */
	u8                         dscp_app_cnt;

	/* The only setting that cannot be read from FW */
	u8                         tc_tsa[IEEE_8021QAZ_MAX_TCS];
	u8                         cap;
};

struct mlx5e_dcbx_dp {
	u8                         dscp2prio[MLX5E_MAX_DSCP];
	u8                         trust_state;
};
#endif

enum {
	MLX5E_RQ_STATE_ENABLED,
	MLX5E_RQ_STATE_AM,
};

#define MLX5E_TEST_BIT(state, nr) (state & BIT(nr))

struct mlx5e_cq {
	/* data path - accessed per cqe */
	struct mlx5_cqwq           wq;

	/* data path - accessed per napi poll */
	u16                        event_ctr;
	struct napi_struct        *napi;
	struct mlx5_core_cq        mcq;
	struct mlx5e_channel      *channel;

	/* cqe decompression */
	struct mlx5_cqe64          title;
	struct mlx5_mini_cqe8      mini_arr[MLX5_MINI_CQE_ARRAY_SIZE];
	u8                         mini_arr_idx;
	u16                        decmprs_left;
	u16                        decmprs_wqe_counter;

	/* control */
	struct mlx5_core_dev      *mdev;
	struct mlx5_frag_wq_ctrl   wq_ctrl;
} ____cacheline_aligned_in_smp;

struct mlx5e_tx_wqe_info {
	struct sk_buff *skb;
	u32 num_bytes;
	u8  num_wqebbs;
	u8  num_dma;
};

enum mlx5e_dma_map_type {
	MLX5E_DMA_MAP_SINGLE,
	MLX5E_DMA_MAP_PAGE
};

struct mlx5e_sq_dma {
	dma_addr_t              addr;
	u32                     size;
	enum mlx5e_dma_map_type type;
};

enum {
	MLX5E_SQ_STATE_ENABLED,
	MLX5E_SQ_STATE_IPSEC,
};

struct mlx5e_sq_wqe_info {
	u8  opcode;
};

struct mlx5e_txqsq {
	/* data path */

	/* dirtied @completion */
	u16                        cc;
	u32                        dma_fifo_cc;

	/* dirtied @xmit */
	u16                        pc ____cacheline_aligned_in_smp;
	u32                        dma_fifo_pc;
	struct mlx5e_sq_stats      stats;

	struct mlx5e_cq            cq;

	/* write@xmit, read@completion */
	struct {
		struct mlx5e_sq_dma       *dma_fifo;
		struct mlx5e_tx_wqe_info  *wqe_info;
	} db;

	/* read only */
	struct mlx5_wq_cyc         wq;
	u32                        dma_fifo_mask;
	void __iomem              *uar_map;
	struct netdev_queue       *txq;
	u32                        sqn;
	u16                        max_inline;
	u8                         min_inline_mode;
	u16                        edge;
	struct device             *pdev;
	__be32                     mkey_be;
	unsigned long              state;
	struct hwtstamp_config    *tstamp;
	struct mlx5_clock         *clock;

	/* control path */
	struct mlx5_wq_ctrl        wq_ctrl;
	struct mlx5e_channel      *channel;
	int                        txq_ix;
	u32                        rate_limit;
} ____cacheline_aligned_in_smp;

struct mlx5e_xdpsq {
	/* data path */

	/* dirtied @rx completion */
	u16                        cc;
	u16                        pc;

	struct mlx5e_cq            cq;

	/* write@xmit, read@completion */
	struct {
		struct mlx5e_dma_info     *di;
		bool                       doorbell;
	} db;

	/* read only */
	struct mlx5_wq_cyc         wq;
	void __iomem              *uar_map;
	u32                        sqn;
	struct device             *pdev;
	__be32                     mkey_be;
	u8                         min_inline_mode;
	unsigned long              state;

	/* control path */
	struct mlx5_wq_ctrl        wq_ctrl;
	struct mlx5e_channel      *channel;
} ____cacheline_aligned_in_smp;

struct mlx5e_icosq {
	/* data path */

	/* dirtied @xmit */
	u16                        pc ____cacheline_aligned_in_smp;

	struct mlx5e_cq            cq;

	/* write@xmit, read@completion */
	struct {
		struct mlx5e_sq_wqe_info *ico_wqe;
	} db;

	/* read only */
	struct mlx5_wq_cyc         wq;
	void __iomem              *uar_map;
	u32                        sqn;
	u16                        edge;
	__be32                     mkey_be;
	unsigned long              state;

	/* control path */
	struct mlx5_wq_ctrl        wq_ctrl;
	struct mlx5e_channel      *channel;
} ____cacheline_aligned_in_smp;

static inline bool
mlx5e_wqc_has_room_for(struct mlx5_wq_cyc *wq, u16 cc, u16 pc, u16 n)
{
	return (((wq->sz_m1 & (cc - pc)) >= n) || (cc == pc));
}

struct mlx5e_dma_info {
	struct page	*page;
	dma_addr_t	addr;
};

struct mlx5e_wqe_frag_info {
	struct mlx5e_dma_info di;
	u32 offset;
};

struct mlx5e_umr_dma_info {
	__be64                *mtt;
	dma_addr_t             mtt_addr;
	struct mlx5e_dma_info  dma_info[MLX5_MPWRQ_PAGES_PER_WQE];
	struct mlx5e_umr_wqe   wqe;
};

struct mlx5e_mpw_info {
	struct mlx5e_umr_dma_info umr;
	u16 consumed_strides;
	u16 skbs_frags[MLX5_MPWRQ_PAGES_PER_WQE];
};

/* a single cache unit is capable to serve one napi call (for non-striding rq)
 * or a MPWQE (for striding rq).
 */
#define MLX5E_CACHE_UNIT	(MLX5_MPWRQ_PAGES_PER_WQE > NAPI_POLL_WEIGHT ? \
				 MLX5_MPWRQ_PAGES_PER_WQE : NAPI_POLL_WEIGHT)
#define MLX5E_CACHE_SIZE	(4 * roundup_pow_of_two(MLX5E_CACHE_UNIT))
struct mlx5e_page_cache {
	u32 head;
	u32 tail;
	struct mlx5e_dma_info page_cache[MLX5E_CACHE_SIZE];
};

struct mlx5e_rq;
typedef void (*mlx5e_fp_handle_rx_cqe)(struct mlx5e_rq*, struct mlx5_cqe64*);
typedef bool (*mlx5e_fp_post_rx_wqes)(struct mlx5e_rq *rq);
typedef void (*mlx5e_fp_dealloc_wqe)(struct mlx5e_rq*, u16);

struct mlx5e_rq {
	/* data path */
	struct mlx5_wq_ll      wq;

	union {
		struct {
			struct mlx5e_wqe_frag_info *frag_info;
			u32 frag_sz;	/* max possible skb frag_sz */
			union {
				bool page_reuse;
				bool xdp_xmit;
			};
		} wqe;
		struct {
			struct mlx5e_mpw_info *info;
			void                  *mtt_no_align;
			u16                    num_strides;
			u8                     log_stride_sz;
			bool                   umr_in_progress;
		} mpwqe;
	};
	struct {
		u16            headroom;
		u8             page_order;
		u8             map_dir;   /* dma map direction */
	} buff;

	struct mlx5e_channel  *channel;
	struct device         *pdev;
	struct net_device     *netdev;
	struct mlx5e_rq_stats  stats;
	struct mlx5e_cq        cq;
	struct mlx5e_page_cache page_cache;
	struct hwtstamp_config *tstamp;
	struct mlx5_clock      *clock;

	mlx5e_fp_handle_rx_cqe handle_rx_cqe;
	mlx5e_fp_post_rx_wqes  post_wqes;
	mlx5e_fp_dealloc_wqe   dealloc_wqe;

	unsigned long          state;
	int                    ix;

	struct net_dim         dim; /* Dynamic Interrupt Moderation */

	/* XDP */
	struct bpf_prog       *xdp_prog;
	struct mlx5e_xdpsq     xdpsq;

	/* control */
	struct mlx5_wq_ctrl    wq_ctrl;
	__be32                 mkey_be;
	u8                     wq_type;
	u32                    rqn;
	struct mlx5_core_dev  *mdev;
	struct mlx5_core_mkey  umr_mkey;

	/* XDP read-mostly */
	struct xdp_rxq_info    xdp_rxq;
} ____cacheline_aligned_in_smp;

struct mlx5e_channel {
	/* data path */
	struct mlx5e_rq            rq;
	struct mlx5e_txqsq         sq[MLX5E_MAX_NUM_TC];
	struct mlx5e_icosq         icosq;   /* internal control operations */
	bool                       xdp;
	struct napi_struct         napi;
	struct device             *pdev;
	struct net_device         *netdev;
	__be32                     mkey_be;
	u8                         num_tc;

	/* data path - accessed per napi poll */
	struct irq_desc *irq_desc;
	struct mlx5e_ch_stats      stats;

	/* control */
	struct mlx5e_priv         *priv;
	struct mlx5_core_dev      *mdev;
	struct hwtstamp_config    *tstamp;
	int                        ix;
	int                        cpu;
};

struct mlx5e_channels {
	struct mlx5e_channel **c;
	unsigned int           num;
	struct mlx5e_params    params;
};

enum mlx5e_traffic_types {
	MLX5E_TT_IPV4_TCP,
	MLX5E_TT_IPV6_TCP,
	MLX5E_TT_IPV4_UDP,
	MLX5E_TT_IPV6_UDP,
	MLX5E_TT_IPV4_IPSEC_AH,
	MLX5E_TT_IPV6_IPSEC_AH,
	MLX5E_TT_IPV4_IPSEC_ESP,
	MLX5E_TT_IPV6_IPSEC_ESP,
	MLX5E_TT_IPV4,
	MLX5E_TT_IPV6,
	MLX5E_TT_ANY,
	MLX5E_NUM_TT,
	MLX5E_NUM_INDIR_TIRS = MLX5E_TT_ANY,
};

enum mlx5e_tunnel_types {
	MLX5E_TT_IPV4_GRE,
	MLX5E_TT_IPV6_GRE,
	MLX5E_NUM_TUNNEL_TT,
};

enum {
	MLX5E_STATE_ASYNC_EVENTS_ENABLED,
	MLX5E_STATE_OPENED,
	MLX5E_STATE_DESTROYING,
};

struct mlx5e_vxlan_db {
	spinlock_t			lock; /* protect vxlan table */
	struct radix_tree_root		tree;
};

struct mlx5e_l2_rule {
	u8  addr[ETH_ALEN + 2];
	struct mlx5_flow_handle *rule;
};

struct mlx5e_flow_table {
	int num_groups;
	struct mlx5_flow_table *t;
	struct mlx5_flow_group **g;
};

#define MLX5E_L2_ADDR_HASH_SIZE BIT(BITS_PER_BYTE)

struct mlx5e_tc_table {
	struct mlx5_flow_table		*t;

	struct rhashtable_params        ht_params;
	struct rhashtable               ht;

	DECLARE_HASHTABLE(mod_hdr_tbl, 8);
	DECLARE_HASHTABLE(hairpin_tbl, 8);
};

struct mlx5e_vlan_table {
	struct mlx5e_flow_table		ft;
	DECLARE_BITMAP(active_cvlans, VLAN_N_VID);
	DECLARE_BITMAP(active_svlans, VLAN_N_VID);
	struct mlx5_flow_handle	*active_cvlans_rule[VLAN_N_VID];
	struct mlx5_flow_handle	*active_svlans_rule[VLAN_N_VID];
	struct mlx5_flow_handle	*untagged_rule;
	struct mlx5_flow_handle	*any_cvlan_rule;
	struct mlx5_flow_handle	*any_svlan_rule;
	bool			cvlan_filter_disabled;
};

struct mlx5e_l2_table {
	struct mlx5e_flow_table    ft;
	struct hlist_head          netdev_uc[MLX5E_L2_ADDR_HASH_SIZE];
	struct hlist_head          netdev_mc[MLX5E_L2_ADDR_HASH_SIZE];
	struct mlx5e_l2_rule	   broadcast;
	struct mlx5e_l2_rule	   allmulti;
	struct mlx5e_l2_rule	   promisc;
	bool                       broadcast_enabled;
	bool                       allmulti_enabled;
	bool                       promisc_enabled;
};

/* L3/L4 traffic type classifier */
struct mlx5e_ttc_table {
	struct mlx5e_flow_table  ft;
	struct mlx5_flow_handle	 *rules[MLX5E_NUM_TT];
	struct mlx5_flow_handle  *tunnel_rules[MLX5E_NUM_TUNNEL_TT];
};

#define ARFS_HASH_SHIFT BITS_PER_BYTE
#define ARFS_HASH_SIZE BIT(BITS_PER_BYTE)
struct arfs_table {
	struct mlx5e_flow_table  ft;
	struct mlx5_flow_handle	 *default_rule;
	struct hlist_head	 rules_hash[ARFS_HASH_SIZE];
};

enum  arfs_type {
	ARFS_IPV4_TCP,
	ARFS_IPV6_TCP,
	ARFS_IPV4_UDP,
	ARFS_IPV6_UDP,
	ARFS_NUM_TYPES,
};

struct mlx5e_arfs_tables {
	struct arfs_table arfs_tables[ARFS_NUM_TYPES];
	/* Protect aRFS rules list */
	spinlock_t                     arfs_lock;
	struct list_head               rules;
	int                            last_filter_id;
	struct workqueue_struct        *wq;
};

/* NIC prio FTS */
enum {
	MLX5E_VLAN_FT_LEVEL = 0,
	MLX5E_L2_FT_LEVEL,
	MLX5E_TTC_FT_LEVEL,
	MLX5E_INNER_TTC_FT_LEVEL,
	MLX5E_ARFS_FT_LEVEL
};

enum {
	MLX5E_TC_FT_LEVEL = 0,
	MLX5E_TC_TTC_FT_LEVEL,
};

struct mlx5e_ethtool_table {
	struct mlx5_flow_table *ft;
	int                    num_rules;
};

#define ETHTOOL_NUM_L3_L4_FTS 7
#define ETHTOOL_NUM_L2_FTS 4

struct mlx5e_ethtool_steering {
	struct mlx5e_ethtool_table      l3_l4_ft[ETHTOOL_NUM_L3_L4_FTS];
	struct mlx5e_ethtool_table      l2_ft[ETHTOOL_NUM_L2_FTS];
	struct list_head                rules;
	int                             tot_num_rules;
};

struct mlx5e_flow_steering {
	struct mlx5_flow_namespace      *ns;
	struct mlx5e_ethtool_steering   ethtool;
	struct mlx5e_tc_table           tc;
	struct mlx5e_vlan_table         vlan;
	struct mlx5e_l2_table           l2;
	struct mlx5e_ttc_table          ttc;
	struct mlx5e_ttc_table          inner_ttc;
	struct mlx5e_arfs_tables        arfs;
};

struct mlx5e_rqt {
	u32              rqtn;
	bool		 enabled;
};

struct mlx5e_tir {
	u32		  tirn;
	struct mlx5e_rqt  rqt;
	struct list_head  list;
};

enum {
	MLX5E_TC_PRIO = 0,
	MLX5E_NIC_PRIO
};

struct mlx5e_priv {
	/* priv data path fields - start */
	struct mlx5e_txqsq *txq2sq[MLX5E_MAX_NUM_CHANNELS * MLX5E_MAX_NUM_TC];
	int channel_tc2txq[MLX5E_MAX_NUM_CHANNELS][MLX5E_MAX_NUM_TC];
#ifdef CONFIG_MLX5_CORE_EN_DCB
	struct mlx5e_dcbx_dp       dcbx_dp;
#endif
	/* priv data path fields - end */

	u32                        msglevel;
	unsigned long              state;
	struct mutex               state_lock; /* Protects Interface state */
	struct mlx5e_rq            drop_rq;

	struct mlx5e_channels      channels;
	u32                        tisn[MLX5E_MAX_NUM_TC];
	struct mlx5e_rqt           indir_rqt;
	struct mlx5e_tir           indir_tir[MLX5E_NUM_INDIR_TIRS];
	struct mlx5e_tir           inner_indir_tir[MLX5E_NUM_INDIR_TIRS];
	struct mlx5e_tir           direct_tir[MLX5E_MAX_NUM_CHANNELS];
	u32                        tx_rates[MLX5E_MAX_NUM_SQS];
	int                        hard_mtu;

	struct mlx5e_flow_steering fs;
	struct mlx5e_vxlan_db      vxlan;

	struct workqueue_struct    *wq;
	struct work_struct         update_carrier_work;
	struct work_struct         set_rx_mode_work;
	struct work_struct         tx_timeout_work;
	struct delayed_work        update_stats_work;

	struct mlx5_core_dev      *mdev;
	struct net_device         *netdev;
	struct mlx5e_stats         stats;
	struct hwtstamp_config     tstamp;
	u16 q_counter;
#ifdef CONFIG_MLX5_CORE_EN_DCB
	struct mlx5e_dcbx          dcbx;
#endif

	const struct mlx5e_profile *profile;
	void                      *ppriv;
#ifdef CONFIG_MLX5_EN_IPSEC
	struct mlx5e_ipsec        *ipsec;
#endif
};

struct mlx5e_profile {
	void	(*init)(struct mlx5_core_dev *mdev,
			struct net_device *netdev,
			const struct mlx5e_profile *profile, void *ppriv);
	void	(*cleanup)(struct mlx5e_priv *priv);
	int	(*init_rx)(struct mlx5e_priv *priv);
	void	(*cleanup_rx)(struct mlx5e_priv *priv);
	int	(*init_tx)(struct mlx5e_priv *priv);
	void	(*cleanup_tx)(struct mlx5e_priv *priv);
	void	(*enable)(struct mlx5e_priv *priv);
	void	(*disable)(struct mlx5e_priv *priv);
	void	(*update_stats)(struct mlx5e_priv *priv);
	void	(*update_carrier)(struct mlx5e_priv *priv);
	int	(*max_nch)(struct mlx5_core_dev *mdev);
	struct {
		mlx5e_fp_handle_rx_cqe handle_rx_cqe;
		mlx5e_fp_handle_rx_cqe handle_rx_cqe_mpwqe;
	} rx_handlers;
	void	(*netdev_registered_init)(struct mlx5e_priv *priv);
	void    (*netdev_registered_remove)(struct mlx5e_priv *priv);
	int	max_tc;
};

void mlx5e_build_ptys2ethtool_map(void);

u16 mlx5e_select_queue(struct net_device *dev, struct sk_buff *skb,
		       void *accel_priv, select_queue_fallback_t fallback);
netdev_tx_t mlx5e_xmit(struct sk_buff *skb, struct net_device *dev);

void mlx5e_completion_event(struct mlx5_core_cq *mcq);
void mlx5e_cq_error_event(struct mlx5_core_cq *mcq, enum mlx5_event event);
int mlx5e_napi_poll(struct napi_struct *napi, int budget);
bool mlx5e_poll_tx_cq(struct mlx5e_cq *cq, int napi_budget);
int mlx5e_poll_rx_cq(struct mlx5e_cq *cq, int budget);
bool mlx5e_poll_xdpsq_cq(struct mlx5e_cq *cq);
void mlx5e_free_txqsq_descs(struct mlx5e_txqsq *sq);
void mlx5e_free_xdpsq_descs(struct mlx5e_xdpsq *sq);

void mlx5e_page_release(struct mlx5e_rq *rq, struct mlx5e_dma_info *dma_info,
			bool recycle);
void mlx5e_handle_rx_cqe(struct mlx5e_rq *rq, struct mlx5_cqe64 *cqe);
void mlx5e_handle_rx_cqe_mpwrq(struct mlx5e_rq *rq, struct mlx5_cqe64 *cqe);
bool mlx5e_post_rx_wqes(struct mlx5e_rq *rq);
bool mlx5e_post_rx_mpwqes(struct mlx5e_rq *rq);
void mlx5e_dealloc_rx_wqe(struct mlx5e_rq *rq, u16 ix);
void mlx5e_dealloc_rx_mpwqe(struct mlx5e_rq *rq, u16 ix);
void mlx5e_free_rx_mpwqe(struct mlx5e_rq *rq, struct mlx5e_mpw_info *wi);

void mlx5e_update_stats(struct mlx5e_priv *priv);

int mlx5e_create_flow_steering(struct mlx5e_priv *priv);
void mlx5e_destroy_flow_steering(struct mlx5e_priv *priv);
void mlx5e_init_l2_addr(struct mlx5e_priv *priv);
void mlx5e_destroy_flow_table(struct mlx5e_flow_table *ft);
int mlx5e_self_test_num(struct mlx5e_priv *priv);
void mlx5e_self_test(struct net_device *ndev, struct ethtool_test *etest,
		     u64 *buf);
int mlx5e_ethtool_get_flow(struct mlx5e_priv *priv, struct ethtool_rxnfc *info,
			   int location);
int mlx5e_ethtool_get_all_flows(struct mlx5e_priv *priv,
				struct ethtool_rxnfc *info, u32 *rule_locs);
int mlx5e_ethtool_flow_replace(struct mlx5e_priv *priv,
			       struct ethtool_rx_flow_spec *fs);
int mlx5e_ethtool_flow_remove(struct mlx5e_priv *priv,
			      int location);
void mlx5e_ethtool_init_steering(struct mlx5e_priv *priv);
void mlx5e_ethtool_cleanup_steering(struct mlx5e_priv *priv);
void mlx5e_set_rx_mode_work(struct work_struct *work);

int mlx5e_hwstamp_set(struct mlx5e_priv *priv, struct ifreq *ifr);
int mlx5e_hwstamp_get(struct mlx5e_priv *priv, struct ifreq *ifr);
int mlx5e_modify_rx_cqe_compression_locked(struct mlx5e_priv *priv, bool val);

int mlx5e_vlan_rx_add_vid(struct net_device *dev, __always_unused __be16 proto,
			  u16 vid);
int mlx5e_vlan_rx_kill_vid(struct net_device *dev, __always_unused __be16 proto,
			   u16 vid);
void mlx5e_enable_cvlan_filter(struct mlx5e_priv *priv);
void mlx5e_disable_cvlan_filter(struct mlx5e_priv *priv);
void mlx5e_timestamp_init(struct mlx5e_priv *priv);

struct mlx5e_redirect_rqt_param {
	bool is_rss;
	union {
		u32 rqn; /* Direct RQN (Non-RSS) */
		struct {
			u8 hfunc;
			struct mlx5e_channels *channels;
		} rss; /* RSS data */
	};
};

int mlx5e_redirect_rqt(struct mlx5e_priv *priv, u32 rqtn, int sz,
		       struct mlx5e_redirect_rqt_param rrp);
void mlx5e_build_indir_tir_ctx_hash(struct mlx5e_params *params,
				    enum mlx5e_traffic_types tt,
				    void *tirc, bool inner);

int mlx5e_open_locked(struct net_device *netdev);
int mlx5e_close_locked(struct net_device *netdev);

int mlx5e_open_channels(struct mlx5e_priv *priv,
			struct mlx5e_channels *chs);
void mlx5e_close_channels(struct mlx5e_channels *chs);

/* Function pointer to be used to modify WH settings while
 * switching channels
 */
typedef int (*mlx5e_fp_hw_modify)(struct mlx5e_priv *priv);
void mlx5e_switch_priv_channels(struct mlx5e_priv *priv,
				struct mlx5e_channels *new_chs,
				mlx5e_fp_hw_modify hw_modify);
void mlx5e_activate_priv_channels(struct mlx5e_priv *priv);
void mlx5e_deactivate_priv_channels(struct mlx5e_priv *priv);

void mlx5e_build_default_indir_rqt(u32 *indirection_rqt, int len,
				   int num_channels);
int mlx5e_get_max_linkspeed(struct mlx5_core_dev *mdev, u32 *speed);

void mlx5e_set_tx_cq_mode_params(struct mlx5e_params *params,
				 u8 cq_period_mode);
void mlx5e_set_rx_cq_mode_params(struct mlx5e_params *params,
				 u8 cq_period_mode);
void mlx5e_init_rq_type_params(struct mlx5_core_dev *mdev,
			       struct mlx5e_params *params,
			       u8 rq_type);

static inline bool mlx5e_tunnel_inner_ft_supported(struct mlx5_core_dev *mdev)
{
	return (MLX5_CAP_ETH(mdev, tunnel_stateless_gre) &&
		MLX5_CAP_FLOWTABLE_NIC_RX(mdev, ft_field_support.inner_ip_version));
}

static inline
struct mlx5e_tx_wqe *mlx5e_post_nop(struct mlx5_wq_cyc *wq, u32 sqn, u16 *pc)
{
	u16                         pi   = *pc & wq->sz_m1;
	struct mlx5e_tx_wqe        *wqe  = mlx5_wq_cyc_get_wqe(wq, pi);
	struct mlx5_wqe_ctrl_seg   *cseg = &wqe->ctrl;

	memset(cseg, 0, sizeof(*cseg));

	cseg->opmod_idx_opcode = cpu_to_be32((*pc << 8) | MLX5_OPCODE_NOP);
	cseg->qpn_ds           = cpu_to_be32((sqn << 8) | 0x01);

	(*pc)++;

	return wqe;
}

static inline
void mlx5e_notify_hw(struct mlx5_wq_cyc *wq, u16 pc,
		     void __iomem *uar_map,
		     struct mlx5_wqe_ctrl_seg *ctrl)
{
	ctrl->fm_ce_se = MLX5_WQE_CTRL_CQ_UPDATE;
	/* ensure wqe is visible to device before updating doorbell record */
	dma_wmb();

	*wq->db = cpu_to_be32(pc);

	/* ensure doorbell record is visible to device before ringing the
	 * doorbell
	 */
	wmb();

	mlx5_write64((__be32 *)ctrl, uar_map, NULL);
}

static inline void mlx5e_cq_arm(struct mlx5e_cq *cq)
{
	struct mlx5_core_cq *mcq;

	mcq = &cq->mcq;
	mlx5_cq_arm(mcq, MLX5_CQ_DB_REQ_NOT, mcq->uar->map, cq->wq.cc);
}

static inline u32 mlx5e_get_wqe_mtt_offset(struct mlx5e_rq *rq, u16 wqe_ix)
{
	return wqe_ix * ALIGN(MLX5_MPWRQ_PAGES_PER_WQE, 8);
}

extern const struct ethtool_ops mlx5e_ethtool_ops;
#ifdef CONFIG_MLX5_CORE_EN_DCB
extern const struct dcbnl_rtnl_ops mlx5e_dcbnl_ops;
int mlx5e_dcbnl_ieee_setets_core(struct mlx5e_priv *priv, struct ieee_ets *ets);
void mlx5e_dcbnl_initialize(struct mlx5e_priv *priv);
void mlx5e_dcbnl_init_app(struct mlx5e_priv *priv);
void mlx5e_dcbnl_delete_app(struct mlx5e_priv *priv);
#endif

#ifndef CONFIG_RFS_ACCEL
static inline int mlx5e_arfs_create_tables(struct mlx5e_priv *priv)
{
	return 0;
}

static inline void mlx5e_arfs_destroy_tables(struct mlx5e_priv *priv) {}

static inline int mlx5e_arfs_enable(struct mlx5e_priv *priv)
{
	return -EOPNOTSUPP;
}

static inline int mlx5e_arfs_disable(struct mlx5e_priv *priv)
{
	return -EOPNOTSUPP;
}
#else
int mlx5e_arfs_create_tables(struct mlx5e_priv *priv);
void mlx5e_arfs_destroy_tables(struct mlx5e_priv *priv);
int mlx5e_arfs_enable(struct mlx5e_priv *priv);
int mlx5e_arfs_disable(struct mlx5e_priv *priv);
int mlx5e_rx_flow_steer(struct net_device *dev, const struct sk_buff *skb,
			u16 rxq_index, u32 flow_id);
#endif

u16 mlx5e_get_max_inline_cap(struct mlx5_core_dev *mdev);
int mlx5e_create_tir(struct mlx5_core_dev *mdev,
		     struct mlx5e_tir *tir, u32 *in, int inlen);
void mlx5e_destroy_tir(struct mlx5_core_dev *mdev,
		       struct mlx5e_tir *tir);
int mlx5e_create_mdev_resources(struct mlx5_core_dev *mdev);
void mlx5e_destroy_mdev_resources(struct mlx5_core_dev *mdev);
int mlx5e_refresh_tirs(struct mlx5e_priv *priv, bool enable_uc_lb);

/* common netdev helpers */
int mlx5e_create_indirect_rqt(struct mlx5e_priv *priv);

int mlx5e_create_indirect_tirs(struct mlx5e_priv *priv);
void mlx5e_destroy_indirect_tirs(struct mlx5e_priv *priv);

int mlx5e_create_direct_rqts(struct mlx5e_priv *priv);
void mlx5e_destroy_direct_rqts(struct mlx5e_priv *priv);
int mlx5e_create_direct_tirs(struct mlx5e_priv *priv);
void mlx5e_destroy_direct_tirs(struct mlx5e_priv *priv);
void mlx5e_destroy_rqt(struct mlx5e_priv *priv, struct mlx5e_rqt *rqt);

struct ttc_params {
	struct mlx5_flow_table_attr ft_attr;
	u32 any_tt_tirn;
	u32 indir_tirn[MLX5E_NUM_INDIR_TIRS];
	struct mlx5e_ttc_table *inner_ttc;
};

void mlx5e_set_ttc_basic_params(struct mlx5e_priv *priv, struct ttc_params *ttc_params);
void mlx5e_set_ttc_ft_params(struct ttc_params *ttc_params);
void mlx5e_set_inner_ttc_ft_params(struct ttc_params *ttc_params);

int mlx5e_create_ttc_table(struct mlx5e_priv *priv, struct ttc_params *params,
			   struct mlx5e_ttc_table *ttc);
void mlx5e_destroy_ttc_table(struct mlx5e_priv *priv,
			     struct mlx5e_ttc_table *ttc);

int mlx5e_create_inner_ttc_table(struct mlx5e_priv *priv, struct ttc_params *params,
				 struct mlx5e_ttc_table *ttc);
void mlx5e_destroy_inner_ttc_table(struct mlx5e_priv *priv,
				   struct mlx5e_ttc_table *ttc);

int mlx5e_create_inner_ttc_table(struct mlx5e_priv *priv);
void mlx5e_destroy_inner_ttc_table(struct mlx5e_priv *priv);

int mlx5e_create_tis(struct mlx5_core_dev *mdev, int tc,
		     u32 underlay_qpn, u32 *tisn);
void mlx5e_destroy_tis(struct mlx5_core_dev *mdev, u32 tisn);

int mlx5e_create_tises(struct mlx5e_priv *priv);
void mlx5e_cleanup_nic_tx(struct mlx5e_priv *priv);
int mlx5e_close(struct net_device *netdev);
int mlx5e_open(struct net_device *netdev);
void mlx5e_update_stats_work(struct work_struct *work);
u32 mlx5e_choose_lro_timeout(struct mlx5_core_dev *mdev, u32 wanted_timeout);

int mlx5e_bits_invert(unsigned long a, int size);

/* ethtool helpers */
void mlx5e_ethtool_get_drvinfo(struct mlx5e_priv *priv,
			       struct ethtool_drvinfo *drvinfo);
void mlx5e_ethtool_get_strings(struct mlx5e_priv *priv,
			       uint32_t stringset, uint8_t *data);
int mlx5e_ethtool_get_sset_count(struct mlx5e_priv *priv, int sset);
void mlx5e_ethtool_get_ethtool_stats(struct mlx5e_priv *priv,
				     struct ethtool_stats *stats, u64 *data);
void mlx5e_ethtool_get_ringparam(struct mlx5e_priv *priv,
				 struct ethtool_ringparam *param);
int mlx5e_ethtool_set_ringparam(struct mlx5e_priv *priv,
				struct ethtool_ringparam *param);
void mlx5e_ethtool_get_channels(struct mlx5e_priv *priv,
				struct ethtool_channels *ch);
int mlx5e_ethtool_set_channels(struct mlx5e_priv *priv,
			       struct ethtool_channels *ch);
int mlx5e_ethtool_get_coalesce(struct mlx5e_priv *priv,
			       struct ethtool_coalesce *coal);
int mlx5e_ethtool_set_coalesce(struct mlx5e_priv *priv,
			       struct ethtool_coalesce *coal);
int mlx5e_ethtool_get_ts_info(struct mlx5e_priv *priv,
			      struct ethtool_ts_info *info);
int mlx5e_ethtool_flash_device(struct mlx5e_priv *priv,
			       struct ethtool_flash *flash);

int mlx5e_setup_tc_block_cb(enum tc_setup_type type, void *type_data,
			    void *cb_priv);

/* mlx5e generic netdev management API */
struct net_device*
mlx5e_create_netdev(struct mlx5_core_dev *mdev, const struct mlx5e_profile *profile,
		    void *ppriv);
int mlx5e_attach_netdev(struct mlx5e_priv *priv);
void mlx5e_detach_netdev(struct mlx5e_priv *priv);
void mlx5e_destroy_netdev(struct mlx5e_priv *priv);
void mlx5e_build_nic_params(struct mlx5_core_dev *mdev,
			    struct mlx5e_params *params,
			    u16 max_channels);
u8 mlx5e_params_calculate_tx_min_inline(struct mlx5_core_dev *mdev);
<<<<<<< HEAD
=======
void mlx5e_rx_dim_work(struct work_struct *work);
>>>>>>> 661e50bc
#endif /* __MLX5_EN_H__ */<|MERGE_RESOLUTION|>--- conflicted
+++ resolved
@@ -229,15 +229,6 @@
 #define MLX5E_MAX_BW_ALLOC 100 /* Max percentage of BW allocation */
 #endif
 
-<<<<<<< HEAD
-struct mlx5e_cq_moder {
-	u16 usec;
-	u16 pkts;
-	u8 cq_period_mode;
-};
-
-=======
->>>>>>> 661e50bc
 struct mlx5e_params {
 	u8  log_sq_size;
 	u8  rq_wq_type;
@@ -1061,9 +1052,6 @@
 void mlx5e_destroy_inner_ttc_table(struct mlx5e_priv *priv,
 				   struct mlx5e_ttc_table *ttc);
 
-int mlx5e_create_inner_ttc_table(struct mlx5e_priv *priv);
-void mlx5e_destroy_inner_ttc_table(struct mlx5e_priv *priv);
-
 int mlx5e_create_tis(struct mlx5_core_dev *mdev, int tc,
 		     u32 underlay_qpn, u32 *tisn);
 void mlx5e_destroy_tis(struct mlx5_core_dev *mdev, u32 tisn);
@@ -1116,8 +1104,5 @@
 			    struct mlx5e_params *params,
 			    u16 max_channels);
 u8 mlx5e_params_calculate_tx_min_inline(struct mlx5_core_dev *mdev);
-<<<<<<< HEAD
-=======
 void mlx5e_rx_dim_work(struct work_struct *work);
->>>>>>> 661e50bc
 #endif /* __MLX5_EN_H__ */