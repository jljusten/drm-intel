###
# This makefile is used to generate the kernel documentation,
# primarily based on in-line comments in various source files.
# See Documentation/kernel-doc-nano-HOWTO.txt for instruction in how
# to document the SRC - and how to read it.
# To add a new book the only step required is to add the book to the
# list of DOCBOOKS.

DOCBOOKS := z8530book.xml device-drivers.xml \
	    kernel-hacking.xml kernel-locking.xml deviceiobook.xml \
	    writing_usb_driver.xml networking.xml \
	    kernel-api.xml filesystems.xml lsm.xml usb.xml kgdb.xml \
	    gadget.xml libata.xml mtdnand.xml librs.xml rapidio.xml \
	    genericirq.xml s390-drivers.xml uio-howto.xml scsi.xml \
	    80211.xml debugobjects.xml sh.xml regulator.xml \
	    alsa-driver-api.xml writing-an-alsa-driver.xml \
	    tracepoint.xml drm.xml media_api.xml w1.xml \
	    writing_musb_glue_layer.xml crypto-API.xml iio.xml

MARKDOWNREADY := drm.xml

include Documentation/DocBook/media/Makefile

###
# The build process is as follows (targets):
#              (xmldocs) [by docproc]
# file.tmpl --> file.xml +--> file.ps   (psdocs)   [by db2ps or xmlto]
#                        +--> file.pdf  (pdfdocs)  [by db2pdf or xmlto]
#                        +--> DIR=file  (htmldocs) [by xmlto]
#                        +--> man/      (mandocs)  [by xmlto]


# for PDF and PS output you can choose between xmlto and docbook-utils tools
PDF_METHOD	= $(prefer-db2x)
PS_METHOD	= $(prefer-db2x)


###
# The targets that may be used.
PHONY += xmldocs sgmldocs psdocs pdfdocs htmldocs mandocs installmandocs cleandocs

targets += $(DOCBOOKS)
BOOKS := $(addprefix $(obj)/,$(DOCBOOKS))
xmldocs: $(BOOKS)
sgmldocs: xmldocs

PS := $(patsubst %.xml, %.ps, $(BOOKS))
psdocs: $(PS)

PDF := $(patsubst %.xml, %.pdf, $(BOOKS))
pdfdocs: $(PDF)

HTML := $(sort $(patsubst %.xml, %.html, $(BOOKS)))
htmldocs: $(HTML)
	$(call build_main_index)
	$(call build_images)
	$(call install_media_images)

MAN := $(patsubst %.xml, %.9, $(BOOKS))
mandocs: $(MAN)
	find $(obj)/man -name '*.9' | xargs gzip -nf

installmandocs: mandocs
	mkdir -p /usr/local/man/man9/
	find $(obj)/man -name '*.9.gz' -printf '%h %f\n' | \
		sort -k 2 -k 1 | uniq -f 1 | sed -e 's: :/:' | \
		xargs install -m 644 -t /usr/local/man/man9/

###
#External programs used
KERNELDOCXMLREF = $(srctree)/scripts/kernel-doc-xml-ref
KERNELDOC       = $(srctree)/scripts/kernel-doc
DOCPROC         = $(objtree)/scripts/docproc

XMLTOFLAGS = -m $(srctree)/$(src)/stylesheet.xsl
XMLTOFLAGS += --skip-validation

###
# DOCPROC is used for two purposes:
# 1) To generate a dependency list for a .tmpl file
# 2) To preprocess a .tmpl file and call kernel-doc with
#     appropriate parameters.
# The following rules are used to generate the .xml documentation
# required to generate the final targets. (ps, pdf, html).
quiet_cmd_docproc = DOCPROC $@
      cmd_docproc = SRCTREE=$(srctree)/ $(DOCPROC) doc $<
define rule_docproc
	set -e;									\
	USEMARKDOWN="";								\
	FILE=`basename $@`;							\
	[[ "$(MARKDOWNREADY)" =~ "$${FILE}" ]] && USEMARKDOWN="-use-markdown";	\
        $(if $($(quiet)cmd_$(1)),echo '  $($(quiet)cmd_$(1))';) 		\
        $(cmd_$(1)) $$USEMARKDOWN >$@;						\
        ( 									\
          echo 'cmd_$@ := $(cmd_$(1))';				 		\
          echo $@: `SRCTREE=$(srctree) $(DOCPROC) depend $<`;			\
        ) > $(dir $@).$(notdir $@).cmd
endef

%.xml: %.tmpl $(KERNELDOC) $(DOCPROC) $(KERNELDOCXMLREF) FORCE
<<<<<<< HEAD
=======
	@(which pandoc > /dev/null 2>&1) || \
	(echo "*** To get propper documentation you need to install pandoc ***";)
>>>>>>> a6333fcc
	$(call if_changed_rule,docproc)

# Tell kbuild to always build the programs
always := $(hostprogs-y)

notfoundtemplate = echo "*** You have to install docbook-utils or xmlto ***"; \
		   exit 1
db2xtemplate = db2TYPE -o $(dir $@) $<
xmltotemplate = xmlto TYPE $(XMLTOFLAGS) -o $(dir $@) $<

ifneq ($(shell which pandoc >/dev/null 2>&1 && echo found),found)
	MARKDOWNREADY := "";
endif

# determine which methods are available
ifeq ($(shell which db2ps >/dev/null 2>&1 && echo found),found)
	use-db2x = db2x
	prefer-db2x = db2x
else
	use-db2x = notfound
	prefer-db2x = $(use-xmlto)
endif
ifeq ($(shell which xmlto >/dev/null 2>&1 && echo found),found)
	use-xmlto = xmlto
	prefer-xmlto = xmlto
else
	use-xmlto = notfound
	prefer-xmlto = $(use-db2x)
endif

# the commands, generated from the chosen template
quiet_cmd_db2ps = PS      $@
      cmd_db2ps = $(subst TYPE,ps, $($(PS_METHOD)template))
%.ps : %.xml
	$(call cmd,db2ps)

quiet_cmd_db2pdf = PDF     $@
      cmd_db2pdf = $(subst TYPE,pdf, $($(PDF_METHOD)template))
%.pdf : %.xml
	$(call cmd,db2pdf)


index = index.html
main_idx = $(obj)/$(index)
build_main_index = rm -rf $(main_idx); \
		   echo '<h1>Linux Kernel HTML Documentation</h1>' >> $(main_idx) && \
		   echo '<h2>Kernel Version: $(KERNELVERSION)</h2>' >> $(main_idx) && \
		   cat $(HTML) >> $(main_idx)

quiet_cmd_db2html = HTML    $@
      cmd_db2html = xmlto html $(XMLTOFLAGS) -o $(patsubst %.html,%,$@) $< && \
		echo '<a HREF="$(patsubst %.html,%,$(notdir $@))/index.html"> \
		$(patsubst %.html,%,$(notdir $@))</a><p>' > $@

###
# Rules to create an aux XML and .db, and use them to re-process the DocBook XML
# to fill internal hyperlinks
       gen_aux_xml = :
 quiet_gen_aux_xml = echo '  XMLREF  $@'
silent_gen_aux_xml = :
%.aux.xml: %.xml
	@$($(quiet)gen_aux_xml)
	@rm -rf $@
	@(cat $< | egrep "^<refentry id" | egrep -o "\".*\"" | cut -f 2 -d \" > $<.db)
	@$(KERNELDOCXMLREF) -db $<.db $< > $@
.PRECIOUS: %.aux.xml

%.html:	%.aux.xml
	@(which xmlto > /dev/null 2>&1) || \
	 (echo "*** You need to install xmlto ***"; \
	  exit 1)
	@rm -rf $@ $(patsubst %.html,%,$@)
	$(call cmd,db2html)
	@if [ ! -z "$(PNG-$(basename $(notdir $@)))" ]; then \
            cp $(PNG-$(basename $(notdir $@))) $(patsubst %.html,%,$@); fi

quiet_cmd_db2man = MAN     $@
      cmd_db2man = if grep -q refentry $<; then xmlto man $(XMLTOFLAGS) -o $(obj)/man/$(*F) $< ; fi
%.9 : %.xml
	@(which xmlto > /dev/null 2>&1) || \
	 (echo "*** You need to install xmlto ***"; \
	  exit 1)
	$(Q)mkdir -p $(obj)/man/$(*F)
	$(call cmd,db2man)
	@touch $@

###
# Rules to generate postscripts and PNG images from .fig format files
quiet_cmd_fig2eps = FIG2EPS $@
      cmd_fig2eps = fig2dev -Leps $< $@

%.eps: %.fig
	@(which fig2dev > /dev/null 2>&1) || \
	 (echo "*** You need to install transfig ***"; \
	  exit 1)
	$(call cmd,fig2eps)

quiet_cmd_fig2png = FIG2PNG $@
      cmd_fig2png = fig2dev -Lpng $< $@

%.png: %.fig
	@(which fig2dev > /dev/null 2>&1) || \
	 (echo "*** You need to install transfig ***"; \
	  exit 1)
	$(call cmd,fig2png)

###
# Rule to convert a .c file to inline XML documentation
       gen_xml = :
 quiet_gen_xml = echo '  GEN     $@'
silent_gen_xml = :
%.xml: %.c
	@$($(quiet)gen_xml)
	@(                            \
	   echo "<programlisting>";   \
	   expand --tabs=8 < $< |     \
	   sed -e "s/&/\\&amp;/g"     \
	       -e "s/</\\&lt;/g"      \
	       -e "s/>/\\&gt;/g";     \
	   echo "</programlisting>")  > $@

###
# Help targets as used by the top-level makefile
dochelp:
	@echo  ' Linux kernel internal documentation in different formats:'
	@echo  '  htmldocs        - HTML'
	@echo  '  pdfdocs         - PDF'
	@echo  '  psdocs          - Postscript'
	@echo  '  xmldocs         - XML DocBook'
	@echo  '  mandocs         - man pages'
	@echo  '  installmandocs  - install man pages generated by mandocs'
	@echo  '  cleandocs       - clean all generated DocBook files'

###
# Temporary files left by various tools
clean-files := $(DOCBOOKS) \
	$(patsubst %.xml, %.dvi,     $(DOCBOOKS)) \
	$(patsubst %.xml, %.aux,     $(DOCBOOKS)) \
	$(patsubst %.xml, %.tex,     $(DOCBOOKS)) \
	$(patsubst %.xml, %.log,     $(DOCBOOKS)) \
	$(patsubst %.xml, %.out,     $(DOCBOOKS)) \
	$(patsubst %.xml, %.ps,      $(DOCBOOKS)) \
	$(patsubst %.xml, %.pdf,     $(DOCBOOKS)) \
	$(patsubst %.xml, %.html,    $(DOCBOOKS)) \
	$(patsubst %.xml, %.9,       $(DOCBOOKS)) \
	$(patsubst %.xml, %.aux.xml, $(DOCBOOKS)) \
	$(patsubst %.xml, %.xml.db,  $(DOCBOOKS)) \
	$(patsubst %.xml, %.xml,     $(DOCBOOKS)) \
	$(index)

clean-dirs := $(patsubst %.xml,%,$(DOCBOOKS)) man

cleandocs: cleanmediadocs
	$(Q)rm -f $(call objectify, $(clean-files))
	$(Q)rm -rf $(call objectify, $(clean-dirs))

# Declare the contents of the .PHONY variable as phony.  We keep that
# information in a variable se we can use it in if_changed and friends.

.PHONY: $(PHONY)<|MERGE_RESOLUTION|>--- conflicted
+++ resolved
@@ -98,11 +98,8 @@
 endef
 
 %.xml: %.tmpl $(KERNELDOC) $(DOCPROC) $(KERNELDOCXMLREF) FORCE
-<<<<<<< HEAD
-=======
 	@(which pandoc > /dev/null 2>&1) || \
 	(echo "*** To get propper documentation you need to install pandoc ***";)
->>>>>>> a6333fcc
 	$(call if_changed_rule,docproc)
 
 # Tell kbuild to always build the programs
