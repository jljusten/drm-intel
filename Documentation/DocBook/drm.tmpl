--- conflicted
+++ resolved
@@ -2573,13 +2573,8 @@
 	<td valign="top" >Description/Restrictions</td>
 	</tr>
 	<tr>
-<<<<<<< HEAD
-	<td rowspan="25" valign="top" >DRM</td>
-	<td rowspan="4" valign="top" >Generic</td>
-=======
 	<td rowspan="36" valign="top" >DRM</td>
 	<td rowspan="5" valign="top" >Connector</td>
->>>>>>> 79651c2f
 	<td valign="top" >“EDID”</td>
 	<td valign="top" >BLOB | IMMUTABLE</td>
 	<td valign="top" >0</td>
@@ -2608,9 +2603,6 @@
 	<td valign="top" >Contains tiling information for a connector.</td>
 	</tr>
 	<tr>
-<<<<<<< HEAD
-	<td rowspan="1" valign="top" >Plane</td>
-=======
 	<td valign="top" >“CRTC_ID”</td>
 	<td valign="top" >OBJECT</td>
 	<td valign="top" >DRM_MODE_OBJECT_CRTC</td>
@@ -2619,7 +2611,6 @@
 	</tr>
 	<tr>
 	<td rowspan="11" valign="top" >Plane</td>
->>>>>>> 79651c2f
 	<td valign="top" >“type”</td>
 	<td valign="top" >ENUM | IMMUTABLE</td>
 	<td valign="top" >{ "Overlay", "Primary", "Cursor" }</td>
@@ -4046,14 +4037,11 @@
 !Idrivers/gpu/drm/i915/intel_psr.c
       </sect2>
       <sect2>
-<<<<<<< HEAD
 	<title>Frame Buffer Compression (FBC)</title>
 !Pdrivers/gpu/drm/i915/intel_fbc.c Frame Buffer Compression (FBC)
 !Idrivers/gpu/drm/i915/intel_fbc.c
       </sect2>
       <sect2>
-=======
->>>>>>> 79651c2f
         <title>DPIO</title>
 !Pdrivers/gpu/drm/i915/i915_reg.h DPIO
 	<table id="dpiox2">
@@ -4193,29 +4181,6 @@
       </sect2>
     </sect1>
 
-<<<<<<< HEAD
-=======
-    <sect1>
-      <title> Tracing </title>
-      <para>
-    This sections covers all things related to the tracepoints implemented in
-    the i915 driver.
-      </para>
-      <sect2>
-        <title> i915_ppgtt_create and i915_ppgtt_release </title>
-!Pdrivers/gpu/drm/i915/i915_trace.h i915_ppgtt_create and i915_ppgtt_release tracepoints
-      </sect2>
-      <sect2>
-        <title> i915_context_create and i915_context_free </title>
-!Pdrivers/gpu/drm/i915/i915_trace.h i915_context_create and i915_context_free tracepoints
-      </sect2>
-      <sect2>
-        <title> switch_mm </title>
-!Pdrivers/gpu/drm/i915/i915_trace.h switch_mm tracepoint
-      </sect2>
-    </sect1>
-
->>>>>>> 79651c2f
   </chapter>
 !Cdrivers/gpu/drm/i915/i915_irq.c
 </part>
