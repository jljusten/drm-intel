/*
 * Xen mmu operations
 *
 * This file contains the various mmu fetch and update operations.
 * The most important job they must perform is the mapping between the
 * domain's pfn and the overall machine mfns.
 *
 * Xen allows guests to directly update the pagetable, in a controlled
 * fashion.  In other words, the guest modifies the same pagetable
 * that the CPU actually uses, which eliminates the overhead of having
 * a separate shadow pagetable.
 *
 * In order to allow this, it falls on the guest domain to map its
 * notion of a "physical" pfn - which is just a domain-local linear
 * address - into a real "machine address" which the CPU's MMU can
 * use.
 *
 * A pgd_t/pmd_t/pte_t will typically contain an mfn, and so can be
 * inserted directly into the pagetable.  When creating a new
 * pte/pmd/pgd, it converts the passed pfn into an mfn.  Conversely,
 * when reading the content back with __(pgd|pmd|pte)_val, it converts
 * the mfn back into a pfn.
 *
 * The other constraint is that all pages which make up a pagetable
 * must be mapped read-only in the guest.  This prevents uncontrolled
 * guest updates to the pagetable.  Xen strictly enforces this, and
 * will disallow any pagetable update which will end up mapping a
 * pagetable page RW, and will disallow using any writable page as a
 * pagetable.
 *
 * Naively, when loading %cr3 with the base of a new pagetable, Xen
 * would need to validate the whole pagetable before going on.
 * Naturally, this is quite slow.  The solution is to "pin" a
 * pagetable, which enforces all the constraints on the pagetable even
 * when it is not actively in use.  This menas that Xen can be assured
 * that it is still valid when you do load it into %cr3, and doesn't
 * need to revalidate it.
 *
 * Jeremy Fitzhardinge <jeremy@xensource.com>, XenSource Inc, 2007
 */
#include <linux/sched.h>
#include <linux/highmem.h>
#include <linux/debugfs.h>
#include <linux/bug.h>
#include <linux/vmalloc.h>
#include <linux/module.h>
#include <linux/gfp.h>
#include <linux/memblock.h>
#include <linux/seq_file.h>

#include <asm/pgtable.h>
#include <asm/tlbflush.h>
#include <asm/fixmap.h>
#include <asm/mmu_context.h>
#include <asm/setup.h>
#include <asm/paravirt.h>
#include <asm/e820.h>
#include <asm/linkage.h>
#include <asm/page.h>
#include <asm/init.h>
#include <asm/pat.h>

#include <asm/xen/hypercall.h>
#include <asm/xen/hypervisor.h>

#include <xen/xen.h>
#include <xen/page.h>
#include <xen/interface/xen.h>
#include <xen/interface/hvm/hvm_op.h>
#include <xen/interface/version.h>
#include <xen/interface/memory.h>
#include <xen/hvc-console.h>

#include "multicalls.h"
#include "mmu.h"
#include "debugfs.h"

#define MMU_UPDATE_HISTO	30

/*
 * Protects atomic reservation decrease/increase against concurrent increases.
 * Also protects non-atomic updates of current_pages and balloon lists.
 */
DEFINE_SPINLOCK(xen_reservation_lock);

#ifdef CONFIG_XEN_DEBUG_FS

static struct {
	u32 pgd_update;
	u32 pgd_update_pinned;
	u32 pgd_update_batched;

	u32 pud_update;
	u32 pud_update_pinned;
	u32 pud_update_batched;

	u32 pmd_update;
	u32 pmd_update_pinned;
	u32 pmd_update_batched;

	u32 pte_update;
	u32 pte_update_pinned;
	u32 pte_update_batched;

	u32 mmu_update;
	u32 mmu_update_extended;
	u32 mmu_update_histo[MMU_UPDATE_HISTO];

	u32 prot_commit;
	u32 prot_commit_batched;

	u32 set_pte_at;
	u32 set_pte_at_batched;
	u32 set_pte_at_pinned;
	u32 set_pte_at_current;
	u32 set_pte_at_kernel;
} mmu_stats;

static u8 zero_stats;

static inline void check_zero(void)
{
	if (unlikely(zero_stats)) {
		memset(&mmu_stats, 0, sizeof(mmu_stats));
		zero_stats = 0;
	}
}

#define ADD_STATS(elem, val)			\
	do { check_zero(); mmu_stats.elem += (val); } while(0)

#else  /* !CONFIG_XEN_DEBUG_FS */

#define ADD_STATS(elem, val)	do { (void)(val); } while(0)

#endif /* CONFIG_XEN_DEBUG_FS */


/*
 * Identity map, in addition to plain kernel map.  This needs to be
 * large enough to allocate page table pages to allocate the rest.
 * Each page can map 2MB.
 */
#define LEVEL1_IDENT_ENTRIES	(PTRS_PER_PTE * 4)
static RESERVE_BRK_ARRAY(pte_t, level1_ident_pgt, LEVEL1_IDENT_ENTRIES);

#ifdef CONFIG_X86_64
/* l3 pud for userspace vsyscall mapping */
static pud_t level3_user_vsyscall[PTRS_PER_PUD] __page_aligned_bss;
#endif /* CONFIG_X86_64 */

/*
 * Note about cr3 (pagetable base) values:
 *
 * xen_cr3 contains the current logical cr3 value; it contains the
 * last set cr3.  This may not be the current effective cr3, because
 * its update may be being lazily deferred.  However, a vcpu looking
 * at its own cr3 can use this value knowing that it everything will
 * be self-consistent.
 *
 * xen_current_cr3 contains the actual vcpu cr3; it is set once the
 * hypercall to set the vcpu cr3 is complete (so it may be a little
 * out of date, but it will never be set early).  If one vcpu is
 * looking at another vcpu's cr3 value, it should use this variable.
 */
DEFINE_PER_CPU(unsigned long, xen_cr3);	 /* cr3 stored as physaddr */
DEFINE_PER_CPU(unsigned long, xen_current_cr3);	 /* actual vcpu cr3 */


/*
 * Just beyond the highest usermode address.  STACK_TOP_MAX has a
 * redzone above it, so round it up to a PGD boundary.
 */
#define USER_LIMIT	((STACK_TOP_MAX + PGDIR_SIZE - 1) & PGDIR_MASK)

unsigned long arbitrary_virt_to_mfn(void *vaddr)
{
	xmaddr_t maddr = arbitrary_virt_to_machine(vaddr);

	return PFN_DOWN(maddr.maddr);
}

xmaddr_t arbitrary_virt_to_machine(void *vaddr)
{
	unsigned long address = (unsigned long)vaddr;
	unsigned int level;
	pte_t *pte;
	unsigned offset;

	/*
	 * if the PFN is in the linear mapped vaddr range, we can just use
	 * the (quick) virt_to_machine() p2m lookup
	 */
	if (virt_addr_valid(vaddr))
		return virt_to_machine(vaddr);

	/* otherwise we have to do a (slower) full page-table walk */

	pte = lookup_address(address, &level);
	BUG_ON(pte == NULL);
	offset = address & ~PAGE_MASK;
	return XMADDR(((phys_addr_t)pte_mfn(*pte) << PAGE_SHIFT) + offset);
}
EXPORT_SYMBOL_GPL(arbitrary_virt_to_machine);

void make_lowmem_page_readonly(void *vaddr)
{
	pte_t *pte, ptev;
	unsigned long address = (unsigned long)vaddr;
	unsigned int level;

	pte = lookup_address(address, &level);
	if (pte == NULL)
		return;		/* vaddr missing */

	ptev = pte_wrprotect(*pte);

	if (HYPERVISOR_update_va_mapping(address, ptev, 0))
		BUG();
}

void make_lowmem_page_readwrite(void *vaddr)
{
	pte_t *pte, ptev;
	unsigned long address = (unsigned long)vaddr;
	unsigned int level;

	pte = lookup_address(address, &level);
	if (pte == NULL)
		return;		/* vaddr missing */

	ptev = pte_mkwrite(*pte);

	if (HYPERVISOR_update_va_mapping(address, ptev, 0))
		BUG();
}


static bool xen_page_pinned(void *ptr)
{
	struct page *page = virt_to_page(ptr);

	return PagePinned(page);
}

static bool xen_iomap_pte(pte_t pte)
{
	return pte_flags(pte) & _PAGE_IOMAP;
}

void xen_set_domain_pte(pte_t *ptep, pte_t pteval, unsigned domid)
{
	struct multicall_space mcs;
	struct mmu_update *u;

	mcs = xen_mc_entry(sizeof(*u));
	u = mcs.args;

	/* ptep might be kmapped when using 32-bit HIGHPTE */
	u->ptr = arbitrary_virt_to_machine(ptep).maddr;
	u->val = pte_val_ma(pteval);

	MULTI_mmu_update(mcs.mc, mcs.args, 1, NULL, domid);

	xen_mc_issue(PARAVIRT_LAZY_MMU);
}
EXPORT_SYMBOL_GPL(xen_set_domain_pte);

static void xen_set_iomap_pte(pte_t *ptep, pte_t pteval)
{
	xen_set_domain_pte(ptep, pteval, DOMID_IO);
}

static void xen_extend_mmu_update(const struct mmu_update *update)
{
	struct multicall_space mcs;
	struct mmu_update *u;

	mcs = xen_mc_extend_args(__HYPERVISOR_mmu_update, sizeof(*u));

	if (mcs.mc != NULL) {
		ADD_STATS(mmu_update_extended, 1);
		ADD_STATS(mmu_update_histo[mcs.mc->args[1]], -1);

		mcs.mc->args[1]++;

		if (mcs.mc->args[1] < MMU_UPDATE_HISTO)
			ADD_STATS(mmu_update_histo[mcs.mc->args[1]], 1);
		else
			ADD_STATS(mmu_update_histo[0], 1);
	} else {
		ADD_STATS(mmu_update, 1);
		mcs = __xen_mc_entry(sizeof(*u));
		MULTI_mmu_update(mcs.mc, mcs.args, 1, NULL, DOMID_SELF);
		ADD_STATS(mmu_update_histo[1], 1);
	}

	u = mcs.args;
	*u = *update;
}

void xen_set_pmd_hyper(pmd_t *ptr, pmd_t val)
{
	struct mmu_update u;

	preempt_disable();

	xen_mc_batch();

	/* ptr may be ioremapped for 64-bit pagetable setup */
	u.ptr = arbitrary_virt_to_machine(ptr).maddr;
	u.val = pmd_val_ma(val);
	xen_extend_mmu_update(&u);

	ADD_STATS(pmd_update_batched, paravirt_get_lazy_mode() == PARAVIRT_LAZY_MMU);

	xen_mc_issue(PARAVIRT_LAZY_MMU);

	preempt_enable();
}

void xen_set_pmd(pmd_t *ptr, pmd_t val)
{
	ADD_STATS(pmd_update, 1);

	/* If page is not pinned, we can just update the entry
	   directly */
	if (!xen_page_pinned(ptr)) {
		*ptr = val;
		return;
	}

	ADD_STATS(pmd_update_pinned, 1);

	xen_set_pmd_hyper(ptr, val);
}

/*
 * Associate a virtual page frame with a given physical page frame
 * and protection flags for that frame.
 */
void set_pte_mfn(unsigned long vaddr, unsigned long mfn, pgprot_t flags)
{
	set_pte_vaddr(vaddr, mfn_pte(mfn, flags));
}

void xen_set_pte_at(struct mm_struct *mm, unsigned long addr,
		    pte_t *ptep, pte_t pteval)
{
	if (xen_iomap_pte(pteval)) {
		xen_set_iomap_pte(ptep, pteval);
		goto out;
	}

	ADD_STATS(set_pte_at, 1);
//	ADD_STATS(set_pte_at_pinned, xen_page_pinned(ptep));
	ADD_STATS(set_pte_at_current, mm == current->mm);
	ADD_STATS(set_pte_at_kernel, mm == &init_mm);

	if (mm == current->mm || mm == &init_mm) {
		if (paravirt_get_lazy_mode() == PARAVIRT_LAZY_MMU) {
			struct multicall_space mcs;
			mcs = xen_mc_entry(0);

			MULTI_update_va_mapping(mcs.mc, addr, pteval, 0);
			ADD_STATS(set_pte_at_batched, 1);
			xen_mc_issue(PARAVIRT_LAZY_MMU);
			goto out;
		} else
			if (HYPERVISOR_update_va_mapping(addr, pteval, 0) == 0)
				goto out;
	}
	xen_set_pte(ptep, pteval);

out:	return;
}

pte_t xen_ptep_modify_prot_start(struct mm_struct *mm,
				 unsigned long addr, pte_t *ptep)
{
	/* Just return the pte as-is.  We preserve the bits on commit */
	return *ptep;
}

void xen_ptep_modify_prot_commit(struct mm_struct *mm, unsigned long addr,
				 pte_t *ptep, pte_t pte)
{
	struct mmu_update u;

	xen_mc_batch();

	u.ptr = arbitrary_virt_to_machine(ptep).maddr | MMU_PT_UPDATE_PRESERVE_AD;
	u.val = pte_val_ma(pte);
	xen_extend_mmu_update(&u);

	ADD_STATS(prot_commit, 1);
	ADD_STATS(prot_commit_batched, paravirt_get_lazy_mode() == PARAVIRT_LAZY_MMU);

	xen_mc_issue(PARAVIRT_LAZY_MMU);
}

/* Assume pteval_t is equivalent to all the other *val_t types. */
static pteval_t pte_mfn_to_pfn(pteval_t val)
{
	if (val & _PAGE_PRESENT) {
		unsigned long mfn = (val & PTE_PFN_MASK) >> PAGE_SHIFT;
		pteval_t flags = val & PTE_FLAGS_MASK;
		val = ((pteval_t)mfn_to_pfn(mfn) << PAGE_SHIFT) | flags;
	}

	return val;
}

static pteval_t pte_pfn_to_mfn(pteval_t val)
{
	if (val & _PAGE_PRESENT) {
		unsigned long pfn = (val & PTE_PFN_MASK) >> PAGE_SHIFT;
		pteval_t flags = val & PTE_FLAGS_MASK;
		unsigned long mfn;

		if (!xen_feature(XENFEAT_auto_translated_physmap))
			mfn = get_phys_to_machine(pfn);
		else
			mfn = pfn;
		/*
		 * If there's no mfn for the pfn, then just create an
		 * empty non-present pte.  Unfortunately this loses
		 * information about the original pfn, so
		 * pte_mfn_to_pfn is asymmetric.
		 */
		if (unlikely(mfn == INVALID_P2M_ENTRY)) {
			mfn = 0;
			flags = 0;
		} else {
			/*
			 * Paramount to do this test _after_ the
			 * INVALID_P2M_ENTRY as INVALID_P2M_ENTRY &
			 * IDENTITY_FRAME_BIT resolves to true.
			 */
			mfn &= ~FOREIGN_FRAME_BIT;
			if (mfn & IDENTITY_FRAME_BIT) {
				mfn &= ~IDENTITY_FRAME_BIT;
				flags |= _PAGE_IOMAP;
			}
		}
		val = ((pteval_t)mfn << PAGE_SHIFT) | flags;
	}

	return val;
}

static pteval_t iomap_pte(pteval_t val)
{
	if (val & _PAGE_PRESENT) {
		unsigned long pfn = (val & PTE_PFN_MASK) >> PAGE_SHIFT;
		pteval_t flags = val & PTE_FLAGS_MASK;

		/* We assume the pte frame number is a MFN, so
		   just use it as-is. */
		val = ((pteval_t)pfn << PAGE_SHIFT) | flags;
	}

	return val;
}

pteval_t xen_pte_val(pte_t pte)
{
	pteval_t pteval = pte.pte;

	/* If this is a WC pte, convert back from Xen WC to Linux WC */
	if ((pteval & (_PAGE_PAT | _PAGE_PCD | _PAGE_PWT)) == _PAGE_PAT) {
		WARN_ON(!pat_enabled);
		pteval = (pteval & ~_PAGE_PAT) | _PAGE_PWT;
	}

	if (xen_initial_domain() && (pteval & _PAGE_IOMAP))
		return pteval;

	return pte_mfn_to_pfn(pteval);
}
PV_CALLEE_SAVE_REGS_THUNK(xen_pte_val);

pgdval_t xen_pgd_val(pgd_t pgd)
{
	return pte_mfn_to_pfn(pgd.pgd);
}
PV_CALLEE_SAVE_REGS_THUNK(xen_pgd_val);

/*
 * Xen's PAT setup is part of its ABI, though I assume entries 6 & 7
 * are reserved for now, to correspond to the Intel-reserved PAT
 * types.
 *
 * We expect Linux's PAT set as follows:
 *
 * Idx  PTE flags        Linux    Xen    Default
 * 0                     WB       WB     WB
 * 1            PWT      WC       WT     WT
 * 2        PCD          UC-      UC-    UC-
 * 3        PCD PWT      UC       UC     UC
 * 4    PAT              WB       WC     WB
 * 5    PAT     PWT      WC       WP     WT
 * 6    PAT PCD          UC-      UC     UC-
 * 7    PAT PCD PWT      UC       UC     UC
 */

void xen_set_pat(u64 pat)
{
	/* We expect Linux to use a PAT setting of
	 * UC UC- WC WB (ignoring the PAT flag) */
	WARN_ON(pat != 0x0007010600070106ull);
}

pte_t xen_make_pte(pteval_t pte)
{
	phys_addr_t addr = (pte & PTE_PFN_MASK);

	/* If Linux is trying to set a WC pte, then map to the Xen WC.
	 * If _PAGE_PAT is set, then it probably means it is really
	 * _PAGE_PSE, so avoid fiddling with the PAT mapping and hope
	 * things work out OK...
	 *
	 * (We should never see kernel mappings with _PAGE_PSE set,
	 * but we could see hugetlbfs mappings, I think.).
	 */
	if (pat_enabled && !WARN_ON(pte & _PAGE_PAT)) {
		if ((pte & (_PAGE_PCD | _PAGE_PWT)) == _PAGE_PWT)
			pte = (pte & ~(_PAGE_PCD | _PAGE_PWT)) | _PAGE_PAT;
	}

	/*
	 * Unprivileged domains are allowed to do IOMAPpings for
	 * PCI passthrough, but not map ISA space.  The ISA
	 * mappings are just dummy local mappings to keep other
	 * parts of the kernel happy.
	 */
	if (unlikely(pte & _PAGE_IOMAP) &&
	    (xen_initial_domain() || addr >= ISA_END_ADDRESS)) {
		pte = iomap_pte(pte);
	} else {
		pte &= ~_PAGE_IOMAP;
		pte = pte_pfn_to_mfn(pte);
	}

	return native_make_pte(pte);
}
PV_CALLEE_SAVE_REGS_THUNK(xen_make_pte);

#ifdef CONFIG_XEN_DEBUG
pte_t xen_make_pte_debug(pteval_t pte)
{
	phys_addr_t addr = (pte & PTE_PFN_MASK);
	phys_addr_t other_addr;
	bool io_page = false;
	pte_t _pte;

	if (pte & _PAGE_IOMAP)
		io_page = true;

	_pte = xen_make_pte(pte);

	if (!addr)
		return _pte;

	if (io_page &&
	    (xen_initial_domain() || addr >= ISA_END_ADDRESS)) {
		other_addr = pfn_to_mfn(addr >> PAGE_SHIFT) << PAGE_SHIFT;
<<<<<<< HEAD
		WARN(addr != other_addr,
=======
		WARN_ONCE(addr != other_addr,
>>>>>>> d762f438
			"0x%lx is using VM_IO, but it is 0x%lx!\n",
			(unsigned long)addr, (unsigned long)other_addr);
	} else {
		pteval_t iomap_set = (_pte.pte & PTE_FLAGS_MASK) & _PAGE_IOMAP;
		other_addr = (_pte.pte & PTE_PFN_MASK);
<<<<<<< HEAD
		WARN((addr == other_addr) && (!io_page) && (!iomap_set),
=======
		WARN_ONCE((addr == other_addr) && (!io_page) && (!iomap_set),
>>>>>>> d762f438
			"0x%lx is missing VM_IO (and wasn't fixed)!\n",
			(unsigned long)addr);
	}

	return _pte;
}
PV_CALLEE_SAVE_REGS_THUNK(xen_make_pte_debug);
#endif

pgd_t xen_make_pgd(pgdval_t pgd)
{
	pgd = pte_pfn_to_mfn(pgd);
	return native_make_pgd(pgd);
}
PV_CALLEE_SAVE_REGS_THUNK(xen_make_pgd);

pmdval_t xen_pmd_val(pmd_t pmd)
{
	return pte_mfn_to_pfn(pmd.pmd);
}
PV_CALLEE_SAVE_REGS_THUNK(xen_pmd_val);

void xen_set_pud_hyper(pud_t *ptr, pud_t val)
{
	struct mmu_update u;

	preempt_disable();

	xen_mc_batch();

	/* ptr may be ioremapped for 64-bit pagetable setup */
	u.ptr = arbitrary_virt_to_machine(ptr).maddr;
	u.val = pud_val_ma(val);
	xen_extend_mmu_update(&u);

	ADD_STATS(pud_update_batched, paravirt_get_lazy_mode() == PARAVIRT_LAZY_MMU);

	xen_mc_issue(PARAVIRT_LAZY_MMU);

	preempt_enable();
}

void xen_set_pud(pud_t *ptr, pud_t val)
{
	ADD_STATS(pud_update, 1);

	/* If page is not pinned, we can just update the entry
	   directly */
	if (!xen_page_pinned(ptr)) {
		*ptr = val;
		return;
	}

	ADD_STATS(pud_update_pinned, 1);

	xen_set_pud_hyper(ptr, val);
}

void xen_set_pte(pte_t *ptep, pte_t pte)
{
	if (xen_iomap_pte(pte)) {
		xen_set_iomap_pte(ptep, pte);
		return;
	}

	ADD_STATS(pte_update, 1);
//	ADD_STATS(pte_update_pinned, xen_page_pinned(ptep));
	ADD_STATS(pte_update_batched, paravirt_get_lazy_mode() == PARAVIRT_LAZY_MMU);

#ifdef CONFIG_X86_PAE
	ptep->pte_high = pte.pte_high;
	smp_wmb();
	ptep->pte_low = pte.pte_low;
#else
	*ptep = pte;
#endif
}

#ifdef CONFIG_X86_PAE
void xen_set_pte_atomic(pte_t *ptep, pte_t pte)
{
	if (xen_iomap_pte(pte)) {
		xen_set_iomap_pte(ptep, pte);
		return;
	}

	set_64bit((u64 *)ptep, native_pte_val(pte));
}

void xen_pte_clear(struct mm_struct *mm, unsigned long addr, pte_t *ptep)
{
	ptep->pte_low = 0;
	smp_wmb();		/* make sure low gets written first */
	ptep->pte_high = 0;
}

void xen_pmd_clear(pmd_t *pmdp)
{
	set_pmd(pmdp, __pmd(0));
}
#endif	/* CONFIG_X86_PAE */

pmd_t xen_make_pmd(pmdval_t pmd)
{
	pmd = pte_pfn_to_mfn(pmd);
	return native_make_pmd(pmd);
}
PV_CALLEE_SAVE_REGS_THUNK(xen_make_pmd);

#if PAGETABLE_LEVELS == 4
pudval_t xen_pud_val(pud_t pud)
{
	return pte_mfn_to_pfn(pud.pud);
}
PV_CALLEE_SAVE_REGS_THUNK(xen_pud_val);

pud_t xen_make_pud(pudval_t pud)
{
	pud = pte_pfn_to_mfn(pud);

	return native_make_pud(pud);
}
PV_CALLEE_SAVE_REGS_THUNK(xen_make_pud);

pgd_t *xen_get_user_pgd(pgd_t *pgd)
{
	pgd_t *pgd_page = (pgd_t *)(((unsigned long)pgd) & PAGE_MASK);
	unsigned offset = pgd - pgd_page;
	pgd_t *user_ptr = NULL;

	if (offset < pgd_index(USER_LIMIT)) {
		struct page *page = virt_to_page(pgd_page);
		user_ptr = (pgd_t *)page->private;
		if (user_ptr)
			user_ptr += offset;
	}

	return user_ptr;
}

static void __xen_set_pgd_hyper(pgd_t *ptr, pgd_t val)
{
	struct mmu_update u;

	u.ptr = virt_to_machine(ptr).maddr;
	u.val = pgd_val_ma(val);
	xen_extend_mmu_update(&u);
}

/*
 * Raw hypercall-based set_pgd, intended for in early boot before
 * there's a page structure.  This implies:
 *  1. The only existing pagetable is the kernel's
 *  2. It is always pinned
 *  3. It has no user pagetable attached to it
 */
void __init xen_set_pgd_hyper(pgd_t *ptr, pgd_t val)
{
	preempt_disable();

	xen_mc_batch();

	__xen_set_pgd_hyper(ptr, val);

	xen_mc_issue(PARAVIRT_LAZY_MMU);

	preempt_enable();
}

void xen_set_pgd(pgd_t *ptr, pgd_t val)
{
	pgd_t *user_ptr = xen_get_user_pgd(ptr);

	ADD_STATS(pgd_update, 1);

	/* If page is not pinned, we can just update the entry
	   directly */
	if (!xen_page_pinned(ptr)) {
		*ptr = val;
		if (user_ptr) {
			WARN_ON(xen_page_pinned(user_ptr));
			*user_ptr = val;
		}
		return;
	}

	ADD_STATS(pgd_update_pinned, 1);
	ADD_STATS(pgd_update_batched, paravirt_get_lazy_mode() == PARAVIRT_LAZY_MMU);

	/* If it's pinned, then we can at least batch the kernel and
	   user updates together. */
	xen_mc_batch();

	__xen_set_pgd_hyper(ptr, val);
	if (user_ptr)
		__xen_set_pgd_hyper(user_ptr, val);

	xen_mc_issue(PARAVIRT_LAZY_MMU);
}
#endif	/* PAGETABLE_LEVELS == 4 */

/*
 * (Yet another) pagetable walker.  This one is intended for pinning a
 * pagetable.  This means that it walks a pagetable and calls the
 * callback function on each page it finds making up the page table,
 * at every level.  It walks the entire pagetable, but it only bothers
 * pinning pte pages which are below limit.  In the normal case this
 * will be STACK_TOP_MAX, but at boot we need to pin up to
 * FIXADDR_TOP.
 *
 * For 32-bit the important bit is that we don't pin beyond there,
 * because then we start getting into Xen's ptes.
 *
 * For 64-bit, we must skip the Xen hole in the middle of the address
 * space, just after the big x86-64 virtual hole.
 */
static int __xen_pgd_walk(struct mm_struct *mm, pgd_t *pgd,
			  int (*func)(struct mm_struct *mm, struct page *,
				      enum pt_level),
			  unsigned long limit)
{
	int flush = 0;
	unsigned hole_low, hole_high;
	unsigned pgdidx_limit, pudidx_limit, pmdidx_limit;
	unsigned pgdidx, pudidx, pmdidx;

	/* The limit is the last byte to be touched */
	limit--;
	BUG_ON(limit >= FIXADDR_TOP);

	if (xen_feature(XENFEAT_auto_translated_physmap))
		return 0;

	/*
	 * 64-bit has a great big hole in the middle of the address
	 * space, which contains the Xen mappings.  On 32-bit these
	 * will end up making a zero-sized hole and so is a no-op.
	 */
	hole_low = pgd_index(USER_LIMIT);
	hole_high = pgd_index(PAGE_OFFSET);

	pgdidx_limit = pgd_index(limit);
#if PTRS_PER_PUD > 1
	pudidx_limit = pud_index(limit);
#else
	pudidx_limit = 0;
#endif
#if PTRS_PER_PMD > 1
	pmdidx_limit = pmd_index(limit);
#else
	pmdidx_limit = 0;
#endif

	for (pgdidx = 0; pgdidx <= pgdidx_limit; pgdidx++) {
		pud_t *pud;

		if (pgdidx >= hole_low && pgdidx < hole_high)
			continue;

		if (!pgd_val(pgd[pgdidx]))
			continue;

		pud = pud_offset(&pgd[pgdidx], 0);

		if (PTRS_PER_PUD > 1) /* not folded */
			flush |= (*func)(mm, virt_to_page(pud), PT_PUD);

		for (pudidx = 0; pudidx < PTRS_PER_PUD; pudidx++) {
			pmd_t *pmd;

			if (pgdidx == pgdidx_limit &&
			    pudidx > pudidx_limit)
				goto out;

			if (pud_none(pud[pudidx]))
				continue;

			pmd = pmd_offset(&pud[pudidx], 0);

			if (PTRS_PER_PMD > 1) /* not folded */
				flush |= (*func)(mm, virt_to_page(pmd), PT_PMD);

			for (pmdidx = 0; pmdidx < PTRS_PER_PMD; pmdidx++) {
				struct page *pte;

				if (pgdidx == pgdidx_limit &&
				    pudidx == pudidx_limit &&
				    pmdidx > pmdidx_limit)
					goto out;

				if (pmd_none(pmd[pmdidx]))
					continue;

				pte = pmd_page(pmd[pmdidx]);
				flush |= (*func)(mm, pte, PT_PTE);
			}
		}
	}

out:
	/* Do the top level last, so that the callbacks can use it as
	   a cue to do final things like tlb flushes. */
	flush |= (*func)(mm, virt_to_page(pgd), PT_PGD);

	return flush;
}

static int xen_pgd_walk(struct mm_struct *mm,
			int (*func)(struct mm_struct *mm, struct page *,
				    enum pt_level),
			unsigned long limit)
{
	return __xen_pgd_walk(mm, mm->pgd, func, limit);
}

/* If we're using split pte locks, then take the page's lock and
   return a pointer to it.  Otherwise return NULL. */
static spinlock_t *xen_pte_lock(struct page *page, struct mm_struct *mm)
{
	spinlock_t *ptl = NULL;

#if USE_SPLIT_PTLOCKS
	ptl = __pte_lockptr(page);
	spin_lock_nest_lock(ptl, &mm->page_table_lock);
#endif

	return ptl;
}

static void xen_pte_unlock(void *v)
{
	spinlock_t *ptl = v;
	spin_unlock(ptl);
}

static void xen_do_pin(unsigned level, unsigned long pfn)
{
	struct mmuext_op *op;
	struct multicall_space mcs;

	mcs = __xen_mc_entry(sizeof(*op));
	op = mcs.args;
	op->cmd = level;
	op->arg1.mfn = pfn_to_mfn(pfn);
	MULTI_mmuext_op(mcs.mc, op, 1, NULL, DOMID_SELF);
}

static int xen_pin_page(struct mm_struct *mm, struct page *page,
			enum pt_level level)
{
	unsigned pgfl = TestSetPagePinned(page);
	int flush;

	if (pgfl)
		flush = 0;		/* already pinned */
	else if (PageHighMem(page))
		/* kmaps need flushing if we found an unpinned
		   highpage */
		flush = 1;
	else {
		void *pt = lowmem_page_address(page);
		unsigned long pfn = page_to_pfn(page);
		struct multicall_space mcs = __xen_mc_entry(0);
		spinlock_t *ptl;

		flush = 0;

		/*
		 * We need to hold the pagetable lock between the time
		 * we make the pagetable RO and when we actually pin
		 * it.  If we don't, then other users may come in and
		 * attempt to update the pagetable by writing it,
		 * which will fail because the memory is RO but not
		 * pinned, so Xen won't do the trap'n'emulate.
		 *
		 * If we're using split pte locks, we can't hold the
		 * entire pagetable's worth of locks during the
		 * traverse, because we may wrap the preempt count (8
		 * bits).  The solution is to mark RO and pin each PTE
		 * page while holding the lock.  This means the number
		 * of locks we end up holding is never more than a
		 * batch size (~32 entries, at present).
		 *
		 * If we're not using split pte locks, we needn't pin
		 * the PTE pages independently, because we're
		 * protected by the overall pagetable lock.
		 */
		ptl = NULL;
		if (level == PT_PTE)
			ptl = xen_pte_lock(page, mm);

		MULTI_update_va_mapping(mcs.mc, (unsigned long)pt,
					pfn_pte(pfn, PAGE_KERNEL_RO),
					level == PT_PGD ? UVMF_TLB_FLUSH : 0);

		if (ptl) {
			xen_do_pin(MMUEXT_PIN_L1_TABLE, pfn);

			/* Queue a deferred unlock for when this batch
			   is completed. */
			xen_mc_callback(xen_pte_unlock, ptl);
		}
	}

	return flush;
}

/* This is called just after a mm has been created, but it has not
   been used yet.  We need to make sure that its pagetable is all
   read-only, and can be pinned. */
static void __xen_pgd_pin(struct mm_struct *mm, pgd_t *pgd)
{
	xen_mc_batch();

	if (__xen_pgd_walk(mm, pgd, xen_pin_page, USER_LIMIT)) {
		/* re-enable interrupts for flushing */
		xen_mc_issue(0);

		kmap_flush_unused();

		xen_mc_batch();
	}

#ifdef CONFIG_X86_64
	{
		pgd_t *user_pgd = xen_get_user_pgd(pgd);

		xen_do_pin(MMUEXT_PIN_L4_TABLE, PFN_DOWN(__pa(pgd)));

		if (user_pgd) {
			xen_pin_page(mm, virt_to_page(user_pgd), PT_PGD);
			xen_do_pin(MMUEXT_PIN_L4_TABLE,
				   PFN_DOWN(__pa(user_pgd)));
		}
	}
#else /* CONFIG_X86_32 */
#ifdef CONFIG_X86_PAE
	/* Need to make sure unshared kernel PMD is pinnable */
	xen_pin_page(mm, pgd_page(pgd[pgd_index(TASK_SIZE)]),
		     PT_PMD);
#endif
	xen_do_pin(MMUEXT_PIN_L3_TABLE, PFN_DOWN(__pa(pgd)));
#endif /* CONFIG_X86_64 */
	xen_mc_issue(0);
}

static void xen_pgd_pin(struct mm_struct *mm)
{
	__xen_pgd_pin(mm, mm->pgd);
}

/*
 * On save, we need to pin all pagetables to make sure they get their
 * mfns turned into pfns.  Search the list for any unpinned pgds and pin
 * them (unpinned pgds are not currently in use, probably because the
 * process is under construction or destruction).
 *
 * Expected to be called in stop_machine() ("equivalent to taking
 * every spinlock in the system"), so the locking doesn't really
 * matter all that much.
 */
void xen_mm_pin_all(void)
{
	struct page *page;

	spin_lock(&pgd_lock);

	list_for_each_entry(page, &pgd_list, lru) {
		if (!PagePinned(page)) {
			__xen_pgd_pin(&init_mm, (pgd_t *)page_address(page));
			SetPageSavePinned(page);
		}
	}

	spin_unlock(&pgd_lock);
}

/*
 * The init_mm pagetable is really pinned as soon as its created, but
 * that's before we have page structures to store the bits.  So do all
 * the book-keeping now.
 */
static int __init xen_mark_pinned(struct mm_struct *mm, struct page *page,
				  enum pt_level level)
{
	SetPagePinned(page);
	return 0;
}

static void __init xen_mark_init_mm_pinned(void)
{
	xen_pgd_walk(&init_mm, xen_mark_pinned, FIXADDR_TOP);
}

static int xen_unpin_page(struct mm_struct *mm, struct page *page,
			  enum pt_level level)
{
	unsigned pgfl = TestClearPagePinned(page);

	if (pgfl && !PageHighMem(page)) {
		void *pt = lowmem_page_address(page);
		unsigned long pfn = page_to_pfn(page);
		spinlock_t *ptl = NULL;
		struct multicall_space mcs;

		/*
		 * Do the converse to pin_page.  If we're using split
		 * pte locks, we must be holding the lock for while
		 * the pte page is unpinned but still RO to prevent
		 * concurrent updates from seeing it in this
		 * partially-pinned state.
		 */
		if (level == PT_PTE) {
			ptl = xen_pte_lock(page, mm);

			if (ptl)
				xen_do_pin(MMUEXT_UNPIN_TABLE, pfn);
		}

		mcs = __xen_mc_entry(0);

		MULTI_update_va_mapping(mcs.mc, (unsigned long)pt,
					pfn_pte(pfn, PAGE_KERNEL),
					level == PT_PGD ? UVMF_TLB_FLUSH : 0);

		if (ptl) {
			/* unlock when batch completed */
			xen_mc_callback(xen_pte_unlock, ptl);
		}
	}

	return 0;		/* never need to flush on unpin */
}

/* Release a pagetables pages back as normal RW */
static void __xen_pgd_unpin(struct mm_struct *mm, pgd_t *pgd)
{
	xen_mc_batch();

	xen_do_pin(MMUEXT_UNPIN_TABLE, PFN_DOWN(__pa(pgd)));

#ifdef CONFIG_X86_64
	{
		pgd_t *user_pgd = xen_get_user_pgd(pgd);

		if (user_pgd) {
			xen_do_pin(MMUEXT_UNPIN_TABLE,
				   PFN_DOWN(__pa(user_pgd)));
			xen_unpin_page(mm, virt_to_page(user_pgd), PT_PGD);
		}
	}
#endif

#ifdef CONFIG_X86_PAE
	/* Need to make sure unshared kernel PMD is unpinned */
	xen_unpin_page(mm, pgd_page(pgd[pgd_index(TASK_SIZE)]),
		       PT_PMD);
#endif

	__xen_pgd_walk(mm, pgd, xen_unpin_page, USER_LIMIT);

	xen_mc_issue(0);
}

static void xen_pgd_unpin(struct mm_struct *mm)
{
	__xen_pgd_unpin(mm, mm->pgd);
}

/*
 * On resume, undo any pinning done at save, so that the rest of the
 * kernel doesn't see any unexpected pinned pagetables.
 */
void xen_mm_unpin_all(void)
{
	struct page *page;

	spin_lock(&pgd_lock);

	list_for_each_entry(page, &pgd_list, lru) {
		if (PageSavePinned(page)) {
			BUG_ON(!PagePinned(page));
			__xen_pgd_unpin(&init_mm, (pgd_t *)page_address(page));
			ClearPageSavePinned(page);
		}
	}

	spin_unlock(&pgd_lock);
}

void xen_activate_mm(struct mm_struct *prev, struct mm_struct *next)
{
	spin_lock(&next->page_table_lock);
	xen_pgd_pin(next);
	spin_unlock(&next->page_table_lock);
}

void xen_dup_mmap(struct mm_struct *oldmm, struct mm_struct *mm)
{
	spin_lock(&mm->page_table_lock);
	xen_pgd_pin(mm);
	spin_unlock(&mm->page_table_lock);
}


#ifdef CONFIG_SMP
/* Another cpu may still have their %cr3 pointing at the pagetable, so
   we need to repoint it somewhere else before we can unpin it. */
static void drop_other_mm_ref(void *info)
{
	struct mm_struct *mm = info;
	struct mm_struct *active_mm;

	active_mm = percpu_read(cpu_tlbstate.active_mm);

	if (active_mm == mm && percpu_read(cpu_tlbstate.state) != TLBSTATE_OK)
		leave_mm(smp_processor_id());

	/* If this cpu still has a stale cr3 reference, then make sure
	   it has been flushed. */
	if (percpu_read(xen_current_cr3) == __pa(mm->pgd))
		load_cr3(swapper_pg_dir);
}

static void xen_drop_mm_ref(struct mm_struct *mm)
{
	cpumask_var_t mask;
	unsigned cpu;

	if (current->active_mm == mm) {
		if (current->mm == mm)
			load_cr3(swapper_pg_dir);
		else
			leave_mm(smp_processor_id());
	}

	/* Get the "official" set of cpus referring to our pagetable. */
	if (!alloc_cpumask_var(&mask, GFP_ATOMIC)) {
		for_each_online_cpu(cpu) {
			if (!cpumask_test_cpu(cpu, mm_cpumask(mm))
			    && per_cpu(xen_current_cr3, cpu) != __pa(mm->pgd))
				continue;
			smp_call_function_single(cpu, drop_other_mm_ref, mm, 1);
		}
		return;
	}
	cpumask_copy(mask, mm_cpumask(mm));

	/* It's possible that a vcpu may have a stale reference to our
	   cr3, because its in lazy mode, and it hasn't yet flushed
	   its set of pending hypercalls yet.  In this case, we can
	   look at its actual current cr3 value, and force it to flush
	   if needed. */
	for_each_online_cpu(cpu) {
		if (per_cpu(xen_current_cr3, cpu) == __pa(mm->pgd))
			cpumask_set_cpu(cpu, mask);
	}

	if (!cpumask_empty(mask))
		smp_call_function_many(mask, drop_other_mm_ref, mm, 1);
	free_cpumask_var(mask);
}
#else
static void xen_drop_mm_ref(struct mm_struct *mm)
{
	if (current->active_mm == mm)
		load_cr3(swapper_pg_dir);
}
#endif

/*
 * While a process runs, Xen pins its pagetables, which means that the
 * hypervisor forces it to be read-only, and it controls all updates
 * to it.  This means that all pagetable updates have to go via the
 * hypervisor, which is moderately expensive.
 *
 * Since we're pulling the pagetable down, we switch to use init_mm,
 * unpin old process pagetable and mark it all read-write, which
 * allows further operations on it to be simple memory accesses.
 *
 * The only subtle point is that another CPU may be still using the
 * pagetable because of lazy tlb flushing.  This means we need need to
 * switch all CPUs off this pagetable before we can unpin it.
 */
void xen_exit_mmap(struct mm_struct *mm)
{
	get_cpu();		/* make sure we don't move around */
	xen_drop_mm_ref(mm);
	put_cpu();

	spin_lock(&mm->page_table_lock);

	/* pgd may not be pinned in the error exit path of execve */
	if (xen_page_pinned(mm->pgd))
		xen_pgd_unpin(mm);

	spin_unlock(&mm->page_table_lock);
}

static void __init xen_pagetable_setup_start(pgd_t *base)
{
}

static __init void xen_mapping_pagetable_reserve(u64 start, u64 end)
{
	/* reserve the range used */
	native_pagetable_reserve(start, end);

	/* set as RW the rest */
	printk(KERN_DEBUG "xen: setting RW the range %llx - %llx\n", end,
			PFN_PHYS(pgt_buf_top));
	while (end < PFN_PHYS(pgt_buf_top)) {
		make_lowmem_page_readwrite(__va(end));
		end += PAGE_SIZE;
	}
}

static void xen_post_allocator_init(void);

static void __init xen_pagetable_setup_done(pgd_t *base)
{
	xen_setup_shared_info();
	xen_post_allocator_init();
}

static void xen_write_cr2(unsigned long cr2)
{
	percpu_read(xen_vcpu)->arch.cr2 = cr2;
}

static unsigned long xen_read_cr2(void)
{
	return percpu_read(xen_vcpu)->arch.cr2;
}

unsigned long xen_read_cr2_direct(void)
{
	return percpu_read(xen_vcpu_info.arch.cr2);
}

static void xen_flush_tlb(void)
{
	struct mmuext_op *op;
	struct multicall_space mcs;

	preempt_disable();

	mcs = xen_mc_entry(sizeof(*op));

	op = mcs.args;
	op->cmd = MMUEXT_TLB_FLUSH_LOCAL;
	MULTI_mmuext_op(mcs.mc, op, 1, NULL, DOMID_SELF);

	xen_mc_issue(PARAVIRT_LAZY_MMU);

	preempt_enable();
}

static void xen_flush_tlb_single(unsigned long addr)
{
	struct mmuext_op *op;
	struct multicall_space mcs;

	preempt_disable();

	mcs = xen_mc_entry(sizeof(*op));
	op = mcs.args;
	op->cmd = MMUEXT_INVLPG_LOCAL;
	op->arg1.linear_addr = addr & PAGE_MASK;
	MULTI_mmuext_op(mcs.mc, op, 1, NULL, DOMID_SELF);

	xen_mc_issue(PARAVIRT_LAZY_MMU);

	preempt_enable();
}

static void xen_flush_tlb_others(const struct cpumask *cpus,
				 struct mm_struct *mm, unsigned long va)
{
	struct {
		struct mmuext_op op;
		DECLARE_BITMAP(mask, NR_CPUS);
	} *args;
	struct multicall_space mcs;

	if (cpumask_empty(cpus))
		return;		/* nothing to do */

	mcs = xen_mc_entry(sizeof(*args));
	args = mcs.args;
	args->op.arg2.vcpumask = to_cpumask(args->mask);

	/* Remove us, and any offline CPUS. */
	cpumask_and(to_cpumask(args->mask), cpus, cpu_online_mask);
	cpumask_clear_cpu(smp_processor_id(), to_cpumask(args->mask));

	if (va == TLB_FLUSH_ALL) {
		args->op.cmd = MMUEXT_TLB_FLUSH_MULTI;
	} else {
		args->op.cmd = MMUEXT_INVLPG_MULTI;
		args->op.arg1.linear_addr = va;
	}

	MULTI_mmuext_op(mcs.mc, &args->op, 1, NULL, DOMID_SELF);

	xen_mc_issue(PARAVIRT_LAZY_MMU);
}

static unsigned long xen_read_cr3(void)
{
	return percpu_read(xen_cr3);
}

static void set_current_cr3(void *v)
{
	percpu_write(xen_current_cr3, (unsigned long)v);
}

static void __xen_write_cr3(bool kernel, unsigned long cr3)
{
	struct mmuext_op *op;
	struct multicall_space mcs;
	unsigned long mfn;

	if (cr3)
		mfn = pfn_to_mfn(PFN_DOWN(cr3));
	else
		mfn = 0;

	WARN_ON(mfn == 0 && kernel);

	mcs = __xen_mc_entry(sizeof(*op));

	op = mcs.args;
	op->cmd = kernel ? MMUEXT_NEW_BASEPTR : MMUEXT_NEW_USER_BASEPTR;
	op->arg1.mfn = mfn;

	MULTI_mmuext_op(mcs.mc, op, 1, NULL, DOMID_SELF);

	if (kernel) {
		percpu_write(xen_cr3, cr3);

		/* Update xen_current_cr3 once the batch has actually
		   been submitted. */
		xen_mc_callback(set_current_cr3, (void *)cr3);
	}
}

static void xen_write_cr3(unsigned long cr3)
{
	BUG_ON(preemptible());

	xen_mc_batch();  /* disables interrupts */

	/* Update while interrupts are disabled, so its atomic with
	   respect to ipis */
	percpu_write(xen_cr3, cr3);

	__xen_write_cr3(true, cr3);

#ifdef CONFIG_X86_64
	{
		pgd_t *user_pgd = xen_get_user_pgd(__va(cr3));
		if (user_pgd)
			__xen_write_cr3(false, __pa(user_pgd));
		else
			__xen_write_cr3(false, 0);
	}
#endif

	xen_mc_issue(PARAVIRT_LAZY_CPU);  /* interrupts restored */
}

static int xen_pgd_alloc(struct mm_struct *mm)
{
	pgd_t *pgd = mm->pgd;
	int ret = 0;

	BUG_ON(PagePinned(virt_to_page(pgd)));

#ifdef CONFIG_X86_64
	{
		struct page *page = virt_to_page(pgd);
		pgd_t *user_pgd;

		BUG_ON(page->private != 0);

		ret = -ENOMEM;

		user_pgd = (pgd_t *)__get_free_page(GFP_KERNEL | __GFP_ZERO);
		page->private = (unsigned long)user_pgd;

		if (user_pgd != NULL) {
			user_pgd[pgd_index(VSYSCALL_START)] =
				__pgd(__pa(level3_user_vsyscall) | _PAGE_TABLE);
			ret = 0;
		}

		BUG_ON(PagePinned(virt_to_page(xen_get_user_pgd(pgd))));
	}
#endif

	return ret;
}

static void xen_pgd_free(struct mm_struct *mm, pgd_t *pgd)
{
#ifdef CONFIG_X86_64
	pgd_t *user_pgd = xen_get_user_pgd(pgd);

	if (user_pgd)
		free_page((unsigned long)user_pgd);
#endif
}

#ifdef CONFIG_X86_32
static pte_t __init mask_rw_pte(pte_t *ptep, pte_t pte)
{
	/* If there's an existing pte, then don't allow _PAGE_RW to be set */
	if (pte_val_ma(*ptep) & _PAGE_PRESENT)
		pte = __pte_ma(((pte_val_ma(*ptep) & _PAGE_RW) | ~_PAGE_RW) &
			       pte_val_ma(pte));

	return pte;
}
#else /* CONFIG_X86_64 */
static pte_t __init mask_rw_pte(pte_t *ptep, pte_t pte)
{
	unsigned long pfn = pte_pfn(pte);

	/*
	 * If the new pfn is within the range of the newly allocated
	 * kernel pagetable, and it isn't being mapped into an
	 * early_ioremap fixmap slot as a freshly allocated page, make sure
	 * it is RO.
	 */
	if (((!is_early_ioremap_ptep(ptep) &&
<<<<<<< HEAD
			pfn >= pgt_buf_start && pfn < pgt_buf_end)) ||
=======
			pfn >= pgt_buf_start && pfn < pgt_buf_top)) ||
>>>>>>> d762f438
			(is_early_ioremap_ptep(ptep) && pfn != (pgt_buf_end - 1)))
		pte = pte_wrprotect(pte);

	return pte;
}
#endif /* CONFIG_X86_64 */

/* Init-time set_pte while constructing initial pagetables, which
   doesn't allow RO pagetable pages to be remapped RW */
static void __init xen_set_pte_init(pte_t *ptep, pte_t pte)
{
	pte = mask_rw_pte(ptep, pte);

	xen_set_pte(ptep, pte);
}

static void pin_pagetable_pfn(unsigned cmd, unsigned long pfn)
{
	struct mmuext_op op;
	op.cmd = cmd;
	op.arg1.mfn = pfn_to_mfn(pfn);
	if (HYPERVISOR_mmuext_op(&op, 1, NULL, DOMID_SELF))
		BUG();
}

/* Early in boot, while setting up the initial pagetable, assume
   everything is pinned. */
static void __init xen_alloc_pte_init(struct mm_struct *mm, unsigned long pfn)
{
#ifdef CONFIG_FLATMEM
	BUG_ON(mem_map);	/* should only be used early */
#endif
	make_lowmem_page_readonly(__va(PFN_PHYS(pfn)));
	pin_pagetable_pfn(MMUEXT_PIN_L1_TABLE, pfn);
}

/* Used for pmd and pud */
static void __init xen_alloc_pmd_init(struct mm_struct *mm, unsigned long pfn)
{
#ifdef CONFIG_FLATMEM
	BUG_ON(mem_map);	/* should only be used early */
#endif
	make_lowmem_page_readonly(__va(PFN_PHYS(pfn)));
}

/* Early release_pte assumes that all pts are pinned, since there's
   only init_mm and anything attached to that is pinned. */
static void __init xen_release_pte_init(unsigned long pfn)
{
	pin_pagetable_pfn(MMUEXT_UNPIN_TABLE, pfn);
	make_lowmem_page_readwrite(__va(PFN_PHYS(pfn)));
}

static void __init xen_release_pmd_init(unsigned long pfn)
{
	make_lowmem_page_readwrite(__va(PFN_PHYS(pfn)));
}

/* This needs to make sure the new pte page is pinned iff its being
   attached to a pinned pagetable. */
static void xen_alloc_ptpage(struct mm_struct *mm, unsigned long pfn, unsigned level)
{
	struct page *page = pfn_to_page(pfn);

	if (PagePinned(virt_to_page(mm->pgd))) {
		SetPagePinned(page);

		if (!PageHighMem(page)) {
			make_lowmem_page_readonly(__va(PFN_PHYS((unsigned long)pfn)));
			if (level == PT_PTE && USE_SPLIT_PTLOCKS)
				pin_pagetable_pfn(MMUEXT_PIN_L1_TABLE, pfn);
		} else {
			/* make sure there are no stray mappings of
			   this page */
			kmap_flush_unused();
		}
	}
}

static void xen_alloc_pte(struct mm_struct *mm, unsigned long pfn)
{
	xen_alloc_ptpage(mm, pfn, PT_PTE);
}

static void xen_alloc_pmd(struct mm_struct *mm, unsigned long pfn)
{
	xen_alloc_ptpage(mm, pfn, PT_PMD);
}

/* This should never happen until we're OK to use struct page */
static void xen_release_ptpage(unsigned long pfn, unsigned level)
{
	struct page *page = pfn_to_page(pfn);

	if (PagePinned(page)) {
		if (!PageHighMem(page)) {
			if (level == PT_PTE && USE_SPLIT_PTLOCKS)
				pin_pagetable_pfn(MMUEXT_UNPIN_TABLE, pfn);
			make_lowmem_page_readwrite(__va(PFN_PHYS(pfn)));
		}
		ClearPagePinned(page);
	}
}

static void xen_release_pte(unsigned long pfn)
{
	xen_release_ptpage(pfn, PT_PTE);
}

static void xen_release_pmd(unsigned long pfn)
{
	xen_release_ptpage(pfn, PT_PMD);
}

#if PAGETABLE_LEVELS == 4
static void xen_alloc_pud(struct mm_struct *mm, unsigned long pfn)
{
	xen_alloc_ptpage(mm, pfn, PT_PUD);
}

static void xen_release_pud(unsigned long pfn)
{
	xen_release_ptpage(pfn, PT_PUD);
}
#endif

void __init xen_reserve_top(void)
{
#ifdef CONFIG_X86_32
	unsigned long top = HYPERVISOR_VIRT_START;
	struct xen_platform_parameters pp;

	if (HYPERVISOR_xen_version(XENVER_platform_parameters, &pp) == 0)
		top = pp.virt_start;

	reserve_top_address(-top);
#endif	/* CONFIG_X86_32 */
}

/*
 * Like __va(), but returns address in the kernel mapping (which is
 * all we have until the physical memory mapping has been set up.
 */
static void *__ka(phys_addr_t paddr)
{
#ifdef CONFIG_X86_64
	return (void *)(paddr + __START_KERNEL_map);
#else
	return __va(paddr);
#endif
}

/* Convert a machine address to physical address */
static unsigned long m2p(phys_addr_t maddr)
{
	phys_addr_t paddr;

	maddr &= PTE_PFN_MASK;
	paddr = mfn_to_pfn(maddr >> PAGE_SHIFT) << PAGE_SHIFT;

	return paddr;
}

/* Convert a machine address to kernel virtual */
static void *m2v(phys_addr_t maddr)
{
	return __ka(m2p(maddr));
}

/* Set the page permissions on an identity-mapped pages */
static void set_page_prot(void *addr, pgprot_t prot)
{
	unsigned long pfn = __pa(addr) >> PAGE_SHIFT;
	pte_t pte = pfn_pte(pfn, prot);

	if (HYPERVISOR_update_va_mapping((unsigned long)addr, pte, 0))
		BUG();
}

static void __init xen_map_identity_early(pmd_t *pmd, unsigned long max_pfn)
{
	unsigned pmdidx, pteidx;
	unsigned ident_pte;
	unsigned long pfn;

	level1_ident_pgt = extend_brk(sizeof(pte_t) * LEVEL1_IDENT_ENTRIES,
				      PAGE_SIZE);

	ident_pte = 0;
	pfn = 0;
	for (pmdidx = 0; pmdidx < PTRS_PER_PMD && pfn < max_pfn; pmdidx++) {
		pte_t *pte_page;

		/* Reuse or allocate a page of ptes */
		if (pmd_present(pmd[pmdidx]))
			pte_page = m2v(pmd[pmdidx].pmd);
		else {
			/* Check for free pte pages */
			if (ident_pte == LEVEL1_IDENT_ENTRIES)
				break;

			pte_page = &level1_ident_pgt[ident_pte];
			ident_pte += PTRS_PER_PTE;

			pmd[pmdidx] = __pmd(__pa(pte_page) | _PAGE_TABLE);
		}

		/* Install mappings */
		for (pteidx = 0; pteidx < PTRS_PER_PTE; pteidx++, pfn++) {
			pte_t pte;

			if (!pte_none(pte_page[pteidx]))
				continue;

			pte = pfn_pte(pfn, PAGE_KERNEL_EXEC);
			pte_page[pteidx] = pte;
		}
	}

	for (pteidx = 0; pteidx < ident_pte; pteidx += PTRS_PER_PTE)
		set_page_prot(&level1_ident_pgt[pteidx], PAGE_KERNEL_RO);

	set_page_prot(pmd, PAGE_KERNEL_RO);
}

void __init xen_setup_machphys_mapping(void)
{
	struct xen_machphys_mapping mapping;
	unsigned long machine_to_phys_nr_ents;

	if (HYPERVISOR_memory_op(XENMEM_machphys_mapping, &mapping) == 0) {
		machine_to_phys_mapping = (unsigned long *)mapping.v_start;
		machine_to_phys_nr_ents = mapping.max_mfn + 1;
	} else {
		machine_to_phys_nr_ents = MACH2PHYS_NR_ENTRIES;
	}
	machine_to_phys_order = fls(machine_to_phys_nr_ents - 1);
}

#ifdef CONFIG_X86_64
static void convert_pfn_mfn(void *v)
{
	pte_t *pte = v;
	int i;

	/* All levels are converted the same way, so just treat them
	   as ptes. */
	for (i = 0; i < PTRS_PER_PTE; i++)
		pte[i] = xen_make_pte(pte[i].pte);
}

/*
 * Set up the initial kernel pagetable.
 *
 * We can construct this by grafting the Xen provided pagetable into
 * head_64.S's preconstructed pagetables.  We copy the Xen L2's into
 * level2_ident_pgt, level2_kernel_pgt and level2_fixmap_pgt.  This
 * means that only the kernel has a physical mapping to start with -
 * but that's enough to get __va working.  We need to fill in the rest
 * of the physical mapping once some sort of allocator has been set
 * up.
 */
pgd_t * __init xen_setup_kernel_pagetable(pgd_t *pgd,
					 unsigned long max_pfn)
{
	pud_t *l3;
	pmd_t *l2;

	/* max_pfn_mapped is the last pfn mapped in the initial memory
	 * mappings. Considering that on Xen after the kernel mappings we
	 * have the mappings of some pages that don't exist in pfn space, we
	 * set max_pfn_mapped to the last real pfn mapped. */
	max_pfn_mapped = PFN_DOWN(__pa(xen_start_info->mfn_list));

	/* Zap identity mapping */
	init_level4_pgt[0] = __pgd(0);

	/* Pre-constructed entries are in pfn, so convert to mfn */
	convert_pfn_mfn(init_level4_pgt);
	convert_pfn_mfn(level3_ident_pgt);
	convert_pfn_mfn(level3_kernel_pgt);

	l3 = m2v(pgd[pgd_index(__START_KERNEL_map)].pgd);
	l2 = m2v(l3[pud_index(__START_KERNEL_map)].pud);

	memcpy(level2_ident_pgt, l2, sizeof(pmd_t) * PTRS_PER_PMD);
	memcpy(level2_kernel_pgt, l2, sizeof(pmd_t) * PTRS_PER_PMD);

	l3 = m2v(pgd[pgd_index(__START_KERNEL_map + PMD_SIZE)].pgd);
	l2 = m2v(l3[pud_index(__START_KERNEL_map + PMD_SIZE)].pud);
	memcpy(level2_fixmap_pgt, l2, sizeof(pmd_t) * PTRS_PER_PMD);

	/* Set up identity map */
	xen_map_identity_early(level2_ident_pgt, max_pfn);

	/* Make pagetable pieces RO */
	set_page_prot(init_level4_pgt, PAGE_KERNEL_RO);
	set_page_prot(level3_ident_pgt, PAGE_KERNEL_RO);
	set_page_prot(level3_kernel_pgt, PAGE_KERNEL_RO);
	set_page_prot(level3_user_vsyscall, PAGE_KERNEL_RO);
	set_page_prot(level2_kernel_pgt, PAGE_KERNEL_RO);
	set_page_prot(level2_fixmap_pgt, PAGE_KERNEL_RO);

	/* Pin down new L4 */
	pin_pagetable_pfn(MMUEXT_PIN_L4_TABLE,
			  PFN_DOWN(__pa_symbol(init_level4_pgt)));

	/* Unpin Xen-provided one */
	pin_pagetable_pfn(MMUEXT_UNPIN_TABLE, PFN_DOWN(__pa(pgd)));

	/* Switch over */
	pgd = init_level4_pgt;

	/*
	 * At this stage there can be no user pgd, and no page
	 * structure to attach it to, so make sure we just set kernel
	 * pgd.
	 */
	xen_mc_batch();
	__xen_write_cr3(true, __pa(pgd));
	xen_mc_issue(PARAVIRT_LAZY_CPU);

	memblock_x86_reserve_range(__pa(xen_start_info->pt_base),
		      __pa(xen_start_info->pt_base +
			   xen_start_info->nr_pt_frames * PAGE_SIZE),
		      "XEN PAGETABLES");

	return pgd;
}
#else	/* !CONFIG_X86_64 */
static RESERVE_BRK_ARRAY(pmd_t, initial_kernel_pmd, PTRS_PER_PMD);
static RESERVE_BRK_ARRAY(pmd_t, swapper_kernel_pmd, PTRS_PER_PMD);

static void __init xen_write_cr3_init(unsigned long cr3)
{
	unsigned long pfn = PFN_DOWN(__pa(swapper_pg_dir));

	BUG_ON(read_cr3() != __pa(initial_page_table));
	BUG_ON(cr3 != __pa(swapper_pg_dir));

	/*
	 * We are switching to swapper_pg_dir for the first time (from
	 * initial_page_table) and therefore need to mark that page
	 * read-only and then pin it.
	 *
	 * Xen disallows sharing of kernel PMDs for PAE
	 * guests. Therefore we must copy the kernel PMD from
	 * initial_page_table into a new kernel PMD to be used in
	 * swapper_pg_dir.
	 */
	swapper_kernel_pmd =
		extend_brk(sizeof(pmd_t) * PTRS_PER_PMD, PAGE_SIZE);
	memcpy(swapper_kernel_pmd, initial_kernel_pmd,
	       sizeof(pmd_t) * PTRS_PER_PMD);
	swapper_pg_dir[KERNEL_PGD_BOUNDARY] =
		__pgd(__pa(swapper_kernel_pmd) | _PAGE_PRESENT);
	set_page_prot(swapper_kernel_pmd, PAGE_KERNEL_RO);

	set_page_prot(swapper_pg_dir, PAGE_KERNEL_RO);
	xen_write_cr3(cr3);
	pin_pagetable_pfn(MMUEXT_PIN_L3_TABLE, pfn);

	pin_pagetable_pfn(MMUEXT_UNPIN_TABLE,
			  PFN_DOWN(__pa(initial_page_table)));
	set_page_prot(initial_page_table, PAGE_KERNEL);
	set_page_prot(initial_kernel_pmd, PAGE_KERNEL);

	pv_mmu_ops.write_cr3 = &xen_write_cr3;
}

pgd_t * __init xen_setup_kernel_pagetable(pgd_t *pgd,
					 unsigned long max_pfn)
{
	pmd_t *kernel_pmd;

	initial_kernel_pmd =
		extend_brk(sizeof(pmd_t) * PTRS_PER_PMD, PAGE_SIZE);

	max_pfn_mapped = PFN_DOWN(__pa(xen_start_info->mfn_list));

	kernel_pmd = m2v(pgd[KERNEL_PGD_BOUNDARY].pgd);
	memcpy(initial_kernel_pmd, kernel_pmd, sizeof(pmd_t) * PTRS_PER_PMD);

	xen_map_identity_early(initial_kernel_pmd, max_pfn);

	memcpy(initial_page_table, pgd, sizeof(pgd_t) * PTRS_PER_PGD);
	initial_page_table[KERNEL_PGD_BOUNDARY] =
		__pgd(__pa(initial_kernel_pmd) | _PAGE_PRESENT);

	set_page_prot(initial_kernel_pmd, PAGE_KERNEL_RO);
	set_page_prot(initial_page_table, PAGE_KERNEL_RO);
	set_page_prot(empty_zero_page, PAGE_KERNEL_RO);

	pin_pagetable_pfn(MMUEXT_UNPIN_TABLE, PFN_DOWN(__pa(pgd)));

	pin_pagetable_pfn(MMUEXT_PIN_L3_TABLE,
			  PFN_DOWN(__pa(initial_page_table)));
	xen_write_cr3(__pa(initial_page_table));

	memblock_x86_reserve_range(__pa(xen_start_info->pt_base),
		      __pa(xen_start_info->pt_base +
			   xen_start_info->nr_pt_frames * PAGE_SIZE),
		      "XEN PAGETABLES");

	return initial_page_table;
}
#endif	/* CONFIG_X86_64 */

static unsigned char dummy_mapping[PAGE_SIZE] __page_aligned_bss;

static void xen_set_fixmap(unsigned idx, phys_addr_t phys, pgprot_t prot)
{
	pte_t pte;

	phys >>= PAGE_SHIFT;

	switch (idx) {
	case FIX_BTMAP_END ... FIX_BTMAP_BEGIN:
#ifdef CONFIG_X86_F00F_BUG
	case FIX_F00F_IDT:
#endif
#ifdef CONFIG_X86_32
	case FIX_WP_TEST:
	case FIX_VDSO:
# ifdef CONFIG_HIGHMEM
	case FIX_KMAP_BEGIN ... FIX_KMAP_END:
# endif
#else
	case VSYSCALL_LAST_PAGE ... VSYSCALL_FIRST_PAGE:
#endif
	case FIX_TEXT_POKE0:
	case FIX_TEXT_POKE1:
		/* All local page mappings */
		pte = pfn_pte(phys, prot);
		break;

#ifdef CONFIG_X86_LOCAL_APIC
	case FIX_APIC_BASE:	/* maps dummy local APIC */
		pte = pfn_pte(PFN_DOWN(__pa(dummy_mapping)), PAGE_KERNEL);
		break;
#endif

#ifdef CONFIG_X86_IO_APIC
	case FIX_IO_APIC_BASE_0 ... FIX_IO_APIC_BASE_END:
		/*
		 * We just don't map the IO APIC - all access is via
		 * hypercalls.  Keep the address in the pte for reference.
		 */
		pte = pfn_pte(PFN_DOWN(__pa(dummy_mapping)), PAGE_KERNEL);
		break;
#endif

	case FIX_PARAVIRT_BOOTMAP:
		/* This is an MFN, but it isn't an IO mapping from the
		   IO domain */
		pte = mfn_pte(phys, prot);
		break;

	default:
		/* By default, set_fixmap is used for hardware mappings */
		pte = mfn_pte(phys, __pgprot(pgprot_val(prot) | _PAGE_IOMAP));
		break;
	}

	__native_set_fixmap(idx, pte);

#ifdef CONFIG_X86_64
	/* Replicate changes to map the vsyscall page into the user
	   pagetable vsyscall mapping. */
	if (idx >= VSYSCALL_LAST_PAGE && idx <= VSYSCALL_FIRST_PAGE) {
		unsigned long vaddr = __fix_to_virt(idx);
		set_pte_vaddr_pud(level3_user_vsyscall, vaddr, pte);
	}
#endif
}

void __init xen_ident_map_ISA(void)
{
	unsigned long pa;

	/*
	 * If we're dom0, then linear map the ISA machine addresses into
	 * the kernel's address space.
	 */
	if (!xen_initial_domain())
		return;

	xen_raw_printk("Xen: setup ISA identity maps\n");

	for (pa = ISA_START_ADDRESS; pa < ISA_END_ADDRESS; pa += PAGE_SIZE) {
		pte_t pte = mfn_pte(PFN_DOWN(pa), PAGE_KERNEL_IO);

		if (HYPERVISOR_update_va_mapping(PAGE_OFFSET + pa, pte, 0))
			BUG();
	}

	xen_flush_tlb();
}

static void __init xen_post_allocator_init(void)
{
#ifdef CONFIG_XEN_DEBUG
	pv_mmu_ops.make_pte = PV_CALLEE_SAVE(xen_make_pte_debug);
#endif
	pv_mmu_ops.set_pte = xen_set_pte;
	pv_mmu_ops.set_pmd = xen_set_pmd;
	pv_mmu_ops.set_pud = xen_set_pud;
#if PAGETABLE_LEVELS == 4
	pv_mmu_ops.set_pgd = xen_set_pgd;
#endif

	/* This will work as long as patching hasn't happened yet
	   (which it hasn't) */
	pv_mmu_ops.alloc_pte = xen_alloc_pte;
	pv_mmu_ops.alloc_pmd = xen_alloc_pmd;
	pv_mmu_ops.release_pte = xen_release_pte;
	pv_mmu_ops.release_pmd = xen_release_pmd;
#if PAGETABLE_LEVELS == 4
	pv_mmu_ops.alloc_pud = xen_alloc_pud;
	pv_mmu_ops.release_pud = xen_release_pud;
#endif

#ifdef CONFIG_X86_64
	SetPagePinned(virt_to_page(level3_user_vsyscall));
#endif
	xen_mark_init_mm_pinned();
}

static void xen_leave_lazy_mmu(void)
{
	preempt_disable();
	xen_mc_flush();
	paravirt_leave_lazy_mmu();
	preempt_enable();
}

static const struct pv_mmu_ops xen_mmu_ops __initconst = {
	.read_cr2 = xen_read_cr2,
	.write_cr2 = xen_write_cr2,

	.read_cr3 = xen_read_cr3,
#ifdef CONFIG_X86_32
	.write_cr3 = xen_write_cr3_init,
#else
	.write_cr3 = xen_write_cr3,
#endif

	.flush_tlb_user = xen_flush_tlb,
	.flush_tlb_kernel = xen_flush_tlb,
	.flush_tlb_single = xen_flush_tlb_single,
	.flush_tlb_others = xen_flush_tlb_others,

	.pte_update = paravirt_nop,
	.pte_update_defer = paravirt_nop,

	.pgd_alloc = xen_pgd_alloc,
	.pgd_free = xen_pgd_free,

	.alloc_pte = xen_alloc_pte_init,
	.release_pte = xen_release_pte_init,
	.alloc_pmd = xen_alloc_pmd_init,
	.release_pmd = xen_release_pmd_init,

	.set_pte = xen_set_pte_init,
	.set_pte_at = xen_set_pte_at,
	.set_pmd = xen_set_pmd_hyper,

	.ptep_modify_prot_start = __ptep_modify_prot_start,
	.ptep_modify_prot_commit = __ptep_modify_prot_commit,

	.pte_val = PV_CALLEE_SAVE(xen_pte_val),
	.pgd_val = PV_CALLEE_SAVE(xen_pgd_val),

	.make_pte = PV_CALLEE_SAVE(xen_make_pte),
	.make_pgd = PV_CALLEE_SAVE(xen_make_pgd),

#ifdef CONFIG_X86_PAE
	.set_pte_atomic = xen_set_pte_atomic,
	.pte_clear = xen_pte_clear,
	.pmd_clear = xen_pmd_clear,
#endif	/* CONFIG_X86_PAE */
	.set_pud = xen_set_pud_hyper,

	.make_pmd = PV_CALLEE_SAVE(xen_make_pmd),
	.pmd_val = PV_CALLEE_SAVE(xen_pmd_val),

#if PAGETABLE_LEVELS == 4
	.pud_val = PV_CALLEE_SAVE(xen_pud_val),
	.make_pud = PV_CALLEE_SAVE(xen_make_pud),
	.set_pgd = xen_set_pgd_hyper,

	.alloc_pud = xen_alloc_pmd_init,
	.release_pud = xen_release_pmd_init,
#endif	/* PAGETABLE_LEVELS == 4 */

	.activate_mm = xen_activate_mm,
	.dup_mmap = xen_dup_mmap,
	.exit_mmap = xen_exit_mmap,

	.lazy_mode = {
		.enter = paravirt_enter_lazy_mmu,
		.leave = xen_leave_lazy_mmu,
	},

	.set_fixmap = xen_set_fixmap,
};

void __init xen_init_mmu_ops(void)
{
	x86_init.mapping.pagetable_reserve = xen_mapping_pagetable_reserve;
	x86_init.paging.pagetable_setup_start = xen_pagetable_setup_start;
	x86_init.paging.pagetable_setup_done = xen_pagetable_setup_done;
	pv_mmu_ops = xen_mmu_ops;

	memset(dummy_mapping, 0xff, PAGE_SIZE);
}

/* Protected by xen_reservation_lock. */
#define MAX_CONTIG_ORDER 9 /* 2MB */
static unsigned long discontig_frames[1<<MAX_CONTIG_ORDER];

#define VOID_PTE (mfn_pte(0, __pgprot(0)))
static void xen_zap_pfn_range(unsigned long vaddr, unsigned int order,
				unsigned long *in_frames,
				unsigned long *out_frames)
{
	int i;
	struct multicall_space mcs;

	xen_mc_batch();
	for (i = 0; i < (1UL<<order); i++, vaddr += PAGE_SIZE) {
		mcs = __xen_mc_entry(0);

		if (in_frames)
			in_frames[i] = virt_to_mfn(vaddr);

		MULTI_update_va_mapping(mcs.mc, vaddr, VOID_PTE, 0);
		__set_phys_to_machine(virt_to_pfn(vaddr), INVALID_P2M_ENTRY);

		if (out_frames)
			out_frames[i] = virt_to_pfn(vaddr);
	}
	xen_mc_issue(0);
}

/*
 * Update the pfn-to-mfn mappings for a virtual address range, either to
 * point to an array of mfns, or contiguously from a single starting
 * mfn.
 */
static void xen_remap_exchanged_ptes(unsigned long vaddr, int order,
				     unsigned long *mfns,
				     unsigned long first_mfn)
{
	unsigned i, limit;
	unsigned long mfn;

	xen_mc_batch();

	limit = 1u << order;
	for (i = 0; i < limit; i++, vaddr += PAGE_SIZE) {
		struct multicall_space mcs;
		unsigned flags;

		mcs = __xen_mc_entry(0);
		if (mfns)
			mfn = mfns[i];
		else
			mfn = first_mfn + i;

		if (i < (limit - 1))
			flags = 0;
		else {
			if (order == 0)
				flags = UVMF_INVLPG | UVMF_ALL;
			else
				flags = UVMF_TLB_FLUSH | UVMF_ALL;
		}

		MULTI_update_va_mapping(mcs.mc, vaddr,
				mfn_pte(mfn, PAGE_KERNEL), flags);

		set_phys_to_machine(virt_to_pfn(vaddr), mfn);
	}

	xen_mc_issue(0);
}

/*
 * Perform the hypercall to exchange a region of our pfns to point to
 * memory with the required contiguous alignment.  Takes the pfns as
 * input, and populates mfns as output.
 *
 * Returns a success code indicating whether the hypervisor was able to
 * satisfy the request or not.
 */
static int xen_exchange_memory(unsigned long extents_in, unsigned int order_in,
			       unsigned long *pfns_in,
			       unsigned long extents_out,
			       unsigned int order_out,
			       unsigned long *mfns_out,
			       unsigned int address_bits)
{
	long rc;
	int success;

	struct xen_memory_exchange exchange = {
		.in = {
			.nr_extents   = extents_in,
			.extent_order = order_in,
			.extent_start = pfns_in,
			.domid        = DOMID_SELF
		},
		.out = {
			.nr_extents   = extents_out,
			.extent_order = order_out,
			.extent_start = mfns_out,
			.address_bits = address_bits,
			.domid        = DOMID_SELF
		}
	};

	BUG_ON(extents_in << order_in != extents_out << order_out);

	rc = HYPERVISOR_memory_op(XENMEM_exchange, &exchange);
	success = (exchange.nr_exchanged == extents_in);

	BUG_ON(!success && ((exchange.nr_exchanged != 0) || (rc == 0)));
	BUG_ON(success && (rc != 0));

	return success;
}

int xen_create_contiguous_region(unsigned long vstart, unsigned int order,
				 unsigned int address_bits)
{
	unsigned long *in_frames = discontig_frames, out_frame;
	unsigned long  flags;
	int            success;

	/*
	 * Currently an auto-translated guest will not perform I/O, nor will
	 * it require PAE page directories below 4GB. Therefore any calls to
	 * this function are redundant and can be ignored.
	 */

	if (xen_feature(XENFEAT_auto_translated_physmap))
		return 0;

	if (unlikely(order > MAX_CONTIG_ORDER))
		return -ENOMEM;

	memset((void *) vstart, 0, PAGE_SIZE << order);

	spin_lock_irqsave(&xen_reservation_lock, flags);

	/* 1. Zap current PTEs, remembering MFNs. */
	xen_zap_pfn_range(vstart, order, in_frames, NULL);

	/* 2. Get a new contiguous memory extent. */
	out_frame = virt_to_pfn(vstart);
	success = xen_exchange_memory(1UL << order, 0, in_frames,
				      1, order, &out_frame,
				      address_bits);

	/* 3. Map the new extent in place of old pages. */
	if (success)
		xen_remap_exchanged_ptes(vstart, order, NULL, out_frame);
	else
		xen_remap_exchanged_ptes(vstart, order, in_frames, 0);

	spin_unlock_irqrestore(&xen_reservation_lock, flags);

	return success ? 0 : -ENOMEM;
}
EXPORT_SYMBOL_GPL(xen_create_contiguous_region);

void xen_destroy_contiguous_region(unsigned long vstart, unsigned int order)
{
	unsigned long *out_frames = discontig_frames, in_frame;
	unsigned long  flags;
	int success;

	if (xen_feature(XENFEAT_auto_translated_physmap))
		return;

	if (unlikely(order > MAX_CONTIG_ORDER))
		return;

	memset((void *) vstart, 0, PAGE_SIZE << order);

	spin_lock_irqsave(&xen_reservation_lock, flags);

	/* 1. Find start MFN of contiguous extent. */
	in_frame = virt_to_mfn(vstart);

	/* 2. Zap current PTEs. */
	xen_zap_pfn_range(vstart, order, NULL, out_frames);

	/* 3. Do the exchange for non-contiguous MFNs. */
	success = xen_exchange_memory(1, order, &in_frame, 1UL << order,
					0, out_frames, 0);

	/* 4. Map new pages in place of old pages. */
	if (success)
		xen_remap_exchanged_ptes(vstart, order, out_frames, 0);
	else
		xen_remap_exchanged_ptes(vstart, order, NULL, in_frame);

	spin_unlock_irqrestore(&xen_reservation_lock, flags);
}
EXPORT_SYMBOL_GPL(xen_destroy_contiguous_region);

#ifdef CONFIG_XEN_PVHVM
static void xen_hvm_exit_mmap(struct mm_struct *mm)
{
	struct xen_hvm_pagetable_dying a;
	int rc;

	a.domid = DOMID_SELF;
	a.gpa = __pa(mm->pgd);
	rc = HYPERVISOR_hvm_op(HVMOP_pagetable_dying, &a);
	WARN_ON_ONCE(rc < 0);
}

static int is_pagetable_dying_supported(void)
{
	struct xen_hvm_pagetable_dying a;
	int rc = 0;

	a.domid = DOMID_SELF;
	a.gpa = 0x00;
	rc = HYPERVISOR_hvm_op(HVMOP_pagetable_dying, &a);
	if (rc < 0) {
		printk(KERN_DEBUG "HVMOP_pagetable_dying not supported\n");
		return 0;
	}
	return 1;
}

void __init xen_hvm_init_mmu_ops(void)
{
	if (is_pagetable_dying_supported())
		pv_mmu_ops.exit_mmap = xen_hvm_exit_mmap;
}
#endif

#define REMAP_BATCH_SIZE 16

struct remap_data {
	unsigned long mfn;
	pgprot_t prot;
	struct mmu_update *mmu_update;
};

static int remap_area_mfn_pte_fn(pte_t *ptep, pgtable_t token,
				 unsigned long addr, void *data)
{
	struct remap_data *rmd = data;
	pte_t pte = pte_mkspecial(pfn_pte(rmd->mfn++, rmd->prot));

	rmd->mmu_update->ptr = arbitrary_virt_to_machine(ptep).maddr;
	rmd->mmu_update->val = pte_val_ma(pte);
	rmd->mmu_update++;

	return 0;
}

int xen_remap_domain_mfn_range(struct vm_area_struct *vma,
			       unsigned long addr,
			       unsigned long mfn, int nr,
			       pgprot_t prot, unsigned domid)
{
	struct remap_data rmd;
	struct mmu_update mmu_update[REMAP_BATCH_SIZE];
	int batch;
	unsigned long range;
	int err = 0;

	prot = __pgprot(pgprot_val(prot) | _PAGE_IOMAP);

	BUG_ON(!((vma->vm_flags & (VM_PFNMAP | VM_RESERVED | VM_IO)) ==
				(VM_PFNMAP | VM_RESERVED | VM_IO)));

	rmd.mfn = mfn;
	rmd.prot = prot;

	while (nr) {
		batch = min(REMAP_BATCH_SIZE, nr);
		range = (unsigned long)batch << PAGE_SHIFT;

		rmd.mmu_update = mmu_update;
		err = apply_to_page_range(vma->vm_mm, addr, range,
					  remap_area_mfn_pte_fn, &rmd);
		if (err)
			goto out;

		err = -EFAULT;
		if (HYPERVISOR_mmu_update(mmu_update, batch, NULL, domid) < 0)
			goto out;

		nr -= batch;
		addr += range;
	}

	err = 0;
out:

	flush_tlb_all();

	return err;
}
EXPORT_SYMBOL_GPL(xen_remap_domain_mfn_range);

#ifdef CONFIG_XEN_DEBUG_FS

static int p2m_dump_open(struct inode *inode, struct file *filp)
{
	return single_open(filp, p2m_dump_show, NULL);
}

static const struct file_operations p2m_dump_fops = {
	.open		= p2m_dump_open,
	.read		= seq_read,
	.llseek		= seq_lseek,
	.release	= single_release,
};

static struct dentry *d_mmu_debug;

static int __init xen_mmu_debugfs(void)
{
	struct dentry *d_xen = xen_init_debugfs();

	if (d_xen == NULL)
		return -ENOMEM;

	d_mmu_debug = debugfs_create_dir("mmu", d_xen);

	debugfs_create_u8("zero_stats", 0644, d_mmu_debug, &zero_stats);

	debugfs_create_u32("pgd_update", 0444, d_mmu_debug, &mmu_stats.pgd_update);
	debugfs_create_u32("pgd_update_pinned", 0444, d_mmu_debug,
			   &mmu_stats.pgd_update_pinned);
	debugfs_create_u32("pgd_update_batched", 0444, d_mmu_debug,
			   &mmu_stats.pgd_update_pinned);

	debugfs_create_u32("pud_update", 0444, d_mmu_debug, &mmu_stats.pud_update);
	debugfs_create_u32("pud_update_pinned", 0444, d_mmu_debug,
			   &mmu_stats.pud_update_pinned);
	debugfs_create_u32("pud_update_batched", 0444, d_mmu_debug,
			   &mmu_stats.pud_update_pinned);

	debugfs_create_u32("pmd_update", 0444, d_mmu_debug, &mmu_stats.pmd_update);
	debugfs_create_u32("pmd_update_pinned", 0444, d_mmu_debug,
			   &mmu_stats.pmd_update_pinned);
	debugfs_create_u32("pmd_update_batched", 0444, d_mmu_debug,
			   &mmu_stats.pmd_update_pinned);

	debugfs_create_u32("pte_update", 0444, d_mmu_debug, &mmu_stats.pte_update);
//	debugfs_create_u32("pte_update_pinned", 0444, d_mmu_debug,
//			   &mmu_stats.pte_update_pinned);
	debugfs_create_u32("pte_update_batched", 0444, d_mmu_debug,
			   &mmu_stats.pte_update_pinned);

	debugfs_create_u32("mmu_update", 0444, d_mmu_debug, &mmu_stats.mmu_update);
	debugfs_create_u32("mmu_update_extended", 0444, d_mmu_debug,
			   &mmu_stats.mmu_update_extended);
	xen_debugfs_create_u32_array("mmu_update_histo", 0444, d_mmu_debug,
				     mmu_stats.mmu_update_histo, 20);

	debugfs_create_u32("set_pte_at", 0444, d_mmu_debug, &mmu_stats.set_pte_at);
	debugfs_create_u32("set_pte_at_batched", 0444, d_mmu_debug,
			   &mmu_stats.set_pte_at_batched);
	debugfs_create_u32("set_pte_at_current", 0444, d_mmu_debug,
			   &mmu_stats.set_pte_at_current);
	debugfs_create_u32("set_pte_at_kernel", 0444, d_mmu_debug,
			   &mmu_stats.set_pte_at_kernel);

	debugfs_create_u32("prot_commit", 0444, d_mmu_debug, &mmu_stats.prot_commit);
	debugfs_create_u32("prot_commit_batched", 0444, d_mmu_debug,
			   &mmu_stats.prot_commit_batched);

	debugfs_create_file("p2m", 0600, d_mmu_debug, NULL, &p2m_dump_fops);
	return 0;
}
fs_initcall(xen_mmu_debugfs);

#endif	/* CONFIG_XEN_DEBUG_FS */<|MERGE_RESOLUTION|>--- conflicted
+++ resolved
@@ -565,21 +565,13 @@
 	if (io_page &&
 	    (xen_initial_domain() || addr >= ISA_END_ADDRESS)) {
 		other_addr = pfn_to_mfn(addr >> PAGE_SHIFT) << PAGE_SHIFT;
-<<<<<<< HEAD
-		WARN(addr != other_addr,
-=======
 		WARN_ONCE(addr != other_addr,
->>>>>>> d762f438
 			"0x%lx is using VM_IO, but it is 0x%lx!\n",
 			(unsigned long)addr, (unsigned long)other_addr);
 	} else {
 		pteval_t iomap_set = (_pte.pte & PTE_FLAGS_MASK) & _PAGE_IOMAP;
 		other_addr = (_pte.pte & PTE_PFN_MASK);
-<<<<<<< HEAD
-		WARN((addr == other_addr) && (!io_page) && (!iomap_set),
-=======
 		WARN_ONCE((addr == other_addr) && (!io_page) && (!iomap_set),
->>>>>>> d762f438
 			"0x%lx is missing VM_IO (and wasn't fixed)!\n",
 			(unsigned long)addr);
 	}
@@ -1517,11 +1509,7 @@
 	 * it is RO.
 	 */
 	if (((!is_early_ioremap_ptep(ptep) &&
-<<<<<<< HEAD
-			pfn >= pgt_buf_start && pfn < pgt_buf_end)) ||
-=======
 			pfn >= pgt_buf_start && pfn < pgt_buf_top)) ||
->>>>>>> d762f438
 			(is_early_ioremap_ptep(ptep) && pfn != (pgt_buf_end - 1)))
 		pte = pte_wrprotect(pte);
 
