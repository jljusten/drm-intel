#define pr_fmt(fmt) KBUILD_MODNAME ": " fmt

#include <linux/errno.h>
#include <linux/kernel.h>
#include <linux/mm.h>
#include <linux/smp.h>
#include <linux/prctl.h>
#include <linux/slab.h>
#include <linux/sched.h>
#include <linux/sched/idle.h>
#include <linux/sched/debug.h>
#include <linux/sched/task.h>
#include <linux/sched/task_stack.h>
#include <linux/init.h>
#include <linux/export.h>
#include <linux/pm.h>
#include <linux/tick.h>
#include <linux/random.h>
#include <linux/user-return-notifier.h>
#include <linux/dmi.h>
#include <linux/utsname.h>
#include <linux/stackprotector.h>
#include <linux/tick.h>
#include <linux/cpuidle.h>
#include <trace/events/power.h>
#include <linux/hw_breakpoint.h>
#include <asm/cpu.h>
#include <asm/apic.h>
#include <asm/syscalls.h>
#include <linux/uaccess.h>
#include <asm/mwait.h>
#include <asm/fpu/internal.h>
#include <asm/debugreg.h>
#include <asm/nmi.h>
#include <asm/tlbflush.h>
#include <asm/mce.h>
#include <asm/vm86.h>
#include <asm/switch_to.h>
#include <asm/desc.h>

/*
 * per-CPU TSS segments. Threads are completely 'soft' on Linux,
 * no more per-task TSS's. The TSS size is kept cacheline-aligned
 * so they are allowed to end up in the .data..cacheline_aligned
 * section. Since TSS's are completely CPU-local, we want them
 * on exact cacheline boundaries, to eliminate cacheline ping-pong.
 */
__visible DEFINE_PER_CPU_SHARED_ALIGNED(struct tss_struct, cpu_tss) = {
	.x86_tss = {
		.sp0 = TOP_OF_INIT_STACK,
#ifdef CONFIG_X86_32
		.ss0 = __KERNEL_DS,
		.ss1 = __KERNEL_CS,
		.io_bitmap_base	= INVALID_IO_BITMAP_OFFSET,
#endif
	 },
#ifdef CONFIG_X86_32
	 /*
	  * Note that the .io_bitmap member must be extra-big. This is because
	  * the CPU will access an additional byte beyond the end of the IO
	  * permission bitmap. The extra byte must be all 1 bits, and must
	  * be within the limit.
	  */
	.io_bitmap		= { [0 ... IO_BITMAP_LONGS] = ~0 },
#endif
#ifdef CONFIG_X86_32
	.SYSENTER_stack_canary	= STACK_END_MAGIC,
#endif
};
EXPORT_PER_CPU_SYMBOL(cpu_tss);

<<<<<<< HEAD
DEFINE_PER_CPU(bool, need_tr_refresh);
EXPORT_PER_CPU_SYMBOL_GPL(need_tr_refresh);
=======
DEFINE_PER_CPU(bool, __tss_limit_invalid);
EXPORT_PER_CPU_SYMBOL_GPL(__tss_limit_invalid);
>>>>>>> 36fc5797

/*
 * this gets called so that we can store lazy state into memory and copy the
 * current task into the new thread.
 */
int arch_dup_task_struct(struct task_struct *dst, struct task_struct *src)
{
	memcpy(dst, src, arch_task_struct_size);
#ifdef CONFIG_VM86
	dst->thread.vm86 = NULL;
#endif

	return fpu__copy(&dst->thread.fpu, &src->thread.fpu);
}

/*
 * Free current thread data structures etc..
 */
void exit_thread(struct task_struct *tsk)
{
	struct thread_struct *t = &tsk->thread;
	unsigned long *bp = t->io_bitmap_ptr;
	struct fpu *fpu = &t->fpu;

	if (bp) {
		struct tss_struct *tss = &per_cpu(cpu_tss, get_cpu());

		t->io_bitmap_ptr = NULL;
		clear_thread_flag(TIF_IO_BITMAP);
		/*
		 * Careful, clear this in the TSS too:
		 */
		memset(tss->io_bitmap, 0xff, t->io_bitmap_max);
		t->io_bitmap_max = 0;
		put_cpu();
		kfree(bp);
	}

	free_vm86(t);

	fpu__drop(fpu);
}

void flush_thread(void)
{
	struct task_struct *tsk = current;

	flush_ptrace_hw_breakpoint(tsk);
	memset(tsk->thread.tls_array, 0, sizeof(tsk->thread.tls_array));

	fpu__clear(&tsk->thread.fpu);
}

static void hard_disable_TSC(void)
{
	cr4_set_bits(X86_CR4_TSD);
}

void disable_TSC(void)
{
	preempt_disable();
	if (!test_and_set_thread_flag(TIF_NOTSC))
		/*
		 * Must flip the CPU state synchronously with
		 * TIF_NOTSC in the current running context.
		 */
		hard_disable_TSC();
	preempt_enable();
}

static void hard_enable_TSC(void)
{
	cr4_clear_bits(X86_CR4_TSD);
}

static void enable_TSC(void)
{
	preempt_disable();
	if (test_and_clear_thread_flag(TIF_NOTSC))
		/*
		 * Must flip the CPU state synchronously with
		 * TIF_NOTSC in the current running context.
		 */
		hard_enable_TSC();
	preempt_enable();
}

int get_tsc_mode(unsigned long adr)
{
	unsigned int val;

	if (test_thread_flag(TIF_NOTSC))
		val = PR_TSC_SIGSEGV;
	else
		val = PR_TSC_ENABLE;

	return put_user(val, (unsigned int __user *)adr);
}

int set_tsc_mode(unsigned int val)
{
	if (val == PR_TSC_SIGSEGV)
		disable_TSC();
	else if (val == PR_TSC_ENABLE)
		enable_TSC();
	else
		return -EINVAL;

	return 0;
}

void __switch_to_xtra(struct task_struct *prev_p, struct task_struct *next_p,
		      struct tss_struct *tss)
{
	struct thread_struct *prev, *next;

	prev = &prev_p->thread;
	next = &next_p->thread;

	if (test_tsk_thread_flag(prev_p, TIF_BLOCKSTEP) ^
	    test_tsk_thread_flag(next_p, TIF_BLOCKSTEP)) {
		unsigned long debugctl = get_debugctlmsr();

		debugctl &= ~DEBUGCTLMSR_BTF;
		if (test_tsk_thread_flag(next_p, TIF_BLOCKSTEP))
			debugctl |= DEBUGCTLMSR_BTF;

		update_debugctlmsr(debugctl);
	}

	if (test_tsk_thread_flag(prev_p, TIF_NOTSC) ^
	    test_tsk_thread_flag(next_p, TIF_NOTSC)) {
		/* prev and next are different */
		if (test_tsk_thread_flag(next_p, TIF_NOTSC))
			hard_disable_TSC();
		else
			hard_enable_TSC();
	}

	if (test_tsk_thread_flag(next_p, TIF_IO_BITMAP)) {
		/*
		 * Copy the relevant range of the IO bitmap.
		 * Normally this is 128 bytes or less:
		 */
		memcpy(tss->io_bitmap, next->io_bitmap_ptr,
		       max(prev->io_bitmap_max, next->io_bitmap_max));

		/*
		 * Make sure that the TSS limit is correct for the CPU
		 * to notice the IO bitmap.
		 */
<<<<<<< HEAD
		refresh_TR();
=======
		refresh_tss_limit();
>>>>>>> 36fc5797
	} else if (test_tsk_thread_flag(prev_p, TIF_IO_BITMAP)) {
		/*
		 * Clear any possible leftover bits:
		 */
		memset(tss->io_bitmap, 0xff, prev->io_bitmap_max);
	}
	propagate_user_return_notify(prev_p, next_p);
}

/*
 * Idle related variables and functions
 */
unsigned long boot_option_idle_override = IDLE_NO_OVERRIDE;
EXPORT_SYMBOL(boot_option_idle_override);

static void (*x86_idle)(void);

#ifndef CONFIG_SMP
static inline void play_dead(void)
{
	BUG();
}
#endif

void arch_cpu_idle_enter(void)
{
	tsc_verify_tsc_adjust(false);
	local_touch_nmi();
}

void arch_cpu_idle_dead(void)
{
	play_dead();
}

/*
 * Called from the generic idle code.
 */
void arch_cpu_idle(void)
{
	x86_idle();
}

/*
 * We use this if we don't have any better idle routine..
 */
void __cpuidle default_idle(void)
{
	trace_cpu_idle_rcuidle(1, smp_processor_id());
	safe_halt();
	trace_cpu_idle_rcuidle(PWR_EVENT_EXIT, smp_processor_id());
}
#ifdef CONFIG_APM_MODULE
EXPORT_SYMBOL(default_idle);
#endif

#ifdef CONFIG_XEN
bool xen_set_default_idle(void)
{
	bool ret = !!x86_idle;

	x86_idle = default_idle;

	return ret;
}
#endif
void stop_this_cpu(void *dummy)
{
	local_irq_disable();
	/*
	 * Remove this CPU:
	 */
	set_cpu_online(smp_processor_id(), false);
	disable_local_APIC();
	mcheck_cpu_clear(this_cpu_ptr(&cpu_info));

	for (;;)
		halt();
}

/*
 * AMD Erratum 400 aware idle routine. We handle it the same way as C3 power
 * states (local apic timer and TSC stop).
 */
static void amd_e400_idle(void)
{
	/*
	 * We cannot use static_cpu_has_bug() here because X86_BUG_AMD_APIC_C1E
	 * gets set after static_cpu_has() places have been converted via
	 * alternatives.
	 */
	if (!boot_cpu_has_bug(X86_BUG_AMD_APIC_C1E)) {
		default_idle();
		return;
	}

	tick_broadcast_enter();

	default_idle();

	/*
	 * The switch back from broadcast mode needs to be called with
	 * interrupts disabled.
	 */
	local_irq_disable();
	tick_broadcast_exit();
	local_irq_enable();
}

/*
 * Intel Core2 and older machines prefer MWAIT over HALT for C1.
 * We can't rely on cpuidle installing MWAIT, because it will not load
 * on systems that support only C1 -- so the boot default must be MWAIT.
 *
 * Some AMD machines are the opposite, they depend on using HALT.
 *
 * So for default C1, which is used during boot until cpuidle loads,
 * use MWAIT-C1 on Intel HW that has it, else use HALT.
 */
static int prefer_mwait_c1_over_halt(const struct cpuinfo_x86 *c)
{
	if (c->x86_vendor != X86_VENDOR_INTEL)
		return 0;

	if (!cpu_has(c, X86_FEATURE_MWAIT) || static_cpu_has_bug(X86_BUG_MONITOR))
		return 0;

	return 1;
}

/*
 * MONITOR/MWAIT with no hints, used for default C1 state. This invokes MWAIT
 * with interrupts enabled and no flags, which is backwards compatible with the
 * original MWAIT implementation.
 */
static __cpuidle void mwait_idle(void)
{
	if (!current_set_polling_and_test()) {
		trace_cpu_idle_rcuidle(1, smp_processor_id());
		if (this_cpu_has(X86_BUG_CLFLUSH_MONITOR)) {
			mb(); /* quirk */
			clflush((void *)&current_thread_info()->flags);
			mb(); /* quirk */
		}

		__monitor((void *)&current_thread_info()->flags, 0, 0);
		if (!need_resched())
			__sti_mwait(0, 0);
		else
			local_irq_enable();
		trace_cpu_idle_rcuidle(PWR_EVENT_EXIT, smp_processor_id());
	} else {
		local_irq_enable();
	}
	__current_clr_polling();
}

void select_idle_routine(const struct cpuinfo_x86 *c)
{
#ifdef CONFIG_SMP
	if (boot_option_idle_override == IDLE_POLL && smp_num_siblings > 1)
		pr_warn_once("WARNING: polling idle and HT enabled, performance may degrade\n");
#endif
	if (x86_idle || boot_option_idle_override == IDLE_POLL)
		return;

	if (boot_cpu_has_bug(X86_BUG_AMD_E400)) {
		pr_info("using AMD E400 aware idle routine\n");
		x86_idle = amd_e400_idle;
	} else if (prefer_mwait_c1_over_halt(c)) {
		pr_info("using mwait in idle threads\n");
		x86_idle = mwait_idle;
	} else
		x86_idle = default_idle;
}

void amd_e400_c1e_apic_setup(void)
{
	if (boot_cpu_has_bug(X86_BUG_AMD_APIC_C1E)) {
		pr_info("Switch to broadcast mode on CPU%d\n", smp_processor_id());
		local_irq_disable();
		tick_broadcast_force();
		local_irq_enable();
	}
}

void __init arch_post_acpi_subsys_init(void)
{
	u32 lo, hi;

	if (!boot_cpu_has_bug(X86_BUG_AMD_E400))
		return;

	/*
	 * AMD E400 detection needs to happen after ACPI has been enabled. If
	 * the machine is affected K8_INTP_C1E_ACTIVE_MASK bits are set in
	 * MSR_K8_INT_PENDING_MSG.
	 */
	rdmsr(MSR_K8_INT_PENDING_MSG, lo, hi);
	if (!(lo & K8_INTP_C1E_ACTIVE_MASK))
		return;

	boot_cpu_set_bug(X86_BUG_AMD_APIC_C1E);

	if (!boot_cpu_has(X86_FEATURE_NONSTOP_TSC))
		mark_tsc_unstable("TSC halt in AMD C1E");
	pr_info("System has AMD C1E enabled\n");
}

static int __init idle_setup(char *str)
{
	if (!str)
		return -EINVAL;

	if (!strcmp(str, "poll")) {
		pr_info("using polling idle threads\n");
		boot_option_idle_override = IDLE_POLL;
		cpu_idle_poll_ctrl(true);
	} else if (!strcmp(str, "halt")) {
		/*
		 * When the boot option of idle=halt is added, halt is
		 * forced to be used for CPU idle. In such case CPU C2/C3
		 * won't be used again.
		 * To continue to load the CPU idle driver, don't touch
		 * the boot_option_idle_override.
		 */
		x86_idle = default_idle;
		boot_option_idle_override = IDLE_HALT;
	} else if (!strcmp(str, "nomwait")) {
		/*
		 * If the boot option of "idle=nomwait" is added,
		 * it means that mwait will be disabled for CPU C2/C3
		 * states. In such case it won't touch the variable
		 * of boot_option_idle_override.
		 */
		boot_option_idle_override = IDLE_NOMWAIT;
	} else
		return -1;

	return 0;
}
early_param("idle", idle_setup);

unsigned long arch_align_stack(unsigned long sp)
{
	if (!(current->personality & ADDR_NO_RANDOMIZE) && randomize_va_space)
		sp -= get_random_int() % 8192;
	return sp & ~0xf;
}

unsigned long arch_randomize_brk(struct mm_struct *mm)
{
	return randomize_page(mm->brk, 0x02000000);
}

/*
 * Return saved PC of a blocked thread.
 * What is this good for? it will be always the scheduler or ret_from_fork.
 */
unsigned long thread_saved_pc(struct task_struct *tsk)
{
	struct inactive_task_frame *frame =
		(struct inactive_task_frame *) READ_ONCE(tsk->thread.sp);
	return READ_ONCE_NOCHECK(frame->ret_addr);
}

/*
 * Called from fs/proc with a reference on @p to find the function
 * which called into schedule(). This needs to be done carefully
 * because the task might wake up and we might look at a stack
 * changing under us.
 */
unsigned long get_wchan(struct task_struct *p)
{
	unsigned long start, bottom, top, sp, fp, ip, ret = 0;
	int count = 0;

	if (!p || p == current || p->state == TASK_RUNNING)
		return 0;

	if (!try_get_task_stack(p))
		return 0;

	start = (unsigned long)task_stack_page(p);
	if (!start)
		goto out;

	/*
	 * Layout of the stack page:
	 *
	 * ----------- topmax = start + THREAD_SIZE - sizeof(unsigned long)
	 * PADDING
	 * ----------- top = topmax - TOP_OF_KERNEL_STACK_PADDING
	 * stack
	 * ----------- bottom = start
	 *
	 * The tasks stack pointer points at the location where the
	 * framepointer is stored. The data on the stack is:
	 * ... IP FP ... IP FP
	 *
	 * We need to read FP and IP, so we need to adjust the upper
	 * bound by another unsigned long.
	 */
	top = start + THREAD_SIZE - TOP_OF_KERNEL_STACK_PADDING;
	top -= 2 * sizeof(unsigned long);
	bottom = start;

	sp = READ_ONCE(p->thread.sp);
	if (sp < bottom || sp > top)
		goto out;

	fp = READ_ONCE_NOCHECK(((struct inactive_task_frame *)sp)->bp);
	do {
		if (fp < bottom || fp > top)
			goto out;
		ip = READ_ONCE_NOCHECK(*(unsigned long *)(fp + sizeof(unsigned long)));
		if (!in_sched_functions(ip)) {
			ret = ip;
			goto out;
		}
		fp = READ_ONCE_NOCHECK(*(unsigned long *)fp);
	} while (count++ < 16 && p->state != TASK_RUNNING);

out:
	put_task_stack(p);
	return ret;
}<|MERGE_RESOLUTION|>--- conflicted
+++ resolved
@@ -69,13 +69,8 @@
 };
 EXPORT_PER_CPU_SYMBOL(cpu_tss);
 
-<<<<<<< HEAD
-DEFINE_PER_CPU(bool, need_tr_refresh);
-EXPORT_PER_CPU_SYMBOL_GPL(need_tr_refresh);
-=======
 DEFINE_PER_CPU(bool, __tss_limit_invalid);
 EXPORT_PER_CPU_SYMBOL_GPL(__tss_limit_invalid);
->>>>>>> 36fc5797
 
 /*
  * this gets called so that we can store lazy state into memory and copy the
@@ -227,11 +222,7 @@
 		 * Make sure that the TSS limit is correct for the CPU
 		 * to notice the IO bitmap.
 		 */
-<<<<<<< HEAD
-		refresh_TR();
-=======
 		refresh_tss_limit();
->>>>>>> 36fc5797
 	} else if (test_tsk_thread_flag(prev_p, TIF_IO_BITMAP)) {
 		/*
 		 * Clear any possible leftover bits:
