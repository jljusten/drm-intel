/*
 * Copyright (C) 2016 Marvell Technology Group Ltd.
 *
 * This file is dual-licensed: you can use it either under the terms
 * of the GPLv2 or the X11 license, at your option. Note that this dual
 * licensing only applies to this file, and not this project as a
 * whole.
 *
 *  a) This library is free software; you can redistribute it and/or
 *     modify it under the terms of the GNU General Public License as
 *     published by the Free Software Foundation; either version 2 of the
 *     License, or (at your option) any later version.
 *
 *     This library is distributed in the hope that it will be useful,
 *     but WITHOUT ANY WARRANTY; without even the implied warranty of
 *     MERCHANTABILITY or FITNESS FOR A PARTICULAR PURPOSE.  See the
 *     GNU General Public License for more details.
 *
 * Or, alternatively,
 *
 *  b) Permission is hereby granted, free of charge, to any person
 *     obtaining a copy of this software and associated documentation
 *     files (the "Software"), to deal in the Software without
 *     restriction, including without limitation the rights to use,
 *     copy, modify, merge, publish, distribute, sublicense, and/or
 *     sell copies of the Software, and to permit persons to whom the
 *     Software is furnished to do so, subject to the following
 *     conditions:
 *
 *     The above copyright notice and this permission notice shall be
 *     included in all copies or substantial portions of the Software.
 *
 *     THE SOFTWARE IS PROVIDED "AS IS", WITHOUT WARRANTY OF ANY KIND,
 *     EXPRESS OR IMPLIED, INCLUDING BUT NOT LIMITED TO THE WARRANTIES
 *     OF MERCHANTABILITY, FITNESS FOR A PARTICULAR PURPOSE AND
 *     NONINFRINGEMENT. IN NO EVENT SHALL THE AUTHORS OR COPYRIGHT
 *     HOLDERS BE LIABLE FOR ANY CLAIM, DAMAGES OR OTHER LIABILITY,
 *     WHETHER IN AN ACTION OF CONTRACT, TORT OR OTHERWISE, ARISING
 *     FROM, OUT OF OR IN CONNECTION WITH THE SOFTWARE OR THE USE OR
 *     OTHER DEALINGS IN THE SOFTWARE.
 */

/*
 * Device Tree file for Marvell Armada CP110 Slave.
 */

#define ICU_GRP_NSR 0x0

/ {
	cp110-slave {
		#address-cells = <2>;
		#size-cells = <2>;
		compatible = "simple-bus";
		interrupt-parent = <&cps_icu>;
		ranges;

		config-space@f4000000 {
			#address-cells = <1>;
			#size-cells = <1>;
			compatible = "simple-bus";
			ranges = <0x0 0x0 0xf4000000 0x2000000>;

<<<<<<< HEAD
			cps_rtc: rtc@284000 {
				compatible = "marvell,armada-8k-rtc";
				reg = <0x284000 0x20>, <0x284080 0x24>;
				reg-names = "rtc", "rtc-soc";
				interrupts = <ICU_GRP_NSR 77 IRQ_TYPE_LEVEL_HIGH>;
			};

=======
>>>>>>> bb176f67
			cps_ethernet: ethernet@0 {
				compatible = "marvell,armada-7k-pp22";
				reg = <0x0 0x100000>, <0x129000 0xb000>;
				clocks = <&cps_clk 1 3>, <&cps_clk 1 9>, <&cps_clk 1 5>;
				clock-names = "pp_clk", "gop_clk", "mg_clk";
				marvell,system-controller = <&cps_syscon0>;
				status = "disabled";
				dma-coherent;

				cps_eth0: eth0 {
<<<<<<< HEAD
					interrupts = <ICU_GRP_NSR 39 IRQ_TYPE_LEVEL_HIGH>;
=======
					interrupts = <ICU_GRP_NSR 39 IRQ_TYPE_LEVEL_HIGH>,
						     <ICU_GRP_NSR 43 IRQ_TYPE_LEVEL_HIGH>,
						     <ICU_GRP_NSR 47 IRQ_TYPE_LEVEL_HIGH>,
						     <ICU_GRP_NSR 51 IRQ_TYPE_LEVEL_HIGH>,
						     <ICU_GRP_NSR 55 IRQ_TYPE_LEVEL_HIGH>;
					interrupt-names = "tx-cpu0", "tx-cpu1", "tx-cpu2",
							  "tx-cpu3", "rx-shared";
>>>>>>> bb176f67
					port-id = <0>;
					gop-port-id = <0>;
					status = "disabled";
				};

				cps_eth1: eth1 {
<<<<<<< HEAD
					interrupts = <ICU_GRP_NSR 40 IRQ_TYPE_LEVEL_HIGH>;
=======
					interrupts = <ICU_GRP_NSR 40 IRQ_TYPE_LEVEL_HIGH>,
						     <ICU_GRP_NSR 44 IRQ_TYPE_LEVEL_HIGH>,
						     <ICU_GRP_NSR 48 IRQ_TYPE_LEVEL_HIGH>,
						     <ICU_GRP_NSR 52 IRQ_TYPE_LEVEL_HIGH>,
						     <ICU_GRP_NSR 56 IRQ_TYPE_LEVEL_HIGH>;
					interrupt-names = "tx-cpu0", "tx-cpu1", "tx-cpu2",
							  "tx-cpu3", "rx-shared";
>>>>>>> bb176f67
					port-id = <1>;
					gop-port-id = <2>;
					status = "disabled";
				};

				cps_eth2: eth2 {
<<<<<<< HEAD
					interrupts = <ICU_GRP_NSR 41 IRQ_TYPE_LEVEL_HIGH>;
=======
					interrupts = <ICU_GRP_NSR 41 IRQ_TYPE_LEVEL_HIGH>,
						     <ICU_GRP_NSR 45 IRQ_TYPE_LEVEL_HIGH>,
						     <ICU_GRP_NSR 49 IRQ_TYPE_LEVEL_HIGH>,
						     <ICU_GRP_NSR 53 IRQ_TYPE_LEVEL_HIGH>,
						     <ICU_GRP_NSR 57 IRQ_TYPE_LEVEL_HIGH>;
					interrupt-names = "tx-cpu0", "tx-cpu1", "tx-cpu2",
							  "tx-cpu3", "rx-shared";
>>>>>>> bb176f67
					port-id = <2>;
					gop-port-id = <3>;
					status = "disabled";
				};
			};

			cps_mdio: mdio@12a200 {
				#address-cells = <1>;
				#size-cells = <0>;
				compatible = "marvell,orion-mdio";
				reg = <0x12a200 0x10>;
				clocks = <&cps_clk 1 9>, <&cps_clk 1 5>;
				status = "disabled";
			};

			cps_xmdio: mdio@12a600 {
				#address-cells = <1>;
				#size-cells = <0>;
				compatible = "marvell,xmdio";
				reg = <0x12a600 0x10>;
				status = "disabled";
			};

			cps_icu: interrupt-controller@1e0000 {
				compatible = "marvell,cp110-icu";
				reg = <0x1e0000 0x10>;
				#interrupt-cells = <3>;
				interrupt-controller;
				msi-parent = <&gicp>;
<<<<<<< HEAD
=======
			};

			cps_rtc: rtc@284000 {
				compatible = "marvell,armada-8k-rtc";
				reg = <0x284000 0x20>, <0x284080 0x24>;
				reg-names = "rtc", "rtc-soc";
				interrupts = <ICU_GRP_NSR 77 IRQ_TYPE_LEVEL_HIGH>;
>>>>>>> bb176f67
			};

			cps_syscon0: system-controller@440000 {
				compatible = "syscon", "simple-mfd";
				reg = <0x440000 0x1000>;
<<<<<<< HEAD

				cps_clk: clock {
					compatible = "marvell,cp110-clock";
					#clock-cells = <2>;
				};

				cps_gpio1: gpio@100 {
					compatible = "marvell,armada-8k-gpio";
					offset = <0x100>;
					ngpios = <32>;
					gpio-controller;
					#gpio-cells = <2>;
					gpio-ranges = <&cps_pinctrl 0 0 32>;
					status = "disabled";

				};

				cps_gpio2: gpio@140 {
					compatible = "marvell,armada-8k-gpio";
					offset = <0x140>;
					ngpios = <31>;
					gpio-controller;
					#gpio-cells = <2>;
					gpio-ranges = <&cps_pinctrl 0 32 31>;
					status = "disabled";
				};

			};

			cps_sata0: sata@540000 {
				compatible = "marvell,armada-8k-ahci",
					     "generic-ahci";
				reg = <0x540000 0x30000>;
				interrupts = <ICU_GRP_NSR 107 IRQ_TYPE_LEVEL_HIGH>;
				clocks = <&cps_clk 1 15>;
				status = "disabled";
=======

				cps_clk: clock {
					compatible = "marvell,cp110-clock";
					#clock-cells = <2>;
				};

				cps_gpio1: gpio@100 {
					compatible = "marvell,armada-8k-gpio";
					offset = <0x100>;
					ngpios = <32>;
					gpio-controller;
					#gpio-cells = <2>;
					gpio-ranges = <&cps_pinctrl 0 0 32>;
					interrupt-controller;
					interrupts = <ICU_GRP_NSR 86 IRQ_TYPE_LEVEL_HIGH>,
						     <ICU_GRP_NSR 85 IRQ_TYPE_LEVEL_HIGH>,
						     <ICU_GRP_NSR 84 IRQ_TYPE_LEVEL_HIGH>,
						     <ICU_GRP_NSR 83 IRQ_TYPE_LEVEL_HIGH>;
					status = "disabled";
				};

				cps_gpio2: gpio@140 {
					compatible = "marvell,armada-8k-gpio";
					offset = <0x140>;
					ngpios = <31>;
					gpio-controller;
					#gpio-cells = <2>;
					gpio-ranges = <&cps_pinctrl 0 32 31>;
					interrupt-controller;
					interrupts = <ICU_GRP_NSR 82 IRQ_TYPE_LEVEL_HIGH>,
						     <ICU_GRP_NSR 81 IRQ_TYPE_LEVEL_HIGH>,
						     <ICU_GRP_NSR 80 IRQ_TYPE_LEVEL_HIGH>,
						     <ICU_GRP_NSR 79 IRQ_TYPE_LEVEL_HIGH>;
					status = "disabled";
				};

>>>>>>> bb176f67
			};

			cps_usb3_0: usb3@500000 {
				compatible = "marvell,armada-8k-xhci",
					     "generic-xhci";
				reg = <0x500000 0x4000>;
				dma-coherent;
				interrupts = <ICU_GRP_NSR 106 IRQ_TYPE_LEVEL_HIGH>;
				clocks = <&cps_clk 1 22>;
				status = "disabled";
			};

			cps_usb3_1: usb3@510000 {
				compatible = "marvell,armada-8k-xhci",
					     "generic-xhci";
				reg = <0x510000 0x4000>;
				dma-coherent;
				interrupts = <ICU_GRP_NSR 105 IRQ_TYPE_LEVEL_HIGH>;
				clocks = <&cps_clk 1 23>;
<<<<<<< HEAD
=======
				status = "disabled";
			};

			cps_sata0: sata@540000 {
				compatible = "marvell,armada-8k-ahci",
					     "generic-ahci";
				reg = <0x540000 0x30000>;
				interrupts = <ICU_GRP_NSR 107 IRQ_TYPE_LEVEL_HIGH>;
				clocks = <&cps_clk 1 15>;
>>>>>>> bb176f67
				status = "disabled";
			};

			cps_xor0: xor@6a0000 {
				compatible = "marvell,armada-7k-xor", "marvell,xor-v2";
				reg = <0x6a0000 0x1000>,
				      <0x6b0000 0x1000>;
				dma-coherent;
				msi-parent = <&gic_v2m0>;
				clocks = <&cps_clk 1 8>;
			};

			cps_xor1: xor@6c0000 {
				compatible = "marvell,armada-7k-xor", "marvell,xor-v2";
				reg = <0x6c0000 0x1000>,
				      <0x6d0000 0x1000>;
				dma-coherent;
				msi-parent = <&gic_v2m0>;
				clocks = <&cps_clk 1 7>;
			};

			cps_spi0: spi@700600 {
				compatible = "marvell,armada-380-spi";
				reg = <0x700600 0x50>;
				#address-cells = <0x1>;
				#size-cells = <0x0>;
				cell-index = <3>;
				clocks = <&cps_clk 1 21>;
				status = "disabled";
			};

			cps_spi1: spi@700680 {
				compatible = "marvell,armada-380-spi";
				reg = <0x700680 0x50>;
				#address-cells = <1>;
				#size-cells = <0>;
				cell-index = <4>;
				clocks = <&cps_clk 1 21>;
				status = "disabled";
			};

			cps_i2c0: i2c@701000 {
				compatible = "marvell,mv78230-i2c";
				reg = <0x701000 0x20>;
				#address-cells = <1>;
				#size-cells = <0>;
				interrupts = <ICU_GRP_NSR 120 IRQ_TYPE_LEVEL_HIGH>;
				clocks = <&cps_clk 1 21>;
				status = "disabled";
			};

			cps_i2c1: i2c@701100 {
				compatible = "marvell,mv78230-i2c";
				reg = <0x701100 0x20>;
				#address-cells = <1>;
				#size-cells = <0>;
				interrupts = <ICU_GRP_NSR 121 IRQ_TYPE_LEVEL_HIGH>;
				clocks = <&cps_clk 1 21>;
<<<<<<< HEAD
=======
				status = "disabled";
			};

			cps_nand: nand@720000 {
				/*
				 * Due to the limiation of the pin available
				 * this controller is only usable on the CPM
				 * for A7K and on the CPS for A8K.
				 */
				compatible = "marvell,armada370-nand";
				reg = <0x720000 0x54>;
				#address-cells = <1>;
				#size-cells = <1>;
				interrupts = <ICU_GRP_NSR 115 IRQ_TYPE_LEVEL_HIGH>;
				clocks = <&cps_clk 1 2>;
>>>>>>> bb176f67
				status = "disabled";
			};

			cps_trng: trng@760000 {
				compatible = "marvell,armada-8k-rng", "inside-secure,safexcel-eip76";
				reg = <0x760000 0x7d>;
				interrupts = <ICU_GRP_NSR 95 IRQ_TYPE_LEVEL_HIGH>;
				clocks = <&cps_clk 1 25>;
				status = "okay";
			};

			cps_crypto: crypto@800000 {
				compatible = "inside-secure,safexcel-eip197";
				reg = <0x800000 0x200000>;
				interrupts = <ICU_GRP_NSR 87 IRQ_TYPE_LEVEL_HIGH>,
					     <ICU_GRP_NSR 88 IRQ_TYPE_LEVEL_HIGH>,
					     <ICU_GRP_NSR 89 IRQ_TYPE_LEVEL_HIGH>,
					     <ICU_GRP_NSR 90 IRQ_TYPE_LEVEL_HIGH>,
					     <ICU_GRP_NSR 91 IRQ_TYPE_LEVEL_HIGH>,
					     <ICU_GRP_NSR 92 IRQ_TYPE_LEVEL_HIGH>;
				interrupt-names = "mem", "ring0", "ring1",
						  "ring2", "ring3", "eip";
				clocks = <&cps_clk 1 26>;
				dma-coherent;
				/*
				 * The cryptographic engine found on the cp110
				 * master is enabled by default at the SoC
				 * level. Because it is not possible as of now
				 * to enable two cryptographic engines in
				 * parallel, disable this one by default.
				 */
				status = "disabled";
			};
		};

		cps_pcie0: pcie@f4600000 {
			compatible = "marvell,armada8k-pcie", "snps,dw-pcie";
			reg = <0 0xf4600000 0 0x10000>,
			      <0 0xfaf00000 0 0x80000>;
			reg-names = "ctrl", "config";
			#address-cells = <3>;
			#size-cells = <2>;
			#interrupt-cells = <1>;
			device_type = "pci";
			dma-coherent;
			msi-parent = <&gic_v2m0>;

			bus-range = <0 0xff>;
			ranges =
				/* downstream I/O */
				<0x81000000 0 0xfd000000 0  0xfd000000 0 0x10000
				/* non-prefetchable memory */
				0x82000000 0 0xfa000000 0  0xfa000000 0 0xf00000>;
			interrupt-map-mask = <0 0 0 0>;
<<<<<<< HEAD
			interrupt-map = <0 0 0 0 &cps_icu 0 ICU_GRP_NSR 22 IRQ_TYPE_LEVEL_HIGH>;
=======
			interrupt-map = <0 0 0 0 &cps_icu ICU_GRP_NSR 22 IRQ_TYPE_LEVEL_HIGH>;
>>>>>>> bb176f67
			interrupts = <ICU_GRP_NSR 22 IRQ_TYPE_LEVEL_HIGH>;
			num-lanes = <1>;
			clocks = <&cps_clk 1 13>;
			status = "disabled";
		};

		cps_pcie1: pcie@f4620000 {
			compatible = "marvell,armada8k-pcie", "snps,dw-pcie";
			reg = <0 0xf4620000 0 0x10000>,
			      <0 0xfbf00000 0 0x80000>;
			reg-names = "ctrl", "config";
			#address-cells = <3>;
			#size-cells = <2>;
			#interrupt-cells = <1>;
			device_type = "pci";
			dma-coherent;
			msi-parent = <&gic_v2m0>;

			bus-range = <0 0xff>;
			ranges =
				/* downstream I/O */
				<0x81000000 0 0xfd010000 0  0xfd010000 0 0x10000
				/* non-prefetchable memory */
				0x82000000 0 0xfb000000 0  0xfb000000 0 0xf00000>;
			interrupt-map-mask = <0 0 0 0>;
<<<<<<< HEAD
			interrupt-map = <0 0 0 0 &cps_icu 0 ICU_GRP_NSR 24 IRQ_TYPE_LEVEL_HIGH>;
=======
			interrupt-map = <0 0 0 0 &cps_icu ICU_GRP_NSR 24 IRQ_TYPE_LEVEL_HIGH>;
>>>>>>> bb176f67
			interrupts = <ICU_GRP_NSR 24 IRQ_TYPE_LEVEL_HIGH>;

			num-lanes = <1>;
			clocks = <&cps_clk 1 11>;
			status = "disabled";
		};

		cps_pcie2: pcie@f4640000 {
			compatible = "marvell,armada8k-pcie", "snps,dw-pcie";
			reg = <0 0xf4640000 0 0x10000>,
			      <0 0xfcf00000 0 0x80000>;
			reg-names = "ctrl", "config";
			#address-cells = <3>;
			#size-cells = <2>;
			#interrupt-cells = <1>;
			device_type = "pci";
			dma-coherent;
			msi-parent = <&gic_v2m0>;

			bus-range = <0 0xff>;
			ranges =
				/* downstream I/O */
				<0x81000000 0 0xfd020000 0  0xfd020000 0 0x10000
				/* non-prefetchable memory */
				0x82000000 0 0xfc000000 0  0xfc000000 0 0xf00000>;
			interrupt-map-mask = <0 0 0 0>;
<<<<<<< HEAD
			interrupt-map = <0 0 0 0 &cps_icu 0 ICU_GRP_NSR 23 IRQ_TYPE_LEVEL_HIGH>;
=======
			interrupt-map = <0 0 0 0 &cps_icu ICU_GRP_NSR 23 IRQ_TYPE_LEVEL_HIGH>;
>>>>>>> bb176f67
			interrupts = <ICU_GRP_NSR 23 IRQ_TYPE_LEVEL_HIGH>;

			num-lanes = <1>;
			clocks = <&cps_clk 1 12>;
			status = "disabled";
		};
	};
};<|MERGE_RESOLUTION|>--- conflicted
+++ resolved
@@ -60,16 +60,6 @@
 			compatible = "simple-bus";
 			ranges = <0x0 0x0 0xf4000000 0x2000000>;
 
-<<<<<<< HEAD
-			cps_rtc: rtc@284000 {
-				compatible = "marvell,armada-8k-rtc";
-				reg = <0x284000 0x20>, <0x284080 0x24>;
-				reg-names = "rtc", "rtc-soc";
-				interrupts = <ICU_GRP_NSR 77 IRQ_TYPE_LEVEL_HIGH>;
-			};
-
-=======
->>>>>>> bb176f67
 			cps_ethernet: ethernet@0 {
 				compatible = "marvell,armada-7k-pp22";
 				reg = <0x0 0x100000>, <0x129000 0xb000>;
@@ -80,9 +70,6 @@
 				dma-coherent;
 
 				cps_eth0: eth0 {
-<<<<<<< HEAD
-					interrupts = <ICU_GRP_NSR 39 IRQ_TYPE_LEVEL_HIGH>;
-=======
 					interrupts = <ICU_GRP_NSR 39 IRQ_TYPE_LEVEL_HIGH>,
 						     <ICU_GRP_NSR 43 IRQ_TYPE_LEVEL_HIGH>,
 						     <ICU_GRP_NSR 47 IRQ_TYPE_LEVEL_HIGH>,
@@ -90,16 +77,12 @@
 						     <ICU_GRP_NSR 55 IRQ_TYPE_LEVEL_HIGH>;
 					interrupt-names = "tx-cpu0", "tx-cpu1", "tx-cpu2",
 							  "tx-cpu3", "rx-shared";
->>>>>>> bb176f67
 					port-id = <0>;
 					gop-port-id = <0>;
 					status = "disabled";
 				};
 
 				cps_eth1: eth1 {
-<<<<<<< HEAD
-					interrupts = <ICU_GRP_NSR 40 IRQ_TYPE_LEVEL_HIGH>;
-=======
 					interrupts = <ICU_GRP_NSR 40 IRQ_TYPE_LEVEL_HIGH>,
 						     <ICU_GRP_NSR 44 IRQ_TYPE_LEVEL_HIGH>,
 						     <ICU_GRP_NSR 48 IRQ_TYPE_LEVEL_HIGH>,
@@ -107,16 +90,12 @@
 						     <ICU_GRP_NSR 56 IRQ_TYPE_LEVEL_HIGH>;
 					interrupt-names = "tx-cpu0", "tx-cpu1", "tx-cpu2",
 							  "tx-cpu3", "rx-shared";
->>>>>>> bb176f67
 					port-id = <1>;
 					gop-port-id = <2>;
 					status = "disabled";
 				};
 
 				cps_eth2: eth2 {
-<<<<<<< HEAD
-					interrupts = <ICU_GRP_NSR 41 IRQ_TYPE_LEVEL_HIGH>;
-=======
 					interrupts = <ICU_GRP_NSR 41 IRQ_TYPE_LEVEL_HIGH>,
 						     <ICU_GRP_NSR 45 IRQ_TYPE_LEVEL_HIGH>,
 						     <ICU_GRP_NSR 49 IRQ_TYPE_LEVEL_HIGH>,
@@ -124,7 +103,6 @@
 						     <ICU_GRP_NSR 57 IRQ_TYPE_LEVEL_HIGH>;
 					interrupt-names = "tx-cpu0", "tx-cpu1", "tx-cpu2",
 							  "tx-cpu3", "rx-shared";
->>>>>>> bb176f67
 					port-id = <2>;
 					gop-port-id = <3>;
 					status = "disabled";
@@ -154,8 +132,6 @@
 				#interrupt-cells = <3>;
 				interrupt-controller;
 				msi-parent = <&gicp>;
-<<<<<<< HEAD
-=======
 			};
 
 			cps_rtc: rtc@284000 {
@@ -163,50 +139,11 @@
 				reg = <0x284000 0x20>, <0x284080 0x24>;
 				reg-names = "rtc", "rtc-soc";
 				interrupts = <ICU_GRP_NSR 77 IRQ_TYPE_LEVEL_HIGH>;
->>>>>>> bb176f67
 			};
 
 			cps_syscon0: system-controller@440000 {
 				compatible = "syscon", "simple-mfd";
 				reg = <0x440000 0x1000>;
-<<<<<<< HEAD
-
-				cps_clk: clock {
-					compatible = "marvell,cp110-clock";
-					#clock-cells = <2>;
-				};
-
-				cps_gpio1: gpio@100 {
-					compatible = "marvell,armada-8k-gpio";
-					offset = <0x100>;
-					ngpios = <32>;
-					gpio-controller;
-					#gpio-cells = <2>;
-					gpio-ranges = <&cps_pinctrl 0 0 32>;
-					status = "disabled";
-
-				};
-
-				cps_gpio2: gpio@140 {
-					compatible = "marvell,armada-8k-gpio";
-					offset = <0x140>;
-					ngpios = <31>;
-					gpio-controller;
-					#gpio-cells = <2>;
-					gpio-ranges = <&cps_pinctrl 0 32 31>;
-					status = "disabled";
-				};
-
-			};
-
-			cps_sata0: sata@540000 {
-				compatible = "marvell,armada-8k-ahci",
-					     "generic-ahci";
-				reg = <0x540000 0x30000>;
-				interrupts = <ICU_GRP_NSR 107 IRQ_TYPE_LEVEL_HIGH>;
-				clocks = <&cps_clk 1 15>;
-				status = "disabled";
-=======
 
 				cps_clk: clock {
 					compatible = "marvell,cp110-clock";
@@ -243,7 +180,6 @@
 					status = "disabled";
 				};
 
->>>>>>> bb176f67
 			};
 
 			cps_usb3_0: usb3@500000 {
@@ -263,8 +199,6 @@
 				dma-coherent;
 				interrupts = <ICU_GRP_NSR 105 IRQ_TYPE_LEVEL_HIGH>;
 				clocks = <&cps_clk 1 23>;
-<<<<<<< HEAD
-=======
 				status = "disabled";
 			};
 
@@ -274,7 +208,6 @@
 				reg = <0x540000 0x30000>;
 				interrupts = <ICU_GRP_NSR 107 IRQ_TYPE_LEVEL_HIGH>;
 				clocks = <&cps_clk 1 15>;
->>>>>>> bb176f67
 				status = "disabled";
 			};
 
@@ -333,8 +266,6 @@
 				#size-cells = <0>;
 				interrupts = <ICU_GRP_NSR 121 IRQ_TYPE_LEVEL_HIGH>;
 				clocks = <&cps_clk 1 21>;
-<<<<<<< HEAD
-=======
 				status = "disabled";
 			};
 
@@ -350,7 +281,6 @@
 				#size-cells = <1>;
 				interrupts = <ICU_GRP_NSR 115 IRQ_TYPE_LEVEL_HIGH>;
 				clocks = <&cps_clk 1 2>;
->>>>>>> bb176f67
 				status = "disabled";
 			};
 
@@ -405,11 +335,7 @@
 				/* non-prefetchable memory */
 				0x82000000 0 0xfa000000 0  0xfa000000 0 0xf00000>;
 			interrupt-map-mask = <0 0 0 0>;
-<<<<<<< HEAD
-			interrupt-map = <0 0 0 0 &cps_icu 0 ICU_GRP_NSR 22 IRQ_TYPE_LEVEL_HIGH>;
-=======
 			interrupt-map = <0 0 0 0 &cps_icu ICU_GRP_NSR 22 IRQ_TYPE_LEVEL_HIGH>;
->>>>>>> bb176f67
 			interrupts = <ICU_GRP_NSR 22 IRQ_TYPE_LEVEL_HIGH>;
 			num-lanes = <1>;
 			clocks = <&cps_clk 1 13>;
@@ -435,11 +361,7 @@
 				/* non-prefetchable memory */
 				0x82000000 0 0xfb000000 0  0xfb000000 0 0xf00000>;
 			interrupt-map-mask = <0 0 0 0>;
-<<<<<<< HEAD
-			interrupt-map = <0 0 0 0 &cps_icu 0 ICU_GRP_NSR 24 IRQ_TYPE_LEVEL_HIGH>;
-=======
 			interrupt-map = <0 0 0 0 &cps_icu ICU_GRP_NSR 24 IRQ_TYPE_LEVEL_HIGH>;
->>>>>>> bb176f67
 			interrupts = <ICU_GRP_NSR 24 IRQ_TYPE_LEVEL_HIGH>;
 
 			num-lanes = <1>;
@@ -466,11 +388,7 @@
 				/* non-prefetchable memory */
 				0x82000000 0 0xfc000000 0  0xfc000000 0 0xf00000>;
 			interrupt-map-mask = <0 0 0 0>;
-<<<<<<< HEAD
-			interrupt-map = <0 0 0 0 &cps_icu 0 ICU_GRP_NSR 23 IRQ_TYPE_LEVEL_HIGH>;
-=======
 			interrupt-map = <0 0 0 0 &cps_icu ICU_GRP_NSR 23 IRQ_TYPE_LEVEL_HIGH>;
->>>>>>> bb176f67
 			interrupts = <ICU_GRP_NSR 23 IRQ_TYPE_LEVEL_HIGH>;
 
 			num-lanes = <1>;
