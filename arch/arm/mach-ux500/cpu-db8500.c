--- conflicted
+++ resolved
@@ -31,11 +31,6 @@
 #include <asm/mach/map.h>
 #include <asm/mach/arch.h>
 
-<<<<<<< HEAD
-#include "setup.h"
-
-=======
->>>>>>> 36fc5797
 #include "db8500-regs.h"
 
 static int __init ux500_l2x0_unlock(void)
