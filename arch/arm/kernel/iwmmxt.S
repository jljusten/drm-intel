/*
 *  linux/arch/arm/kernel/iwmmxt.S
 *
 *  XScale iWMMXt (Concan) context switching and handling
 *
 *  Initial code:
 *  Copyright (c) 2003, Intel Corporation
 *
 *  Full lazy switching support, optimizations and more, by Nicolas Pitre
*   Copyright (c) 2003-2004, MontaVista Software, Inc.
 *
 * This program is free software; you can redistribute it and/or modify
 * it under the terms of the GNU General Public License version 2 as
 * published by the Free Software Foundation.
 */

#include <linux/linkage.h>
#include <asm/ptrace.h>
#include <asm/thread_info.h>
#include <asm/asm-offsets.h>
#include <asm/assembler.h>

#if defined(CONFIG_CPU_PJ4) || defined(CONFIG_CPU_PJ4B)
#define PJ4(code...)		code
#define XSC(code...)
#elif defined(CONFIG_CPU_MOHAWK) || \
	defined(CONFIG_CPU_XSC3) || \
	defined(CONFIG_CPU_XSCALE)
#define PJ4(code...)
#define XSC(code...)		code
#else
#error "Unsupported iWMMXt architecture"
#endif

#define MMX_WR0		 	(0x00)
#define MMX_WR1		 	(0x08)
#define MMX_WR2		 	(0x10)
#define MMX_WR3			(0x18)
#define MMX_WR4		 	(0x20)
#define MMX_WR5		 	(0x28)
#define MMX_WR6		 	(0x30)
#define MMX_WR7		 	(0x38)
#define MMX_WR8		 	(0x40)
#define MMX_WR9		 	(0x48)
#define MMX_WR10		(0x50)
#define MMX_WR11		(0x58)
#define MMX_WR12		(0x60)
#define MMX_WR13		(0x68)
#define MMX_WR14		(0x70)
#define MMX_WR15		(0x78)
#define MMX_WCSSF		(0x80)
#define MMX_WCASF		(0x84)
#define MMX_WCGR0		(0x88)
#define MMX_WCGR1		(0x8C)
#define MMX_WCGR2		(0x90)
#define MMX_WCGR3		(0x94)

#define MMX_SIZE		(0x98)

	.text

/*
 * Lazy switching of Concan coprocessor context
 *
 * r10 = struct thread_info pointer
 * r9  = ret_from_exception
 * lr  = undefined instr exit
 *
 * called from prefetch exception handler with interrupts enabled
 */

ENTRY(iwmmxt_task_enable)
	inc_preempt_count r10, r3

	XSC(mrc	p15, 0, r2, c15, c1, 0)
	PJ4(mrc p15, 0, r2, c1, c0, 2)
	@ CP0 and CP1 accessible?
	XSC(tst	r2, #0x3)
	PJ4(tst	r2, #0xf)
	bne	4f				@ if so no business here
	@ enable access to CP0 and CP1
	XSC(orr	r2, r2, #0x3)
	XSC(mcr	p15, 0, r2, c15, c1, 0)
	PJ4(orr	r2, r2, #0xf)
	PJ4(mcr	p15, 0, r2, c1, c0, 2)

	ldr	r3, =concan_owner
	add	r0, r10, #TI_IWMMXT_STATE	@ get task Concan save area
	ldr	r2, [sp, #60]			@ current task pc value
	ldr	r1, [r3]			@ get current Concan owner
	str	r0, [r3]			@ this task now owns Concan regs
	sub	r2, r2, #4			@ adjust pc back
	str	r2, [sp, #60]

	mrc	p15, 0, r2, c2, c0, 0
	mov	r2, r2				@ cpwait
	bl	concan_save

#ifdef CONFIG_PREEMPT_COUNT
	get_thread_info r10
#endif
4:	dec_preempt_count r10, r3
	mov	pc, r9				@ normal exit from exception

concan_save:

	teq	r1, #0				@ test for last ownership
	beq	concan_load			@ no owner, skip save

	tmrc	r2, wCon

	@ CUP? wCx
	tst	r2, #0x1
	beq 	1f

concan_dump:

	wstrw	wCSSF, [r1, #MMX_WCSSF]
	wstrw	wCASF, [r1, #MMX_WCASF]
	wstrw	wCGR0, [r1, #MMX_WCGR0]
	wstrw	wCGR1, [r1, #MMX_WCGR1]
	wstrw	wCGR2, [r1, #MMX_WCGR2]
	wstrw	wCGR3, [r1, #MMX_WCGR3]

1:	@ MUP? wRn
	tst	r2, #0x2
	beq	2f

	wstrd	wR0,  [r1, #MMX_WR0]
	wstrd	wR1,  [r1, #MMX_WR1]
	wstrd	wR2,  [r1, #MMX_WR2]
	wstrd	wR3,  [r1, #MMX_WR3]
	wstrd	wR4,  [r1, #MMX_WR4]
	wstrd	wR5,  [r1, #MMX_WR5]
	wstrd	wR6,  [r1, #MMX_WR6]
	wstrd	wR7,  [r1, #MMX_WR7]
	wstrd	wR8,  [r1, #MMX_WR8]
	wstrd	wR9,  [r1, #MMX_WR9]
	wstrd	wR10, [r1, #MMX_WR10]
	wstrd	wR11, [r1, #MMX_WR11]
	wstrd	wR12, [r1, #MMX_WR12]
	wstrd	wR13, [r1, #MMX_WR13]
	wstrd	wR14, [r1, #MMX_WR14]
	wstrd	wR15, [r1, #MMX_WR15]

2:	teq	r0, #0				@ anything to load?
	moveq	pc, lr				@ if not, return

concan_load:

	@ Load wRn
	wldrd	wR0,  [r0, #MMX_WR0]
	wldrd	wR1,  [r0, #MMX_WR1]
	wldrd	wR2,  [r0, #MMX_WR2]
	wldrd	wR3,  [r0, #MMX_WR3]
	wldrd	wR4,  [r0, #MMX_WR4]
	wldrd	wR5,  [r0, #MMX_WR5]
	wldrd	wR6,  [r0, #MMX_WR6]
	wldrd	wR7,  [r0, #MMX_WR7]
	wldrd	wR8,  [r0, #MMX_WR8]
	wldrd	wR9,  [r0, #MMX_WR9]
	wldrd	wR10, [r0, #MMX_WR10]
	wldrd	wR11, [r0, #MMX_WR11]
	wldrd	wR12, [r0, #MMX_WR12]
	wldrd	wR13, [r0, #MMX_WR13]
	wldrd	wR14, [r0, #MMX_WR14]
	wldrd	wR15, [r0, #MMX_WR15]

	@ Load wCx
	wldrw	wCSSF, [r0, #MMX_WCSSF]
	wldrw	wCASF, [r0, #MMX_WCASF]
	wldrw	wCGR0, [r0, #MMX_WCGR0]
	wldrw	wCGR1, [r0, #MMX_WCGR1]
	wldrw	wCGR2, [r0, #MMX_WCGR2]
	wldrw	wCGR3, [r0, #MMX_WCGR3]

	@ clear CUP/MUP (only if r1 != 0)
	teq	r1, #0
	mov 	r2, #0
	moveq	pc, lr

<<<<<<< HEAD
	tmcr	wCon, r2
	mov	pc, lr
=======
3:
#ifdef CONFIG_PREEMPT_COUNT
	get_thread_info r10
#endif
4:	dec_preempt_count r10, r3
	ret	lr
>>>>>>> 3bb70de6

/*
 * Back up Concan regs to save area and disable access to them
 * (mainly for gdb or sleep mode usage)
 *
 * r0 = struct thread_info pointer of target task or NULL for any
 */

ENTRY(iwmmxt_task_disable)

	stmfd	sp!, {r4, lr}

	mrs	ip, cpsr
	orr	r2, ip, #PSR_I_BIT		@ disable interrupts
	msr	cpsr_c, r2

	ldr	r3, =concan_owner
	add	r2, r0, #TI_IWMMXT_STATE	@ get task Concan save area
	ldr	r1, [r3]			@ get current Concan owner
	teq	r1, #0				@ any current owner?
	beq	1f				@ no: quit
	teq	r0, #0				@ any owner?
	teqne	r1, r2				@ or specified one?
	bne	1f				@ no: quit

	@ enable access to CP0 and CP1
	XSC(mrc	p15, 0, r4, c15, c1, 0)
	XSC(orr	r4, r4, #0x3)
	XSC(mcr	p15, 0, r4, c15, c1, 0)
	PJ4(mrc p15, 0, r4, c1, c0, 2)
	PJ4(orr	r4, r4, #0xf)
	PJ4(mcr	p15, 0, r4, c1, c0, 2)

	mov	r0, #0				@ nothing to load
	str	r0, [r3]			@ no more current owner
	mrc	p15, 0, r2, c2, c0, 0
	mov	r2, r2				@ cpwait
	bl	concan_save

	@ disable access to CP0 and CP1
	XSC(bic	r4, r4, #0x3)
	XSC(mcr	p15, 0, r4, c15, c1, 0)
	PJ4(bic	r4, r4, #0xf)
	PJ4(mcr	p15, 0, r4, c1, c0, 2)

	mrc	p15, 0, r2, c2, c0, 0
	mov	r2, r2				@ cpwait

1:	msr	cpsr_c, ip			@ restore interrupt mode
	ldmfd	sp!, {r4, pc}

/*
 * Copy Concan state to given memory address
 *
 * r0 = struct thread_info pointer of target task
 * r1 = memory address where to store Concan state
 *
 * this is called mainly in the creation of signal stack frames
 */

ENTRY(iwmmxt_task_copy)

	mrs	ip, cpsr
	orr	r2, ip, #PSR_I_BIT		@ disable interrupts
	msr	cpsr_c, r2

	ldr	r3, =concan_owner
	add	r2, r0, #TI_IWMMXT_STATE	@ get task Concan save area
	ldr	r3, [r3]			@ get current Concan owner
	teq	r2, r3				@ does this task own it...
	beq	1f

	@ current Concan values are in the task save area
	msr	cpsr_c, ip			@ restore interrupt mode
	mov	r0, r1
	mov	r1, r2
	mov	r2, #MMX_SIZE
	b	memcpy

1:	@ this task owns Concan regs -- grab a copy from there
	mov	r0, #0				@ nothing to load
	mov	r2, #3				@ save all regs
	mov	r3, lr				@ preserve return address
	bl	concan_dump
	msr	cpsr_c, ip			@ restore interrupt mode
	ret	r3

/*
 * Restore Concan state from given memory address
 *
 * r0 = struct thread_info pointer of target task
 * r1 = memory address where to get Concan state from
 *
 * this is used to restore Concan state when unwinding a signal stack frame
 */

ENTRY(iwmmxt_task_restore)

	mrs	ip, cpsr
	orr	r2, ip, #PSR_I_BIT		@ disable interrupts
	msr	cpsr_c, r2

	ldr	r3, =concan_owner
	add	r2, r0, #TI_IWMMXT_STATE	@ get task Concan save area
	ldr	r3, [r3]			@ get current Concan owner
	bic	r2, r2, #0x7			@ 64-bit alignment
	teq	r2, r3				@ does this task own it...
	beq	1f

	@ this task doesn't own Concan regs -- use its save area
	msr	cpsr_c, ip			@ restore interrupt mode
	mov	r0, r2
	mov	r2, #MMX_SIZE
	b	memcpy

1:	@ this task owns Concan regs -- load them directly
	mov	r0, r1
	mov	r1, #0				@ don't clear CUP/MUP
	mov	r3, lr				@ preserve return address
	bl	concan_load
	msr	cpsr_c, ip			@ restore interrupt mode
	ret	r3

/*
 * Concan handling on task switch
 *
 * r0 = next thread_info pointer
 *
 * Called only from the iwmmxt notifier with task preemption disabled.
 */
ENTRY(iwmmxt_task_switch)

	XSC(mrc	p15, 0, r1, c15, c1, 0)
	PJ4(mrc	p15, 0, r1, c1, c0, 2)
	@ CP0 and CP1 accessible?
	XSC(tst	r1, #0x3)
	PJ4(tst	r1, #0xf)
	bne	1f				@ yes: block them for next task

	ldr	r2, =concan_owner
	add	r3, r0, #TI_IWMMXT_STATE	@ get next task Concan save area
	ldr	r2, [r2]			@ get current Concan owner
	teq	r2, r3				@ next task owns it?
	retne	lr				@ no: leave Concan disabled

1:	@ flip Concan access
	XSC(eor	r1, r1, #0x3)
	XSC(mcr	p15, 0, r1, c15, c1, 0)
	PJ4(eor r1, r1, #0xf)
	PJ4(mcr	p15, 0, r1, c1, c0, 2)

	mrc	p15, 0, r1, c2, c0, 0
	sub	pc, lr, r1, lsr #32		@ cpwait and return

/*
 * Remove Concan ownership of given task
 *
 * r0 = struct thread_info pointer
 */
ENTRY(iwmmxt_task_release)

	mrs	r2, cpsr
	orr	ip, r2, #PSR_I_BIT		@ disable interrupts
	msr	cpsr_c, ip
	ldr	r3, =concan_owner
	add	r0, r0, #TI_IWMMXT_STATE	@ get task Concan save area
	ldr	r1, [r3]			@ get current Concan owner
	eors	r0, r0, r1			@ if equal...
	streq	r0, [r3]			@ then clear ownership
	msr	cpsr_c, r2			@ restore interrupts
	ret	lr

	.data
concan_owner:
	.word	0
<|MERGE_RESOLUTION|>--- conflicted
+++ resolved
@@ -100,7 +100,7 @@
 	get_thread_info r10
 #endif
 4:	dec_preempt_count r10, r3
-	mov	pc, r9				@ normal exit from exception
+	ret	r9				@ normal exit from exception
 
 concan_save:
 
@@ -144,7 +144,7 @@
 	wstrd	wR15, [r1, #MMX_WR15]
 
 2:	teq	r0, #0				@ anything to load?
-	moveq	pc, lr				@ if not, return
+	reteq	lr				@ if not, return
 
 concan_load:
 
@@ -177,19 +177,10 @@
 	@ clear CUP/MUP (only if r1 != 0)
 	teq	r1, #0
 	mov 	r2, #0
-	moveq	pc, lr
-
-<<<<<<< HEAD
+	reteq	lr
+
 	tmcr	wCon, r2
-	mov	pc, lr
-=======
-3:
-#ifdef CONFIG_PREEMPT_COUNT
-	get_thread_info r10
-#endif
-4:	dec_preempt_count r10, r3
 	ret	lr
->>>>>>> 3bb70de6
 
 /*
  * Back up Concan regs to save area and disable access to them
