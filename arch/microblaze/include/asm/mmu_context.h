--- conflicted
+++ resolved
@@ -1,9 +1,5 @@
 #ifdef CONFIG_MMU
 # include "mmu_context_mm.h"
 #else
-<<<<<<< HEAD
-# include "mmu_context_no.h"
-=======
 # include <asm-generic/mmu_context.h>
->>>>>>> 80ffb3cc
 #endif