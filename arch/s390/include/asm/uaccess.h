--- conflicted
+++ resolved
@@ -39,16 +39,6 @@
 #define get_fs()        (current->thread.mm_segment)
 #define segment_eq(a,b) ((a).ar4 == (b).ar4)
 
-<<<<<<< HEAD
-#define set_fs(x)							\
-do {									\
-	unsigned long __pto;						\
-	current->thread.mm_segment = (x);				\
-	__pto = current->thread.mm_segment.ar4 ?			\
-		S390_lowcore.user_asce : S390_lowcore.kernel_asce;	\
-	__ctl_load(__pto, 7, 7);					\
-} while (0)
-=======
 static inline void set_fs(mm_segment_t fs)
 {
 	current->thread.mm_segment = fs;
@@ -60,7 +50,6 @@
 		__ctl_load(S390_lowcore.user_asce, 7, 7);
 	}
 }
->>>>>>> 36fc5797
 
 static inline int __range_ok(unsigned long addr, unsigned long size)
 {
