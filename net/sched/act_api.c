--- conflicted
+++ resolved
@@ -613,13 +613,8 @@
 			goto err_mod;
 		}
 
-<<<<<<< HEAD
-		err = nla_memdup_cookie(a, tb);
-		if (err < 0) {
-=======
 		if (nla_memdup_cookie(a, tb) < 0) {
 			err = -ENOMEM;
->>>>>>> 36fc5797
 			tcf_hash_release(a, bind);
 			goto err_mod;
 		}
