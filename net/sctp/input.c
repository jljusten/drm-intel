/* SCTP kernel implementation
 * Copyright (c) 1999-2000 Cisco, Inc.
 * Copyright (c) 1999-2001 Motorola, Inc.
 * Copyright (c) 2001-2003 International Business Machines, Corp.
 * Copyright (c) 2001 Intel Corp.
 * Copyright (c) 2001 Nokia, Inc.
 * Copyright (c) 2001 La Monte H.P. Yarroll
 *
 * This file is part of the SCTP kernel implementation
 *
 * These functions handle all input from the IP layer into SCTP.
 *
 * This SCTP implementation is free software;
 * you can redistribute it and/or modify it under the terms of
 * the GNU General Public License as published by
 * the Free Software Foundation; either version 2, or (at your option)
 * any later version.
 *
 * This SCTP implementation is distributed in the hope that it
 * will be useful, but WITHOUT ANY WARRANTY; without even the implied
 *                 ************************
 * warranty of MERCHANTABILITY or FITNESS FOR A PARTICULAR PURPOSE.
 * See the GNU General Public License for more details.
 *
 * You should have received a copy of the GNU General Public License
 * along with GNU CC; see the file COPYING.  If not, see
 * <http://www.gnu.org/licenses/>.
 *
 * Please send any bug reports or fixes you make to the
 * email address(es):
 *    lksctp developers <linux-sctp@vger.kernel.org>
 *
 * Written or modified by:
 *    La Monte H.P. Yarroll <piggy@acm.org>
 *    Karl Knutson <karl@athena.chicago.il.us>
 *    Xingang Guo <xingang.guo@intel.com>
 *    Jon Grimm <jgrimm@us.ibm.com>
 *    Hui Huang <hui.huang@nokia.com>
 *    Daisy Chang <daisyc@us.ibm.com>
 *    Sridhar Samudrala <sri@us.ibm.com>
 *    Ardelle Fan <ardelle.fan@intel.com>
 */

#include <linux/types.h>
#include <linux/list.h> /* For struct list_head */
#include <linux/socket.h>
#include <linux/ip.h>
#include <linux/time.h> /* For struct timeval */
#include <linux/slab.h>
#include <net/ip.h>
#include <net/icmp.h>
#include <net/snmp.h>
#include <net/sock.h>
#include <net/xfrm.h>
#include <net/sctp/sctp.h>
#include <net/sctp/sm.h>
#include <net/sctp/checksum.h>
#include <net/net_namespace.h>

/* Forward declarations for internal helpers. */
static int sctp_rcv_ootb(struct sk_buff *);
static struct sctp_association *__sctp_rcv_lookup(struct net *net,
				      struct sk_buff *skb,
				      const union sctp_addr *paddr,
				      const union sctp_addr *laddr,
				      struct sctp_transport **transportp);
static struct sctp_endpoint *__sctp_rcv_lookup_endpoint(struct net *net,
						const union sctp_addr *laddr);
static struct sctp_association *__sctp_lookup_association(
					struct net *net,
					const union sctp_addr *local,
					const union sctp_addr *peer,
					struct sctp_transport **pt);

static int sctp_add_backlog(struct sock *sk, struct sk_buff *skb);


/* Calculate the SCTP checksum of an SCTP packet.  */
static inline int sctp_rcv_checksum(struct net *net, struct sk_buff *skb)
{
	struct sctphdr *sh = sctp_hdr(skb);
	__le32 cmp = sh->checksum;
	__le32 val = sctp_compute_cksum(skb, 0);

	if (val != cmp) {
		/* CRC failure, dump it. */
		__SCTP_INC_STATS(net, SCTP_MIB_CHECKSUMERRORS);
		return -1;
	}
	return 0;
}

/*
 * This is the routine which IP calls when receiving an SCTP packet.
 */
int sctp_rcv(struct sk_buff *skb)
{
	struct sock *sk;
	struct sctp_association *asoc;
	struct sctp_endpoint *ep = NULL;
	struct sctp_ep_common *rcvr;
	struct sctp_transport *transport = NULL;
	struct sctp_chunk *chunk;
	union sctp_addr src;
	union sctp_addr dest;
	int family;
	struct sctp_af *af;
	struct net *net = dev_net(skb->dev);

	if (skb->pkt_type != PACKET_HOST)
		goto discard_it;

	__SCTP_INC_STATS(net, SCTP_MIB_INSCTPPACKS);

	/* If packet is too small to contain a single chunk, let's not
	 * waste time on it anymore.
	 */
	if (skb->len < sizeof(struct sctphdr) + sizeof(struct sctp_chunkhdr) +
		       skb_transport_offset(skb))
		goto discard_it;

	/* If the packet is fragmented and we need to do crc checking,
	 * it's better to just linearize it otherwise crc computing
	 * takes longer.
	 */
	if ((!(skb_shinfo(skb)->gso_type & SKB_GSO_SCTP) &&
	     skb_linearize(skb)) ||
	    !pskb_may_pull(skb, sizeof(struct sctphdr)))
		goto discard_it;

	/* Pull up the IP header. */
	__skb_pull(skb, skb_transport_offset(skb));

	skb->csum_valid = 0; /* Previous value not applicable */
	if (skb_csum_unnecessary(skb))
		__skb_decr_checksum_unnecessary(skb);
	else if (!sctp_checksum_disable &&
		 !(skb_shinfo(skb)->gso_type & SKB_GSO_SCTP) &&
		 sctp_rcv_checksum(net, skb) < 0)
		goto discard_it;
	skb->csum_valid = 1;

	__skb_pull(skb, sizeof(struct sctphdr));

	family = ipver2af(ip_hdr(skb)->version);
	af = sctp_get_af_specific(family);
	if (unlikely(!af))
		goto discard_it;
	SCTP_INPUT_CB(skb)->af = af;

	/* Initialize local addresses for lookups. */
	af->from_skb(&src, skb, 1);
	af->from_skb(&dest, skb, 0);

	/* If the packet is to or from a non-unicast address,
	 * silently discard the packet.
	 *
	 * This is not clearly defined in the RFC except in section
	 * 8.4 - OOTB handling.  However, based on the book "Stream Control
	 * Transmission Protocol" 2.1, "It is important to note that the
	 * IP address of an SCTP transport address must be a routable
	 * unicast address.  In other words, IP multicast addresses and
	 * IP broadcast addresses cannot be used in an SCTP transport
	 * address."
	 */
	if (!af->addr_valid(&src, NULL, skb) ||
	    !af->addr_valid(&dest, NULL, skb))
		goto discard_it;

	asoc = __sctp_rcv_lookup(net, skb, &src, &dest, &transport);

	if (!asoc)
		ep = __sctp_rcv_lookup_endpoint(net, &dest);

	/* Retrieve the common input handling substructure. */
	rcvr = asoc ? &asoc->base : &ep->base;
	sk = rcvr->sk;

	/*
	 * If a frame arrives on an interface and the receiving socket is
	 * bound to another interface, via SO_BINDTODEVICE, treat it as OOTB
	 */
	if (sk->sk_bound_dev_if && (sk->sk_bound_dev_if != af->skb_iif(skb))) {
		if (transport) {
			sctp_transport_put(transport);
			asoc = NULL;
			transport = NULL;
		} else {
			sctp_endpoint_put(ep);
			ep = NULL;
		}
		sk = net->sctp.ctl_sock;
		ep = sctp_sk(sk)->ep;
		sctp_endpoint_hold(ep);
		rcvr = &ep->base;
	}

	/*
	 * RFC 2960, 8.4 - Handle "Out of the blue" Packets.
	 * An SCTP packet is called an "out of the blue" (OOTB)
	 * packet if it is correctly formed, i.e., passed the
	 * receiver's checksum check, but the receiver is not
	 * able to identify the association to which this
	 * packet belongs.
	 */
	if (!asoc) {
		if (sctp_rcv_ootb(skb)) {
			__SCTP_INC_STATS(net, SCTP_MIB_OUTOFBLUES);
			goto discard_release;
		}
	}

	if (!xfrm_policy_check(sk, XFRM_POLICY_IN, skb, family))
		goto discard_release;
	nf_reset(skb);

	if (sk_filter(sk, skb))
		goto discard_release;

	/* Create an SCTP packet structure. */
	chunk = sctp_chunkify(skb, asoc, sk, GFP_ATOMIC);
	if (!chunk)
		goto discard_release;
	SCTP_INPUT_CB(skb)->chunk = chunk;

	/* Remember what endpoint is to handle this packet. */
	chunk->rcvr = rcvr;

	/* Remember the SCTP header. */
	chunk->sctp_hdr = sctp_hdr(skb);

	/* Set the source and destination addresses of the incoming chunk.  */
	sctp_init_addrs(chunk, &src, &dest);

	/* Remember where we came from.  */
	chunk->transport = transport;

	/* Acquire access to the sock lock. Note: We are safe from other
	 * bottom halves on this lock, but a user may be in the lock too,
	 * so check if it is busy.
	 */
	bh_lock_sock(sk);

	if (sk != rcvr->sk) {
		/* Our cached sk is different from the rcvr->sk.  This is
		 * because migrate()/accept() may have moved the association
		 * to a new socket and released all the sockets.  So now we
		 * are holding a lock on the old socket while the user may
		 * be doing something with the new socket.  Switch our veiw
		 * of the current sk.
		 */
		bh_unlock_sock(sk);
		sk = rcvr->sk;
		bh_lock_sock(sk);
	}

	if (sock_owned_by_user(sk)) {
		if (sctp_add_backlog(sk, skb)) {
			bh_unlock_sock(sk);
			sctp_chunk_free(chunk);
			skb = NULL; /* sctp_chunk_free already freed the skb */
			goto discard_release;
		}
		__SCTP_INC_STATS(net, SCTP_MIB_IN_PKT_BACKLOG);
	} else {
		__SCTP_INC_STATS(net, SCTP_MIB_IN_PKT_SOFTIRQ);
		sctp_inq_push(&chunk->rcvr->inqueue, chunk);
	}

	bh_unlock_sock(sk);

	/* Release the asoc/ep ref we took in the lookup calls. */
	if (transport)
		sctp_transport_put(transport);
	else
		sctp_endpoint_put(ep);

	return 0;

discard_it:
	__SCTP_INC_STATS(net, SCTP_MIB_IN_PKT_DISCARDS);
	kfree_skb(skb);
	return 0;

discard_release:
	/* Release the asoc/ep ref we took in the lookup calls. */
	if (transport)
		sctp_transport_put(transport);
	else
		sctp_endpoint_put(ep);

	goto discard_it;
}

/* Process the backlog queue of the socket.  Every skb on
 * the backlog holds a ref on an association or endpoint.
 * We hold this ref throughout the state machine to make
 * sure that the structure we need is still around.
 */
int sctp_backlog_rcv(struct sock *sk, struct sk_buff *skb)
{
	struct sctp_chunk *chunk = SCTP_INPUT_CB(skb)->chunk;
	struct sctp_inq *inqueue = &chunk->rcvr->inqueue;
	struct sctp_transport *t = chunk->transport;
	struct sctp_ep_common *rcvr = NULL;
	int backloged = 0;

	rcvr = chunk->rcvr;

	/* If the rcvr is dead then the association or endpoint
	 * has been deleted and we can safely drop the chunk
	 * and refs that we are holding.
	 */
	if (rcvr->dead) {
		sctp_chunk_free(chunk);
		goto done;
	}

	if (unlikely(rcvr->sk != sk)) {
		/* In this case, the association moved from one socket to
		 * another.  We are currently sitting on the backlog of the
		 * old socket, so we need to move.
		 * However, since we are here in the process context we
		 * need to take make sure that the user doesn't own
		 * the new socket when we process the packet.
		 * If the new socket is user-owned, queue the chunk to the
		 * backlog of the new socket without dropping any refs.
		 * Otherwise, we can safely push the chunk on the inqueue.
		 */

		sk = rcvr->sk;
		local_bh_disable();
		bh_lock_sock(sk);

		if (sock_owned_by_user(sk)) {
			if (sk_add_backlog(sk, skb, sk->sk_rcvbuf))
				sctp_chunk_free(chunk);
			else
				backloged = 1;
		} else
			sctp_inq_push(inqueue, chunk);

		bh_unlock_sock(sk);
		local_bh_enable();

		/* If the chunk was backloged again, don't drop refs */
		if (backloged)
			return 0;
	} else {
		sctp_inq_push(inqueue, chunk);
	}

done:
	/* Release the refs we took in sctp_add_backlog */
	if (SCTP_EP_TYPE_ASSOCIATION == rcvr->type)
		sctp_transport_put(t);
	else if (SCTP_EP_TYPE_SOCKET == rcvr->type)
		sctp_endpoint_put(sctp_ep(rcvr));
	else
		BUG();

	return 0;
}

static int sctp_add_backlog(struct sock *sk, struct sk_buff *skb)
{
	struct sctp_chunk *chunk = SCTP_INPUT_CB(skb)->chunk;
	struct sctp_transport *t = chunk->transport;
	struct sctp_ep_common *rcvr = chunk->rcvr;
	int ret;

	ret = sk_add_backlog(sk, skb, sk->sk_rcvbuf);
	if (!ret) {
		/* Hold the assoc/ep while hanging on the backlog queue.
		 * This way, we know structures we need will not disappear
		 * from us
		 */
		if (SCTP_EP_TYPE_ASSOCIATION == rcvr->type)
			sctp_transport_hold(t);
		else if (SCTP_EP_TYPE_SOCKET == rcvr->type)
			sctp_endpoint_hold(sctp_ep(rcvr));
		else
			BUG();
	}
	return ret;

}

/* Handle icmp frag needed error. */
void sctp_icmp_frag_needed(struct sock *sk, struct sctp_association *asoc,
			   struct sctp_transport *t, __u32 pmtu)
{
	if (!t || (t->pathmtu <= pmtu))
		return;

	if (sock_owned_by_user(sk)) {
		asoc->pmtu_pending = 1;
		t->pmtu_pending = 1;
		return;
	}

	if (t->param_flags & SPP_PMTUD_ENABLE) {
		/* Update transports view of the MTU */
		sctp_transport_update_pmtu(sk, t, pmtu);

		/* Update association pmtu. */
		sctp_assoc_sync_pmtu(sk, asoc);
	}

	/* Retransmit with the new pmtu setting.
	 * Normally, if PMTU discovery is disabled, an ICMP Fragmentation
	 * Needed will never be sent, but if a message was sent before
	 * PMTU discovery was disabled that was larger than the PMTU, it
	 * would not be fragmented, so it must be re-transmitted fragmented.
	 */
	sctp_retransmit(&asoc->outqueue, t, SCTP_RTXR_PMTUD);
}

void sctp_icmp_redirect(struct sock *sk, struct sctp_transport *t,
			struct sk_buff *skb)
{
	struct dst_entry *dst;

	if (!t)
		return;
	dst = sctp_transport_dst_check(t);
	if (dst)
		dst->ops->redirect(dst, sk, skb);
}

/*
 * SCTP Implementer's Guide, 2.37 ICMP handling procedures
 *
 * ICMP8) If the ICMP code is a "Unrecognized next header type encountered"
 *        or a "Protocol Unreachable" treat this message as an abort
 *        with the T bit set.
 *
 * This function sends an event to the state machine, which will abort the
 * association.
 *
 */
void sctp_icmp_proto_unreachable(struct sock *sk,
			   struct sctp_association *asoc,
			   struct sctp_transport *t)
{
	if (sock_owned_by_user(sk)) {
		if (timer_pending(&t->proto_unreach_timer))
			return;
		else {
			if (!mod_timer(&t->proto_unreach_timer,
						jiffies + (HZ/20)))
				sctp_association_hold(asoc);
		}
	} else {
		struct net *net = sock_net(sk);

		pr_debug("%s: unrecognized next header type "
			 "encountered!\n", __func__);

		if (del_timer(&t->proto_unreach_timer))
			sctp_association_put(asoc);

		sctp_do_sm(net, SCTP_EVENT_T_OTHER,
			   SCTP_ST_OTHER(SCTP_EVENT_ICMP_PROTO_UNREACH),
			   asoc->state, asoc->ep, asoc, t,
			   GFP_ATOMIC);
	}
}

/* Common lookup code for icmp/icmpv6 error handler. */
struct sock *sctp_err_lookup(struct net *net, int family, struct sk_buff *skb,
			     struct sctphdr *sctphdr,
			     struct sctp_association **app,
			     struct sctp_transport **tpp)
{
	union sctp_addr saddr;
	union sctp_addr daddr;
	struct sctp_af *af;
	struct sock *sk = NULL;
	struct sctp_association *asoc;
	struct sctp_transport *transport = NULL;
	struct sctp_init_chunk *chunkhdr;
	__u32 vtag = ntohl(sctphdr->vtag);
	int len = skb->len - ((void *)sctphdr - (void *)skb->data);

	*app = NULL; *tpp = NULL;

	af = sctp_get_af_specific(family);
	if (unlikely(!af)) {
		return NULL;
	}

	/* Initialize local addresses for lookups. */
	af->from_skb(&saddr, skb, 1);
	af->from_skb(&daddr, skb, 0);

	/* Look for an association that matches the incoming ICMP error
	 * packet.
	 */
	asoc = __sctp_lookup_association(net, &saddr, &daddr, &transport);
	if (!asoc)
		return NULL;

	sk = asoc->base.sk;

	/* RFC 4960, Appendix C. ICMP Handling
	 *
	 * ICMP6) An implementation MUST validate that the Verification Tag
	 * contained in the ICMP message matches the Verification Tag of
	 * the peer.  If the Verification Tag is not 0 and does NOT
	 * match, discard the ICMP message.  If it is 0 and the ICMP
	 * message contains enough bytes to verify that the chunk type is
	 * an INIT chunk and that the Initiate Tag matches the tag of the
	 * peer, continue with ICMP7.  If the ICMP message is too short
	 * or the chunk type or the Initiate Tag does not match, silently
	 * discard the packet.
	 */
	if (vtag == 0) {
		chunkhdr = (void *)sctphdr + sizeof(struct sctphdr);
		if (len < sizeof(struct sctphdr) + sizeof(sctp_chunkhdr_t)
			  + sizeof(__be32) ||
		    chunkhdr->chunk_hdr.type != SCTP_CID_INIT ||
		    ntohl(chunkhdr->init_hdr.init_tag) != asoc->c.my_vtag) {
			goto out;
		}
	} else if (vtag != asoc->c.peer_vtag) {
		goto out;
	}

	bh_lock_sock(sk);

	/* If too many ICMPs get dropped on busy
	 * servers this needs to be solved differently.
	 */
	if (sock_owned_by_user(sk))
		__NET_INC_STATS(net, LINUX_MIB_LOCKDROPPEDICMPS);

	*app = asoc;
	*tpp = transport;
	return sk;

out:
	sctp_transport_put(transport);
	return NULL;
}

/* Common cleanup code for icmp/icmpv6 error handler. */
void sctp_err_finish(struct sock *sk, struct sctp_transport *t)
{
	bh_unlock_sock(sk);
	sctp_transport_put(t);
}

/*
 * This routine is called by the ICMP module when it gets some
 * sort of error condition.  If err < 0 then the socket should
 * be closed and the error returned to the user.  If err > 0
 * it's just the icmp type << 8 | icmp code.  After adjustment
 * header points to the first 8 bytes of the sctp header.  We need
 * to find the appropriate port.
 *
 * The locking strategy used here is very "optimistic". When
 * someone else accesses the socket the ICMP is just dropped
 * and for some paths there is no check at all.
 * A more general error queue to queue errors for later handling
 * is probably better.
 *
 */
void sctp_v4_err(struct sk_buff *skb, __u32 info)
{
	const struct iphdr *iph = (const struct iphdr *)skb->data;
	const int ihlen = iph->ihl * 4;
	const int type = icmp_hdr(skb)->type;
	const int code = icmp_hdr(skb)->code;
	struct sock *sk;
	struct sctp_association *asoc = NULL;
	struct sctp_transport *transport;
	struct inet_sock *inet;
	__u16 saveip, savesctp;
	int err;
	struct net *net = dev_net(skb->dev);

	/* Fix up skb to look at the embedded net header. */
	saveip = skb->network_header;
	savesctp = skb->transport_header;
	skb_reset_network_header(skb);
	skb_set_transport_header(skb, ihlen);
	sk = sctp_err_lookup(net, AF_INET, skb, sctp_hdr(skb), &asoc, &transport);
	/* Put back, the original values. */
	skb->network_header = saveip;
	skb->transport_header = savesctp;
	if (!sk) {
		__ICMP_INC_STATS(net, ICMP_MIB_INERRORS);
		return;
	}
	/* Warning:  The sock lock is held.  Remember to call
	 * sctp_err_finish!
	 */

	switch (type) {
	case ICMP_PARAMETERPROB:
		err = EPROTO;
		break;
	case ICMP_DEST_UNREACH:
		if (code > NR_ICMP_UNREACH)
			goto out_unlock;

		/* PMTU discovery (RFC1191) */
		if (ICMP_FRAG_NEEDED == code) {
			sctp_icmp_frag_needed(sk, asoc, transport,
					      SCTP_TRUNC4(info));
			goto out_unlock;
		} else {
			if (ICMP_PROT_UNREACH == code) {
				sctp_icmp_proto_unreachable(sk, asoc,
							    transport);
				goto out_unlock;
			}
		}
		err = icmp_err_convert[code].errno;
		break;
	case ICMP_TIME_EXCEEDED:
		/* Ignore any time exceeded errors due to fragment reassembly
		 * timeouts.
		 */
		if (ICMP_EXC_FRAGTIME == code)
			goto out_unlock;

		err = EHOSTUNREACH;
		break;
	case ICMP_REDIRECT:
		sctp_icmp_redirect(sk, transport, skb);
		/* Fall through to out_unlock. */
	default:
		goto out_unlock;
	}

	inet = inet_sk(sk);
	if (!sock_owned_by_user(sk) && inet->recverr) {
		sk->sk_err = err;
		sk->sk_error_report(sk);
	} else {  /* Only an error on timeout */
		sk->sk_err_soft = err;
	}

out_unlock:
	sctp_err_finish(sk, transport);
}

/*
 * RFC 2960, 8.4 - Handle "Out of the blue" Packets.
 *
 * This function scans all the chunks in the OOTB packet to determine if
 * the packet should be discarded right away.  If a response might be needed
 * for this packet, or, if further processing is possible, the packet will
 * be queued to a proper inqueue for the next phase of handling.
 *
 * Output:
 * Return 0 - If further processing is needed.
 * Return 1 - If the packet can be discarded right away.
 */
static int sctp_rcv_ootb(struct sk_buff *skb)
{
	sctp_chunkhdr_t *ch, _ch;
	int ch_end, offset = 0;

	/* Scan through all the chunks in the packet.  */
	do {
		/* Make sure we have at least the header there */
		if (offset + sizeof(sctp_chunkhdr_t) > skb->len)
			break;

		ch = skb_header_pointer(skb, offset, sizeof(*ch), &_ch);

		/* Break out if chunk length is less then minimal. */
		if (ntohs(ch->length) < sizeof(sctp_chunkhdr_t))
			break;

		ch_end = offset + SCTP_PAD4(ntohs(ch->length));
		if (ch_end > skb->len)
			break;

		/* RFC 8.4, 2) If the OOTB packet contains an ABORT chunk, the
		 * receiver MUST silently discard the OOTB packet and take no
		 * further action.
		 */
		if (SCTP_CID_ABORT == ch->type)
			goto discard;

		/* RFC 8.4, 6) If the packet contains a SHUTDOWN COMPLETE
		 * chunk, the receiver should silently discard the packet
		 * and take no further action.
		 */
		if (SCTP_CID_SHUTDOWN_COMPLETE == ch->type)
			goto discard;

		/* RFC 4460, 2.11.2
		 * This will discard packets with INIT chunk bundled as
		 * subsequent chunks in the packet.  When INIT is first,
		 * the normal INIT processing will discard the chunk.
		 */
		if (SCTP_CID_INIT == ch->type && (void *)ch != skb->data)
			goto discard;

		offset = ch_end;
	} while (ch_end < skb->len);

	return 0;

discard:
	return 1;
}

/* Insert endpoint into the hash table.  */
static void __sctp_hash_endpoint(struct sctp_endpoint *ep)
{
	struct net *net = sock_net(ep->base.sk);
	struct sctp_ep_common *epb;
	struct sctp_hashbucket *head;

	epb = &ep->base;

	epb->hashent = sctp_ep_hashfn(net, epb->bind_addr.port);
	head = &sctp_ep_hashtable[epb->hashent];

	write_lock(&head->lock);
	hlist_add_head(&epb->node, &head->chain);
	write_unlock(&head->lock);
}

/* Add an endpoint to the hash. Local BH-safe. */
void sctp_hash_endpoint(struct sctp_endpoint *ep)
{
	local_bh_disable();
	__sctp_hash_endpoint(ep);
	local_bh_enable();
}

/* Remove endpoint from the hash table.  */
static void __sctp_unhash_endpoint(struct sctp_endpoint *ep)
{
	struct net *net = sock_net(ep->base.sk);
	struct sctp_hashbucket *head;
	struct sctp_ep_common *epb;

	epb = &ep->base;

	epb->hashent = sctp_ep_hashfn(net, epb->bind_addr.port);

	head = &sctp_ep_hashtable[epb->hashent];

	write_lock(&head->lock);
	hlist_del_init(&epb->node);
	write_unlock(&head->lock);
}

/* Remove endpoint from the hash.  Local BH-safe. */
void sctp_unhash_endpoint(struct sctp_endpoint *ep)
{
	local_bh_disable();
	__sctp_unhash_endpoint(ep);
	local_bh_enable();
}

/* Look up an endpoint. */
static struct sctp_endpoint *__sctp_rcv_lookup_endpoint(struct net *net,
						const union sctp_addr *laddr)
{
	struct sctp_hashbucket *head;
	struct sctp_ep_common *epb;
	struct sctp_endpoint *ep;
	int hash;

	hash = sctp_ep_hashfn(net, ntohs(laddr->v4.sin_port));
	head = &sctp_ep_hashtable[hash];
	read_lock(&head->lock);
	sctp_for_each_hentry(epb, &head->chain) {
		ep = sctp_ep(epb);
		if (sctp_endpoint_is_match(ep, net, laddr))
			goto hit;
	}

	ep = sctp_sk(net->sctp.ctl_sock)->ep;

hit:
	sctp_endpoint_hold(ep);
	read_unlock(&head->lock);
	return ep;
}

/* rhashtable for transport */
struct sctp_hash_cmp_arg {
	const union sctp_addr	*paddr;
	const struct net	*net;
	u16			lport;
};

static inline int sctp_hash_cmp(struct rhashtable_compare_arg *arg,
				const void *ptr)
{
	struct sctp_transport *t = (struct sctp_transport *)ptr;
	const struct sctp_hash_cmp_arg *x = arg->key;
	int err = 1;

	if (!sctp_cmp_addr_exact(&t->ipaddr, x->paddr))
		return err;
	if (!sctp_transport_hold(t))
		return err;

	if (!net_eq(sock_net(t->asoc->base.sk), x->net))
		goto out;
	if (x->lport != htons(t->asoc->base.bind_addr.port))
		goto out;

	err = 0;
out:
	sctp_transport_put(t);
	return err;
}

static inline u32 sctp_hash_obj(const void *data, u32 len, u32 seed)
{
	const struct sctp_transport *t = data;
	const union sctp_addr *paddr = &t->ipaddr;
	const struct net *net = sock_net(t->asoc->base.sk);
	u16 lport = htons(t->asoc->base.bind_addr.port);
	u32 addr;

	if (paddr->sa.sa_family == AF_INET6)
		addr = jhash(&paddr->v6.sin6_addr, 16, seed);
	else
		addr = paddr->v4.sin_addr.s_addr;

	return  jhash_3words(addr, ((__u32)paddr->v4.sin_port) << 16 |
			     (__force __u32)lport, net_hash_mix(net), seed);
}

static inline u32 sctp_hash_key(const void *data, u32 len, u32 seed)
{
	const struct sctp_hash_cmp_arg *x = data;
	const union sctp_addr *paddr = x->paddr;
	const struct net *net = x->net;
	u16 lport = x->lport;
	u32 addr;

	if (paddr->sa.sa_family == AF_INET6)
		addr = jhash(&paddr->v6.sin6_addr, 16, seed);
	else
		addr = paddr->v4.sin_addr.s_addr;

	return  jhash_3words(addr, ((__u32)paddr->v4.sin_port) << 16 |
			     (__force __u32)lport, net_hash_mix(net), seed);
}

static const struct rhashtable_params sctp_hash_params = {
	.head_offset		= offsetof(struct sctp_transport, node),
	.hashfn			= sctp_hash_key,
	.obj_hashfn		= sctp_hash_obj,
	.obj_cmpfn		= sctp_hash_cmp,
	.automatic_shrinking	= true,
};

int sctp_transport_hashtable_init(void)
{
	return rhltable_init(&sctp_transport_hashtable, &sctp_hash_params);
}

void sctp_transport_hashtable_destroy(void)
{
	rhltable_destroy(&sctp_transport_hashtable);
}

int sctp_hash_transport(struct sctp_transport *t)
{
	struct sctp_transport *transport;
	struct rhlist_head *tmp, *list;
	struct sctp_hash_cmp_arg arg;
	int err;

	if (t->asoc->temp)
		return 0;

	arg.net   = sock_net(t->asoc->base.sk);
	arg.paddr = &t->ipaddr;
	arg.lport = htons(t->asoc->base.bind_addr.port);

<<<<<<< HEAD
=======
	rcu_read_lock();
>>>>>>> 36fc5797
	list = rhltable_lookup(&sctp_transport_hashtable, &arg,
			       sctp_hash_params);

	rhl_for_each_entry_rcu(transport, tmp, list, node)
		if (transport->asoc->ep == t->asoc->ep) {
<<<<<<< HEAD
			err = -EEXIST;
			goto out;
		}
=======
			rcu_read_unlock();
			err = -EEXIST;
			goto out;
		}
	rcu_read_unlock();
>>>>>>> 36fc5797

	err = rhltable_insert_key(&sctp_transport_hashtable, &arg,
				  &t->node, sctp_hash_params);

out:
	if (err)
		pr_err_once("insert transport fail, errno %d\n", err);

	return err;
}

void sctp_unhash_transport(struct sctp_transport *t)
{
	if (t->asoc->temp)
		return;

	rhltable_remove(&sctp_transport_hashtable, &t->node,
			sctp_hash_params);
}

/* return a transport with holding it */
struct sctp_transport *sctp_addrs_lookup_transport(
				struct net *net,
				const union sctp_addr *laddr,
				const union sctp_addr *paddr)
{
	struct rhlist_head *tmp, *list;
	struct sctp_transport *t;
	struct sctp_hash_cmp_arg arg = {
		.paddr = paddr,
		.net   = net,
		.lport = laddr->v4.sin_port,
	};

	list = rhltable_lookup(&sctp_transport_hashtable, &arg,
			       sctp_hash_params);

	rhl_for_each_entry_rcu(t, tmp, list, node) {
		if (!sctp_transport_hold(t))
			continue;

		if (sctp_bind_addr_match(&t->asoc->base.bind_addr,
					 laddr, sctp_sk(t->asoc->base.sk)))
			return t;
		sctp_transport_put(t);
	}

	return NULL;
}

/* return a transport without holding it, as it's only used under sock lock */
struct sctp_transport *sctp_epaddr_lookup_transport(
				const struct sctp_endpoint *ep,
				const union sctp_addr *paddr)
{
	struct net *net = sock_net(ep->base.sk);
	struct rhlist_head *tmp, *list;
	struct sctp_transport *t;
	struct sctp_hash_cmp_arg arg = {
		.paddr = paddr,
		.net   = net,
		.lport = htons(ep->base.bind_addr.port),
	};

	list = rhltable_lookup(&sctp_transport_hashtable, &arg,
			       sctp_hash_params);

	rhl_for_each_entry_rcu(t, tmp, list, node)
		if (ep == t->asoc->ep)
			return t;

	return NULL;
}

/* Look up an association. */
static struct sctp_association *__sctp_lookup_association(
					struct net *net,
					const union sctp_addr *local,
					const union sctp_addr *peer,
					struct sctp_transport **pt)
{
	struct sctp_transport *t;
	struct sctp_association *asoc = NULL;

	t = sctp_addrs_lookup_transport(net, local, peer);
	if (!t)
		goto out;

	asoc = t->asoc;
	*pt = t;

out:
	return asoc;
}

/* Look up an association. protected by RCU read lock */
static
struct sctp_association *sctp_lookup_association(struct net *net,
						 const union sctp_addr *laddr,
						 const union sctp_addr *paddr,
						 struct sctp_transport **transportp)
{
	struct sctp_association *asoc;

	rcu_read_lock();
	asoc = __sctp_lookup_association(net, laddr, paddr, transportp);
	rcu_read_unlock();

	return asoc;
}

/* Is there an association matching the given local and peer addresses? */
int sctp_has_association(struct net *net,
			 const union sctp_addr *laddr,
			 const union sctp_addr *paddr)
{
	struct sctp_association *asoc;
	struct sctp_transport *transport;

	if ((asoc = sctp_lookup_association(net, laddr, paddr, &transport))) {
		sctp_transport_put(transport);
		return 1;
	}

	return 0;
}

/*
 * SCTP Implementors Guide, 2.18 Handling of address
 * parameters within the INIT or INIT-ACK.
 *
 * D) When searching for a matching TCB upon reception of an INIT
 *    or INIT-ACK chunk the receiver SHOULD use not only the
 *    source address of the packet (containing the INIT or
 *    INIT-ACK) but the receiver SHOULD also use all valid
 *    address parameters contained within the chunk.
 *
 * 2.18.3 Solution description
 *
 * This new text clearly specifies to an implementor the need
 * to look within the INIT or INIT-ACK. Any implementation that
 * does not do this, may not be able to establish associations
 * in certain circumstances.
 *
 */
static struct sctp_association *__sctp_rcv_init_lookup(struct net *net,
	struct sk_buff *skb,
	const union sctp_addr *laddr, struct sctp_transport **transportp)
{
	struct sctp_association *asoc;
	union sctp_addr addr;
	union sctp_addr *paddr = &addr;
	struct sctphdr *sh = sctp_hdr(skb);
	union sctp_params params;
	sctp_init_chunk_t *init;
	struct sctp_af *af;

	/*
	 * This code will NOT touch anything inside the chunk--it is
	 * strictly READ-ONLY.
	 *
	 * RFC 2960 3  SCTP packet Format
	 *
	 * Multiple chunks can be bundled into one SCTP packet up to
	 * the MTU size, except for the INIT, INIT ACK, and SHUTDOWN
	 * COMPLETE chunks.  These chunks MUST NOT be bundled with any
	 * other chunk in a packet.  See Section 6.10 for more details
	 * on chunk bundling.
	 */

	/* Find the start of the TLVs and the end of the chunk.  This is
	 * the region we search for address parameters.
	 */
	init = (sctp_init_chunk_t *)skb->data;

	/* Walk the parameters looking for embedded addresses. */
	sctp_walk_params(params, init, init_hdr.params) {

		/* Note: Ignoring hostname addresses. */
		af = sctp_get_af_specific(param_type2af(params.p->type));
		if (!af)
			continue;

		af->from_addr_param(paddr, params.addr, sh->source, 0);

		asoc = __sctp_lookup_association(net, laddr, paddr, transportp);
		if (asoc)
			return asoc;
	}

	return NULL;
}

/* ADD-IP, Section 5.2
 * When an endpoint receives an ASCONF Chunk from the remote peer
 * special procedures may be needed to identify the association the
 * ASCONF Chunk is associated with. To properly find the association
 * the following procedures SHOULD be followed:
 *
 * D2) If the association is not found, use the address found in the
 * Address Parameter TLV combined with the port number found in the
 * SCTP common header. If found proceed to rule D4.
 *
 * D2-ext) If more than one ASCONF Chunks are packed together, use the
 * address found in the ASCONF Address Parameter TLV of each of the
 * subsequent ASCONF Chunks. If found, proceed to rule D4.
 */
static struct sctp_association *__sctp_rcv_asconf_lookup(
					struct net *net,
					sctp_chunkhdr_t *ch,
					const union sctp_addr *laddr,
					__be16 peer_port,
					struct sctp_transport **transportp)
{
	sctp_addip_chunk_t *asconf = (struct sctp_addip_chunk *)ch;
	struct sctp_af *af;
	union sctp_addr_param *param;
	union sctp_addr paddr;

	/* Skip over the ADDIP header and find the Address parameter */
	param = (union sctp_addr_param *)(asconf + 1);

	af = sctp_get_af_specific(param_type2af(param->p.type));
	if (unlikely(!af))
		return NULL;

	af->from_addr_param(&paddr, param, peer_port, 0);

	return __sctp_lookup_association(net, laddr, &paddr, transportp);
}


/* SCTP-AUTH, Section 6.3:
*    If the receiver does not find a STCB for a packet containing an AUTH
*    chunk as the first chunk and not a COOKIE-ECHO chunk as the second
*    chunk, it MUST use the chunks after the AUTH chunk to look up an existing
*    association.
*
* This means that any chunks that can help us identify the association need
* to be looked at to find this association.
*/
static struct sctp_association *__sctp_rcv_walk_lookup(struct net *net,
				      struct sk_buff *skb,
				      const union sctp_addr *laddr,
				      struct sctp_transport **transportp)
{
	struct sctp_association *asoc = NULL;
	sctp_chunkhdr_t *ch;
	int have_auth = 0;
	unsigned int chunk_num = 1;
	__u8 *ch_end;

	/* Walk through the chunks looking for AUTH or ASCONF chunks
	 * to help us find the association.
	 */
	ch = (sctp_chunkhdr_t *) skb->data;
	do {
		/* Break out if chunk length is less then minimal. */
		if (ntohs(ch->length) < sizeof(sctp_chunkhdr_t))
			break;

		ch_end = ((__u8 *)ch) + SCTP_PAD4(ntohs(ch->length));
		if (ch_end > skb_tail_pointer(skb))
			break;

		switch (ch->type) {
		case SCTP_CID_AUTH:
			have_auth = chunk_num;
			break;

		case SCTP_CID_COOKIE_ECHO:
			/* If a packet arrives containing an AUTH chunk as
			 * a first chunk, a COOKIE-ECHO chunk as the second
			 * chunk, and possibly more chunks after them, and
			 * the receiver does not have an STCB for that
			 * packet, then authentication is based on
			 * the contents of the COOKIE- ECHO chunk.
			 */
			if (have_auth == 1 && chunk_num == 2)
				return NULL;
			break;

		case SCTP_CID_ASCONF:
			if (have_auth || net->sctp.addip_noauth)
				asoc = __sctp_rcv_asconf_lookup(
						net, ch, laddr,
						sctp_hdr(skb)->source,
						transportp);
		default:
			break;
		}

		if (asoc)
			break;

		ch = (sctp_chunkhdr_t *) ch_end;
		chunk_num++;
	} while (ch_end < skb_tail_pointer(skb));

	return asoc;
}

/*
 * There are circumstances when we need to look inside the SCTP packet
 * for information to help us find the association.   Examples
 * include looking inside of INIT/INIT-ACK chunks or after the AUTH
 * chunks.
 */
static struct sctp_association *__sctp_rcv_lookup_harder(struct net *net,
				      struct sk_buff *skb,
				      const union sctp_addr *laddr,
				      struct sctp_transport **transportp)
{
	sctp_chunkhdr_t *ch;

	/* We do not allow GSO frames here as we need to linearize and
	 * then cannot guarantee frame boundaries. This shouldn't be an
	 * issue as packets hitting this are mostly INIT or INIT-ACK and
	 * those cannot be on GSO-style anyway.
	 */
	if ((skb_shinfo(skb)->gso_type & SKB_GSO_SCTP) == SKB_GSO_SCTP)
		return NULL;

	ch = (sctp_chunkhdr_t *) skb->data;

	/* The code below will attempt to walk the chunk and extract
	 * parameter information.  Before we do that, we need to verify
	 * that the chunk length doesn't cause overflow.  Otherwise, we'll
	 * walk off the end.
	 */
	if (SCTP_PAD4(ntohs(ch->length)) > skb->len)
		return NULL;

	/* If this is INIT/INIT-ACK look inside the chunk too. */
	if (ch->type == SCTP_CID_INIT || ch->type == SCTP_CID_INIT_ACK)
		return __sctp_rcv_init_lookup(net, skb, laddr, transportp);

	return __sctp_rcv_walk_lookup(net, skb, laddr, transportp);
}

/* Lookup an association for an inbound skb. */
static struct sctp_association *__sctp_rcv_lookup(struct net *net,
				      struct sk_buff *skb,
				      const union sctp_addr *paddr,
				      const union sctp_addr *laddr,
				      struct sctp_transport **transportp)
{
	struct sctp_association *asoc;

	asoc = __sctp_lookup_association(net, laddr, paddr, transportp);
	if (asoc)
		goto out;

	/* Further lookup for INIT/INIT-ACK packets.
	 * SCTP Implementors Guide, 2.18 Handling of address
	 * parameters within the INIT or INIT-ACK.
	 */
	asoc = __sctp_rcv_lookup_harder(net, skb, laddr, transportp);
	if (asoc)
		goto out;

	if (paddr->sa.sa_family == AF_INET)
		pr_debug("sctp: asoc not found for src:%pI4:%d dst:%pI4:%d\n",
			 &laddr->v4.sin_addr, ntohs(laddr->v4.sin_port),
			 &paddr->v4.sin_addr, ntohs(paddr->v4.sin_port));
	else
		pr_debug("sctp: asoc not found for src:%pI6:%d dst:%pI6:%d\n",
			 &laddr->v6.sin6_addr, ntohs(laddr->v6.sin6_port),
			 &paddr->v6.sin6_addr, ntohs(paddr->v6.sin6_port));

out:
	return asoc;
}<|MERGE_RESOLUTION|>--- conflicted
+++ resolved
@@ -884,26 +884,17 @@
 	arg.paddr = &t->ipaddr;
 	arg.lport = htons(t->asoc->base.bind_addr.port);
 
-<<<<<<< HEAD
-=======
 	rcu_read_lock();
->>>>>>> 36fc5797
 	list = rhltable_lookup(&sctp_transport_hashtable, &arg,
 			       sctp_hash_params);
 
 	rhl_for_each_entry_rcu(transport, tmp, list, node)
 		if (transport->asoc->ep == t->asoc->ep) {
-<<<<<<< HEAD
-			err = -EEXIST;
-			goto out;
-		}
-=======
 			rcu_read_unlock();
 			err = -EEXIST;
 			goto out;
 		}
 	rcu_read_unlock();
->>>>>>> 36fc5797
 
 	err = rhltable_insert_key(&sctp_transport_hashtable, &arg,
 				  &t->node, sctp_hash_params);
