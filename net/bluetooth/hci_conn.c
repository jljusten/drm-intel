/*
   BlueZ - Bluetooth protocol stack for Linux
   Copyright (c) 2000-2001, 2010, Code Aurora Forum. All rights reserved.

   Written 2000,2001 by Maxim Krasnyansky <maxk@qualcomm.com>

   This program is free software; you can redistribute it and/or modify
   it under the terms of the GNU General Public License version 2 as
   published by the Free Software Foundation;

   THE SOFTWARE IS PROVIDED "AS IS", WITHOUT WARRANTY OF ANY KIND, EXPRESS
   OR IMPLIED, INCLUDING BUT NOT LIMITED TO THE WARRANTIES OF MERCHANTABILITY,
   FITNESS FOR A PARTICULAR PURPOSE AND NONINFRINGEMENT OF THIRD PARTY RIGHTS.
   IN NO EVENT SHALL THE COPYRIGHT HOLDER(S) AND AUTHOR(S) BE LIABLE FOR ANY
   CLAIM, OR ANY SPECIAL INDIRECT OR CONSEQUENTIAL DAMAGES, OR ANY DAMAGES
   WHATSOEVER RESULTING FROM LOSS OF USE, DATA OR PROFITS, WHETHER IN AN
   ACTION OF CONTRACT, NEGLIGENCE OR OTHER TORTIOUS ACTION, ARISING OUT OF
   OR IN CONNECTION WITH THE USE OR PERFORMANCE OF THIS SOFTWARE.

   ALL LIABILITY, INCLUDING LIABILITY FOR INFRINGEMENT OF ANY PATENTS,
   COPYRIGHTS, TRADEMARKS OR OTHER RIGHTS, RELATING TO USE OF THIS
   SOFTWARE IS DISCLAIMED.
*/

/* Bluetooth HCI connection handling. */

#include <linux/export.h>

#include <net/bluetooth/bluetooth.h>
#include <net/bluetooth/hci_core.h>
#include <net/bluetooth/l2cap.h>

#include "smp.h"
#include "a2mp.h"

struct sco_param {
	u16 pkt_type;
	u16 max_latency;
};

static const struct sco_param sco_param_cvsd[] = {
	{ EDR_ESCO_MASK & ~ESCO_2EV3, 0x000a }, /* S3 */
	{ EDR_ESCO_MASK & ~ESCO_2EV3, 0x0007 }, /* S2 */
	{ EDR_ESCO_MASK | ESCO_EV3,   0x0007 }, /* S1 */
	{ EDR_ESCO_MASK | ESCO_HV3,   0xffff }, /* D1 */
	{ EDR_ESCO_MASK | ESCO_HV1,   0xffff }, /* D0 */
};

static const struct sco_param sco_param_wideband[] = {
	{ EDR_ESCO_MASK & ~ESCO_2EV3, 0x000d }, /* T2 */
	{ EDR_ESCO_MASK | ESCO_EV3,   0x0008 }, /* T1 */
};

static void hci_le_create_connection_cancel(struct hci_conn *conn)
{
	hci_send_cmd(conn->hdev, HCI_OP_LE_CREATE_CONN_CANCEL, 0, NULL);
}

static void hci_acl_create_connection(struct hci_conn *conn)
{
	struct hci_dev *hdev = conn->hdev;
	struct inquiry_entry *ie;
	struct hci_cp_create_conn cp;

	BT_DBG("hcon %p", conn);

	conn->state = BT_CONNECT;
	conn->out = true;
	conn->role = HCI_ROLE_MASTER;

	conn->attempt++;

	conn->link_policy = hdev->link_policy;

	memset(&cp, 0, sizeof(cp));
	bacpy(&cp.bdaddr, &conn->dst);
	cp.pscan_rep_mode = 0x02;

	ie = hci_inquiry_cache_lookup(hdev, &conn->dst);
	if (ie) {
		if (inquiry_entry_age(ie) <= INQUIRY_ENTRY_AGE_MAX) {
			cp.pscan_rep_mode = ie->data.pscan_rep_mode;
			cp.pscan_mode     = ie->data.pscan_mode;
			cp.clock_offset   = ie->data.clock_offset |
					    cpu_to_le16(0x8000);
		}

		memcpy(conn->dev_class, ie->data.dev_class, 3);
		if (ie->data.ssp_mode > 0)
			set_bit(HCI_CONN_SSP_ENABLED, &conn->flags);
	}

	cp.pkt_type = cpu_to_le16(conn->pkt_type);
	if (lmp_rswitch_capable(hdev) && !(hdev->link_mode & HCI_LM_MASTER))
		cp.role_switch = 0x01;
	else
		cp.role_switch = 0x00;

	hci_send_cmd(hdev, HCI_OP_CREATE_CONN, sizeof(cp), &cp);
}

static void hci_acl_create_connection_cancel(struct hci_conn *conn)
{
	struct hci_cp_create_conn_cancel cp;

	BT_DBG("hcon %p", conn);

	if (conn->hdev->hci_ver < BLUETOOTH_VER_1_2)
		return;

	bacpy(&cp.bdaddr, &conn->dst);
	hci_send_cmd(conn->hdev, HCI_OP_CREATE_CONN_CANCEL, sizeof(cp), &cp);
}

static void hci_reject_sco(struct hci_conn *conn)
{
	struct hci_cp_reject_sync_conn_req cp;

	cp.reason = HCI_ERROR_REMOTE_USER_TERM;
	bacpy(&cp.bdaddr, &conn->dst);

	hci_send_cmd(conn->hdev, HCI_OP_REJECT_SYNC_CONN_REQ, sizeof(cp), &cp);
}

int hci_disconnect(struct hci_conn *conn, __u8 reason)
{
	struct hci_cp_disconnect cp;

	BT_DBG("hcon %p", conn);

	/* When we are master of an established connection and it enters
	 * the disconnect timeout, then go ahead and try to read the
	 * current clock offset.  Processing of the result is done
	 * within the event handling and hci_clock_offset_evt function.
	 */
	if (conn->type == ACL_LINK && conn->role == HCI_ROLE_MASTER) {
		struct hci_dev *hdev = conn->hdev;
		struct hci_cp_read_clock_offset cp;

		cp.handle = cpu_to_le16(conn->handle);
		hci_send_cmd(hdev, HCI_OP_READ_CLOCK_OFFSET, sizeof(cp), &cp);
	}

	conn->state = BT_DISCONN;

	cp.handle = cpu_to_le16(conn->handle);
	cp.reason = reason;
	return hci_send_cmd(conn->hdev, HCI_OP_DISCONNECT, sizeof(cp), &cp);
}

static void hci_amp_disconn(struct hci_conn *conn)
{
	struct hci_cp_disconn_phy_link cp;

	BT_DBG("hcon %p", conn);

	conn->state = BT_DISCONN;

	cp.phy_handle = HCI_PHY_HANDLE(conn->handle);
	cp.reason = hci_proto_disconn_ind(conn);
	hci_send_cmd(conn->hdev, HCI_OP_DISCONN_PHY_LINK,
		     sizeof(cp), &cp);
}

static void hci_add_sco(struct hci_conn *conn, __u16 handle)
{
	struct hci_dev *hdev = conn->hdev;
	struct hci_cp_add_sco cp;

	BT_DBG("hcon %p", conn);

	conn->state = BT_CONNECT;
	conn->out = true;

	conn->attempt++;

	cp.handle   = cpu_to_le16(handle);
	cp.pkt_type = cpu_to_le16(conn->pkt_type);

	hci_send_cmd(hdev, HCI_OP_ADD_SCO, sizeof(cp), &cp);
}

bool hci_setup_sync(struct hci_conn *conn, __u16 handle)
{
	struct hci_dev *hdev = conn->hdev;
	struct hci_cp_setup_sync_conn cp;
	const struct sco_param *param;

	BT_DBG("hcon %p", conn);

	conn->state = BT_CONNECT;
	conn->out = true;

	conn->attempt++;

	cp.handle   = cpu_to_le16(handle);

	cp.tx_bandwidth   = cpu_to_le32(0x00001f40);
	cp.rx_bandwidth   = cpu_to_le32(0x00001f40);
	cp.voice_setting  = cpu_to_le16(conn->setting);

	switch (conn->setting & SCO_AIRMODE_MASK) {
	case SCO_AIRMODE_TRANSP:
		if (conn->attempt > ARRAY_SIZE(sco_param_wideband))
			return false;
		cp.retrans_effort = 0x02;
		param = &sco_param_wideband[conn->attempt - 1];
		break;
	case SCO_AIRMODE_CVSD:
		if (conn->attempt > ARRAY_SIZE(sco_param_cvsd))
			return false;
		cp.retrans_effort = 0x01;
		param = &sco_param_cvsd[conn->attempt - 1];
		break;
	default:
		return false;
	}

	cp.pkt_type = __cpu_to_le16(param->pkt_type);
	cp.max_latency = __cpu_to_le16(param->max_latency);

	if (hci_send_cmd(hdev, HCI_OP_SETUP_SYNC_CONN, sizeof(cp), &cp) < 0)
		return false;

	return true;
}

u8 hci_le_conn_update(struct hci_conn *conn, u16 min, u16 max, u16 latency,
		      u16 to_multiplier)
{
	struct hci_dev *hdev = conn->hdev;
	struct hci_conn_params *params;
	struct hci_cp_le_conn_update cp;

	hci_dev_lock(hdev);

	params = hci_conn_params_lookup(hdev, &conn->dst, conn->dst_type);
	if (params) {
		params->conn_min_interval = min;
		params->conn_max_interval = max;
		params->conn_latency = latency;
		params->supervision_timeout = to_multiplier;
	}

	hci_dev_unlock(hdev);

	memset(&cp, 0, sizeof(cp));
	cp.handle		= cpu_to_le16(conn->handle);
	cp.conn_interval_min	= cpu_to_le16(min);
	cp.conn_interval_max	= cpu_to_le16(max);
	cp.conn_latency		= cpu_to_le16(latency);
	cp.supervision_timeout	= cpu_to_le16(to_multiplier);
	cp.min_ce_len		= cpu_to_le16(0x0000);
	cp.max_ce_len		= cpu_to_le16(0x0000);

	hci_send_cmd(hdev, HCI_OP_LE_CONN_UPDATE, sizeof(cp), &cp);

	if (params)
		return 0x01;

	return 0x00;
}

void hci_le_start_enc(struct hci_conn *conn, __le16 ediv, __le64 rand,
		      __u8 ltk[16])
{
	struct hci_dev *hdev = conn->hdev;
	struct hci_cp_le_start_enc cp;

	BT_DBG("hcon %p", conn);

	memset(&cp, 0, sizeof(cp));

	cp.handle = cpu_to_le16(conn->handle);
	cp.rand = rand;
	cp.ediv = ediv;
	memcpy(cp.ltk, ltk, sizeof(cp.ltk));

	hci_send_cmd(hdev, HCI_OP_LE_START_ENC, sizeof(cp), &cp);
}

/* Device _must_ be locked */
void hci_sco_setup(struct hci_conn *conn, __u8 status)
{
	struct hci_conn *sco = conn->link;

	if (!sco)
		return;

	BT_DBG("hcon %p", conn);

	if (!status) {
		if (lmp_esco_capable(conn->hdev))
			hci_setup_sync(sco, conn->handle);
		else
			hci_add_sco(sco, conn->handle);
	} else {
		hci_proto_connect_cfm(sco, status);
		hci_conn_del(sco);
	}
}

static void hci_conn_timeout(struct work_struct *work)
{
	struct hci_conn *conn = container_of(work, struct hci_conn,
					     disc_work.work);
	int refcnt = atomic_read(&conn->refcnt);

	BT_DBG("hcon %p state %s", conn, state_to_string(conn->state));

	WARN_ON(refcnt < 0);

	/* FIXME: It was observed that in pairing failed scenario, refcnt
	 * drops below 0. Probably this is because l2cap_conn_del calls
	 * l2cap_chan_del for each channel, and inside l2cap_chan_del conn is
	 * dropped. After that loop hci_chan_del is called which also drops
	 * conn. For now make sure that ACL is alive if refcnt is higher then 0,
	 * otherwise drop it.
	 */
	if (refcnt > 0)
		return;

	switch (conn->state) {
	case BT_CONNECT:
	case BT_CONNECT2:
		if (conn->out) {
			if (conn->type == ACL_LINK)
				hci_acl_create_connection_cancel(conn);
			else if (conn->type == LE_LINK)
				hci_le_create_connection_cancel(conn);
		} else if (conn->type == SCO_LINK || conn->type == ESCO_LINK) {
			hci_reject_sco(conn);
		}
		break;
	case BT_CONFIG:
	case BT_CONNECTED:
		if (conn->type == AMP_LINK) {
			hci_amp_disconn(conn);
		} else {
			__u8 reason = hci_proto_disconn_ind(conn);
			hci_disconnect(conn, reason);
		}
		break;
	default:
		conn->state = BT_CLOSED;
		break;
	}
}

/* Enter sniff mode */
static void hci_conn_idle(struct work_struct *work)
{
	struct hci_conn *conn = container_of(work, struct hci_conn,
					     idle_work.work);
	struct hci_dev *hdev = conn->hdev;

	BT_DBG("hcon %p mode %d", conn, conn->mode);

	if (!lmp_sniff_capable(hdev) || !lmp_sniff_capable(conn))
		return;

	if (conn->mode != HCI_CM_ACTIVE || !(conn->link_policy & HCI_LP_SNIFF))
		return;

	if (lmp_sniffsubr_capable(hdev) && lmp_sniffsubr_capable(conn)) {
		struct hci_cp_sniff_subrate cp;
		cp.handle             = cpu_to_le16(conn->handle);
		cp.max_latency        = cpu_to_le16(0);
		cp.min_remote_timeout = cpu_to_le16(0);
		cp.min_local_timeout  = cpu_to_le16(0);
		hci_send_cmd(hdev, HCI_OP_SNIFF_SUBRATE, sizeof(cp), &cp);
	}

	if (!test_and_set_bit(HCI_CONN_MODE_CHANGE_PEND, &conn->flags)) {
		struct hci_cp_sniff_mode cp;
		cp.handle       = cpu_to_le16(conn->handle);
		cp.max_interval = cpu_to_le16(hdev->sniff_max_interval);
		cp.min_interval = cpu_to_le16(hdev->sniff_min_interval);
		cp.attempt      = cpu_to_le16(4);
		cp.timeout      = cpu_to_le16(1);
		hci_send_cmd(hdev, HCI_OP_SNIFF_MODE, sizeof(cp), &cp);
	}
}

static void hci_conn_auto_accept(struct work_struct *work)
{
	struct hci_conn *conn = container_of(work, struct hci_conn,
					     auto_accept_work.work);

	hci_send_cmd(conn->hdev, HCI_OP_USER_CONFIRM_REPLY, sizeof(conn->dst),
		     &conn->dst);
}

static void le_conn_timeout(struct work_struct *work)
{
	struct hci_conn *conn = container_of(work, struct hci_conn,
					     le_conn_timeout.work);
	struct hci_dev *hdev = conn->hdev;

	BT_DBG("");

	/* We could end up here due to having done directed advertising,
	 * so clean up the state if necessary. This should however only
	 * happen with broken hardware or if low duty cycle was used
	 * (which doesn't have a timeout of its own).
	 */
	if (test_bit(HCI_ADVERTISING, &hdev->dev_flags)) {
		u8 enable = 0x00;
		hci_send_cmd(hdev, HCI_OP_LE_SET_ADV_ENABLE, sizeof(enable),
			     &enable);
		hci_le_conn_failed(conn, HCI_ERROR_ADVERTISING_TIMEOUT);
		return;
	}

	hci_le_create_connection_cancel(conn);
}

struct hci_conn *hci_conn_add(struct hci_dev *hdev, int type, bdaddr_t *dst,
			      u8 role)
{
	struct hci_conn *conn;

	BT_DBG("%s dst %pMR", hdev->name, dst);

	conn = kzalloc(sizeof(*conn), GFP_KERNEL);
	if (!conn)
		return NULL;

	bacpy(&conn->dst, dst);
	bacpy(&conn->src, &hdev->bdaddr);
	conn->hdev  = hdev;
	conn->type  = type;
	conn->role  = role;
	conn->mode  = HCI_CM_ACTIVE;
	conn->state = BT_OPEN;
	conn->auth_type = HCI_AT_GENERAL_BONDING;
	conn->io_capability = hdev->io_capability;
	conn->remote_auth = 0xff;
	conn->key_type = 0xff;
	conn->tx_power = HCI_TX_POWER_INVALID;
	conn->max_tx_power = HCI_TX_POWER_INVALID;

	set_bit(HCI_CONN_POWER_SAVE, &conn->flags);
	conn->disc_timeout = HCI_DISCONN_TIMEOUT;

	if (conn->role == HCI_ROLE_MASTER)
		conn->out = true;

	switch (type) {
	case ACL_LINK:
		conn->pkt_type = hdev->pkt_type & ACL_PTYPE_MASK;
		break;
	case LE_LINK:
		/* conn->src should reflect the local identity address */
		hci_copy_identity_address(hdev, &conn->src, &conn->src_type);
		break;
	case SCO_LINK:
		if (lmp_esco_capable(hdev))
			conn->pkt_type = (hdev->esco_type & SCO_ESCO_MASK) |
					(hdev->esco_type & EDR_ESCO_MASK);
		else
			conn->pkt_type = hdev->pkt_type & SCO_PTYPE_MASK;
		break;
	case ESCO_LINK:
		conn->pkt_type = hdev->esco_type & ~EDR_ESCO_MASK;
		break;
	}

	skb_queue_head_init(&conn->data_q);

	INIT_LIST_HEAD(&conn->chan_list);

	INIT_DELAYED_WORK(&conn->disc_work, hci_conn_timeout);
	INIT_DELAYED_WORK(&conn->auto_accept_work, hci_conn_auto_accept);
	INIT_DELAYED_WORK(&conn->idle_work, hci_conn_idle);
	INIT_DELAYED_WORK(&conn->le_conn_timeout, le_conn_timeout);

	atomic_set(&conn->refcnt, 0);

	hci_dev_hold(hdev);

	hci_conn_hash_add(hdev, conn);
	if (hdev->notify)
		hdev->notify(hdev, HCI_NOTIFY_CONN_ADD);

	hci_conn_init_sysfs(conn);

	return conn;
}

int hci_conn_del(struct hci_conn *conn)
{
	struct hci_dev *hdev = conn->hdev;

	BT_DBG("%s hcon %p handle %d", hdev->name, conn, conn->handle);

	cancel_delayed_work_sync(&conn->disc_work);
	cancel_delayed_work_sync(&conn->auto_accept_work);
	cancel_delayed_work_sync(&conn->idle_work);

	if (conn->type == ACL_LINK) {
		struct hci_conn *sco = conn->link;
		if (sco)
			sco->link = NULL;

		/* Unacked frames */
		hdev->acl_cnt += conn->sent;
	} else if (conn->type == LE_LINK) {
		cancel_delayed_work_sync(&conn->le_conn_timeout);

		if (hdev->le_pkts)
			hdev->le_cnt += conn->sent;
		else
			hdev->acl_cnt += conn->sent;
	} else {
		struct hci_conn *acl = conn->link;
		if (acl) {
			acl->link = NULL;
			hci_conn_drop(acl);
		}
	}

	hci_chan_list_flush(conn);

	if (conn->amp_mgr)
		amp_mgr_put(conn->amp_mgr);

	hci_conn_hash_del(hdev, conn);
	if (hdev->notify)
		hdev->notify(hdev, HCI_NOTIFY_CONN_DEL);

	skb_queue_purge(&conn->data_q);

	hci_conn_del_sysfs(conn);

	hci_dev_put(hdev);

	hci_conn_put(conn);

	return 0;
}

struct hci_dev *hci_get_route(bdaddr_t *dst, bdaddr_t *src)
{
	int use_src = bacmp(src, BDADDR_ANY);
	struct hci_dev *hdev = NULL, *d;

	BT_DBG("%pMR -> %pMR", src, dst);

	read_lock(&hci_dev_list_lock);

	list_for_each_entry(d, &hci_dev_list, list) {
		if (!test_bit(HCI_UP, &d->flags) ||
		    test_bit(HCI_USER_CHANNEL, &d->dev_flags) ||
		    d->dev_type != HCI_BREDR)
			continue;

		/* Simple routing:
		 *   No source address - find interface with bdaddr != dst
		 *   Source address    - find interface with bdaddr == src
		 */

		if (use_src) {
			if (!bacmp(&d->bdaddr, src)) {
				hdev = d; break;
			}
		} else {
			if (bacmp(&d->bdaddr, dst)) {
				hdev = d; break;
			}
		}
	}

	if (hdev)
		hdev = hci_dev_hold(hdev);

	read_unlock(&hci_dev_list_lock);
	return hdev;
}
EXPORT_SYMBOL(hci_get_route);

/* This function requires the caller holds hdev->lock */
void hci_le_conn_failed(struct hci_conn *conn, u8 status)
{
	struct hci_dev *hdev = conn->hdev;
	struct hci_conn_params *params;

	params = hci_pend_le_action_lookup(&hdev->pend_le_conns, &conn->dst,
					   conn->dst_type);
	if (params && params->conn) {
		hci_conn_drop(params->conn);
<<<<<<< HEAD
=======
		hci_conn_put(params->conn);
>>>>>>> 7a0a260a
		params->conn = NULL;
	}

	conn->state = BT_CLOSED;

	mgmt_connect_failed(hdev, &conn->dst, conn->type, conn->dst_type,
			    status);

	hci_proto_connect_cfm(conn, status);

	hci_conn_del(conn);

	/* Since we may have temporarily stopped the background scanning in
	 * favor of connection establishment, we should restart it.
	 */
	hci_update_background_scan(hdev);

	/* Re-enable advertising in case this was a failed connection
	 * attempt as a peripheral.
	 */
	mgmt_reenable_advertising(hdev);
}

static void create_le_conn_complete(struct hci_dev *hdev, u8 status)
{
	struct hci_conn *conn;

	if (status == 0)
		return;

	BT_ERR("HCI request failed to create LE connection: status 0x%2.2x",
	       status);

	hci_dev_lock(hdev);

	conn = hci_conn_hash_lookup_state(hdev, LE_LINK, BT_CONNECT);
	if (!conn)
		goto done;

	hci_le_conn_failed(conn, status);

done:
	hci_dev_unlock(hdev);
}

static void hci_req_add_le_create_conn(struct hci_request *req,
				       struct hci_conn *conn)
{
	struct hci_cp_le_create_conn cp;
	struct hci_dev *hdev = conn->hdev;
	u8 own_addr_type;

	memset(&cp, 0, sizeof(cp));

	/* Update random address, but set require_privacy to false so
	 * that we never connect with an unresolvable address.
	 */
	if (hci_update_random_address(req, false, &own_addr_type))
		return;

	cp.scan_interval = cpu_to_le16(hdev->le_scan_interval);
	cp.scan_window = cpu_to_le16(hdev->le_scan_window);
	bacpy(&cp.peer_addr, &conn->dst);
	cp.peer_addr_type = conn->dst_type;
	cp.own_address_type = own_addr_type;
	cp.conn_interval_min = cpu_to_le16(conn->le_conn_min_interval);
	cp.conn_interval_max = cpu_to_le16(conn->le_conn_max_interval);
	cp.conn_latency = cpu_to_le16(conn->le_conn_latency);
	cp.supervision_timeout = cpu_to_le16(conn->le_supv_timeout);
	cp.min_ce_len = cpu_to_le16(0x0000);
	cp.max_ce_len = cpu_to_le16(0x0000);

	hci_req_add(req, HCI_OP_LE_CREATE_CONN, sizeof(cp), &cp);

	conn->state = BT_CONNECT;
}

static void hci_req_directed_advertising(struct hci_request *req,
					 struct hci_conn *conn)
{
	struct hci_dev *hdev = req->hdev;
	struct hci_cp_le_set_adv_param cp;
	u8 own_addr_type;
	u8 enable;

	/* Clear the HCI_LE_ADV bit temporarily so that the
	 * hci_update_random_address knows that it's safe to go ahead
	 * and write a new random address. The flag will be set back on
	 * as soon as the SET_ADV_ENABLE HCI command completes.
	 */
	clear_bit(HCI_LE_ADV, &hdev->dev_flags);

	/* Set require_privacy to false so that the remote device has a
	 * chance of identifying us.
	 */
	if (hci_update_random_address(req, false, &own_addr_type) < 0)
		return;

	memset(&cp, 0, sizeof(cp));
	cp.type = LE_ADV_DIRECT_IND;
	cp.own_address_type = own_addr_type;
	cp.direct_addr_type = conn->dst_type;
	bacpy(&cp.direct_addr, &conn->dst);
	cp.channel_map = hdev->le_adv_channel_map;

	hci_req_add(req, HCI_OP_LE_SET_ADV_PARAM, sizeof(cp), &cp);

	enable = 0x01;
	hci_req_add(req, HCI_OP_LE_SET_ADV_ENABLE, sizeof(enable), &enable);

	conn->state = BT_CONNECT;
}

struct hci_conn *hci_connect_le(struct hci_dev *hdev, bdaddr_t *dst,
				u8 dst_type, u8 sec_level, u16 conn_timeout,
				u8 role)
{
	struct hci_conn_params *params;
	struct hci_conn *conn;
	struct smp_irk *irk;
	struct hci_request req;
	int err;

	/* Some devices send ATT messages as soon as the physical link is
	 * established. To be able to handle these ATT messages, the user-
	 * space first establishes the connection and then starts the pairing
	 * process.
	 *
	 * So if a hci_conn object already exists for the following connection
	 * attempt, we simply update pending_sec_level and auth_type fields
	 * and return the object found.
	 */
	conn = hci_conn_hash_lookup_ba(hdev, LE_LINK, dst);
	if (conn) {
		conn->pending_sec_level = sec_level;
		goto done;
	}

	/* Since the controller supports only one LE connection attempt at a
	 * time, we return -EBUSY if there is any connection attempt running.
	 */
	conn = hci_conn_hash_lookup_state(hdev, LE_LINK, BT_CONNECT);
	if (conn)
		return ERR_PTR(-EBUSY);

	/* When given an identity address with existing identity
	 * resolving key, the connection needs to be established
	 * to a resolvable random address.
	 *
	 * This uses the cached random resolvable address from
	 * a previous scan. When no cached address is available,
	 * try connecting to the identity address instead.
	 *
	 * Storing the resolvable random address is required here
	 * to handle connection failures. The address will later
	 * be resolved back into the original identity address
	 * from the connect request.
	 */
	irk = hci_find_irk_by_addr(hdev, dst, dst_type);
	if (irk && bacmp(&irk->rpa, BDADDR_ANY)) {
		dst = &irk->rpa;
		dst_type = ADDR_LE_DEV_RANDOM;
	}

	conn = hci_conn_add(hdev, LE_LINK, dst, role);
	if (!conn)
		return ERR_PTR(-ENOMEM);

	conn->dst_type = dst_type;
	conn->sec_level = BT_SECURITY_LOW;
	conn->pending_sec_level = sec_level;
	conn->conn_timeout = conn_timeout;

	hci_req_init(&req, hdev);

	/* Disable advertising if we're active. For master role
	 * connections most controllers will refuse to connect if
	 * advertising is enabled, and for slave role connections we
	 * anyway have to disable it in order to start directed
	 * advertising.
	 */
	if (test_bit(HCI_LE_ADV, &hdev->dev_flags)) {
		u8 enable = 0x00;
		hci_req_add(&req, HCI_OP_LE_SET_ADV_ENABLE, sizeof(enable),
			    &enable);
	}

	/* If requested to connect as slave use directed advertising */
	if (conn->role == HCI_ROLE_SLAVE) {
		/* If we're active scanning most controllers are unable
		 * to initiate advertising. Simply reject the attempt.
		 */
		if (test_bit(HCI_LE_SCAN, &hdev->dev_flags) &&
		    hdev->le_scan_type == LE_SCAN_ACTIVE) {
			skb_queue_purge(&req.cmd_q);
			hci_conn_del(conn);
			return ERR_PTR(-EBUSY);
		}

		hci_req_directed_advertising(&req, conn);
		goto create_conn;
	}

	params = hci_conn_params_lookup(hdev, &conn->dst, conn->dst_type);
	if (params) {
		conn->le_conn_min_interval = params->conn_min_interval;
		conn->le_conn_max_interval = params->conn_max_interval;
		conn->le_conn_latency = params->conn_latency;
		conn->le_supv_timeout = params->supervision_timeout;
	} else {
		conn->le_conn_min_interval = hdev->le_conn_min_interval;
		conn->le_conn_max_interval = hdev->le_conn_max_interval;
		conn->le_conn_latency = hdev->le_conn_latency;
		conn->le_supv_timeout = hdev->le_supv_timeout;
	}

	/* If controller is scanning, we stop it since some controllers are
	 * not able to scan and connect at the same time. Also set the
	 * HCI_LE_SCAN_INTERRUPTED flag so that the command complete
	 * handler for scan disabling knows to set the correct discovery
	 * state.
	 */
	if (test_bit(HCI_LE_SCAN, &hdev->dev_flags)) {
		hci_req_add_le_scan_disable(&req);
		set_bit(HCI_LE_SCAN_INTERRUPTED, &hdev->dev_flags);
	}

	hci_req_add_le_create_conn(&req, conn);

create_conn:
	err = hci_req_run(&req, create_le_conn_complete);
	if (err) {
		hci_conn_del(conn);
		return ERR_PTR(err);
	}

done:
	hci_conn_hold(conn);
	return conn;
}

struct hci_conn *hci_connect_acl(struct hci_dev *hdev, bdaddr_t *dst,
				 u8 sec_level, u8 auth_type)
{
	struct hci_conn *acl;

	if (!test_bit(HCI_BREDR_ENABLED, &hdev->dev_flags))
		return ERR_PTR(-EOPNOTSUPP);

	acl = hci_conn_hash_lookup_ba(hdev, ACL_LINK, dst);
	if (!acl) {
		acl = hci_conn_add(hdev, ACL_LINK, dst, HCI_ROLE_MASTER);
		if (!acl)
			return ERR_PTR(-ENOMEM);
	}

	hci_conn_hold(acl);

	if (acl->state == BT_OPEN || acl->state == BT_CLOSED) {
		acl->sec_level = BT_SECURITY_LOW;
		acl->pending_sec_level = sec_level;
		acl->auth_type = auth_type;
		hci_acl_create_connection(acl);
	}

	return acl;
}

struct hci_conn *hci_connect_sco(struct hci_dev *hdev, int type, bdaddr_t *dst,
				 __u16 setting)
{
	struct hci_conn *acl;
	struct hci_conn *sco;

	acl = hci_connect_acl(hdev, dst, BT_SECURITY_LOW, HCI_AT_NO_BONDING);
	if (IS_ERR(acl))
		return acl;

	sco = hci_conn_hash_lookup_ba(hdev, type, dst);
	if (!sco) {
		sco = hci_conn_add(hdev, type, dst, HCI_ROLE_MASTER);
		if (!sco) {
			hci_conn_drop(acl);
			return ERR_PTR(-ENOMEM);
		}
	}

	acl->link = sco;
	sco->link = acl;

	hci_conn_hold(sco);

	sco->setting = setting;

	if (acl->state == BT_CONNECTED &&
	    (sco->state == BT_OPEN || sco->state == BT_CLOSED)) {
		set_bit(HCI_CONN_POWER_SAVE, &acl->flags);
		hci_conn_enter_active_mode(acl, BT_POWER_FORCE_ACTIVE_ON);

		if (test_bit(HCI_CONN_MODE_CHANGE_PEND, &acl->flags)) {
			/* defer SCO setup until mode change completed */
			set_bit(HCI_CONN_SCO_SETUP_PEND, &acl->flags);
			return sco;
		}

		hci_sco_setup(acl, 0x00);
	}

	return sco;
}

/* Check link security requirement */
int hci_conn_check_link_mode(struct hci_conn *conn)
{
	BT_DBG("hcon %p", conn);

	/* In Secure Connections Only mode, it is required that Secure
	 * Connections is used and the link is encrypted with AES-CCM
	 * using a P-256 authenticated combination key.
	 */
	if (test_bit(HCI_SC_ONLY, &conn->hdev->flags)) {
		if (!hci_conn_sc_enabled(conn) ||
		    !test_bit(HCI_CONN_AES_CCM, &conn->flags) ||
		    conn->key_type != HCI_LK_AUTH_COMBINATION_P256)
			return 0;
	}

	if (hci_conn_ssp_enabled(conn) &&
	    !test_bit(HCI_CONN_ENCRYPT, &conn->flags))
		return 0;

	return 1;
}

/* Authenticate remote device */
static int hci_conn_auth(struct hci_conn *conn, __u8 sec_level, __u8 auth_type)
{
	BT_DBG("hcon %p", conn);

	if (conn->pending_sec_level > sec_level)
		sec_level = conn->pending_sec_level;

	if (sec_level > conn->sec_level)
		conn->pending_sec_level = sec_level;
	else if (test_bit(HCI_CONN_AUTH, &conn->flags))
		return 1;

	/* Make sure we preserve an existing MITM requirement*/
	auth_type |= (conn->auth_type & 0x01);

	conn->auth_type = auth_type;

	if (!test_and_set_bit(HCI_CONN_AUTH_PEND, &conn->flags)) {
		struct hci_cp_auth_requested cp;

		cp.handle = cpu_to_le16(conn->handle);
		hci_send_cmd(conn->hdev, HCI_OP_AUTH_REQUESTED,
			     sizeof(cp), &cp);

		/* If we're already encrypted set the REAUTH_PEND flag,
		 * otherwise set the ENCRYPT_PEND.
		 */
		if (test_bit(HCI_CONN_ENCRYPT, &conn->flags))
			set_bit(HCI_CONN_REAUTH_PEND, &conn->flags);
		else
			set_bit(HCI_CONN_ENCRYPT_PEND, &conn->flags);
	}

	return 0;
}

/* Encrypt the the link */
static void hci_conn_encrypt(struct hci_conn *conn)
{
	BT_DBG("hcon %p", conn);

	if (!test_and_set_bit(HCI_CONN_ENCRYPT_PEND, &conn->flags)) {
		struct hci_cp_set_conn_encrypt cp;
		cp.handle  = cpu_to_le16(conn->handle);
		cp.encrypt = 0x01;
		hci_send_cmd(conn->hdev, HCI_OP_SET_CONN_ENCRYPT, sizeof(cp),
			     &cp);
	}
}

/* Enable security */
int hci_conn_security(struct hci_conn *conn, __u8 sec_level, __u8 auth_type,
		      bool initiator)
{
	BT_DBG("hcon %p", conn);

	if (conn->type == LE_LINK)
		return smp_conn_security(conn, sec_level);

	/* For sdp we don't need the link key. */
	if (sec_level == BT_SECURITY_SDP)
		return 1;

	/* For non 2.1 devices and low security level we don't need the link
	   key. */
	if (sec_level == BT_SECURITY_LOW && !hci_conn_ssp_enabled(conn))
		return 1;

	/* For other security levels we need the link key. */
	if (!test_bit(HCI_CONN_AUTH, &conn->flags))
		goto auth;

	/* An authenticated FIPS approved combination key has sufficient
	 * security for security level 4. */
	if (conn->key_type == HCI_LK_AUTH_COMBINATION_P256 &&
	    sec_level == BT_SECURITY_FIPS)
		goto encrypt;

	/* An authenticated combination key has sufficient security for
	   security level 3. */
	if ((conn->key_type == HCI_LK_AUTH_COMBINATION_P192 ||
	     conn->key_type == HCI_LK_AUTH_COMBINATION_P256) &&
	    sec_level == BT_SECURITY_HIGH)
		goto encrypt;

	/* An unauthenticated combination key has sufficient security for
	   security level 1 and 2. */
	if ((conn->key_type == HCI_LK_UNAUTH_COMBINATION_P192 ||
	     conn->key_type == HCI_LK_UNAUTH_COMBINATION_P256) &&
	    (sec_level == BT_SECURITY_MEDIUM || sec_level == BT_SECURITY_LOW))
		goto encrypt;

	/* A combination key has always sufficient security for the security
	   levels 1 or 2. High security level requires the combination key
	   is generated using maximum PIN code length (16).
	   For pre 2.1 units. */
	if (conn->key_type == HCI_LK_COMBINATION &&
	    (sec_level == BT_SECURITY_MEDIUM || sec_level == BT_SECURITY_LOW ||
	     conn->pin_length == 16))
		goto encrypt;

auth:
	if (test_bit(HCI_CONN_ENCRYPT_PEND, &conn->flags))
		return 0;

	if (initiator)
		set_bit(HCI_CONN_AUTH_INITIATOR, &conn->flags);

	if (!hci_conn_auth(conn, sec_level, auth_type))
		return 0;

encrypt:
	if (test_bit(HCI_CONN_ENCRYPT, &conn->flags))
		return 1;

	hci_conn_encrypt(conn);
	return 0;
}
EXPORT_SYMBOL(hci_conn_security);

/* Check secure link requirement */
int hci_conn_check_secure(struct hci_conn *conn, __u8 sec_level)
{
	BT_DBG("hcon %p", conn);

	/* Accept if non-secure or higher security level is required */
	if (sec_level != BT_SECURITY_HIGH && sec_level != BT_SECURITY_FIPS)
		return 1;

	/* Accept if secure or higher security level is already present */
	if (conn->sec_level == BT_SECURITY_HIGH ||
	    conn->sec_level == BT_SECURITY_FIPS)
		return 1;

	/* Reject not secure link */
	return 0;
}
EXPORT_SYMBOL(hci_conn_check_secure);

/* Change link key */
int hci_conn_change_link_key(struct hci_conn *conn)
{
	BT_DBG("hcon %p", conn);

	if (!test_and_set_bit(HCI_CONN_AUTH_PEND, &conn->flags)) {
		struct hci_cp_change_conn_link_key cp;
		cp.handle = cpu_to_le16(conn->handle);
		hci_send_cmd(conn->hdev, HCI_OP_CHANGE_CONN_LINK_KEY,
			     sizeof(cp), &cp);
	}

	return 0;
}

/* Switch role */
int hci_conn_switch_role(struct hci_conn *conn, __u8 role)
{
	BT_DBG("hcon %p", conn);

	if (role == conn->role)
		return 1;

	if (!test_and_set_bit(HCI_CONN_RSWITCH_PEND, &conn->flags)) {
		struct hci_cp_switch_role cp;
		bacpy(&cp.bdaddr, &conn->dst);
		cp.role = role;
		hci_send_cmd(conn->hdev, HCI_OP_SWITCH_ROLE, sizeof(cp), &cp);
	}

	return 0;
}
EXPORT_SYMBOL(hci_conn_switch_role);

/* Enter active mode */
void hci_conn_enter_active_mode(struct hci_conn *conn, __u8 force_active)
{
	struct hci_dev *hdev = conn->hdev;

	BT_DBG("hcon %p mode %d", conn, conn->mode);

	if (conn->mode != HCI_CM_SNIFF)
		goto timer;

	if (!test_bit(HCI_CONN_POWER_SAVE, &conn->flags) && !force_active)
		goto timer;

	if (!test_and_set_bit(HCI_CONN_MODE_CHANGE_PEND, &conn->flags)) {
		struct hci_cp_exit_sniff_mode cp;
		cp.handle = cpu_to_le16(conn->handle);
		hci_send_cmd(hdev, HCI_OP_EXIT_SNIFF_MODE, sizeof(cp), &cp);
	}

timer:
	if (hdev->idle_timeout > 0)
		queue_delayed_work(hdev->workqueue, &conn->idle_work,
				   msecs_to_jiffies(hdev->idle_timeout));
}

/* Drop all connection on the device */
void hci_conn_hash_flush(struct hci_dev *hdev)
{
	struct hci_conn_hash *h = &hdev->conn_hash;
	struct hci_conn *c, *n;

	BT_DBG("hdev %s", hdev->name);

	list_for_each_entry_safe(c, n, &h->list, list) {
		c->state = BT_CLOSED;

		hci_proto_disconn_cfm(c, HCI_ERROR_LOCAL_HOST_TERM);
		hci_conn_del(c);
	}
}

/* Check pending connect attempts */
void hci_conn_check_pending(struct hci_dev *hdev)
{
	struct hci_conn *conn;

	BT_DBG("hdev %s", hdev->name);

	hci_dev_lock(hdev);

	conn = hci_conn_hash_lookup_state(hdev, ACL_LINK, BT_CONNECT2);
	if (conn)
		hci_acl_create_connection(conn);

	hci_dev_unlock(hdev);
}

static u32 get_link_mode(struct hci_conn *conn)
{
	u32 link_mode = 0;

	if (conn->role == HCI_ROLE_MASTER)
		link_mode |= HCI_LM_MASTER;

	if (test_bit(HCI_CONN_ENCRYPT, &conn->flags))
		link_mode |= HCI_LM_ENCRYPT;

	if (test_bit(HCI_CONN_AUTH, &conn->flags))
		link_mode |= HCI_LM_AUTH;

	if (test_bit(HCI_CONN_SECURE, &conn->flags))
		link_mode |= HCI_LM_SECURE;

	if (test_bit(HCI_CONN_FIPS, &conn->flags))
		link_mode |= HCI_LM_FIPS;

	return link_mode;
}

int hci_get_conn_list(void __user *arg)
{
	struct hci_conn *c;
	struct hci_conn_list_req req, *cl;
	struct hci_conn_info *ci;
	struct hci_dev *hdev;
	int n = 0, size, err;

	if (copy_from_user(&req, arg, sizeof(req)))
		return -EFAULT;

	if (!req.conn_num || req.conn_num > (PAGE_SIZE * 2) / sizeof(*ci))
		return -EINVAL;

	size = sizeof(req) + req.conn_num * sizeof(*ci);

	cl = kmalloc(size, GFP_KERNEL);
	if (!cl)
		return -ENOMEM;

	hdev = hci_dev_get(req.dev_id);
	if (!hdev) {
		kfree(cl);
		return -ENODEV;
	}

	ci = cl->conn_info;

	hci_dev_lock(hdev);
	list_for_each_entry(c, &hdev->conn_hash.list, list) {
		bacpy(&(ci + n)->bdaddr, &c->dst);
		(ci + n)->handle = c->handle;
		(ci + n)->type  = c->type;
		(ci + n)->out   = c->out;
		(ci + n)->state = c->state;
		(ci + n)->link_mode = get_link_mode(c);
		if (++n >= req.conn_num)
			break;
	}
	hci_dev_unlock(hdev);

	cl->dev_id = hdev->id;
	cl->conn_num = n;
	size = sizeof(req) + n * sizeof(*ci);

	hci_dev_put(hdev);

	err = copy_to_user(arg, cl, size);
	kfree(cl);

	return err ? -EFAULT : 0;
}

int hci_get_conn_info(struct hci_dev *hdev, void __user *arg)
{
	struct hci_conn_info_req req;
	struct hci_conn_info ci;
	struct hci_conn *conn;
	char __user *ptr = arg + sizeof(req);

	if (copy_from_user(&req, arg, sizeof(req)))
		return -EFAULT;

	hci_dev_lock(hdev);
	conn = hci_conn_hash_lookup_ba(hdev, req.type, &req.bdaddr);
	if (conn) {
		bacpy(&ci.bdaddr, &conn->dst);
		ci.handle = conn->handle;
		ci.type  = conn->type;
		ci.out   = conn->out;
		ci.state = conn->state;
		ci.link_mode = get_link_mode(conn);
	}
	hci_dev_unlock(hdev);

	if (!conn)
		return -ENOENT;

	return copy_to_user(ptr, &ci, sizeof(ci)) ? -EFAULT : 0;
}

int hci_get_auth_info(struct hci_dev *hdev, void __user *arg)
{
	struct hci_auth_info_req req;
	struct hci_conn *conn;

	if (copy_from_user(&req, arg, sizeof(req)))
		return -EFAULT;

	hci_dev_lock(hdev);
	conn = hci_conn_hash_lookup_ba(hdev, ACL_LINK, &req.bdaddr);
	if (conn)
		req.type = conn->auth_type;
	hci_dev_unlock(hdev);

	if (!conn)
		return -ENOENT;

	return copy_to_user(arg, &req, sizeof(req)) ? -EFAULT : 0;
}

struct hci_chan *hci_chan_create(struct hci_conn *conn)
{
	struct hci_dev *hdev = conn->hdev;
	struct hci_chan *chan;

	BT_DBG("%s hcon %p", hdev->name, conn);

	if (test_bit(HCI_CONN_DROP, &conn->flags)) {
		BT_DBG("Refusing to create new hci_chan");
		return NULL;
	}

	chan = kzalloc(sizeof(*chan), GFP_KERNEL);
	if (!chan)
		return NULL;

	chan->conn = hci_conn_get(conn);
	skb_queue_head_init(&chan->data_q);
	chan->state = BT_CONNECTED;

	list_add_rcu(&chan->list, &conn->chan_list);

	return chan;
}

void hci_chan_del(struct hci_chan *chan)
{
	struct hci_conn *conn = chan->conn;
	struct hci_dev *hdev = conn->hdev;

	BT_DBG("%s hcon %p chan %p", hdev->name, conn, chan);

	list_del_rcu(&chan->list);

	synchronize_rcu();

	/* Prevent new hci_chan's to be created for this hci_conn */
	set_bit(HCI_CONN_DROP, &conn->flags);

	hci_conn_put(conn);

	skb_queue_purge(&chan->data_q);
	kfree(chan);
}

void hci_chan_list_flush(struct hci_conn *conn)
{
	struct hci_chan *chan, *n;

	BT_DBG("hcon %p", conn);

	list_for_each_entry_safe(chan, n, &conn->chan_list, list)
		hci_chan_del(chan);
}

static struct hci_chan *__hci_chan_lookup_handle(struct hci_conn *hcon,
						 __u16 handle)
{
	struct hci_chan *hchan;

	list_for_each_entry(hchan, &hcon->chan_list, list) {
		if (hchan->handle == handle)
			return hchan;
	}

	return NULL;
}

struct hci_chan *hci_chan_lookup_handle(struct hci_dev *hdev, __u16 handle)
{
	struct hci_conn_hash *h = &hdev->conn_hash;
	struct hci_conn *hcon;
	struct hci_chan *hchan = NULL;

	rcu_read_lock();

	list_for_each_entry_rcu(hcon, &h->list, list) {
		hchan = __hci_chan_lookup_handle(hcon, handle);
		if (hchan)
			break;
	}

	rcu_read_unlock();

	return hchan;
}<|MERGE_RESOLUTION|>--- conflicted
+++ resolved
@@ -589,10 +589,7 @@
 					   conn->dst_type);
 	if (params && params->conn) {
 		hci_conn_drop(params->conn);
-<<<<<<< HEAD
-=======
 		hci_conn_put(params->conn);
->>>>>>> 7a0a260a
 		params->conn = NULL;
 	}
 
