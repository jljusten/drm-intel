/*
 *	IPv6 Address [auto]configuration
 *	Linux INET6 implementation
 *
 *	Authors:
 *	Pedro Roque		<roque@di.fc.ul.pt>
 *	Alexey Kuznetsov	<kuznet@ms2.inr.ac.ru>
 *
 *	This program is free software; you can redistribute it and/or
 *      modify it under the terms of the GNU General Public License
 *      as published by the Free Software Foundation; either version
 *      2 of the License, or (at your option) any later version.
 */

/*
 *	Changes:
 *
 *	Janos Farkas			:	delete timer on ifdown
 *	<chexum@bankinf.banki.hu>
 *	Andi Kleen			:	kill double kfree on module
 *						unload.
 *	Maciej W. Rozycki		:	FDDI support
 *	sekiya@USAGI			:	Don't send too many RS
 *						packets.
 *	yoshfuji@USAGI			:       Fixed interval between DAD
 *						packets.
 *	YOSHIFUJI Hideaki @USAGI	:	improved accuracy of
 *						address validation timer.
 *	YOSHIFUJI Hideaki @USAGI	:	Privacy Extensions (RFC3041)
 *						support.
 *	Yuji SEKIYA @USAGI		:	Don't assign a same IPv6
 *						address on a same interface.
 *	YOSHIFUJI Hideaki @USAGI	:	ARCnet support
 *	YOSHIFUJI Hideaki @USAGI	:	convert /proc/net/if_inet6 to
 *						seq_file.
 *	YOSHIFUJI Hideaki @USAGI	:	improved source address
 *						selection; consider scope,
 *						status etc.
 */

#define pr_fmt(fmt) "IPv6: " fmt

#include <linux/errno.h>
#include <linux/types.h>
#include <linux/kernel.h>
#include <linux/sched/signal.h>
#include <linux/socket.h>
#include <linux/sockios.h>
#include <linux/net.h>
#include <linux/inet.h>
#include <linux/in6.h>
#include <linux/netdevice.h>
#include <linux/if_addr.h>
#include <linux/if_arp.h>
#include <linux/if_arcnet.h>
#include <linux/if_infiniband.h>
#include <linux/route.h>
#include <linux/inetdevice.h>
#include <linux/init.h>
#include <linux/slab.h>
#ifdef CONFIG_SYSCTL
#include <linux/sysctl.h>
#endif
#include <linux/capability.h>
#include <linux/delay.h>
#include <linux/notifier.h>
#include <linux/string.h>
#include <linux/hash.h>

#include <net/net_namespace.h>
#include <net/sock.h>
#include <net/snmp.h>

#include <net/6lowpan.h>
#include <net/firewire.h>
#include <net/ipv6.h>
#include <net/protocol.h>
#include <net/ndisc.h>
#include <net/ip6_route.h>
#include <net/addrconf.h>
#include <net/tcp.h>
#include <net/ip.h>
#include <net/netlink.h>
#include <net/pkt_sched.h>
#include <net/l3mdev.h>
#include <linux/if_tunnel.h>
#include <linux/rtnetlink.h>
#include <linux/netconf.h>
#include <linux/random.h>
#include <linux/uaccess.h>
#include <asm/unaligned.h>

#include <linux/proc_fs.h>
#include <linux/seq_file.h>
#include <linux/export.h>

/* Set to 3 to get tracing... */
#define ACONF_DEBUG 2

#if ACONF_DEBUG >= 3
#define ADBG(fmt, ...) printk(fmt, ##__VA_ARGS__)
#else
#define ADBG(fmt, ...) do { if (0) printk(fmt, ##__VA_ARGS__); } while (0)
#endif

#define	INFINITY_LIFE_TIME	0xFFFFFFFF

#define IPV6_MAX_STRLEN \
	sizeof("ffff:ffff:ffff:ffff:ffff:ffff:255.255.255.255")

static inline u32 cstamp_delta(unsigned long cstamp)
{
	return (cstamp - INITIAL_JIFFIES) * 100UL / HZ;
}

static inline s32 rfc3315_s14_backoff_init(s32 irt)
{
	/* multiply 'initial retransmission time' by 0.9 .. 1.1 */
	u64 tmp = (900000 + prandom_u32() % 200001) * (u64)irt;
	do_div(tmp, 1000000);
	return (s32)tmp;
}

static inline s32 rfc3315_s14_backoff_update(s32 rt, s32 mrt)
{
	/* multiply 'retransmission timeout' by 1.9 .. 2.1 */
	u64 tmp = (1900000 + prandom_u32() % 200001) * (u64)rt;
	do_div(tmp, 1000000);
	if ((s32)tmp > mrt) {
		/* multiply 'maximum retransmission time' by 0.9 .. 1.1 */
		tmp = (900000 + prandom_u32() % 200001) * (u64)mrt;
		do_div(tmp, 1000000);
	}
	return (s32)tmp;
}

#ifdef CONFIG_SYSCTL
static int addrconf_sysctl_register(struct inet6_dev *idev);
static void addrconf_sysctl_unregister(struct inet6_dev *idev);
#else
static inline int addrconf_sysctl_register(struct inet6_dev *idev)
{
	return 0;
}

static inline void addrconf_sysctl_unregister(struct inet6_dev *idev)
{
}
#endif

static void ipv6_regen_rndid(struct inet6_dev *idev);
static void ipv6_try_regen_rndid(struct inet6_dev *idev, struct in6_addr *tmpaddr);

static int ipv6_generate_eui64(u8 *eui, struct net_device *dev);
static int ipv6_count_addresses(struct inet6_dev *idev);
static int ipv6_generate_stable_address(struct in6_addr *addr,
					u8 dad_count,
					const struct inet6_dev *idev);

/*
 *	Configured unicast address hash table
 */
static struct hlist_head inet6_addr_lst[IN6_ADDR_HSIZE];
static DEFINE_SPINLOCK(addrconf_hash_lock);

static void addrconf_verify(void);
static void addrconf_verify_rtnl(void);
static void addrconf_verify_work(struct work_struct *);

static struct workqueue_struct *addrconf_wq;
static DECLARE_DELAYED_WORK(addr_chk_work, addrconf_verify_work);

static void addrconf_join_anycast(struct inet6_ifaddr *ifp);
static void addrconf_leave_anycast(struct inet6_ifaddr *ifp);

static void addrconf_type_change(struct net_device *dev,
				 unsigned long event);
static int addrconf_ifdown(struct net_device *dev, int how);

static struct rt6_info *addrconf_get_prefix_route(const struct in6_addr *pfx,
						  int plen,
						  const struct net_device *dev,
						  u32 flags, u32 noflags);

static void addrconf_dad_start(struct inet6_ifaddr *ifp);
static void addrconf_dad_work(struct work_struct *w);
static void addrconf_dad_completed(struct inet6_ifaddr *ifp, bool bump_id);
static void addrconf_dad_run(struct inet6_dev *idev);
static void addrconf_rs_timer(unsigned long data);
static void __ipv6_ifa_notify(int event, struct inet6_ifaddr *ifa);
static void ipv6_ifa_notify(int event, struct inet6_ifaddr *ifa);

static void inet6_prefix_notify(int event, struct inet6_dev *idev,
				struct prefix_info *pinfo);
static bool ipv6_chk_same_addr(struct net *net, const struct in6_addr *addr,
			       struct net_device *dev);

static struct ipv6_devconf ipv6_devconf __read_mostly = {
	.forwarding		= 0,
	.hop_limit		= IPV6_DEFAULT_HOPLIMIT,
	.mtu6			= IPV6_MIN_MTU,
	.accept_ra		= 1,
	.accept_redirects	= 1,
	.autoconf		= 1,
	.force_mld_version	= 0,
	.mldv1_unsolicited_report_interval = 10 * HZ,
	.mldv2_unsolicited_report_interval = HZ,
	.dad_transmits		= 1,
	.rtr_solicits		= MAX_RTR_SOLICITATIONS,
	.rtr_solicit_interval	= RTR_SOLICITATION_INTERVAL,
	.rtr_solicit_max_interval = RTR_SOLICITATION_MAX_INTERVAL,
	.rtr_solicit_delay	= MAX_RTR_SOLICITATION_DELAY,
	.use_tempaddr		= 0,
	.temp_valid_lft		= TEMP_VALID_LIFETIME,
	.temp_prefered_lft	= TEMP_PREFERRED_LIFETIME,
	.regen_max_retry	= REGEN_MAX_RETRY,
	.max_desync_factor	= MAX_DESYNC_FACTOR,
	.max_addresses		= IPV6_MAX_ADDRESSES,
	.accept_ra_defrtr	= 1,
	.accept_ra_from_local	= 0,
	.accept_ra_min_hop_limit= 1,
	.accept_ra_pinfo	= 1,
#ifdef CONFIG_IPV6_ROUTER_PREF
	.accept_ra_rtr_pref	= 1,
	.rtr_probe_interval	= 60 * HZ,
#ifdef CONFIG_IPV6_ROUTE_INFO
	.accept_ra_rt_info_max_plen = 0,
#endif
#endif
	.proxy_ndp		= 0,
	.accept_source_route	= 0,	/* we do not accept RH0 by default. */
	.disable_ipv6		= 0,
	.accept_dad		= 1,
	.suppress_frag_ndisc	= 1,
	.accept_ra_mtu		= 1,
	.stable_secret		= {
		.initialized = false,
	},
	.use_oif_addrs_only	= 0,
	.ignore_routes_with_linkdown = 0,
	.keep_addr_on_down	= 0,
	.seg6_enabled		= 0,
#ifdef CONFIG_IPV6_SEG6_HMAC
	.seg6_require_hmac	= 0,
#endif
	.enhanced_dad           = 1,
	.addr_gen_mode		= IN6_ADDR_GEN_MODE_EUI64,
};

static struct ipv6_devconf ipv6_devconf_dflt __read_mostly = {
	.forwarding		= 0,
	.hop_limit		= IPV6_DEFAULT_HOPLIMIT,
	.mtu6			= IPV6_MIN_MTU,
	.accept_ra		= 1,
	.accept_redirects	= 1,
	.autoconf		= 1,
	.force_mld_version	= 0,
	.mldv1_unsolicited_report_interval = 10 * HZ,
	.mldv2_unsolicited_report_interval = HZ,
	.dad_transmits		= 1,
	.rtr_solicits		= MAX_RTR_SOLICITATIONS,
	.rtr_solicit_interval	= RTR_SOLICITATION_INTERVAL,
	.rtr_solicit_max_interval = RTR_SOLICITATION_MAX_INTERVAL,
	.rtr_solicit_delay	= MAX_RTR_SOLICITATION_DELAY,
	.use_tempaddr		= 0,
	.temp_valid_lft		= TEMP_VALID_LIFETIME,
	.temp_prefered_lft	= TEMP_PREFERRED_LIFETIME,
	.regen_max_retry	= REGEN_MAX_RETRY,
	.max_desync_factor	= MAX_DESYNC_FACTOR,
	.max_addresses		= IPV6_MAX_ADDRESSES,
	.accept_ra_defrtr	= 1,
	.accept_ra_from_local	= 0,
	.accept_ra_min_hop_limit= 1,
	.accept_ra_pinfo	= 1,
#ifdef CONFIG_IPV6_ROUTER_PREF
	.accept_ra_rtr_pref	= 1,
	.rtr_probe_interval	= 60 * HZ,
#ifdef CONFIG_IPV6_ROUTE_INFO
	.accept_ra_rt_info_max_plen = 0,
#endif
#endif
	.proxy_ndp		= 0,
	.accept_source_route	= 0,	/* we do not accept RH0 by default. */
	.disable_ipv6		= 0,
	.accept_dad		= 1,
	.suppress_frag_ndisc	= 1,
	.accept_ra_mtu		= 1,
	.stable_secret		= {
		.initialized = false,
	},
	.use_oif_addrs_only	= 0,
	.ignore_routes_with_linkdown = 0,
	.keep_addr_on_down	= 0,
	.seg6_enabled		= 0,
#ifdef CONFIG_IPV6_SEG6_HMAC
	.seg6_require_hmac	= 0,
#endif
	.enhanced_dad           = 1,
	.addr_gen_mode		= IN6_ADDR_GEN_MODE_EUI64,
};

/* Check if a valid qdisc is available */
static inline bool addrconf_qdisc_ok(const struct net_device *dev)
{
	return !qdisc_tx_is_noop(dev);
}

static void addrconf_del_rs_timer(struct inet6_dev *idev)
{
	if (del_timer(&idev->rs_timer))
		__in6_dev_put(idev);
}

static void addrconf_del_dad_work(struct inet6_ifaddr *ifp)
{
	if (cancel_delayed_work(&ifp->dad_work))
		__in6_ifa_put(ifp);
}

static void addrconf_mod_rs_timer(struct inet6_dev *idev,
				  unsigned long when)
{
	if (!timer_pending(&idev->rs_timer))
		in6_dev_hold(idev);
	mod_timer(&idev->rs_timer, jiffies + when);
}

static void addrconf_mod_dad_work(struct inet6_ifaddr *ifp,
				   unsigned long delay)
{
	if (!delayed_work_pending(&ifp->dad_work))
		in6_ifa_hold(ifp);
	mod_delayed_work(addrconf_wq, &ifp->dad_work, delay);
}

static int snmp6_alloc_dev(struct inet6_dev *idev)
{
	int i;

	idev->stats.ipv6 = alloc_percpu(struct ipstats_mib);
	if (!idev->stats.ipv6)
		goto err_ip;

	for_each_possible_cpu(i) {
		struct ipstats_mib *addrconf_stats;
		addrconf_stats = per_cpu_ptr(idev->stats.ipv6, i);
		u64_stats_init(&addrconf_stats->syncp);
	}


	idev->stats.icmpv6dev = kzalloc(sizeof(struct icmpv6_mib_device),
					GFP_KERNEL);
	if (!idev->stats.icmpv6dev)
		goto err_icmp;
	idev->stats.icmpv6msgdev = kzalloc(sizeof(struct icmpv6msg_mib_device),
					   GFP_KERNEL);
	if (!idev->stats.icmpv6msgdev)
		goto err_icmpmsg;

	return 0;

err_icmpmsg:
	kfree(idev->stats.icmpv6dev);
err_icmp:
	free_percpu(idev->stats.ipv6);
err_ip:
	return -ENOMEM;
}

static struct inet6_dev *ipv6_add_dev(struct net_device *dev)
{
	struct inet6_dev *ndev;
	int err = -ENOMEM;

	ASSERT_RTNL();

	if (dev->mtu < IPV6_MIN_MTU)
		return ERR_PTR(-EINVAL);

	ndev = kzalloc(sizeof(struct inet6_dev), GFP_KERNEL);
	if (!ndev)
		return ERR_PTR(err);

	rwlock_init(&ndev->lock);
	ndev->dev = dev;
	INIT_LIST_HEAD(&ndev->addr_list);
	setup_timer(&ndev->rs_timer, addrconf_rs_timer,
		    (unsigned long)ndev);
	memcpy(&ndev->cnf, dev_net(dev)->ipv6.devconf_dflt, sizeof(ndev->cnf));

	if (ndev->cnf.stable_secret.initialized)
		ndev->cnf.addr_gen_mode = IN6_ADDR_GEN_MODE_STABLE_PRIVACY;
	else
		ndev->cnf.addr_gen_mode = ipv6_devconf_dflt.addr_gen_mode;

	ndev->cnf.mtu6 = dev->mtu;
	ndev->nd_parms = neigh_parms_alloc(dev, &nd_tbl);
	if (!ndev->nd_parms) {
		kfree(ndev);
		return ERR_PTR(err);
	}
	if (ndev->cnf.forwarding)
		dev_disable_lro(dev);
	/* We refer to the device */
	dev_hold(dev);

	if (snmp6_alloc_dev(ndev) < 0) {
		ADBG(KERN_WARNING
			"%s: cannot allocate memory for statistics; dev=%s.\n",
			__func__, dev->name);
		neigh_parms_release(&nd_tbl, ndev->nd_parms);
		dev_put(dev);
		kfree(ndev);
		return ERR_PTR(err);
	}

	if (snmp6_register_dev(ndev) < 0) {
		ADBG(KERN_WARNING
			"%s: cannot create /proc/net/dev_snmp6/%s\n",
			__func__, dev->name);
		goto err_release;
	}

	/* One reference from device. */
	in6_dev_hold(ndev);

	if (dev->flags & (IFF_NOARP | IFF_LOOPBACK))
		ndev->cnf.accept_dad = -1;

#if IS_ENABLED(CONFIG_IPV6_SIT)
	if (dev->type == ARPHRD_SIT && (dev->priv_flags & IFF_ISATAP)) {
		pr_info("%s: Disabled Multicast RS\n", dev->name);
		ndev->cnf.rtr_solicits = 0;
	}
#endif

	INIT_LIST_HEAD(&ndev->tempaddr_list);
	ndev->desync_factor = U32_MAX;
	if ((dev->flags&IFF_LOOPBACK) ||
	    dev->type == ARPHRD_TUNNEL ||
	    dev->type == ARPHRD_TUNNEL6 ||
	    dev->type == ARPHRD_SIT ||
	    dev->type == ARPHRD_NONE) {
		ndev->cnf.use_tempaddr = -1;
	} else
		ipv6_regen_rndid(ndev);

	ndev->token = in6addr_any;

	if (netif_running(dev) && addrconf_qdisc_ok(dev))
		ndev->if_flags |= IF_READY;

	ipv6_mc_init_dev(ndev);
	ndev->tstamp = jiffies;
	err = addrconf_sysctl_register(ndev);
	if (err) {
		ipv6_mc_destroy_dev(ndev);
		snmp6_unregister_dev(ndev);
		goto err_release;
	}
	/* protected by rtnl_lock */
	rcu_assign_pointer(dev->ip6_ptr, ndev);

	/* Join interface-local all-node multicast group */
	ipv6_dev_mc_inc(dev, &in6addr_interfacelocal_allnodes);

	/* Join all-node multicast group */
	ipv6_dev_mc_inc(dev, &in6addr_linklocal_allnodes);

	/* Join all-router multicast group if forwarding is set */
	if (ndev->cnf.forwarding && (dev->flags & IFF_MULTICAST))
		ipv6_dev_mc_inc(dev, &in6addr_linklocal_allrouters);

	return ndev;

err_release:
	neigh_parms_release(&nd_tbl, ndev->nd_parms);
	ndev->dead = 1;
	in6_dev_finish_destroy(ndev);
	return ERR_PTR(err);
}

static struct inet6_dev *ipv6_find_idev(struct net_device *dev)
{
	struct inet6_dev *idev;

	ASSERT_RTNL();

	idev = __in6_dev_get(dev);
	if (!idev) {
		idev = ipv6_add_dev(dev);
		if (IS_ERR(idev))
			return NULL;
	}

	if (dev->flags&IFF_UP)
		ipv6_mc_up(idev);
	return idev;
}

static int inet6_netconf_msgsize_devconf(int type)
{
	int size =  NLMSG_ALIGN(sizeof(struct netconfmsg))
		    + nla_total_size(4);	/* NETCONFA_IFINDEX */
	bool all = false;

	if (type == NETCONFA_ALL)
		all = true;

	if (all || type == NETCONFA_FORWARDING)
		size += nla_total_size(4);
#ifdef CONFIG_IPV6_MROUTE
	if (all || type == NETCONFA_MC_FORWARDING)
		size += nla_total_size(4);
#endif
	if (all || type == NETCONFA_PROXY_NEIGH)
		size += nla_total_size(4);

	if (all || type == NETCONFA_IGNORE_ROUTES_WITH_LINKDOWN)
		size += nla_total_size(4);

	return size;
}

static int inet6_netconf_fill_devconf(struct sk_buff *skb, int ifindex,
				      struct ipv6_devconf *devconf, u32 portid,
				      u32 seq, int event, unsigned int flags,
				      int type)
{
	struct nlmsghdr  *nlh;
	struct netconfmsg *ncm;
	bool all = false;

	nlh = nlmsg_put(skb, portid, seq, event, sizeof(struct netconfmsg),
			flags);
	if (!nlh)
		return -EMSGSIZE;

	if (type == NETCONFA_ALL)
		all = true;

	ncm = nlmsg_data(nlh);
	ncm->ncm_family = AF_INET6;

	if (nla_put_s32(skb, NETCONFA_IFINDEX, ifindex) < 0)
		goto nla_put_failure;

	if ((all || type == NETCONFA_FORWARDING) &&
	    nla_put_s32(skb, NETCONFA_FORWARDING, devconf->forwarding) < 0)
		goto nla_put_failure;
#ifdef CONFIG_IPV6_MROUTE
	if ((all || type == NETCONFA_MC_FORWARDING) &&
	    nla_put_s32(skb, NETCONFA_MC_FORWARDING,
			devconf->mc_forwarding) < 0)
		goto nla_put_failure;
#endif
	if ((all || type == NETCONFA_PROXY_NEIGH) &&
	    nla_put_s32(skb, NETCONFA_PROXY_NEIGH, devconf->proxy_ndp) < 0)
		goto nla_put_failure;

	if ((all || type == NETCONFA_IGNORE_ROUTES_WITH_LINKDOWN) &&
	    nla_put_s32(skb, NETCONFA_IGNORE_ROUTES_WITH_LINKDOWN,
			devconf->ignore_routes_with_linkdown) < 0)
		goto nla_put_failure;

	nlmsg_end(skb, nlh);
	return 0;

nla_put_failure:
	nlmsg_cancel(skb, nlh);
	return -EMSGSIZE;
}

void inet6_netconf_notify_devconf(struct net *net, int type, int ifindex,
				  struct ipv6_devconf *devconf)
{
	struct sk_buff *skb;
	int err = -ENOBUFS;

	skb = nlmsg_new(inet6_netconf_msgsize_devconf(type), GFP_KERNEL);
	if (!skb)
		goto errout;

	err = inet6_netconf_fill_devconf(skb, ifindex, devconf, 0, 0,
					 RTM_NEWNETCONF, 0, type);
	if (err < 0) {
		/* -EMSGSIZE implies BUG in inet6_netconf_msgsize_devconf() */
		WARN_ON(err == -EMSGSIZE);
		kfree_skb(skb);
		goto errout;
	}
	rtnl_notify(skb, net, 0, RTNLGRP_IPV6_NETCONF, NULL, GFP_KERNEL);
	return;
errout:
	rtnl_set_sk_err(net, RTNLGRP_IPV6_NETCONF, err);
}

static const struct nla_policy devconf_ipv6_policy[NETCONFA_MAX+1] = {
	[NETCONFA_IFINDEX]	= { .len = sizeof(int) },
	[NETCONFA_FORWARDING]	= { .len = sizeof(int) },
	[NETCONFA_PROXY_NEIGH]	= { .len = sizeof(int) },
	[NETCONFA_IGNORE_ROUTES_WITH_LINKDOWN]	= { .len = sizeof(int) },
};

static int inet6_netconf_get_devconf(struct sk_buff *in_skb,
				     struct nlmsghdr *nlh)
{
	struct net *net = sock_net(in_skb->sk);
	struct nlattr *tb[NETCONFA_MAX+1];
	struct netconfmsg *ncm;
	struct sk_buff *skb;
	struct ipv6_devconf *devconf;
	struct inet6_dev *in6_dev;
	struct net_device *dev;
	int ifindex;
	int err;

	err = nlmsg_parse(nlh, sizeof(*ncm), tb, NETCONFA_MAX,
			  devconf_ipv6_policy);
	if (err < 0)
		goto errout;

	err = -EINVAL;
	if (!tb[NETCONFA_IFINDEX])
		goto errout;

	ifindex = nla_get_s32(tb[NETCONFA_IFINDEX]);
	switch (ifindex) {
	case NETCONFA_IFINDEX_ALL:
		devconf = net->ipv6.devconf_all;
		break;
	case NETCONFA_IFINDEX_DEFAULT:
		devconf = net->ipv6.devconf_dflt;
		break;
	default:
		dev = __dev_get_by_index(net, ifindex);
		if (!dev)
			goto errout;
		in6_dev = __in6_dev_get(dev);
		if (!in6_dev)
			goto errout;
		devconf = &in6_dev->cnf;
		break;
	}

	err = -ENOBUFS;
	skb = nlmsg_new(inet6_netconf_msgsize_devconf(NETCONFA_ALL), GFP_ATOMIC);
	if (!skb)
		goto errout;

	err = inet6_netconf_fill_devconf(skb, ifindex, devconf,
					 NETLINK_CB(in_skb).portid,
					 nlh->nlmsg_seq, RTM_NEWNETCONF, 0,
					 NETCONFA_ALL);
	if (err < 0) {
		/* -EMSGSIZE implies BUG in inet6_netconf_msgsize_devconf() */
		WARN_ON(err == -EMSGSIZE);
		kfree_skb(skb);
		goto errout;
	}
	err = rtnl_unicast(skb, net, NETLINK_CB(in_skb).portid);
errout:
	return err;
}

static int inet6_netconf_dump_devconf(struct sk_buff *skb,
				      struct netlink_callback *cb)
{
	struct net *net = sock_net(skb->sk);
	int h, s_h;
	int idx, s_idx;
	struct net_device *dev;
	struct inet6_dev *idev;
	struct hlist_head *head;

	s_h = cb->args[0];
	s_idx = idx = cb->args[1];

	for (h = s_h; h < NETDEV_HASHENTRIES; h++, s_idx = 0) {
		idx = 0;
		head = &net->dev_index_head[h];
		rcu_read_lock();
		cb->seq = atomic_read(&net->ipv6.dev_addr_genid) ^
			  net->dev_base_seq;
		hlist_for_each_entry_rcu(dev, head, index_hlist) {
			if (idx < s_idx)
				goto cont;
			idev = __in6_dev_get(dev);
			if (!idev)
				goto cont;

			if (inet6_netconf_fill_devconf(skb, dev->ifindex,
						       &idev->cnf,
						       NETLINK_CB(cb->skb).portid,
						       cb->nlh->nlmsg_seq,
						       RTM_NEWNETCONF,
						       NLM_F_MULTI,
						       NETCONFA_ALL) < 0) {
				rcu_read_unlock();
				goto done;
			}
			nl_dump_check_consistent(cb, nlmsg_hdr(skb));
cont:
			idx++;
		}
		rcu_read_unlock();
	}
	if (h == NETDEV_HASHENTRIES) {
		if (inet6_netconf_fill_devconf(skb, NETCONFA_IFINDEX_ALL,
					       net->ipv6.devconf_all,
					       NETLINK_CB(cb->skb).portid,
					       cb->nlh->nlmsg_seq,
					       RTM_NEWNETCONF, NLM_F_MULTI,
					       NETCONFA_ALL) < 0)
			goto done;
		else
			h++;
	}
	if (h == NETDEV_HASHENTRIES + 1) {
		if (inet6_netconf_fill_devconf(skb, NETCONFA_IFINDEX_DEFAULT,
					       net->ipv6.devconf_dflt,
					       NETLINK_CB(cb->skb).portid,
					       cb->nlh->nlmsg_seq,
					       RTM_NEWNETCONF, NLM_F_MULTI,
					       NETCONFA_ALL) < 0)
			goto done;
		else
			h++;
	}
done:
	cb->args[0] = h;
	cb->args[1] = idx;

	return skb->len;
}

#ifdef CONFIG_SYSCTL
static void dev_forward_change(struct inet6_dev *idev)
{
	struct net_device *dev;
	struct inet6_ifaddr *ifa;

	if (!idev)
		return;
	dev = idev->dev;
	if (idev->cnf.forwarding)
		dev_disable_lro(dev);
	if (dev->flags & IFF_MULTICAST) {
		if (idev->cnf.forwarding) {
			ipv6_dev_mc_inc(dev, &in6addr_linklocal_allrouters);
			ipv6_dev_mc_inc(dev, &in6addr_interfacelocal_allrouters);
			ipv6_dev_mc_inc(dev, &in6addr_sitelocal_allrouters);
		} else {
			ipv6_dev_mc_dec(dev, &in6addr_linklocal_allrouters);
			ipv6_dev_mc_dec(dev, &in6addr_interfacelocal_allrouters);
			ipv6_dev_mc_dec(dev, &in6addr_sitelocal_allrouters);
		}
	}

	list_for_each_entry(ifa, &idev->addr_list, if_list) {
		if (ifa->flags&IFA_F_TENTATIVE)
			continue;
		if (idev->cnf.forwarding)
			addrconf_join_anycast(ifa);
		else
			addrconf_leave_anycast(ifa);
	}
	inet6_netconf_notify_devconf(dev_net(dev), NETCONFA_FORWARDING,
				     dev->ifindex, &idev->cnf);
}


static void addrconf_forward_change(struct net *net, __s32 newf)
{
	struct net_device *dev;
	struct inet6_dev *idev;

	for_each_netdev(net, dev) {
		idev = __in6_dev_get(dev);
		if (idev) {
			int changed = (!idev->cnf.forwarding) ^ (!newf);
			idev->cnf.forwarding = newf;
			if (changed)
				dev_forward_change(idev);
		}
	}
}

static int addrconf_fixup_forwarding(struct ctl_table *table, int *p, int newf)
{
	struct net *net;
	int old;

	if (!rtnl_trylock())
		return restart_syscall();

	net = (struct net *)table->extra2;
	old = *p;
	*p = newf;

	if (p == &net->ipv6.devconf_dflt->forwarding) {
		if ((!newf) ^ (!old))
			inet6_netconf_notify_devconf(net, NETCONFA_FORWARDING,
						     NETCONFA_IFINDEX_DEFAULT,
						     net->ipv6.devconf_dflt);
		rtnl_unlock();
		return 0;
	}

	if (p == &net->ipv6.devconf_all->forwarding) {
		int old_dflt = net->ipv6.devconf_dflt->forwarding;

		net->ipv6.devconf_dflt->forwarding = newf;
		if ((!newf) ^ (!old_dflt))
			inet6_netconf_notify_devconf(net, NETCONFA_FORWARDING,
						     NETCONFA_IFINDEX_DEFAULT,
						     net->ipv6.devconf_dflt);

		addrconf_forward_change(net, newf);
		if ((!newf) ^ (!old))
			inet6_netconf_notify_devconf(net, NETCONFA_FORWARDING,
						     NETCONFA_IFINDEX_ALL,
						     net->ipv6.devconf_all);
	} else if ((!newf) ^ (!old))
		dev_forward_change((struct inet6_dev *)table->extra1);
	rtnl_unlock();

	if (newf)
		rt6_purge_dflt_routers(net);
	return 1;
}

static void addrconf_linkdown_change(struct net *net, __s32 newf)
{
	struct net_device *dev;
	struct inet6_dev *idev;

	for_each_netdev(net, dev) {
		idev = __in6_dev_get(dev);
		if (idev) {
			int changed = (!idev->cnf.ignore_routes_with_linkdown) ^ (!newf);

			idev->cnf.ignore_routes_with_linkdown = newf;
			if (changed)
				inet6_netconf_notify_devconf(dev_net(dev),
							     NETCONFA_IGNORE_ROUTES_WITH_LINKDOWN,
							     dev->ifindex,
							     &idev->cnf);
		}
	}
}

static int addrconf_fixup_linkdown(struct ctl_table *table, int *p, int newf)
{
	struct net *net;
	int old;

	if (!rtnl_trylock())
		return restart_syscall();

	net = (struct net *)table->extra2;
	old = *p;
	*p = newf;

	if (p == &net->ipv6.devconf_dflt->ignore_routes_with_linkdown) {
		if ((!newf) ^ (!old))
			inet6_netconf_notify_devconf(net,
						     NETCONFA_IGNORE_ROUTES_WITH_LINKDOWN,
						     NETCONFA_IFINDEX_DEFAULT,
						     net->ipv6.devconf_dflt);
		rtnl_unlock();
		return 0;
	}

	if (p == &net->ipv6.devconf_all->ignore_routes_with_linkdown) {
		net->ipv6.devconf_dflt->ignore_routes_with_linkdown = newf;
		addrconf_linkdown_change(net, newf);
		if ((!newf) ^ (!old))
			inet6_netconf_notify_devconf(net,
						     NETCONFA_IGNORE_ROUTES_WITH_LINKDOWN,
						     NETCONFA_IFINDEX_ALL,
						     net->ipv6.devconf_all);
	}
	rtnl_unlock();

	return 1;
}

#endif

/* Nobody refers to this ifaddr, destroy it */
void inet6_ifa_finish_destroy(struct inet6_ifaddr *ifp)
{
	WARN_ON(!hlist_unhashed(&ifp->addr_lst));

#ifdef NET_REFCNT_DEBUG
	pr_debug("%s\n", __func__);
#endif

	in6_dev_put(ifp->idev);

	if (cancel_delayed_work(&ifp->dad_work))
		pr_notice("delayed DAD work was pending while freeing ifa=%p\n",
			  ifp);

	if (ifp->state != INET6_IFADDR_STATE_DEAD) {
		pr_warn("Freeing alive inet6 address %p\n", ifp);
		return;
	}
	ip6_rt_put(ifp->rt);

	kfree_rcu(ifp, rcu);
}

static void
ipv6_link_dev_addr(struct inet6_dev *idev, struct inet6_ifaddr *ifp)
{
	struct list_head *p;
	int ifp_scope = ipv6_addr_src_scope(&ifp->addr);

	/*
	 * Each device address list is sorted in order of scope -
	 * global before linklocal.
	 */
	list_for_each(p, &idev->addr_list) {
		struct inet6_ifaddr *ifa
			= list_entry(p, struct inet6_ifaddr, if_list);
		if (ifp_scope >= ipv6_addr_src_scope(&ifa->addr))
			break;
	}

	list_add_tail(&ifp->if_list, p);
}

static u32 inet6_addr_hash(const struct in6_addr *addr)
{
	return hash_32(ipv6_addr_hash(addr), IN6_ADDR_HSIZE_SHIFT);
}

/* On success it returns ifp with increased reference count */

static struct inet6_ifaddr *
ipv6_add_addr(struct inet6_dev *idev, const struct in6_addr *addr,
	      const struct in6_addr *peer_addr, int pfxlen,
	      int scope, u32 flags, u32 valid_lft, u32 prefered_lft)
{
	struct inet6_ifaddr *ifa = NULL;
	struct rt6_info *rt;
	unsigned int hash;
	int err = 0;
	int addr_type = ipv6_addr_type(addr);

	if (addr_type == IPV6_ADDR_ANY ||
	    addr_type & IPV6_ADDR_MULTICAST ||
	    (!(idev->dev->flags & IFF_LOOPBACK) &&
	     addr_type & IPV6_ADDR_LOOPBACK))
		return ERR_PTR(-EADDRNOTAVAIL);

	rcu_read_lock_bh();
	if (idev->dead) {
		err = -ENODEV;			/*XXX*/
		goto out2;
	}

	if (idev->cnf.disable_ipv6) {
		err = -EACCES;
		goto out2;
	}

	spin_lock(&addrconf_hash_lock);

	/* Ignore adding duplicate addresses on an interface */
	if (ipv6_chk_same_addr(dev_net(idev->dev), addr, idev->dev)) {
		ADBG("ipv6_add_addr: already assigned\n");
		err = -EEXIST;
		goto out;
	}

	ifa = kzalloc(sizeof(struct inet6_ifaddr), GFP_ATOMIC);

	if (!ifa) {
		ADBG("ipv6_add_addr: malloc failed\n");
		err = -ENOBUFS;
		goto out;
	}

	rt = addrconf_dst_alloc(idev, addr, false);
	if (IS_ERR(rt)) {
		err = PTR_ERR(rt);
		goto out;
	}

	neigh_parms_data_state_setall(idev->nd_parms);

	ifa->addr = *addr;
	if (peer_addr)
		ifa->peer_addr = *peer_addr;

	spin_lock_init(&ifa->lock);
	INIT_DELAYED_WORK(&ifa->dad_work, addrconf_dad_work);
	INIT_HLIST_NODE(&ifa->addr_lst);
	ifa->scope = scope;
	ifa->prefix_len = pfxlen;
	ifa->flags = flags | IFA_F_TENTATIVE;
	ifa->valid_lft = valid_lft;
	ifa->prefered_lft = prefered_lft;
	ifa->cstamp = ifa->tstamp = jiffies;
	ifa->tokenized = false;

	ifa->rt = rt;

	ifa->idev = idev;
	in6_dev_hold(idev);
	/* For caller */
	in6_ifa_hold(ifa);

	/* Add to big hash table */
	hash = inet6_addr_hash(addr);

	hlist_add_head_rcu(&ifa->addr_lst, &inet6_addr_lst[hash]);
	spin_unlock(&addrconf_hash_lock);

	write_lock(&idev->lock);
	/* Add to inet6_dev unicast addr list. */
	ipv6_link_dev_addr(idev, ifa);

	if (ifa->flags&IFA_F_TEMPORARY) {
		list_add(&ifa->tmp_list, &idev->tempaddr_list);
		in6_ifa_hold(ifa);
	}

	in6_ifa_hold(ifa);
	write_unlock(&idev->lock);
out2:
	rcu_read_unlock_bh();

	if (likely(err == 0))
		inet6addr_notifier_call_chain(NETDEV_UP, ifa);
	else {
		kfree(ifa);
		ifa = ERR_PTR(err);
	}

	return ifa;
out:
	spin_unlock(&addrconf_hash_lock);
	goto out2;
}

enum cleanup_prefix_rt_t {
	CLEANUP_PREFIX_RT_NOP,    /* no cleanup action for prefix route */
	CLEANUP_PREFIX_RT_DEL,    /* delete the prefix route */
	CLEANUP_PREFIX_RT_EXPIRE, /* update the lifetime of the prefix route */
};

/*
 * Check, whether the prefix for ifp would still need a prefix route
 * after deleting ifp. The function returns one of the CLEANUP_PREFIX_RT_*
 * constants.
 *
 * 1) we don't purge prefix if address was not permanent.
 *    prefix is managed by its own lifetime.
 * 2) we also don't purge, if the address was IFA_F_NOPREFIXROUTE.
 * 3) if there are no addresses, delete prefix.
 * 4) if there are still other permanent address(es),
 *    corresponding prefix is still permanent.
 * 5) if there are still other addresses with IFA_F_NOPREFIXROUTE,
 *    don't purge the prefix, assume user space is managing it.
 * 6) otherwise, update prefix lifetime to the
 *    longest valid lifetime among the corresponding
 *    addresses on the device.
 *    Note: subsequent RA will update lifetime.
 **/
static enum cleanup_prefix_rt_t
check_cleanup_prefix_route(struct inet6_ifaddr *ifp, unsigned long *expires)
{
	struct inet6_ifaddr *ifa;
	struct inet6_dev *idev = ifp->idev;
	unsigned long lifetime;
	enum cleanup_prefix_rt_t action = CLEANUP_PREFIX_RT_DEL;

	*expires = jiffies;

	list_for_each_entry(ifa, &idev->addr_list, if_list) {
		if (ifa == ifp)
			continue;
		if (!ipv6_prefix_equal(&ifa->addr, &ifp->addr,
				       ifp->prefix_len))
			continue;
		if (ifa->flags & (IFA_F_PERMANENT | IFA_F_NOPREFIXROUTE))
			return CLEANUP_PREFIX_RT_NOP;

		action = CLEANUP_PREFIX_RT_EXPIRE;

		spin_lock(&ifa->lock);

		lifetime = addrconf_timeout_fixup(ifa->valid_lft, HZ);
		/*
		 * Note: Because this address is
		 * not permanent, lifetime <
		 * LONG_MAX / HZ here.
		 */
		if (time_before(*expires, ifa->tstamp + lifetime * HZ))
			*expires = ifa->tstamp + lifetime * HZ;
		spin_unlock(&ifa->lock);
	}

	return action;
}

static void
cleanup_prefix_route(struct inet6_ifaddr *ifp, unsigned long expires, bool del_rt)
{
	struct rt6_info *rt;

	rt = addrconf_get_prefix_route(&ifp->addr,
				       ifp->prefix_len,
				       ifp->idev->dev,
				       0, RTF_GATEWAY | RTF_DEFAULT);
	if (rt) {
		if (del_rt)
			ip6_del_rt(rt);
		else {
			if (!(rt->rt6i_flags & RTF_EXPIRES))
				rt6_set_expires(rt, expires);
			ip6_rt_put(rt);
		}
	}
}


/* This function wants to get referenced ifp and releases it before return */

static void ipv6_del_addr(struct inet6_ifaddr *ifp)
{
	int state;
	enum cleanup_prefix_rt_t action = CLEANUP_PREFIX_RT_NOP;
	unsigned long expires;

	ASSERT_RTNL();

	spin_lock_bh(&ifp->lock);
	state = ifp->state;
	ifp->state = INET6_IFADDR_STATE_DEAD;
	spin_unlock_bh(&ifp->lock);

	if (state == INET6_IFADDR_STATE_DEAD)
		goto out;

	spin_lock_bh(&addrconf_hash_lock);
	hlist_del_init_rcu(&ifp->addr_lst);
	spin_unlock_bh(&addrconf_hash_lock);

	write_lock_bh(&ifp->idev->lock);

	if (ifp->flags&IFA_F_TEMPORARY) {
		list_del(&ifp->tmp_list);
		if (ifp->ifpub) {
			in6_ifa_put(ifp->ifpub);
			ifp->ifpub = NULL;
		}
		__in6_ifa_put(ifp);
	}

	if (ifp->flags & IFA_F_PERMANENT && !(ifp->flags & IFA_F_NOPREFIXROUTE))
		action = check_cleanup_prefix_route(ifp, &expires);

	list_del_init(&ifp->if_list);
	__in6_ifa_put(ifp);

	write_unlock_bh(&ifp->idev->lock);

	addrconf_del_dad_work(ifp);

	ipv6_ifa_notify(RTM_DELADDR, ifp);

	inet6addr_notifier_call_chain(NETDEV_DOWN, ifp);

	if (action != CLEANUP_PREFIX_RT_NOP) {
		cleanup_prefix_route(ifp, expires,
			action == CLEANUP_PREFIX_RT_DEL);
	}

	/* clean up prefsrc entries */
	rt6_remove_prefsrc(ifp);
out:
	in6_ifa_put(ifp);
}

static int ipv6_create_tempaddr(struct inet6_ifaddr *ifp, struct inet6_ifaddr *ift)
{
	struct inet6_dev *idev = ifp->idev;
	struct in6_addr addr, *tmpaddr;
	unsigned long tmp_prefered_lft, tmp_valid_lft, tmp_tstamp, age;
	unsigned long regen_advance;
	int tmp_plen;
	int ret = 0;
	u32 addr_flags;
	unsigned long now = jiffies;
	long max_desync_factor;
	s32 cnf_temp_preferred_lft;

	write_lock_bh(&idev->lock);
	if (ift) {
		spin_lock_bh(&ift->lock);
		memcpy(&addr.s6_addr[8], &ift->addr.s6_addr[8], 8);
		spin_unlock_bh(&ift->lock);
		tmpaddr = &addr;
	} else {
		tmpaddr = NULL;
	}
retry:
	in6_dev_hold(idev);
	if (idev->cnf.use_tempaddr <= 0) {
		write_unlock_bh(&idev->lock);
		pr_info("%s: use_tempaddr is disabled\n", __func__);
		in6_dev_put(idev);
		ret = -1;
		goto out;
	}
	spin_lock_bh(&ifp->lock);
	if (ifp->regen_count++ >= idev->cnf.regen_max_retry) {
		idev->cnf.use_tempaddr = -1;	/*XXX*/
		spin_unlock_bh(&ifp->lock);
		write_unlock_bh(&idev->lock);
		pr_warn("%s: regeneration time exceeded - disabled temporary address support\n",
			__func__);
		in6_dev_put(idev);
		ret = -1;
		goto out;
	}
	in6_ifa_hold(ifp);
	memcpy(addr.s6_addr, ifp->addr.s6_addr, 8);
	ipv6_try_regen_rndid(idev, tmpaddr);
	memcpy(&addr.s6_addr[8], idev->rndid, 8);
	age = (now - ifp->tstamp) / HZ;

	regen_advance = idev->cnf.regen_max_retry *
			idev->cnf.dad_transmits *
			NEIGH_VAR(idev->nd_parms, RETRANS_TIME) / HZ;

	/* recalculate max_desync_factor each time and update
	 * idev->desync_factor if it's larger
	 */
	cnf_temp_preferred_lft = READ_ONCE(idev->cnf.temp_prefered_lft);
	max_desync_factor = min_t(__u32,
				  idev->cnf.max_desync_factor,
				  cnf_temp_preferred_lft - regen_advance);

	if (unlikely(idev->desync_factor > max_desync_factor)) {
		if (max_desync_factor > 0) {
			get_random_bytes(&idev->desync_factor,
					 sizeof(idev->desync_factor));
			idev->desync_factor %= max_desync_factor;
		} else {
			idev->desync_factor = 0;
		}
	}

	tmp_valid_lft = min_t(__u32,
			      ifp->valid_lft,
			      idev->cnf.temp_valid_lft + age);
	tmp_prefered_lft = cnf_temp_preferred_lft + age -
			    idev->desync_factor;
	tmp_prefered_lft = min_t(__u32, ifp->prefered_lft, tmp_prefered_lft);
	tmp_plen = ifp->prefix_len;
	tmp_tstamp = ifp->tstamp;
	spin_unlock_bh(&ifp->lock);

	write_unlock_bh(&idev->lock);

	/* A temporary address is created only if this calculated Preferred
	 * Lifetime is greater than REGEN_ADVANCE time units.  In particular,
	 * an implementation must not create a temporary address with a zero
	 * Preferred Lifetime.
	 * Use age calculation as in addrconf_verify to avoid unnecessary
	 * temporary addresses being generated.
	 */
	age = (now - tmp_tstamp + ADDRCONF_TIMER_FUZZ_MINUS) / HZ;
	if (tmp_prefered_lft <= regen_advance + age) {
		in6_ifa_put(ifp);
		in6_dev_put(idev);
		ret = -1;
		goto out;
	}

	addr_flags = IFA_F_TEMPORARY;
	/* set in addrconf_prefix_rcv() */
	if (ifp->flags & IFA_F_OPTIMISTIC)
		addr_flags |= IFA_F_OPTIMISTIC;

	ift = ipv6_add_addr(idev, &addr, NULL, tmp_plen,
			    ipv6_addr_scope(&addr), addr_flags,
			    tmp_valid_lft, tmp_prefered_lft);
	if (IS_ERR(ift)) {
		in6_ifa_put(ifp);
		in6_dev_put(idev);
		pr_info("%s: retry temporary address regeneration\n", __func__);
		tmpaddr = &addr;
		write_lock_bh(&idev->lock);
		goto retry;
	}

	spin_lock_bh(&ift->lock);
	ift->ifpub = ifp;
	ift->cstamp = now;
	ift->tstamp = tmp_tstamp;
	spin_unlock_bh(&ift->lock);

	addrconf_dad_start(ift);
	in6_ifa_put(ift);
	in6_dev_put(idev);
out:
	return ret;
}

/*
 *	Choose an appropriate source address (RFC3484)
 */
enum {
	IPV6_SADDR_RULE_INIT = 0,
	IPV6_SADDR_RULE_LOCAL,
	IPV6_SADDR_RULE_SCOPE,
	IPV6_SADDR_RULE_PREFERRED,
#ifdef CONFIG_IPV6_MIP6
	IPV6_SADDR_RULE_HOA,
#endif
	IPV6_SADDR_RULE_OIF,
	IPV6_SADDR_RULE_LABEL,
	IPV6_SADDR_RULE_PRIVACY,
	IPV6_SADDR_RULE_ORCHID,
	IPV6_SADDR_RULE_PREFIX,
#ifdef CONFIG_IPV6_OPTIMISTIC_DAD
	IPV6_SADDR_RULE_NOT_OPTIMISTIC,
#endif
	IPV6_SADDR_RULE_MAX
};

struct ipv6_saddr_score {
	int			rule;
	int			addr_type;
	struct inet6_ifaddr	*ifa;
	DECLARE_BITMAP(scorebits, IPV6_SADDR_RULE_MAX);
	int			scopedist;
	int			matchlen;
};

struct ipv6_saddr_dst {
	const struct in6_addr *addr;
	int ifindex;
	int scope;
	int label;
	unsigned int prefs;
};

static inline int ipv6_saddr_preferred(int type)
{
	if (type & (IPV6_ADDR_MAPPED|IPV6_ADDR_COMPATv4|IPV6_ADDR_LOOPBACK))
		return 1;
	return 0;
}

static inline bool ipv6_use_optimistic_addr(struct inet6_dev *idev)
{
#ifdef CONFIG_IPV6_OPTIMISTIC_DAD
	return idev && idev->cnf.optimistic_dad && idev->cnf.use_optimistic;
#else
	return false;
#endif
}

static int ipv6_get_saddr_eval(struct net *net,
			       struct ipv6_saddr_score *score,
			       struct ipv6_saddr_dst *dst,
			       int i)
{
	int ret;

	if (i <= score->rule) {
		switch (i) {
		case IPV6_SADDR_RULE_SCOPE:
			ret = score->scopedist;
			break;
		case IPV6_SADDR_RULE_PREFIX:
			ret = score->matchlen;
			break;
		default:
			ret = !!test_bit(i, score->scorebits);
		}
		goto out;
	}

	switch (i) {
	case IPV6_SADDR_RULE_INIT:
		/* Rule 0: remember if hiscore is not ready yet */
		ret = !!score->ifa;
		break;
	case IPV6_SADDR_RULE_LOCAL:
		/* Rule 1: Prefer same address */
		ret = ipv6_addr_equal(&score->ifa->addr, dst->addr);
		break;
	case IPV6_SADDR_RULE_SCOPE:
		/* Rule 2: Prefer appropriate scope
		 *
		 *      ret
		 *       ^
		 *    -1 |  d 15
		 *    ---+--+-+---> scope
		 *       |
		 *       |             d is scope of the destination.
		 *  B-d  |  \
		 *       |   \      <- smaller scope is better if
		 *  B-15 |    \        if scope is enough for destination.
		 *       |             ret = B - scope (-1 <= scope >= d <= 15).
		 * d-C-1 | /
		 *       |/         <- greater is better
		 *   -C  /             if scope is not enough for destination.
		 *      /|             ret = scope - C (-1 <= d < scope <= 15).
		 *
		 * d - C - 1 < B -15 (for all -1 <= d <= 15).
		 * C > d + 14 - B >= 15 + 14 - B = 29 - B.
		 * Assume B = 0 and we get C > 29.
		 */
		ret = __ipv6_addr_src_scope(score->addr_type);
		if (ret >= dst->scope)
			ret = -ret;
		else
			ret -= 128;	/* 30 is enough */
		score->scopedist = ret;
		break;
	case IPV6_SADDR_RULE_PREFERRED:
	    {
		/* Rule 3: Avoid deprecated and optimistic addresses */
		u8 avoid = IFA_F_DEPRECATED;

		if (!ipv6_use_optimistic_addr(score->ifa->idev))
			avoid |= IFA_F_OPTIMISTIC;
		ret = ipv6_saddr_preferred(score->addr_type) ||
		      !(score->ifa->flags & avoid);
		break;
	    }
#ifdef CONFIG_IPV6_MIP6
	case IPV6_SADDR_RULE_HOA:
	    {
		/* Rule 4: Prefer home address */
		int prefhome = !(dst->prefs & IPV6_PREFER_SRC_COA);
		ret = !(score->ifa->flags & IFA_F_HOMEADDRESS) ^ prefhome;
		break;
	    }
#endif
	case IPV6_SADDR_RULE_OIF:
		/* Rule 5: Prefer outgoing interface */
		ret = (!dst->ifindex ||
		       dst->ifindex == score->ifa->idev->dev->ifindex);
		break;
	case IPV6_SADDR_RULE_LABEL:
		/* Rule 6: Prefer matching label */
		ret = ipv6_addr_label(net,
				      &score->ifa->addr, score->addr_type,
				      score->ifa->idev->dev->ifindex) == dst->label;
		break;
	case IPV6_SADDR_RULE_PRIVACY:
	    {
		/* Rule 7: Prefer public address
		 * Note: prefer temporary address if use_tempaddr >= 2
		 */
		int preftmp = dst->prefs & (IPV6_PREFER_SRC_PUBLIC|IPV6_PREFER_SRC_TMP) ?
				!!(dst->prefs & IPV6_PREFER_SRC_TMP) :
				score->ifa->idev->cnf.use_tempaddr >= 2;
		ret = (!(score->ifa->flags & IFA_F_TEMPORARY)) ^ preftmp;
		break;
	    }
	case IPV6_SADDR_RULE_ORCHID:
		/* Rule 8-: Prefer ORCHID vs ORCHID or
		 *	    non-ORCHID vs non-ORCHID
		 */
		ret = !(ipv6_addr_orchid(&score->ifa->addr) ^
			ipv6_addr_orchid(dst->addr));
		break;
	case IPV6_SADDR_RULE_PREFIX:
		/* Rule 8: Use longest matching prefix */
		ret = ipv6_addr_diff(&score->ifa->addr, dst->addr);
		if (ret > score->ifa->prefix_len)
			ret = score->ifa->prefix_len;
		score->matchlen = ret;
		break;
#ifdef CONFIG_IPV6_OPTIMISTIC_DAD
	case IPV6_SADDR_RULE_NOT_OPTIMISTIC:
		/* Optimistic addresses still have lower precedence than other
		 * preferred addresses.
		 */
		ret = !(score->ifa->flags & IFA_F_OPTIMISTIC);
		break;
#endif
	default:
		ret = 0;
	}

	if (ret)
		__set_bit(i, score->scorebits);
	score->rule = i;
out:
	return ret;
}

static int __ipv6_dev_get_saddr(struct net *net,
				struct ipv6_saddr_dst *dst,
				struct inet6_dev *idev,
				struct ipv6_saddr_score *scores,
				int hiscore_idx)
{
	struct ipv6_saddr_score *score = &scores[1 - hiscore_idx], *hiscore = &scores[hiscore_idx];

	read_lock_bh(&idev->lock);
	list_for_each_entry(score->ifa, &idev->addr_list, if_list) {
		int i;

		/*
		 * - Tentative Address (RFC2462 section 5.4)
		 *  - A tentative address is not considered
		 *    "assigned to an interface" in the traditional
		 *    sense, unless it is also flagged as optimistic.
		 * - Candidate Source Address (section 4)
		 *  - In any case, anycast addresses, multicast
		 *    addresses, and the unspecified address MUST
		 *    NOT be included in a candidate set.
		 */
		if ((score->ifa->flags & IFA_F_TENTATIVE) &&
		    (!(score->ifa->flags & IFA_F_OPTIMISTIC)))
			continue;

		score->addr_type = __ipv6_addr_type(&score->ifa->addr);

		if (unlikely(score->addr_type == IPV6_ADDR_ANY ||
			     score->addr_type & IPV6_ADDR_MULTICAST)) {
			net_dbg_ratelimited("ADDRCONF: unspecified / multicast address assigned as unicast address on %s",
					    idev->dev->name);
			continue;
		}

		score->rule = -1;
		bitmap_zero(score->scorebits, IPV6_SADDR_RULE_MAX);

		for (i = 0; i < IPV6_SADDR_RULE_MAX; i++) {
			int minihiscore, miniscore;

			minihiscore = ipv6_get_saddr_eval(net, hiscore, dst, i);
			miniscore = ipv6_get_saddr_eval(net, score, dst, i);

			if (minihiscore > miniscore) {
				if (i == IPV6_SADDR_RULE_SCOPE &&
				    score->scopedist > 0) {
					/*
					 * special case:
					 * each remaining entry
					 * has too small (not enough)
					 * scope, because ifa entries
					 * are sorted by their scope
					 * values.
					 */
					goto out;
				}
				break;
			} else if (minihiscore < miniscore) {
				if (hiscore->ifa)
					in6_ifa_put(hiscore->ifa);

				in6_ifa_hold(score->ifa);

				swap(hiscore, score);
				hiscore_idx = 1 - hiscore_idx;

				/* restore our iterator */
				score->ifa = hiscore->ifa;

				break;
			}
		}
	}
out:
	read_unlock_bh(&idev->lock);
	return hiscore_idx;
}

static int ipv6_get_saddr_master(struct net *net,
				 const struct net_device *dst_dev,
				 const struct net_device *master,
				 struct ipv6_saddr_dst *dst,
				 struct ipv6_saddr_score *scores,
				 int hiscore_idx)
{
	struct inet6_dev *idev;

	idev = __in6_dev_get(dst_dev);
	if (idev)
		hiscore_idx = __ipv6_dev_get_saddr(net, dst, idev,
						   scores, hiscore_idx);

	idev = __in6_dev_get(master);
	if (idev)
		hiscore_idx = __ipv6_dev_get_saddr(net, dst, idev,
						   scores, hiscore_idx);

	return hiscore_idx;
}

int ipv6_dev_get_saddr(struct net *net, const struct net_device *dst_dev,
		       const struct in6_addr *daddr, unsigned int prefs,
		       struct in6_addr *saddr)
{
	struct ipv6_saddr_score scores[2], *hiscore;
	struct ipv6_saddr_dst dst;
	struct inet6_dev *idev;
	struct net_device *dev;
	int dst_type;
	bool use_oif_addr = false;
	int hiscore_idx = 0;

	dst_type = __ipv6_addr_type(daddr);
	dst.addr = daddr;
	dst.ifindex = dst_dev ? dst_dev->ifindex : 0;
	dst.scope = __ipv6_addr_src_scope(dst_type);
	dst.label = ipv6_addr_label(net, daddr, dst_type, dst.ifindex);
	dst.prefs = prefs;

	scores[hiscore_idx].rule = -1;
	scores[hiscore_idx].ifa = NULL;

	rcu_read_lock();

	/* Candidate Source Address (section 4)
	 *  - multicast and link-local destination address,
	 *    the set of candidate source address MUST only
	 *    include addresses assigned to interfaces
	 *    belonging to the same link as the outgoing
	 *    interface.
	 * (- For site-local destination addresses, the
	 *    set of candidate source addresses MUST only
	 *    include addresses assigned to interfaces
	 *    belonging to the same site as the outgoing
	 *    interface.)
	 *  - "It is RECOMMENDED that the candidate source addresses
	 *    be the set of unicast addresses assigned to the
	 *    interface that will be used to send to the destination
	 *    (the 'outgoing' interface)." (RFC 6724)
	 */
	if (dst_dev) {
		idev = __in6_dev_get(dst_dev);
		if ((dst_type & IPV6_ADDR_MULTICAST) ||
		    dst.scope <= IPV6_ADDR_SCOPE_LINKLOCAL ||
		    (idev && idev->cnf.use_oif_addrs_only)) {
			use_oif_addr = true;
		}
	}

	if (use_oif_addr) {
		if (idev)
			hiscore_idx = __ipv6_dev_get_saddr(net, &dst, idev, scores, hiscore_idx);
	} else {
		const struct net_device *master;
		int master_idx = 0;

		/* if dst_dev exists and is enslaved to an L3 device, then
		 * prefer addresses from dst_dev and then the master over
		 * any other enslaved devices in the L3 domain.
		 */
		master = l3mdev_master_dev_rcu(dst_dev);
		if (master) {
			master_idx = master->ifindex;

			hiscore_idx = ipv6_get_saddr_master(net, dst_dev,
							    master, &dst,
							    scores, hiscore_idx);

			if (scores[hiscore_idx].ifa)
				goto out;
		}

		for_each_netdev_rcu(net, dev) {
			/* only consider addresses on devices in the
			 * same L3 domain
			 */
			if (l3mdev_master_ifindex_rcu(dev) != master_idx)
				continue;
			idev = __in6_dev_get(dev);
			if (!idev)
				continue;
			hiscore_idx = __ipv6_dev_get_saddr(net, &dst, idev, scores, hiscore_idx);
		}
	}

out:
	rcu_read_unlock();

	hiscore = &scores[hiscore_idx];
	if (!hiscore->ifa)
		return -EADDRNOTAVAIL;

	*saddr = hiscore->ifa->addr;
	in6_ifa_put(hiscore->ifa);
	return 0;
}
EXPORT_SYMBOL(ipv6_dev_get_saddr);

int __ipv6_get_lladdr(struct inet6_dev *idev, struct in6_addr *addr,
		      u32 banned_flags)
{
	struct inet6_ifaddr *ifp;
	int err = -EADDRNOTAVAIL;

	list_for_each_entry_reverse(ifp, &idev->addr_list, if_list) {
		if (ifp->scope > IFA_LINK)
			break;
		if (ifp->scope == IFA_LINK &&
		    !(ifp->flags & banned_flags)) {
			*addr = ifp->addr;
			err = 0;
			break;
		}
	}
	return err;
}

int ipv6_get_lladdr(struct net_device *dev, struct in6_addr *addr,
		    u32 banned_flags)
{
	struct inet6_dev *idev;
	int err = -EADDRNOTAVAIL;

	rcu_read_lock();
	idev = __in6_dev_get(dev);
	if (idev) {
		read_lock_bh(&idev->lock);
		err = __ipv6_get_lladdr(idev, addr, banned_flags);
		read_unlock_bh(&idev->lock);
	}
	rcu_read_unlock();
	return err;
}

static int ipv6_count_addresses(struct inet6_dev *idev)
{
	int cnt = 0;
	struct inet6_ifaddr *ifp;

	read_lock_bh(&idev->lock);
	list_for_each_entry(ifp, &idev->addr_list, if_list)
		cnt++;
	read_unlock_bh(&idev->lock);
	return cnt;
}

int ipv6_chk_addr(struct net *net, const struct in6_addr *addr,
		  const struct net_device *dev, int strict)
{
	return ipv6_chk_addr_and_flags(net, addr, dev, strict, IFA_F_TENTATIVE);
}
EXPORT_SYMBOL(ipv6_chk_addr);

int ipv6_chk_addr_and_flags(struct net *net, const struct in6_addr *addr,
			    const struct net_device *dev, int strict,
			    u32 banned_flags)
{
	struct inet6_ifaddr *ifp;
	unsigned int hash = inet6_addr_hash(addr);
	u32 ifp_flags;

	rcu_read_lock_bh();
	hlist_for_each_entry_rcu(ifp, &inet6_addr_lst[hash], addr_lst) {
		if (!net_eq(dev_net(ifp->idev->dev), net))
			continue;
		/* Decouple optimistic from tentative for evaluation here.
		 * Ban optimistic addresses explicitly, when required.
		 */
		ifp_flags = (ifp->flags&IFA_F_OPTIMISTIC)
			    ? (ifp->flags&~IFA_F_TENTATIVE)
			    : ifp->flags;
		if (ipv6_addr_equal(&ifp->addr, addr) &&
		    !(ifp_flags&banned_flags) &&
		    (!dev || ifp->idev->dev == dev ||
		     !(ifp->scope&(IFA_LINK|IFA_HOST) || strict))) {
			rcu_read_unlock_bh();
			return 1;
		}
	}

	rcu_read_unlock_bh();
	return 0;
}
EXPORT_SYMBOL(ipv6_chk_addr_and_flags);

static bool ipv6_chk_same_addr(struct net *net, const struct in6_addr *addr,
			       struct net_device *dev)
{
	unsigned int hash = inet6_addr_hash(addr);
	struct inet6_ifaddr *ifp;

	hlist_for_each_entry(ifp, &inet6_addr_lst[hash], addr_lst) {
		if (!net_eq(dev_net(ifp->idev->dev), net))
			continue;
		if (ipv6_addr_equal(&ifp->addr, addr)) {
			if (!dev || ifp->idev->dev == dev)
				return true;
		}
	}
	return false;
}

/* Compares an address/prefix_len with addresses on device @dev.
 * If one is found it returns true.
 */
bool ipv6_chk_custom_prefix(const struct in6_addr *addr,
	const unsigned int prefix_len, struct net_device *dev)
{
	struct inet6_dev *idev;
	struct inet6_ifaddr *ifa;
	bool ret = false;

	rcu_read_lock();
	idev = __in6_dev_get(dev);
	if (idev) {
		read_lock_bh(&idev->lock);
		list_for_each_entry(ifa, &idev->addr_list, if_list) {
			ret = ipv6_prefix_equal(addr, &ifa->addr, prefix_len);
			if (ret)
				break;
		}
		read_unlock_bh(&idev->lock);
	}
	rcu_read_unlock();

	return ret;
}
EXPORT_SYMBOL(ipv6_chk_custom_prefix);

int ipv6_chk_prefix(const struct in6_addr *addr, struct net_device *dev)
{
	struct inet6_dev *idev;
	struct inet6_ifaddr *ifa;
	int	onlink;

	onlink = 0;
	rcu_read_lock();
	idev = __in6_dev_get(dev);
	if (idev) {
		read_lock_bh(&idev->lock);
		list_for_each_entry(ifa, &idev->addr_list, if_list) {
			onlink = ipv6_prefix_equal(addr, &ifa->addr,
						   ifa->prefix_len);
			if (onlink)
				break;
		}
		read_unlock_bh(&idev->lock);
	}
	rcu_read_unlock();
	return onlink;
}
EXPORT_SYMBOL(ipv6_chk_prefix);

struct inet6_ifaddr *ipv6_get_ifaddr(struct net *net, const struct in6_addr *addr,
				     struct net_device *dev, int strict)
{
	struct inet6_ifaddr *ifp, *result = NULL;
	unsigned int hash = inet6_addr_hash(addr);

	rcu_read_lock_bh();
	hlist_for_each_entry_rcu_bh(ifp, &inet6_addr_lst[hash], addr_lst) {
		if (!net_eq(dev_net(ifp->idev->dev), net))
			continue;
		if (ipv6_addr_equal(&ifp->addr, addr)) {
			if (!dev || ifp->idev->dev == dev ||
			    !(ifp->scope&(IFA_LINK|IFA_HOST) || strict)) {
				result = ifp;
				in6_ifa_hold(ifp);
				break;
			}
		}
	}
	rcu_read_unlock_bh();

	return result;
}

/* Gets referenced address, destroys ifaddr */

static void addrconf_dad_stop(struct inet6_ifaddr *ifp, int dad_failed)
{
	if (dad_failed)
		ifp->flags |= IFA_F_DADFAILED;

	if (ifp->flags&IFA_F_PERMANENT) {
		spin_lock_bh(&ifp->lock);
		addrconf_del_dad_work(ifp);
		ifp->flags |= IFA_F_TENTATIVE;
		spin_unlock_bh(&ifp->lock);
		if (dad_failed)
			ipv6_ifa_notify(0, ifp);
		in6_ifa_put(ifp);
	} else if (ifp->flags&IFA_F_TEMPORARY) {
		struct inet6_ifaddr *ifpub;
		spin_lock_bh(&ifp->lock);
		ifpub = ifp->ifpub;
		if (ifpub) {
			in6_ifa_hold(ifpub);
			spin_unlock_bh(&ifp->lock);
			ipv6_create_tempaddr(ifpub, ifp);
			in6_ifa_put(ifpub);
		} else {
			spin_unlock_bh(&ifp->lock);
		}
		ipv6_del_addr(ifp);
	} else {
		ipv6_del_addr(ifp);
	}
}

static int addrconf_dad_end(struct inet6_ifaddr *ifp)
{
	int err = -ENOENT;

	spin_lock_bh(&ifp->lock);
	if (ifp->state == INET6_IFADDR_STATE_DAD) {
		ifp->state = INET6_IFADDR_STATE_POSTDAD;
		err = 0;
	}
	spin_unlock_bh(&ifp->lock);

	return err;
}

void addrconf_dad_failure(struct inet6_ifaddr *ifp)
{
	struct inet6_dev *idev = ifp->idev;
	struct net *net = dev_net(ifp->idev->dev);

	if (addrconf_dad_end(ifp)) {
		in6_ifa_put(ifp);
		return;
	}

	net_info_ratelimited("%s: IPv6 duplicate address %pI6c detected!\n",
			     ifp->idev->dev->name, &ifp->addr);

	spin_lock_bh(&ifp->lock);

	if (ifp->flags & IFA_F_STABLE_PRIVACY) {
		int scope = ifp->scope;
		u32 flags = ifp->flags;
		struct in6_addr new_addr;
		struct inet6_ifaddr *ifp2;
		u32 valid_lft, preferred_lft;
		int pfxlen = ifp->prefix_len;
		int retries = ifp->stable_privacy_retry + 1;

		if (retries > net->ipv6.sysctl.idgen_retries) {
			net_info_ratelimited("%s: privacy stable address generation failed because of DAD conflicts!\n",
					     ifp->idev->dev->name);
			goto errdad;
		}

		new_addr = ifp->addr;
		if (ipv6_generate_stable_address(&new_addr, retries,
						 idev))
			goto errdad;

		valid_lft = ifp->valid_lft;
		preferred_lft = ifp->prefered_lft;

		spin_unlock_bh(&ifp->lock);

		if (idev->cnf.max_addresses &&
		    ipv6_count_addresses(idev) >=
		    idev->cnf.max_addresses)
			goto lock_errdad;

		net_info_ratelimited("%s: generating new stable privacy address because of DAD conflict\n",
				     ifp->idev->dev->name);

		ifp2 = ipv6_add_addr(idev, &new_addr, NULL, pfxlen,
				     scope, flags, valid_lft,
				     preferred_lft);
		if (IS_ERR(ifp2))
			goto lock_errdad;

		spin_lock_bh(&ifp2->lock);
		ifp2->stable_privacy_retry = retries;
		ifp2->state = INET6_IFADDR_STATE_PREDAD;
		spin_unlock_bh(&ifp2->lock);

		addrconf_mod_dad_work(ifp2, net->ipv6.sysctl.idgen_delay);
		in6_ifa_put(ifp2);
lock_errdad:
		spin_lock_bh(&ifp->lock);
	}

errdad:
	/* transition from _POSTDAD to _ERRDAD */
	ifp->state = INET6_IFADDR_STATE_ERRDAD;
	spin_unlock_bh(&ifp->lock);

	addrconf_mod_dad_work(ifp, 0);
	in6_ifa_put(ifp);
}

/* Join to solicited addr multicast group.
 * caller must hold RTNL */
void addrconf_join_solict(struct net_device *dev, const struct in6_addr *addr)
{
	struct in6_addr maddr;

	if (dev->flags&(IFF_LOOPBACK|IFF_NOARP))
		return;

	addrconf_addr_solict_mult(addr, &maddr);
	ipv6_dev_mc_inc(dev, &maddr);
}

/* caller must hold RTNL */
void addrconf_leave_solict(struct inet6_dev *idev, const struct in6_addr *addr)
{
	struct in6_addr maddr;

	if (idev->dev->flags&(IFF_LOOPBACK|IFF_NOARP))
		return;

	addrconf_addr_solict_mult(addr, &maddr);
	__ipv6_dev_mc_dec(idev, &maddr);
}

/* caller must hold RTNL */
static void addrconf_join_anycast(struct inet6_ifaddr *ifp)
{
	struct in6_addr addr;

	if (ifp->prefix_len >= 127) /* RFC 6164 */
		return;
	ipv6_addr_prefix(&addr, &ifp->addr, ifp->prefix_len);
	if (ipv6_addr_any(&addr))
		return;
	__ipv6_dev_ac_inc(ifp->idev, &addr);
}

/* caller must hold RTNL */
static void addrconf_leave_anycast(struct inet6_ifaddr *ifp)
{
	struct in6_addr addr;

	if (ifp->prefix_len >= 127) /* RFC 6164 */
		return;
	ipv6_addr_prefix(&addr, &ifp->addr, ifp->prefix_len);
	if (ipv6_addr_any(&addr))
		return;
	__ipv6_dev_ac_dec(ifp->idev, &addr);
}

static int addrconf_ifid_eui64(u8 *eui, struct net_device *dev)
{
	if (dev->addr_len != EUI64_ADDR_LEN)
		return -1;
	memcpy(eui, dev->dev_addr, EUI64_ADDR_LEN);
	eui[0] ^= 2;
	return 0;
}

static int addrconf_ifid_ieee1394(u8 *eui, struct net_device *dev)
{
	union fwnet_hwaddr *ha;

	if (dev->addr_len != FWNET_ALEN)
		return -1;

	ha = (union fwnet_hwaddr *)dev->dev_addr;

	memcpy(eui, &ha->uc.uniq_id, sizeof(ha->uc.uniq_id));
	eui[0] ^= 2;
	return 0;
}

static int addrconf_ifid_arcnet(u8 *eui, struct net_device *dev)
{
	/* XXX: inherit EUI-64 from other interface -- yoshfuji */
	if (dev->addr_len != ARCNET_ALEN)
		return -1;
	memset(eui, 0, 7);
	eui[7] = *(u8 *)dev->dev_addr;
	return 0;
}

static int addrconf_ifid_infiniband(u8 *eui, struct net_device *dev)
{
	if (dev->addr_len != INFINIBAND_ALEN)
		return -1;
	memcpy(eui, dev->dev_addr + 12, 8);
	eui[0] |= 2;
	return 0;
}

static int __ipv6_isatap_ifid(u8 *eui, __be32 addr)
{
	if (addr == 0)
		return -1;
	eui[0] = (ipv4_is_zeronet(addr) || ipv4_is_private_10(addr) ||
		  ipv4_is_loopback(addr) || ipv4_is_linklocal_169(addr) ||
		  ipv4_is_private_172(addr) || ipv4_is_test_192(addr) ||
		  ipv4_is_anycast_6to4(addr) || ipv4_is_private_192(addr) ||
		  ipv4_is_test_198(addr) || ipv4_is_multicast(addr) ||
		  ipv4_is_lbcast(addr)) ? 0x00 : 0x02;
	eui[1] = 0;
	eui[2] = 0x5E;
	eui[3] = 0xFE;
	memcpy(eui + 4, &addr, 4);
	return 0;
}

static int addrconf_ifid_sit(u8 *eui, struct net_device *dev)
{
	if (dev->priv_flags & IFF_ISATAP)
		return __ipv6_isatap_ifid(eui, *(__be32 *)dev->dev_addr);
	return -1;
}

static int addrconf_ifid_gre(u8 *eui, struct net_device *dev)
{
	return __ipv6_isatap_ifid(eui, *(__be32 *)dev->dev_addr);
}

static int addrconf_ifid_ip6tnl(u8 *eui, struct net_device *dev)
{
	memcpy(eui, dev->perm_addr, 3);
	memcpy(eui + 5, dev->perm_addr + 3, 3);
	eui[3] = 0xFF;
	eui[4] = 0xFE;
	eui[0] ^= 2;
	return 0;
}

static int ipv6_generate_eui64(u8 *eui, struct net_device *dev)
{
	switch (dev->type) {
	case ARPHRD_ETHER:
	case ARPHRD_FDDI:
		return addrconf_ifid_eui48(eui, dev);
	case ARPHRD_ARCNET:
		return addrconf_ifid_arcnet(eui, dev);
	case ARPHRD_INFINIBAND:
		return addrconf_ifid_infiniband(eui, dev);
	case ARPHRD_SIT:
		return addrconf_ifid_sit(eui, dev);
	case ARPHRD_IPGRE:
	case ARPHRD_TUNNEL:
		return addrconf_ifid_gre(eui, dev);
	case ARPHRD_6LOWPAN:
		return addrconf_ifid_eui64(eui, dev);
	case ARPHRD_IEEE1394:
		return addrconf_ifid_ieee1394(eui, dev);
	case ARPHRD_TUNNEL6:
	case ARPHRD_IP6GRE:
		return addrconf_ifid_ip6tnl(eui, dev);
	}
	return -1;
}

static int ipv6_inherit_eui64(u8 *eui, struct inet6_dev *idev)
{
	int err = -1;
	struct inet6_ifaddr *ifp;

	read_lock_bh(&idev->lock);
	list_for_each_entry_reverse(ifp, &idev->addr_list, if_list) {
		if (ifp->scope > IFA_LINK)
			break;
		if (ifp->scope == IFA_LINK && !(ifp->flags&IFA_F_TENTATIVE)) {
			memcpy(eui, ifp->addr.s6_addr+8, 8);
			err = 0;
			break;
		}
	}
	read_unlock_bh(&idev->lock);
	return err;
}

/* (re)generation of randomized interface identifier (RFC 3041 3.2, 3.5) */
static void ipv6_regen_rndid(struct inet6_dev *idev)
{
regen:
	get_random_bytes(idev->rndid, sizeof(idev->rndid));
	idev->rndid[0] &= ~0x02;

	/*
	 * <draft-ietf-ipngwg-temp-addresses-v2-00.txt>:
	 * check if generated address is not inappropriate
	 *
	 *  - Reserved subnet anycast (RFC 2526)
	 *	11111101 11....11 1xxxxxxx
	 *  - ISATAP (RFC4214) 6.1
	 *	00-00-5E-FE-xx-xx-xx-xx
	 *  - value 0
	 *  - XXX: already assigned to an address on the device
	 */
	if (idev->rndid[0] == 0xfd &&
	    (idev->rndid[1]&idev->rndid[2]&idev->rndid[3]&idev->rndid[4]&idev->rndid[5]&idev->rndid[6]) == 0xff &&
	    (idev->rndid[7]&0x80))
		goto regen;
	if ((idev->rndid[0]|idev->rndid[1]) == 0) {
		if (idev->rndid[2] == 0x5e && idev->rndid[3] == 0xfe)
			goto regen;
		if ((idev->rndid[2]|idev->rndid[3]|idev->rndid[4]|idev->rndid[5]|idev->rndid[6]|idev->rndid[7]) == 0x00)
			goto regen;
	}
}

static void  ipv6_try_regen_rndid(struct inet6_dev *idev, struct in6_addr *tmpaddr)
{
	if (tmpaddr && memcmp(idev->rndid, &tmpaddr->s6_addr[8], 8) == 0)
		ipv6_regen_rndid(idev);
}

/*
 *	Add prefix route.
 */

static void
addrconf_prefix_route(struct in6_addr *pfx, int plen, struct net_device *dev,
		      unsigned long expires, u32 flags)
{
	struct fib6_config cfg = {
		.fc_table = l3mdev_fib_table(dev) ? : RT6_TABLE_PREFIX,
		.fc_metric = IP6_RT_PRIO_ADDRCONF,
		.fc_ifindex = dev->ifindex,
		.fc_expires = expires,
		.fc_dst_len = plen,
		.fc_flags = RTF_UP | flags,
		.fc_nlinfo.nl_net = dev_net(dev),
		.fc_protocol = RTPROT_KERNEL,
	};

	cfg.fc_dst = *pfx;

	/* Prevent useless cloning on PtP SIT.
	   This thing is done here expecting that the whole
	   class of non-broadcast devices need not cloning.
	 */
#if IS_ENABLED(CONFIG_IPV6_SIT)
	if (dev->type == ARPHRD_SIT && (dev->flags & IFF_POINTOPOINT))
		cfg.fc_flags |= RTF_NONEXTHOP;
#endif

	ip6_route_add(&cfg);
}


static struct rt6_info *addrconf_get_prefix_route(const struct in6_addr *pfx,
						  int plen,
						  const struct net_device *dev,
						  u32 flags, u32 noflags)
{
	struct fib6_node *fn;
	struct rt6_info *rt = NULL;
	struct fib6_table *table;
	u32 tb_id = l3mdev_fib_table(dev) ? : RT6_TABLE_PREFIX;

	table = fib6_get_table(dev_net(dev), tb_id);
	if (!table)
		return NULL;

	read_lock_bh(&table->tb6_lock);
	fn = fib6_locate(&table->tb6_root, pfx, plen, NULL, 0);
	if (!fn)
		goto out;

	noflags |= RTF_CACHE;
	for (rt = fn->leaf; rt; rt = rt->dst.rt6_next) {
		if (rt->dst.dev->ifindex != dev->ifindex)
			continue;
		if ((rt->rt6i_flags & flags) != flags)
			continue;
		if ((rt->rt6i_flags & noflags) != 0)
			continue;
		dst_hold(&rt->dst);
		break;
	}
out:
	read_unlock_bh(&table->tb6_lock);
	return rt;
}


/* Create "default" multicast route to the interface */

static void addrconf_add_mroute(struct net_device *dev)
{
	struct fib6_config cfg = {
		.fc_table = l3mdev_fib_table(dev) ? : RT6_TABLE_LOCAL,
		.fc_metric = IP6_RT_PRIO_ADDRCONF,
		.fc_ifindex = dev->ifindex,
		.fc_dst_len = 8,
		.fc_flags = RTF_UP,
		.fc_nlinfo.nl_net = dev_net(dev),
	};

	ipv6_addr_set(&cfg.fc_dst, htonl(0xFF000000), 0, 0, 0);

	ip6_route_add(&cfg);
}

static struct inet6_dev *addrconf_add_dev(struct net_device *dev)
{
	struct inet6_dev *idev;

	ASSERT_RTNL();

	idev = ipv6_find_idev(dev);
	if (!idev)
		return ERR_PTR(-ENOBUFS);

	if (idev->cnf.disable_ipv6)
		return ERR_PTR(-EACCES);

	/* Add default multicast route */
	if (!(dev->flags & IFF_LOOPBACK) && !netif_is_l3_master(dev))
		addrconf_add_mroute(dev);

	return idev;
}

static void manage_tempaddrs(struct inet6_dev *idev,
			     struct inet6_ifaddr *ifp,
			     __u32 valid_lft, __u32 prefered_lft,
			     bool create, unsigned long now)
{
	u32 flags;
	struct inet6_ifaddr *ift;

	read_lock_bh(&idev->lock);
	/* update all temporary addresses in the list */
	list_for_each_entry(ift, &idev->tempaddr_list, tmp_list) {
		int age, max_valid, max_prefered;

		if (ifp != ift->ifpub)
			continue;

		/* RFC 4941 section 3.3:
		 * If a received option will extend the lifetime of a public
		 * address, the lifetimes of temporary addresses should
		 * be extended, subject to the overall constraint that no
		 * temporary addresses should ever remain "valid" or "preferred"
		 * for a time longer than (TEMP_VALID_LIFETIME) or
		 * (TEMP_PREFERRED_LIFETIME - DESYNC_FACTOR), respectively.
		 */
		age = (now - ift->cstamp) / HZ;
		max_valid = idev->cnf.temp_valid_lft - age;
		if (max_valid < 0)
			max_valid = 0;

		max_prefered = idev->cnf.temp_prefered_lft -
			       idev->desync_factor - age;
		if (max_prefered < 0)
			max_prefered = 0;

		if (valid_lft > max_valid)
			valid_lft = max_valid;

		if (prefered_lft > max_prefered)
			prefered_lft = max_prefered;

		spin_lock(&ift->lock);
		flags = ift->flags;
		ift->valid_lft = valid_lft;
		ift->prefered_lft = prefered_lft;
		ift->tstamp = now;
		if (prefered_lft > 0)
			ift->flags &= ~IFA_F_DEPRECATED;

		spin_unlock(&ift->lock);
		if (!(flags&IFA_F_TENTATIVE))
			ipv6_ifa_notify(0, ift);
	}

	if ((create || list_empty(&idev->tempaddr_list)) &&
	    idev->cnf.use_tempaddr > 0) {
		/* When a new public address is created as described
		 * in [ADDRCONF], also create a new temporary address.
		 * Also create a temporary address if it's enabled but
		 * no temporary address currently exists.
		 */
		read_unlock_bh(&idev->lock);
		ipv6_create_tempaddr(ifp, NULL);
	} else {
		read_unlock_bh(&idev->lock);
	}
}

static bool is_addr_mode_generate_stable(struct inet6_dev *idev)
{
	return idev->cnf.addr_gen_mode == IN6_ADDR_GEN_MODE_STABLE_PRIVACY ||
	       idev->cnf.addr_gen_mode == IN6_ADDR_GEN_MODE_RANDOM;
}

int addrconf_prefix_rcv_add_addr(struct net *net, struct net_device *dev,
				 const struct prefix_info *pinfo,
				 struct inet6_dev *in6_dev,
				 const struct in6_addr *addr, int addr_type,
				 u32 addr_flags, bool sllao, bool tokenized,
				 __u32 valid_lft, u32 prefered_lft)
{
	struct inet6_ifaddr *ifp = ipv6_get_ifaddr(net, addr, dev, 1);
	int create = 0, update_lft = 0;

	if (!ifp && valid_lft) {
		int max_addresses = in6_dev->cnf.max_addresses;

#ifdef CONFIG_IPV6_OPTIMISTIC_DAD
		if (in6_dev->cnf.optimistic_dad &&
		    !net->ipv6.devconf_all->forwarding && sllao)
			addr_flags |= IFA_F_OPTIMISTIC;
#endif

		/* Do not allow to create too much of autoconfigured
		 * addresses; this would be too easy way to crash kernel.
		 */
		if (!max_addresses ||
		    ipv6_count_addresses(in6_dev) < max_addresses)
			ifp = ipv6_add_addr(in6_dev, addr, NULL,
					    pinfo->prefix_len,
					    addr_type&IPV6_ADDR_SCOPE_MASK,
					    addr_flags, valid_lft,
					    prefered_lft);

		if (IS_ERR_OR_NULL(ifp))
			return -1;

		update_lft = 0;
		create = 1;
		spin_lock_bh(&ifp->lock);
		ifp->flags |= IFA_F_MANAGETEMPADDR;
		ifp->cstamp = jiffies;
		ifp->tokenized = tokenized;
		spin_unlock_bh(&ifp->lock);
		addrconf_dad_start(ifp);
	}

	if (ifp) {
		u32 flags;
		unsigned long now;
		u32 stored_lft;

		/* update lifetime (RFC2462 5.5.3 e) */
		spin_lock_bh(&ifp->lock);
		now = jiffies;
		if (ifp->valid_lft > (now - ifp->tstamp) / HZ)
			stored_lft = ifp->valid_lft - (now - ifp->tstamp) / HZ;
		else
			stored_lft = 0;
		if (!update_lft && !create && stored_lft) {
			const u32 minimum_lft = min_t(u32,
				stored_lft, MIN_VALID_LIFETIME);
			valid_lft = max(valid_lft, minimum_lft);

			/* RFC4862 Section 5.5.3e:
			 * "Note that the preferred lifetime of the
			 *  corresponding address is always reset to
			 *  the Preferred Lifetime in the received
			 *  Prefix Information option, regardless of
			 *  whether the valid lifetime is also reset or
			 *  ignored."
			 *
			 * So we should always update prefered_lft here.
			 */
			update_lft = 1;
		}

		if (update_lft) {
			ifp->valid_lft = valid_lft;
			ifp->prefered_lft = prefered_lft;
			ifp->tstamp = now;
			flags = ifp->flags;
			ifp->flags &= ~IFA_F_DEPRECATED;
			spin_unlock_bh(&ifp->lock);

			if (!(flags&IFA_F_TENTATIVE))
				ipv6_ifa_notify(0, ifp);
		} else
			spin_unlock_bh(&ifp->lock);

		manage_tempaddrs(in6_dev, ifp, valid_lft, prefered_lft,
				 create, now);

		in6_ifa_put(ifp);
		addrconf_verify();
	}

	return 0;
}
EXPORT_SYMBOL_GPL(addrconf_prefix_rcv_add_addr);

void addrconf_prefix_rcv(struct net_device *dev, u8 *opt, int len, bool sllao)
{
	struct prefix_info *pinfo;
	__u32 valid_lft;
	__u32 prefered_lft;
	int addr_type, err;
	u32 addr_flags = 0;
	struct inet6_dev *in6_dev;
	struct net *net = dev_net(dev);

	pinfo = (struct prefix_info *) opt;

	if (len < sizeof(struct prefix_info)) {
		ADBG("addrconf: prefix option too short\n");
		return;
	}

	/*
	 *	Validation checks ([ADDRCONF], page 19)
	 */

	addr_type = ipv6_addr_type(&pinfo->prefix);

	if (addr_type & (IPV6_ADDR_MULTICAST|IPV6_ADDR_LINKLOCAL))
		return;

	valid_lft = ntohl(pinfo->valid);
	prefered_lft = ntohl(pinfo->prefered);

	if (prefered_lft > valid_lft) {
		net_warn_ratelimited("addrconf: prefix option has invalid lifetime\n");
		return;
	}

	in6_dev = in6_dev_get(dev);

	if (!in6_dev) {
		net_dbg_ratelimited("addrconf: device %s not configured\n",
				    dev->name);
		return;
	}

	/*
	 *	Two things going on here:
	 *	1) Add routes for on-link prefixes
	 *	2) Configure prefixes with the auto flag set
	 */

	if (pinfo->onlink) {
		struct rt6_info *rt;
		unsigned long rt_expires;

		/* Avoid arithmetic overflow. Really, we could
		 * save rt_expires in seconds, likely valid_lft,
		 * but it would require division in fib gc, that it
		 * not good.
		 */
		if (HZ > USER_HZ)
			rt_expires = addrconf_timeout_fixup(valid_lft, HZ);
		else
			rt_expires = addrconf_timeout_fixup(valid_lft, USER_HZ);

		if (addrconf_finite_timeout(rt_expires))
			rt_expires *= HZ;

		rt = addrconf_get_prefix_route(&pinfo->prefix,
					       pinfo->prefix_len,
					       dev,
					       RTF_ADDRCONF | RTF_PREFIX_RT,
					       RTF_GATEWAY | RTF_DEFAULT);

		if (rt) {
			/* Autoconf prefix route */
			if (valid_lft == 0) {
				ip6_del_rt(rt);
				rt = NULL;
			} else if (addrconf_finite_timeout(rt_expires)) {
				/* not infinity */
				rt6_set_expires(rt, jiffies + rt_expires);
			} else {
				rt6_clean_expires(rt);
			}
		} else if (valid_lft) {
			clock_t expires = 0;
			int flags = RTF_ADDRCONF | RTF_PREFIX_RT;
			if (addrconf_finite_timeout(rt_expires)) {
				/* not infinity */
				flags |= RTF_EXPIRES;
				expires = jiffies_to_clock_t(rt_expires);
			}
			addrconf_prefix_route(&pinfo->prefix, pinfo->prefix_len,
					      dev, expires, flags);
		}
		ip6_rt_put(rt);
	}

	/* Try to figure out our local address for this prefix */

	if (pinfo->autoconf && in6_dev->cnf.autoconf) {
		struct in6_addr addr;
		bool tokenized = false, dev_addr_generated = false;

		if (pinfo->prefix_len == 64) {
			memcpy(&addr, &pinfo->prefix, 8);

			if (!ipv6_addr_any(&in6_dev->token)) {
				read_lock_bh(&in6_dev->lock);
				memcpy(addr.s6_addr + 8,
				       in6_dev->token.s6_addr + 8, 8);
				read_unlock_bh(&in6_dev->lock);
				tokenized = true;
			} else if (is_addr_mode_generate_stable(in6_dev) &&
				   !ipv6_generate_stable_address(&addr, 0,
								 in6_dev)) {
				addr_flags |= IFA_F_STABLE_PRIVACY;
				goto ok;
			} else if (ipv6_generate_eui64(addr.s6_addr + 8, dev) &&
				   ipv6_inherit_eui64(addr.s6_addr + 8, in6_dev)) {
				goto put;
			} else {
				dev_addr_generated = true;
			}
			goto ok;
		}
		net_dbg_ratelimited("IPv6 addrconf: prefix with wrong length %d\n",
				    pinfo->prefix_len);
		goto put;

ok:
		err = addrconf_prefix_rcv_add_addr(net, dev, pinfo, in6_dev,
						   &addr, addr_type,
						   addr_flags, sllao,
						   tokenized, valid_lft,
						   prefered_lft);
		if (err)
			goto put;

		/* Ignore error case here because previous prefix add addr was
		 * successful which will be notified.
		 */
		ndisc_ops_prefix_rcv_add_addr(net, dev, pinfo, in6_dev, &addr,
					      addr_type, addr_flags, sllao,
					      tokenized, valid_lft,
					      prefered_lft,
					      dev_addr_generated);
	}
	inet6_prefix_notify(RTM_NEWPREFIX, in6_dev, pinfo);
put:
	in6_dev_put(in6_dev);
}

/*
 *	Set destination address.
 *	Special case for SIT interfaces where we create a new "virtual"
 *	device.
 */
int addrconf_set_dstaddr(struct net *net, void __user *arg)
{
	struct in6_ifreq ireq;
	struct net_device *dev;
	int err = -EINVAL;

	rtnl_lock();

	err = -EFAULT;
	if (copy_from_user(&ireq, arg, sizeof(struct in6_ifreq)))
		goto err_exit;

	dev = __dev_get_by_index(net, ireq.ifr6_ifindex);

	err = -ENODEV;
	if (!dev)
		goto err_exit;

#if IS_ENABLED(CONFIG_IPV6_SIT)
	if (dev->type == ARPHRD_SIT) {
		const struct net_device_ops *ops = dev->netdev_ops;
		struct ifreq ifr;
		struct ip_tunnel_parm p;

		err = -EADDRNOTAVAIL;
		if (!(ipv6_addr_type(&ireq.ifr6_addr) & IPV6_ADDR_COMPATv4))
			goto err_exit;

		memset(&p, 0, sizeof(p));
		p.iph.daddr = ireq.ifr6_addr.s6_addr32[3];
		p.iph.saddr = 0;
		p.iph.version = 4;
		p.iph.ihl = 5;
		p.iph.protocol = IPPROTO_IPV6;
		p.iph.ttl = 64;
		ifr.ifr_ifru.ifru_data = (__force void __user *)&p;

		if (ops->ndo_do_ioctl) {
			mm_segment_t oldfs = get_fs();

			set_fs(KERNEL_DS);
			err = ops->ndo_do_ioctl(dev, &ifr, SIOCADDTUNNEL);
			set_fs(oldfs);
		} else
			err = -EOPNOTSUPP;

		if (err == 0) {
			err = -ENOBUFS;
			dev = __dev_get_by_name(net, p.name);
			if (!dev)
				goto err_exit;
			err = dev_open(dev);
		}
	}
#endif

err_exit:
	rtnl_unlock();
	return err;
}

static int ipv6_mc_config(struct sock *sk, bool join,
			  const struct in6_addr *addr, int ifindex)
{
	int ret;

	ASSERT_RTNL();

	lock_sock(sk);
	if (join)
		ret = ipv6_sock_mc_join(sk, ifindex, addr);
	else
		ret = ipv6_sock_mc_drop(sk, ifindex, addr);
	release_sock(sk);

	return ret;
}

/*
 *	Manual configuration of address on an interface
 */
static int inet6_addr_add(struct net *net, int ifindex,
			  const struct in6_addr *pfx,
			  const struct in6_addr *peer_pfx,
			  unsigned int plen, __u32 ifa_flags,
			  __u32 prefered_lft, __u32 valid_lft)
{
	struct inet6_ifaddr *ifp;
	struct inet6_dev *idev;
	struct net_device *dev;
	unsigned long timeout;
	clock_t expires;
	int scope;
	u32 flags;

	ASSERT_RTNL();

	if (plen > 128)
		return -EINVAL;

	/* check the lifetime */
	if (!valid_lft || prefered_lft > valid_lft)
		return -EINVAL;

	if (ifa_flags & IFA_F_MANAGETEMPADDR && plen != 64)
		return -EINVAL;

	dev = __dev_get_by_index(net, ifindex);
	if (!dev)
		return -ENODEV;

	idev = addrconf_add_dev(dev);
	if (IS_ERR(idev))
		return PTR_ERR(idev);

	if (ifa_flags & IFA_F_MCAUTOJOIN) {
		int ret = ipv6_mc_config(net->ipv6.mc_autojoin_sk,
					 true, pfx, ifindex);

		if (ret < 0)
			return ret;
	}

	scope = ipv6_addr_scope(pfx);

	timeout = addrconf_timeout_fixup(valid_lft, HZ);
	if (addrconf_finite_timeout(timeout)) {
		expires = jiffies_to_clock_t(timeout * HZ);
		valid_lft = timeout;
		flags = RTF_EXPIRES;
	} else {
		expires = 0;
		flags = 0;
		ifa_flags |= IFA_F_PERMANENT;
	}

	timeout = addrconf_timeout_fixup(prefered_lft, HZ);
	if (addrconf_finite_timeout(timeout)) {
		if (timeout == 0)
			ifa_flags |= IFA_F_DEPRECATED;
		prefered_lft = timeout;
	}

	ifp = ipv6_add_addr(idev, pfx, peer_pfx, plen, scope, ifa_flags,
			    valid_lft, prefered_lft);

	if (!IS_ERR(ifp)) {
		if (!(ifa_flags & IFA_F_NOPREFIXROUTE)) {
			addrconf_prefix_route(&ifp->addr, ifp->prefix_len, dev,
					      expires, flags);
		}

		/*
		 * Note that section 3.1 of RFC 4429 indicates
		 * that the Optimistic flag should not be set for
		 * manually configured addresses
		 */
		addrconf_dad_start(ifp);
		if (ifa_flags & IFA_F_MANAGETEMPADDR)
			manage_tempaddrs(idev, ifp, valid_lft, prefered_lft,
					 true, jiffies);
		in6_ifa_put(ifp);
		addrconf_verify_rtnl();
		return 0;
	} else if (ifa_flags & IFA_F_MCAUTOJOIN) {
		ipv6_mc_config(net->ipv6.mc_autojoin_sk,
			       false, pfx, ifindex);
	}

	return PTR_ERR(ifp);
}

static int inet6_addr_del(struct net *net, int ifindex, u32 ifa_flags,
			  const struct in6_addr *pfx, unsigned int plen)
{
	struct inet6_ifaddr *ifp;
	struct inet6_dev *idev;
	struct net_device *dev;

	if (plen > 128)
		return -EINVAL;

	dev = __dev_get_by_index(net, ifindex);
	if (!dev)
		return -ENODEV;

	idev = __in6_dev_get(dev);
	if (!idev)
		return -ENXIO;

	read_lock_bh(&idev->lock);
	list_for_each_entry(ifp, &idev->addr_list, if_list) {
		if (ifp->prefix_len == plen &&
		    ipv6_addr_equal(pfx, &ifp->addr)) {
			in6_ifa_hold(ifp);
			read_unlock_bh(&idev->lock);

			if (!(ifp->flags & IFA_F_TEMPORARY) &&
			    (ifa_flags & IFA_F_MANAGETEMPADDR))
				manage_tempaddrs(idev, ifp, 0, 0, false,
						 jiffies);
			ipv6_del_addr(ifp);
			addrconf_verify_rtnl();
			if (ipv6_addr_is_multicast(pfx)) {
				ipv6_mc_config(net->ipv6.mc_autojoin_sk,
					       false, pfx, dev->ifindex);
			}
			return 0;
		}
	}
	read_unlock_bh(&idev->lock);
	return -EADDRNOTAVAIL;
}


int addrconf_add_ifaddr(struct net *net, void __user *arg)
{
	struct in6_ifreq ireq;
	int err;

	if (!ns_capable(net->user_ns, CAP_NET_ADMIN))
		return -EPERM;

	if (copy_from_user(&ireq, arg, sizeof(struct in6_ifreq)))
		return -EFAULT;

	rtnl_lock();
	err = inet6_addr_add(net, ireq.ifr6_ifindex, &ireq.ifr6_addr, NULL,
			     ireq.ifr6_prefixlen, IFA_F_PERMANENT,
			     INFINITY_LIFE_TIME, INFINITY_LIFE_TIME);
	rtnl_unlock();
	return err;
}

int addrconf_del_ifaddr(struct net *net, void __user *arg)
{
	struct in6_ifreq ireq;
	int err;

	if (!ns_capable(net->user_ns, CAP_NET_ADMIN))
		return -EPERM;

	if (copy_from_user(&ireq, arg, sizeof(struct in6_ifreq)))
		return -EFAULT;

	rtnl_lock();
	err = inet6_addr_del(net, ireq.ifr6_ifindex, 0, &ireq.ifr6_addr,
			     ireq.ifr6_prefixlen);
	rtnl_unlock();
	return err;
}

static void add_addr(struct inet6_dev *idev, const struct in6_addr *addr,
		     int plen, int scope)
{
	struct inet6_ifaddr *ifp;

	ifp = ipv6_add_addr(idev, addr, NULL, plen,
			    scope, IFA_F_PERMANENT,
			    INFINITY_LIFE_TIME, INFINITY_LIFE_TIME);
	if (!IS_ERR(ifp)) {
		spin_lock_bh(&ifp->lock);
		ifp->flags &= ~IFA_F_TENTATIVE;
		spin_unlock_bh(&ifp->lock);
		rt_genid_bump_ipv6(dev_net(idev->dev));
		ipv6_ifa_notify(RTM_NEWADDR, ifp);
		in6_ifa_put(ifp);
	}
}

#if IS_ENABLED(CONFIG_IPV6_SIT)
static void sit_add_v4_addrs(struct inet6_dev *idev)
{
	struct in6_addr addr;
	struct net_device *dev;
	struct net *net = dev_net(idev->dev);
	int scope, plen;
	u32 pflags = 0;

	ASSERT_RTNL();

	memset(&addr, 0, sizeof(struct in6_addr));
	memcpy(&addr.s6_addr32[3], idev->dev->dev_addr, 4);

	if (idev->dev->flags&IFF_POINTOPOINT) {
		addr.s6_addr32[0] = htonl(0xfe800000);
		scope = IFA_LINK;
		plen = 64;
	} else {
		scope = IPV6_ADDR_COMPATv4;
		plen = 96;
		pflags |= RTF_NONEXTHOP;
	}

	if (addr.s6_addr32[3]) {
		add_addr(idev, &addr, plen, scope);
		addrconf_prefix_route(&addr, plen, idev->dev, 0, pflags);
		return;
	}

	for_each_netdev(net, dev) {
		struct in_device *in_dev = __in_dev_get_rtnl(dev);
		if (in_dev && (dev->flags & IFF_UP)) {
			struct in_ifaddr *ifa;

			int flag = scope;

			for (ifa = in_dev->ifa_list; ifa; ifa = ifa->ifa_next) {

				addr.s6_addr32[3] = ifa->ifa_local;

				if (ifa->ifa_scope == RT_SCOPE_LINK)
					continue;
				if (ifa->ifa_scope >= RT_SCOPE_HOST) {
					if (idev->dev->flags&IFF_POINTOPOINT)
						continue;
					flag |= IFA_HOST;
				}

				add_addr(idev, &addr, plen, flag);
				addrconf_prefix_route(&addr, plen, idev->dev, 0,
						      pflags);
			}
		}
	}
}
#endif

static void init_loopback(struct net_device *dev)
{
	struct inet6_dev  *idev;
	struct net_device *sp_dev;
	struct inet6_ifaddr *sp_ifa;
	struct rt6_info *sp_rt;

	/* ::1 */

	ASSERT_RTNL();

	idev = ipv6_find_idev(dev);
	if (!idev) {
		pr_debug("%s: add_dev failed\n", __func__);
		return;
	}

	add_addr(idev, &in6addr_loopback, 128, IFA_HOST);

	/* Add routes to other interface's IPv6 addresses */
	for_each_netdev(dev_net(dev), sp_dev) {
		if (!strcmp(sp_dev->name, dev->name))
			continue;

		idev = __in6_dev_get(sp_dev);
		if (!idev)
			continue;

		read_lock_bh(&idev->lock);
		list_for_each_entry(sp_ifa, &idev->addr_list, if_list) {

			if (sp_ifa->flags & (IFA_F_DADFAILED | IFA_F_TENTATIVE))
				continue;

			if (sp_ifa->rt) {
				/* This dst has been added to garbage list when
				 * lo device down, release this obsolete dst and
				 * reallocate a new router for ifa.
				 */
				if (!atomic_read(&sp_ifa->rt->rt6i_ref)) {
					ip6_rt_put(sp_ifa->rt);
					sp_ifa->rt = NULL;
				} else {
					continue;
				}
			}

			sp_rt = addrconf_dst_alloc(idev, &sp_ifa->addr, false);

			/* Failure cases are ignored */
			if (!IS_ERR(sp_rt)) {
				sp_ifa->rt = sp_rt;
				ip6_ins_rt(sp_rt);
			}
		}
		read_unlock_bh(&idev->lock);
	}
}

void addrconf_add_linklocal(struct inet6_dev *idev,
			    const struct in6_addr *addr, u32 flags)
{
	struct inet6_ifaddr *ifp;
	u32 addr_flags = flags | IFA_F_PERMANENT;

#ifdef CONFIG_IPV6_OPTIMISTIC_DAD
	if (idev->cnf.optimistic_dad &&
	    !dev_net(idev->dev)->ipv6.devconf_all->forwarding)
		addr_flags |= IFA_F_OPTIMISTIC;
#endif

	ifp = ipv6_add_addr(idev, addr, NULL, 64, IFA_LINK, addr_flags,
			    INFINITY_LIFE_TIME, INFINITY_LIFE_TIME);
	if (!IS_ERR(ifp)) {
		addrconf_prefix_route(&ifp->addr, ifp->prefix_len, idev->dev, 0, 0);
		addrconf_dad_start(ifp);
		in6_ifa_put(ifp);
	}
}
EXPORT_SYMBOL_GPL(addrconf_add_linklocal);

static bool ipv6_reserved_interfaceid(struct in6_addr address)
{
	if ((address.s6_addr32[2] | address.s6_addr32[3]) == 0)
		return true;

	if (address.s6_addr32[2] == htonl(0x02005eff) &&
	    ((address.s6_addr32[3] & htonl(0xfe000000)) == htonl(0xfe000000)))
		return true;

	if (address.s6_addr32[2] == htonl(0xfdffffff) &&
	    ((address.s6_addr32[3] & htonl(0xffffff80)) == htonl(0xffffff80)))
		return true;

	return false;
}

static int ipv6_generate_stable_address(struct in6_addr *address,
					u8 dad_count,
					const struct inet6_dev *idev)
{
	static DEFINE_SPINLOCK(lock);
	static __u32 digest[SHA_DIGEST_WORDS];
	static __u32 workspace[SHA_WORKSPACE_WORDS];

	static union {
		char __data[SHA_MESSAGE_BYTES];
		struct {
			struct in6_addr secret;
			__be32 prefix[2];
			unsigned char hwaddr[MAX_ADDR_LEN];
			u8 dad_count;
		} __packed;
	} data;

	struct in6_addr secret;
	struct in6_addr temp;
	struct net *net = dev_net(idev->dev);

	BUILD_BUG_ON(sizeof(data.__data) != sizeof(data));

	if (idev->cnf.stable_secret.initialized)
		secret = idev->cnf.stable_secret.secret;
	else if (net->ipv6.devconf_dflt->stable_secret.initialized)
		secret = net->ipv6.devconf_dflt->stable_secret.secret;
	else
		return -1;

retry:
	spin_lock_bh(&lock);

	sha_init(digest);
	memset(&data, 0, sizeof(data));
	memset(workspace, 0, sizeof(workspace));
	memcpy(data.hwaddr, idev->dev->perm_addr, idev->dev->addr_len);
	data.prefix[0] = address->s6_addr32[0];
	data.prefix[1] = address->s6_addr32[1];
	data.secret = secret;
	data.dad_count = dad_count;

	sha_transform(digest, data.__data, workspace);

	temp = *address;
	temp.s6_addr32[2] = (__force __be32)digest[0];
	temp.s6_addr32[3] = (__force __be32)digest[1];

	spin_unlock_bh(&lock);

	if (ipv6_reserved_interfaceid(temp)) {
		dad_count++;
		if (dad_count > dev_net(idev->dev)->ipv6.sysctl.idgen_retries)
			return -1;
		goto retry;
	}

	*address = temp;
	return 0;
}

static void ipv6_gen_mode_random_init(struct inet6_dev *idev)
{
	struct ipv6_stable_secret *s = &idev->cnf.stable_secret;

	if (s->initialized)
		return;
	s = &idev->cnf.stable_secret;
	get_random_bytes(&s->secret, sizeof(s->secret));
	s->initialized = true;
}

static void addrconf_addr_gen(struct inet6_dev *idev, bool prefix_route)
{
	struct in6_addr addr;

	/* no link local addresses on L3 master devices */
	if (netif_is_l3_master(idev->dev))
		return;

	ipv6_addr_set(&addr, htonl(0xFE800000), 0, 0, 0);

	switch (idev->cnf.addr_gen_mode) {
	case IN6_ADDR_GEN_MODE_RANDOM:
		ipv6_gen_mode_random_init(idev);
		/* fallthrough */
	case IN6_ADDR_GEN_MODE_STABLE_PRIVACY:
		if (!ipv6_generate_stable_address(&addr, 0, idev))
			addrconf_add_linklocal(idev, &addr,
					       IFA_F_STABLE_PRIVACY);
		else if (prefix_route)
			addrconf_prefix_route(&addr, 64, idev->dev, 0, 0);
		break;
	case IN6_ADDR_GEN_MODE_EUI64:
		/* addrconf_add_linklocal also adds a prefix_route and we
		 * only need to care about prefix routes if ipv6_generate_eui64
		 * couldn't generate one.
		 */
		if (ipv6_generate_eui64(addr.s6_addr + 8, idev->dev) == 0)
			addrconf_add_linklocal(idev, &addr, 0);
		else if (prefix_route)
			addrconf_prefix_route(&addr, 64, idev->dev, 0, 0);
		break;
	case IN6_ADDR_GEN_MODE_NONE:
	default:
		/* will not add any link local address */
		break;
	}
}

static void addrconf_dev_config(struct net_device *dev)
{
	struct inet6_dev *idev;

	ASSERT_RTNL();

	if ((dev->type != ARPHRD_ETHER) &&
	    (dev->type != ARPHRD_FDDI) &&
	    (dev->type != ARPHRD_ARCNET) &&
	    (dev->type != ARPHRD_INFINIBAND) &&
	    (dev->type != ARPHRD_IEEE1394) &&
	    (dev->type != ARPHRD_TUNNEL6) &&
	    (dev->type != ARPHRD_6LOWPAN) &&
	    (dev->type != ARPHRD_IP6GRE) &&
	    (dev->type != ARPHRD_IPGRE) &&
	    (dev->type != ARPHRD_TUNNEL) &&
	    (dev->type != ARPHRD_NONE)) {
		/* Alas, we support only Ethernet autoconfiguration. */
		return;
	}

	idev = addrconf_add_dev(dev);
	if (IS_ERR(idev))
		return;

	/* this device type has no EUI support */
	if (dev->type == ARPHRD_NONE &&
	    idev->cnf.addr_gen_mode == IN6_ADDR_GEN_MODE_EUI64)
		idev->cnf.addr_gen_mode = IN6_ADDR_GEN_MODE_RANDOM;

	addrconf_addr_gen(idev, false);
}

#if IS_ENABLED(CONFIG_IPV6_SIT)
static void addrconf_sit_config(struct net_device *dev)
{
	struct inet6_dev *idev;

	ASSERT_RTNL();

	/*
	 * Configure the tunnel with one of our IPv4
	 * addresses... we should configure all of
	 * our v4 addrs in the tunnel
	 */

	idev = ipv6_find_idev(dev);
	if (!idev) {
		pr_debug("%s: add_dev failed\n", __func__);
		return;
	}

	if (dev->priv_flags & IFF_ISATAP) {
		addrconf_addr_gen(idev, false);
		return;
	}

	sit_add_v4_addrs(idev);

	if (dev->flags&IFF_POINTOPOINT)
		addrconf_add_mroute(dev);
}
#endif

#if IS_ENABLED(CONFIG_NET_IPGRE)
static void addrconf_gre_config(struct net_device *dev)
{
	struct inet6_dev *idev;

	ASSERT_RTNL();

	idev = ipv6_find_idev(dev);
	if (!idev) {
		pr_debug("%s: add_dev failed\n", __func__);
		return;
	}

	addrconf_addr_gen(idev, true);
	if (dev->flags & IFF_POINTOPOINT)
		addrconf_add_mroute(dev);
}
#endif

static int fixup_permanent_addr(struct inet6_dev *idev,
				struct inet6_ifaddr *ifp)
{
	if (!ifp->rt) {
		struct rt6_info *rt;

		rt = addrconf_dst_alloc(idev, &ifp->addr, false);
		if (unlikely(IS_ERR(rt)))
			return PTR_ERR(rt);

		ifp->rt = rt;
	}

	if (!(ifp->flags & IFA_F_NOPREFIXROUTE)) {
		addrconf_prefix_route(&ifp->addr, ifp->prefix_len,
				      idev->dev, 0, 0);
	}

	addrconf_dad_start(ifp);

	return 0;
}

static void addrconf_permanent_addr(struct net_device *dev)
{
	struct inet6_ifaddr *ifp, *tmp;
	struct inet6_dev *idev;

	idev = __in6_dev_get(dev);
	if (!idev)
		return;

	write_lock_bh(&idev->lock);

	list_for_each_entry_safe(ifp, tmp, &idev->addr_list, if_list) {
		if ((ifp->flags & IFA_F_PERMANENT) &&
		    fixup_permanent_addr(idev, ifp) < 0) {
			write_unlock_bh(&idev->lock);
			ipv6_del_addr(ifp);
			write_lock_bh(&idev->lock);

			net_info_ratelimited("%s: Failed to add prefix route for address %pI6c; dropping\n",
					     idev->dev->name, &ifp->addr);
		}
	}

	write_unlock_bh(&idev->lock);
}

static int addrconf_notify(struct notifier_block *this, unsigned long event,
			   void *ptr)
{
	struct net_device *dev = netdev_notifier_info_to_dev(ptr);
	struct netdev_notifier_changeupper_info *info;
	struct inet6_dev *idev = __in6_dev_get(dev);
	int run_pending = 0;
	int err;

	switch (event) {
	case NETDEV_REGISTER:
		if (!idev && dev->mtu >= IPV6_MIN_MTU) {
			idev = ipv6_add_dev(dev);
			if (IS_ERR(idev))
				return notifier_from_errno(PTR_ERR(idev));
		}
		break;

	case NETDEV_CHANGEMTU:
		/* if MTU under IPV6_MIN_MTU stop IPv6 on this interface. */
		if (dev->mtu < IPV6_MIN_MTU) {
			addrconf_ifdown(dev, 1);
			break;
		}

		if (idev) {
			rt6_mtu_change(dev, dev->mtu);
			idev->cnf.mtu6 = dev->mtu;
			break;
		}

		/* allocate new idev */
		idev = ipv6_add_dev(dev);
		if (IS_ERR(idev))
			break;

		/* device is still not ready */
		if (!(idev->if_flags & IF_READY))
			break;

		run_pending = 1;

		/* fall through */

	case NETDEV_UP:
	case NETDEV_CHANGE:
		if (dev->flags & IFF_SLAVE)
			break;

		if (idev && idev->cnf.disable_ipv6)
			break;

		if (event == NETDEV_UP) {
			/* restore routes for permanent addresses */
			addrconf_permanent_addr(dev);

			if (!addrconf_qdisc_ok(dev)) {
				/* device is not ready yet. */
				pr_info("ADDRCONF(NETDEV_UP): %s: link is not ready\n",
					dev->name);
				break;
			}

			if (!idev && dev->mtu >= IPV6_MIN_MTU)
				idev = ipv6_add_dev(dev);

			if (!IS_ERR_OR_NULL(idev)) {
				idev->if_flags |= IF_READY;
				run_pending = 1;
			}
		} else if (event == NETDEV_CHANGE) {
			if (!addrconf_qdisc_ok(dev)) {
				/* device is still not ready. */
				break;
			}

			if (idev) {
				if (idev->if_flags & IF_READY) {
					/* device is already configured -
					 * but resend MLD reports, we might
					 * have roamed and need to update
					 * multicast snooping switches
					 */
					ipv6_mc_up(idev);
					break;
				}
				idev->if_flags |= IF_READY;
			}

			pr_info("ADDRCONF(NETDEV_CHANGE): %s: link becomes ready\n",
				dev->name);

			run_pending = 1;
		}

		switch (dev->type) {
#if IS_ENABLED(CONFIG_IPV6_SIT)
		case ARPHRD_SIT:
			addrconf_sit_config(dev);
			break;
#endif
#if IS_ENABLED(CONFIG_NET_IPGRE)
		case ARPHRD_IPGRE:
			addrconf_gre_config(dev);
			break;
#endif
		case ARPHRD_LOOPBACK:
			init_loopback(dev);
			break;

		default:
			addrconf_dev_config(dev);
			break;
		}

		if (!IS_ERR_OR_NULL(idev)) {
			if (run_pending)
				addrconf_dad_run(idev);

			/*
			 * If the MTU changed during the interface down,
			 * when the interface up, the changed MTU must be
			 * reflected in the idev as well as routers.
			 */
			if (idev->cnf.mtu6 != dev->mtu &&
			    dev->mtu >= IPV6_MIN_MTU) {
				rt6_mtu_change(dev, dev->mtu);
				idev->cnf.mtu6 = dev->mtu;
			}
			idev->tstamp = jiffies;
			inet6_ifinfo_notify(RTM_NEWLINK, idev);

			/*
			 * If the changed mtu during down is lower than
			 * IPV6_MIN_MTU stop IPv6 on this interface.
			 */
			if (dev->mtu < IPV6_MIN_MTU)
				addrconf_ifdown(dev, 1);
		}
		break;

	case NETDEV_DOWN:
	case NETDEV_UNREGISTER:
		/*
		 *	Remove all addresses from this interface.
		 */
		addrconf_ifdown(dev, event != NETDEV_DOWN);
		break;

	case NETDEV_CHANGENAME:
		if (idev) {
			snmp6_unregister_dev(idev);
			addrconf_sysctl_unregister(idev);
			err = addrconf_sysctl_register(idev);
			if (err)
				return notifier_from_errno(err);
			err = snmp6_register_dev(idev);
			if (err) {
				addrconf_sysctl_unregister(idev);
				return notifier_from_errno(err);
			}
		}
		break;

	case NETDEV_PRE_TYPE_CHANGE:
	case NETDEV_POST_TYPE_CHANGE:
		if (idev)
			addrconf_type_change(dev, event);
		break;

	case NETDEV_CHANGEUPPER:
		info = ptr;

		/* flush all routes if dev is linked to or unlinked from
		 * an L3 master device (e.g., VRF)
		 */
		if (info->upper_dev && netif_is_l3_master(info->upper_dev))
			addrconf_ifdown(dev, 0);
	}

	return NOTIFY_OK;
}

/*
 *	addrconf module should be notified of a device going up
 */
static struct notifier_block ipv6_dev_notf = {
	.notifier_call = addrconf_notify,
};

static void addrconf_type_change(struct net_device *dev, unsigned long event)
{
	struct inet6_dev *idev;
	ASSERT_RTNL();

	idev = __in6_dev_get(dev);

	if (event == NETDEV_POST_TYPE_CHANGE)
		ipv6_mc_remap(idev);
	else if (event == NETDEV_PRE_TYPE_CHANGE)
		ipv6_mc_unmap(idev);
}

static bool addr_is_local(const struct in6_addr *addr)
{
	return ipv6_addr_type(addr) &
		(IPV6_ADDR_LINKLOCAL | IPV6_ADDR_LOOPBACK);
}

static int addrconf_ifdown(struct net_device *dev, int how)
{
	struct net *net = dev_net(dev);
	struct inet6_dev *idev;
	struct inet6_ifaddr *ifa, *tmp;
	struct list_head del_list;
	int _keep_addr;
	bool keep_addr;
	int state, i;

	ASSERT_RTNL();

	rt6_ifdown(net, dev);
	neigh_ifdown(&nd_tbl, dev);

	idev = __in6_dev_get(dev);
	if (!idev)
		return -ENODEV;

	/*
	 * Step 1: remove reference to ipv6 device from parent device.
	 *	   Do not dev_put!
	 */
	if (how) {
		idev->dead = 1;

		/* protected by rtnl_lock */
		RCU_INIT_POINTER(dev->ip6_ptr, NULL);

		/* Step 1.5: remove snmp6 entry */
		snmp6_unregister_dev(idev);

	}

	/* aggregate the system setting and interface setting */
	_keep_addr = net->ipv6.devconf_all->keep_addr_on_down;
	if (!_keep_addr)
		_keep_addr = idev->cnf.keep_addr_on_down;

	/* combine the user config with event to determine if permanent
	 * addresses are to be removed from address hash table
	 */
	keep_addr = !(how || _keep_addr <= 0 || idev->cnf.disable_ipv6);

	/* Step 2: clear hash table */
	for (i = 0; i < IN6_ADDR_HSIZE; i++) {
		struct hlist_head *h = &inet6_addr_lst[i];

		spin_lock_bh(&addrconf_hash_lock);
restart:
		hlist_for_each_entry_rcu(ifa, h, addr_lst) {
			if (ifa->idev == idev) {
				addrconf_del_dad_work(ifa);
				/* combined flag + permanent flag decide if
				 * address is retained on a down event
				 */
				if (!keep_addr ||
				    !(ifa->flags & IFA_F_PERMANENT) ||
				    addr_is_local(&ifa->addr)) {
					hlist_del_init_rcu(&ifa->addr_lst);
					goto restart;
				}
			}
		}
		spin_unlock_bh(&addrconf_hash_lock);
	}

	write_lock_bh(&idev->lock);

	addrconf_del_rs_timer(idev);

	/* Step 2: clear flags for stateless addrconf */
	if (!how)
		idev->if_flags &= ~(IF_RS_SENT|IF_RA_RCVD|IF_READY);

	/* Step 3: clear tempaddr list */
	while (!list_empty(&idev->tempaddr_list)) {
		ifa = list_first_entry(&idev->tempaddr_list,
				       struct inet6_ifaddr, tmp_list);
		list_del(&ifa->tmp_list);
		write_unlock_bh(&idev->lock);
		spin_lock_bh(&ifa->lock);

		if (ifa->ifpub) {
			in6_ifa_put(ifa->ifpub);
			ifa->ifpub = NULL;
		}
		spin_unlock_bh(&ifa->lock);
		in6_ifa_put(ifa);
		write_lock_bh(&idev->lock);
	}

	/* re-combine the user config with event to determine if permanent
	 * addresses are to be removed from the interface list
	 */
	keep_addr = (!how && _keep_addr > 0 && !idev->cnf.disable_ipv6);

	INIT_LIST_HEAD(&del_list);
	list_for_each_entry_safe(ifa, tmp, &idev->addr_list, if_list) {
		struct rt6_info *rt = NULL;

		addrconf_del_dad_work(ifa);

		write_unlock_bh(&idev->lock);
		spin_lock_bh(&ifa->lock);

		if (keep_addr && (ifa->flags & IFA_F_PERMANENT) &&
		    !addr_is_local(&ifa->addr)) {
			/* set state to skip the notifier below */
			state = INET6_IFADDR_STATE_DEAD;
			ifa->state = 0;
			if (!(ifa->flags & IFA_F_NODAD))
				ifa->flags |= IFA_F_TENTATIVE;

			rt = ifa->rt;
			ifa->rt = NULL;
		} else {
			state = ifa->state;
			ifa->state = INET6_IFADDR_STATE_DEAD;

			list_move(&ifa->if_list, &del_list);
		}

		spin_unlock_bh(&ifa->lock);

		if (rt)
			ip6_del_rt(rt);

		if (state != INET6_IFADDR_STATE_DEAD) {
			__ipv6_ifa_notify(RTM_DELADDR, ifa);
			inet6addr_notifier_call_chain(NETDEV_DOWN, ifa);
		} else {
			if (idev->cnf.forwarding)
				addrconf_leave_anycast(ifa);
			addrconf_leave_solict(ifa->idev, &ifa->addr);
		}

		write_lock_bh(&idev->lock);
	}

	write_unlock_bh(&idev->lock);

	/* now clean up addresses to be removed */
	while (!list_empty(&del_list)) {
		ifa = list_first_entry(&del_list,
				       struct inet6_ifaddr, if_list);
		list_del(&ifa->if_list);

		in6_ifa_put(ifa);
	}

	/* Step 5: Discard anycast and multicast list */
	if (how) {
		ipv6_ac_destroy_dev(idev);
		ipv6_mc_destroy_dev(idev);
	} else {
		ipv6_mc_down(idev);
	}

	idev->tstamp = jiffies;

	/* Last: Shot the device (if unregistered) */
	if (how) {
		addrconf_sysctl_unregister(idev);
		neigh_parms_release(&nd_tbl, idev->nd_parms);
		neigh_ifdown(&nd_tbl, dev);
		in6_dev_put(idev);
	}
	return 0;
}

static void addrconf_rs_timer(unsigned long data)
{
	struct inet6_dev *idev = (struct inet6_dev *)data;
	struct net_device *dev = idev->dev;
	struct in6_addr lladdr;

	write_lock(&idev->lock);
	if (idev->dead || !(idev->if_flags & IF_READY))
		goto out;

	if (!ipv6_accept_ra(idev))
		goto out;

	/* Announcement received after solicitation was sent */
	if (idev->if_flags & IF_RA_RCVD)
		goto out;

	if (idev->rs_probes++ < idev->cnf.rtr_solicits || idev->cnf.rtr_solicits < 0) {
		write_unlock(&idev->lock);
		if (!ipv6_get_lladdr(dev, &lladdr, IFA_F_TENTATIVE))
			ndisc_send_rs(dev, &lladdr,
				      &in6addr_linklocal_allrouters);
		else
			goto put;

		write_lock(&idev->lock);
		idev->rs_interval = rfc3315_s14_backoff_update(
			idev->rs_interval, idev->cnf.rtr_solicit_max_interval);
		/* The wait after the last probe can be shorter */
		addrconf_mod_rs_timer(idev, (idev->rs_probes ==
					     idev->cnf.rtr_solicits) ?
				      idev->cnf.rtr_solicit_delay :
				      idev->rs_interval);
	} else {
		/*
		 * Note: we do not support deprecated "all on-link"
		 * assumption any longer.
		 */
		pr_debug("%s: no IPv6 routers present\n", idev->dev->name);
	}

out:
	write_unlock(&idev->lock);
put:
	in6_dev_put(idev);
}

/*
 *	Duplicate Address Detection
 */
static void addrconf_dad_kick(struct inet6_ifaddr *ifp)
{
	unsigned long rand_num;
	struct inet6_dev *idev = ifp->idev;
	u64 nonce;

	if (ifp->flags & IFA_F_OPTIMISTIC)
		rand_num = 0;
	else
		rand_num = prandom_u32() % (idev->cnf.rtr_solicit_delay ? : 1);

	nonce = 0;
	if (idev->cnf.enhanced_dad ||
	    dev_net(idev->dev)->ipv6.devconf_all->enhanced_dad) {
		do
			get_random_bytes(&nonce, 6);
		while (nonce == 0);
	}
	ifp->dad_nonce = nonce;
	ifp->dad_probes = idev->cnf.dad_transmits;
	addrconf_mod_dad_work(ifp, rand_num);
}

static void addrconf_dad_begin(struct inet6_ifaddr *ifp)
{
	struct inet6_dev *idev = ifp->idev;
	struct net_device *dev = idev->dev;
	bool bump_id, notify = false;

	addrconf_join_solict(dev, &ifp->addr);

	prandom_seed((__force u32) ifp->addr.s6_addr32[3]);

	read_lock_bh(&idev->lock);
	spin_lock(&ifp->lock);
	if (ifp->state == INET6_IFADDR_STATE_DEAD)
		goto out;

	if (dev->flags&(IFF_NOARP|IFF_LOOPBACK) ||
	    idev->cnf.accept_dad < 1 ||
	    !(ifp->flags&IFA_F_TENTATIVE) ||
	    ifp->flags & IFA_F_NODAD) {
		bump_id = ifp->flags & IFA_F_TENTATIVE;
		ifp->flags &= ~(IFA_F_TENTATIVE|IFA_F_OPTIMISTIC|IFA_F_DADFAILED);
		spin_unlock(&ifp->lock);
		read_unlock_bh(&idev->lock);

		addrconf_dad_completed(ifp, bump_id);
		return;
	}

	if (!(idev->if_flags & IF_READY)) {
		spin_unlock(&ifp->lock);
		read_unlock_bh(&idev->lock);
		/*
		 * If the device is not ready:
		 * - keep it tentative if it is a permanent address.
		 * - otherwise, kill it.
		 */
		in6_ifa_hold(ifp);
		addrconf_dad_stop(ifp, 0);
		return;
	}

	/*
	 * Optimistic nodes can start receiving
	 * Frames right away
	 */
	if (ifp->flags & IFA_F_OPTIMISTIC) {
		ip6_ins_rt(ifp->rt);
		if (ipv6_use_optimistic_addr(idev)) {
			/* Because optimistic nodes can use this address,
			 * notify listeners. If DAD fails, RTM_DELADDR is sent.
			 */
			notify = true;
		}
	}

	addrconf_dad_kick(ifp);
out:
	spin_unlock(&ifp->lock);
	read_unlock_bh(&idev->lock);
	if (notify)
		ipv6_ifa_notify(RTM_NEWADDR, ifp);
}

static void addrconf_dad_start(struct inet6_ifaddr *ifp)
{
	bool begin_dad = false;

	spin_lock_bh(&ifp->lock);
	if (ifp->state != INET6_IFADDR_STATE_DEAD) {
		ifp->state = INET6_IFADDR_STATE_PREDAD;
		begin_dad = true;
	}
	spin_unlock_bh(&ifp->lock);

	if (begin_dad)
		addrconf_mod_dad_work(ifp, 0);
}

static void addrconf_dad_work(struct work_struct *w)
{
	struct inet6_ifaddr *ifp = container_of(to_delayed_work(w),
						struct inet6_ifaddr,
						dad_work);
	struct inet6_dev *idev = ifp->idev;
	bool bump_id, disable_ipv6 = false;
	struct in6_addr mcaddr;

	enum {
		DAD_PROCESS,
		DAD_BEGIN,
		DAD_ABORT,
	} action = DAD_PROCESS;

	rtnl_lock();

	spin_lock_bh(&ifp->lock);
	if (ifp->state == INET6_IFADDR_STATE_PREDAD) {
		action = DAD_BEGIN;
		ifp->state = INET6_IFADDR_STATE_DAD;
	} else if (ifp->state == INET6_IFADDR_STATE_ERRDAD) {
		action = DAD_ABORT;
		ifp->state = INET6_IFADDR_STATE_POSTDAD;

		if (idev->cnf.accept_dad > 1 && !idev->cnf.disable_ipv6 &&
		    !(ifp->flags & IFA_F_STABLE_PRIVACY)) {
			struct in6_addr addr;

			addr.s6_addr32[0] = htonl(0xfe800000);
			addr.s6_addr32[1] = 0;

			if (!ipv6_generate_eui64(addr.s6_addr + 8, idev->dev) &&
			    ipv6_addr_equal(&ifp->addr, &addr)) {
				/* DAD failed for link-local based on MAC */
				idev->cnf.disable_ipv6 = 1;

				pr_info("%s: IPv6 being disabled!\n",
					ifp->idev->dev->name);
				disable_ipv6 = true;
			}
		}
	}
	spin_unlock_bh(&ifp->lock);

	if (action == DAD_BEGIN) {
		addrconf_dad_begin(ifp);
		goto out;
	} else if (action == DAD_ABORT) {
		in6_ifa_hold(ifp);
		addrconf_dad_stop(ifp, 1);
		if (disable_ipv6)
			addrconf_ifdown(idev->dev, 0);
		goto out;
	}

	if (!ifp->dad_probes && addrconf_dad_end(ifp))
		goto out;

	write_lock_bh(&idev->lock);
	if (idev->dead || !(idev->if_flags & IF_READY)) {
		write_unlock_bh(&idev->lock);
		goto out;
	}

	spin_lock(&ifp->lock);
	if (ifp->state == INET6_IFADDR_STATE_DEAD) {
		spin_unlock(&ifp->lock);
		write_unlock_bh(&idev->lock);
		goto out;
	}

	if (ifp->dad_probes == 0) {
		/*
		 * DAD was successful
		 */

		bump_id = ifp->flags & IFA_F_TENTATIVE;
		ifp->flags &= ~(IFA_F_TENTATIVE|IFA_F_OPTIMISTIC|IFA_F_DADFAILED);
		spin_unlock(&ifp->lock);
		write_unlock_bh(&idev->lock);

		addrconf_dad_completed(ifp, bump_id);

		goto out;
	}

	ifp->dad_probes--;
	addrconf_mod_dad_work(ifp,
			      NEIGH_VAR(ifp->idev->nd_parms, RETRANS_TIME));
	spin_unlock(&ifp->lock);
	write_unlock_bh(&idev->lock);

	/* send a neighbour solicitation for our addr */
	addrconf_addr_solict_mult(&ifp->addr, &mcaddr);
	ndisc_send_ns(ifp->idev->dev, &ifp->addr, &mcaddr, &in6addr_any,
		      ifp->dad_nonce);
out:
	in6_ifa_put(ifp);
	rtnl_unlock();
}

/* ifp->idev must be at least read locked */
static bool ipv6_lonely_lladdr(struct inet6_ifaddr *ifp)
{
	struct inet6_ifaddr *ifpiter;
	struct inet6_dev *idev = ifp->idev;

	list_for_each_entry_reverse(ifpiter, &idev->addr_list, if_list) {
		if (ifpiter->scope > IFA_LINK)
			break;
		if (ifp != ifpiter && ifpiter->scope == IFA_LINK &&
		    (ifpiter->flags & (IFA_F_PERMANENT|IFA_F_TENTATIVE|
				       IFA_F_OPTIMISTIC|IFA_F_DADFAILED)) ==
		    IFA_F_PERMANENT)
			return false;
	}
	return true;
}

static void addrconf_dad_completed(struct inet6_ifaddr *ifp, bool bump_id)
{
	struct net_device *dev = ifp->idev->dev;
	struct in6_addr lladdr;
	bool send_rs, send_mld;

	addrconf_del_dad_work(ifp);

	/*
	 *	Configure the address for reception. Now it is valid.
	 */

	ipv6_ifa_notify(RTM_NEWADDR, ifp);

	/* If added prefix is link local and we are prepared to process
	   router advertisements, start sending router solicitations.
	 */

	read_lock_bh(&ifp->idev->lock);
	send_mld = ifp->scope == IFA_LINK && ipv6_lonely_lladdr(ifp);
	send_rs = send_mld &&
		  ipv6_accept_ra(ifp->idev) &&
		  ifp->idev->cnf.rtr_solicits != 0 &&
		  (dev->flags&IFF_LOOPBACK) == 0;
	read_unlock_bh(&ifp->idev->lock);

	/* While dad is in progress mld report's source address is in6_addrany.
	 * Resend with proper ll now.
	 */
	if (send_mld)
		ipv6_mc_dad_complete(ifp->idev);

	if (send_rs) {
		/*
		 *	If a host as already performed a random delay
		 *	[...] as part of DAD [...] there is no need
		 *	to delay again before sending the first RS
		 */
		if (ipv6_get_lladdr(dev, &lladdr, IFA_F_TENTATIVE))
			return;
		ndisc_send_rs(dev, &lladdr, &in6addr_linklocal_allrouters);

		write_lock_bh(&ifp->idev->lock);
		spin_lock(&ifp->lock);
		ifp->idev->rs_interval = rfc3315_s14_backoff_init(
			ifp->idev->cnf.rtr_solicit_interval);
		ifp->idev->rs_probes = 1;
		ifp->idev->if_flags |= IF_RS_SENT;
		addrconf_mod_rs_timer(ifp->idev, ifp->idev->rs_interval);
		spin_unlock(&ifp->lock);
		write_unlock_bh(&ifp->idev->lock);
	}

	if (bump_id)
		rt_genid_bump_ipv6(dev_net(dev));

	/* Make sure that a new temporary address will be created
	 * before this temporary address becomes deprecated.
	 */
	if (ifp->flags & IFA_F_TEMPORARY)
		addrconf_verify_rtnl();
}

static void addrconf_dad_run(struct inet6_dev *idev)
{
	struct inet6_ifaddr *ifp;

	read_lock_bh(&idev->lock);
	list_for_each_entry(ifp, &idev->addr_list, if_list) {
		spin_lock(&ifp->lock);
		if (ifp->flags & IFA_F_TENTATIVE &&
		    ifp->state == INET6_IFADDR_STATE_DAD)
			addrconf_dad_kick(ifp);
		spin_unlock(&ifp->lock);
	}
	read_unlock_bh(&idev->lock);
}

#ifdef CONFIG_PROC_FS
struct if6_iter_state {
	struct seq_net_private p;
	int bucket;
	int offset;
};

static struct inet6_ifaddr *if6_get_first(struct seq_file *seq, loff_t pos)
{
	struct inet6_ifaddr *ifa = NULL;
	struct if6_iter_state *state = seq->private;
	struct net *net = seq_file_net(seq);
	int p = 0;

	/* initial bucket if pos is 0 */
	if (pos == 0) {
		state->bucket = 0;
		state->offset = 0;
	}

	for (; state->bucket < IN6_ADDR_HSIZE; ++state->bucket) {
		hlist_for_each_entry_rcu_bh(ifa, &inet6_addr_lst[state->bucket],
					 addr_lst) {
			if (!net_eq(dev_net(ifa->idev->dev), net))
				continue;
			/* sync with offset */
			if (p < state->offset) {
				p++;
				continue;
			}
			state->offset++;
			return ifa;
		}

		/* prepare for next bucket */
		state->offset = 0;
		p = 0;
	}
	return NULL;
}

static struct inet6_ifaddr *if6_get_next(struct seq_file *seq,
					 struct inet6_ifaddr *ifa)
{
	struct if6_iter_state *state = seq->private;
	struct net *net = seq_file_net(seq);

	hlist_for_each_entry_continue_rcu_bh(ifa, addr_lst) {
		if (!net_eq(dev_net(ifa->idev->dev), net))
			continue;
		state->offset++;
		return ifa;
	}

	while (++state->bucket < IN6_ADDR_HSIZE) {
		state->offset = 0;
		hlist_for_each_entry_rcu_bh(ifa,
				     &inet6_addr_lst[state->bucket], addr_lst) {
			if (!net_eq(dev_net(ifa->idev->dev), net))
				continue;
			state->offset++;
			return ifa;
		}
	}

	return NULL;
}

static void *if6_seq_start(struct seq_file *seq, loff_t *pos)
	__acquires(rcu_bh)
{
	rcu_read_lock_bh();
	return if6_get_first(seq, *pos);
}

static void *if6_seq_next(struct seq_file *seq, void *v, loff_t *pos)
{
	struct inet6_ifaddr *ifa;

	ifa = if6_get_next(seq, v);
	++*pos;
	return ifa;
}

static void if6_seq_stop(struct seq_file *seq, void *v)
	__releases(rcu_bh)
{
	rcu_read_unlock_bh();
}

static int if6_seq_show(struct seq_file *seq, void *v)
{
	struct inet6_ifaddr *ifp = (struct inet6_ifaddr *)v;
	seq_printf(seq, "%pi6 %02x %02x %02x %02x %8s\n",
		   &ifp->addr,
		   ifp->idev->dev->ifindex,
		   ifp->prefix_len,
		   ifp->scope,
		   (u8) ifp->flags,
		   ifp->idev->dev->name);
	return 0;
}

static const struct seq_operations if6_seq_ops = {
	.start	= if6_seq_start,
	.next	= if6_seq_next,
	.show	= if6_seq_show,
	.stop	= if6_seq_stop,
};

static int if6_seq_open(struct inode *inode, struct file *file)
{
	return seq_open_net(inode, file, &if6_seq_ops,
			    sizeof(struct if6_iter_state));
}

static const struct file_operations if6_fops = {
	.owner		= THIS_MODULE,
	.open		= if6_seq_open,
	.read		= seq_read,
	.llseek		= seq_lseek,
	.release	= seq_release_net,
};

static int __net_init if6_proc_net_init(struct net *net)
{
	if (!proc_create("if_inet6", S_IRUGO, net->proc_net, &if6_fops))
		return -ENOMEM;
	return 0;
}

static void __net_exit if6_proc_net_exit(struct net *net)
{
	remove_proc_entry("if_inet6", net->proc_net);
}

static struct pernet_operations if6_proc_net_ops = {
	.init = if6_proc_net_init,
	.exit = if6_proc_net_exit,
};

int __init if6_proc_init(void)
{
	return register_pernet_subsys(&if6_proc_net_ops);
}

void if6_proc_exit(void)
{
	unregister_pernet_subsys(&if6_proc_net_ops);
}
#endif	/* CONFIG_PROC_FS */

#if IS_ENABLED(CONFIG_IPV6_MIP6)
/* Check if address is a home address configured on any interface. */
int ipv6_chk_home_addr(struct net *net, const struct in6_addr *addr)
{
	int ret = 0;
	struct inet6_ifaddr *ifp = NULL;
	unsigned int hash = inet6_addr_hash(addr);

	rcu_read_lock_bh();
	hlist_for_each_entry_rcu_bh(ifp, &inet6_addr_lst[hash], addr_lst) {
		if (!net_eq(dev_net(ifp->idev->dev), net))
			continue;
		if (ipv6_addr_equal(&ifp->addr, addr) &&
		    (ifp->flags & IFA_F_HOMEADDRESS)) {
			ret = 1;
			break;
		}
	}
	rcu_read_unlock_bh();
	return ret;
}
#endif

/*
 *	Periodic address status verification
 */

static void addrconf_verify_rtnl(void)
{
	unsigned long now, next, next_sec, next_sched;
	struct inet6_ifaddr *ifp;
	int i;

	ASSERT_RTNL();

	rcu_read_lock_bh();
	now = jiffies;
	next = round_jiffies_up(now + ADDR_CHECK_FREQUENCY);

	cancel_delayed_work(&addr_chk_work);

	for (i = 0; i < IN6_ADDR_HSIZE; i++) {
restart:
		hlist_for_each_entry_rcu_bh(ifp, &inet6_addr_lst[i], addr_lst) {
			unsigned long age;

			/* When setting preferred_lft to a value not zero or
			 * infinity, while valid_lft is infinity
			 * IFA_F_PERMANENT has a non-infinity life time.
			 */
			if ((ifp->flags & IFA_F_PERMANENT) &&
			    (ifp->prefered_lft == INFINITY_LIFE_TIME))
				continue;

			spin_lock(&ifp->lock);
			/* We try to batch several events at once. */
			age = (now - ifp->tstamp + ADDRCONF_TIMER_FUZZ_MINUS) / HZ;

			if (ifp->valid_lft != INFINITY_LIFE_TIME &&
			    age >= ifp->valid_lft) {
				spin_unlock(&ifp->lock);
				in6_ifa_hold(ifp);
				ipv6_del_addr(ifp);
				goto restart;
			} else if (ifp->prefered_lft == INFINITY_LIFE_TIME) {
				spin_unlock(&ifp->lock);
				continue;
			} else if (age >= ifp->prefered_lft) {
				/* jiffies - ifp->tstamp > age >= ifp->prefered_lft */
				int deprecate = 0;

				if (!(ifp->flags&IFA_F_DEPRECATED)) {
					deprecate = 1;
					ifp->flags |= IFA_F_DEPRECATED;
				}

				if ((ifp->valid_lft != INFINITY_LIFE_TIME) &&
				    (time_before(ifp->tstamp + ifp->valid_lft * HZ, next)))
					next = ifp->tstamp + ifp->valid_lft * HZ;

				spin_unlock(&ifp->lock);

				if (deprecate) {
					in6_ifa_hold(ifp);

					ipv6_ifa_notify(0, ifp);
					in6_ifa_put(ifp);
					goto restart;
				}
			} else if ((ifp->flags&IFA_F_TEMPORARY) &&
				   !(ifp->flags&IFA_F_TENTATIVE)) {
				unsigned long regen_advance = ifp->idev->cnf.regen_max_retry *
					ifp->idev->cnf.dad_transmits *
					NEIGH_VAR(ifp->idev->nd_parms, RETRANS_TIME) / HZ;

				if (age >= ifp->prefered_lft - regen_advance) {
					struct inet6_ifaddr *ifpub = ifp->ifpub;
					if (time_before(ifp->tstamp + ifp->prefered_lft * HZ, next))
						next = ifp->tstamp + ifp->prefered_lft * HZ;
					if (!ifp->regen_count && ifpub) {
						ifp->regen_count++;
						in6_ifa_hold(ifp);
						in6_ifa_hold(ifpub);
						spin_unlock(&ifp->lock);

						spin_lock(&ifpub->lock);
						ifpub->regen_count = 0;
						spin_unlock(&ifpub->lock);
						ipv6_create_tempaddr(ifpub, ifp);
						in6_ifa_put(ifpub);
						in6_ifa_put(ifp);
						goto restart;
					}
				} else if (time_before(ifp->tstamp + ifp->prefered_lft * HZ - regen_advance * HZ, next))
					next = ifp->tstamp + ifp->prefered_lft * HZ - regen_advance * HZ;
				spin_unlock(&ifp->lock);
			} else {
				/* ifp->prefered_lft <= ifp->valid_lft */
				if (time_before(ifp->tstamp + ifp->prefered_lft * HZ, next))
					next = ifp->tstamp + ifp->prefered_lft * HZ;
				spin_unlock(&ifp->lock);
			}
		}
	}

	next_sec = round_jiffies_up(next);
	next_sched = next;

	/* If rounded timeout is accurate enough, accept it. */
	if (time_before(next_sec, next + ADDRCONF_TIMER_FUZZ))
		next_sched = next_sec;

	/* And minimum interval is ADDRCONF_TIMER_FUZZ_MAX. */
	if (time_before(next_sched, jiffies + ADDRCONF_TIMER_FUZZ_MAX))
		next_sched = jiffies + ADDRCONF_TIMER_FUZZ_MAX;

	ADBG(KERN_DEBUG "now = %lu, schedule = %lu, rounded schedule = %lu => %lu\n",
	      now, next, next_sec, next_sched);
	mod_delayed_work(addrconf_wq, &addr_chk_work, next_sched - now);
	rcu_read_unlock_bh();
}

static void addrconf_verify_work(struct work_struct *w)
{
	rtnl_lock();
	addrconf_verify_rtnl();
	rtnl_unlock();
}

static void addrconf_verify(void)
{
	mod_delayed_work(addrconf_wq, &addr_chk_work, 0);
}

static struct in6_addr *extract_addr(struct nlattr *addr, struct nlattr *local,
				     struct in6_addr **peer_pfx)
{
	struct in6_addr *pfx = NULL;

	*peer_pfx = NULL;

	if (addr)
		pfx = nla_data(addr);

	if (local) {
		if (pfx && nla_memcmp(local, pfx, sizeof(*pfx)))
			*peer_pfx = pfx;
		pfx = nla_data(local);
	}

	return pfx;
}

static const struct nla_policy ifa_ipv6_policy[IFA_MAX+1] = {
	[IFA_ADDRESS]		= { .len = sizeof(struct in6_addr) },
	[IFA_LOCAL]		= { .len = sizeof(struct in6_addr) },
	[IFA_CACHEINFO]		= { .len = sizeof(struct ifa_cacheinfo) },
	[IFA_FLAGS]		= { .len = sizeof(u32) },
};

static int
inet6_rtm_deladdr(struct sk_buff *skb, struct nlmsghdr *nlh)
{
	struct net *net = sock_net(skb->sk);
	struct ifaddrmsg *ifm;
	struct nlattr *tb[IFA_MAX+1];
	struct in6_addr *pfx, *peer_pfx;
	u32 ifa_flags;
	int err;

	err = nlmsg_parse(nlh, sizeof(*ifm), tb, IFA_MAX, ifa_ipv6_policy);
	if (err < 0)
		return err;

	ifm = nlmsg_data(nlh);
	pfx = extract_addr(tb[IFA_ADDRESS], tb[IFA_LOCAL], &peer_pfx);
	if (!pfx)
		return -EINVAL;

	ifa_flags = tb[IFA_FLAGS] ? nla_get_u32(tb[IFA_FLAGS]) : ifm->ifa_flags;

	/* We ignore other flags so far. */
	ifa_flags &= IFA_F_MANAGETEMPADDR;

	return inet6_addr_del(net, ifm->ifa_index, ifa_flags, pfx,
			      ifm->ifa_prefixlen);
}

static int inet6_addr_modify(struct inet6_ifaddr *ifp, u32 ifa_flags,
			     u32 prefered_lft, u32 valid_lft)
{
	u32 flags;
	clock_t expires;
	unsigned long timeout;
	bool was_managetempaddr;
	bool had_prefixroute;

	ASSERT_RTNL();

	if (!valid_lft || (prefered_lft > valid_lft))
		return -EINVAL;

	if (ifa_flags & IFA_F_MANAGETEMPADDR &&
	    (ifp->flags & IFA_F_TEMPORARY || ifp->prefix_len != 64))
		return -EINVAL;

	timeout = addrconf_timeout_fixup(valid_lft, HZ);
	if (addrconf_finite_timeout(timeout)) {
		expires = jiffies_to_clock_t(timeout * HZ);
		valid_lft = timeout;
		flags = RTF_EXPIRES;
	} else {
		expires = 0;
		flags = 0;
		ifa_flags |= IFA_F_PERMANENT;
	}

	timeout = addrconf_timeout_fixup(prefered_lft, HZ);
	if (addrconf_finite_timeout(timeout)) {
		if (timeout == 0)
			ifa_flags |= IFA_F_DEPRECATED;
		prefered_lft = timeout;
	}

	spin_lock_bh(&ifp->lock);
	was_managetempaddr = ifp->flags & IFA_F_MANAGETEMPADDR;
	had_prefixroute = ifp->flags & IFA_F_PERMANENT &&
			  !(ifp->flags & IFA_F_NOPREFIXROUTE);
	ifp->flags &= ~(IFA_F_DEPRECATED | IFA_F_PERMANENT | IFA_F_NODAD |
			IFA_F_HOMEADDRESS | IFA_F_MANAGETEMPADDR |
			IFA_F_NOPREFIXROUTE);
	ifp->flags |= ifa_flags;
	ifp->tstamp = jiffies;
	ifp->valid_lft = valid_lft;
	ifp->prefered_lft = prefered_lft;

	spin_unlock_bh(&ifp->lock);
	if (!(ifp->flags&IFA_F_TENTATIVE))
		ipv6_ifa_notify(0, ifp);

	if (!(ifa_flags & IFA_F_NOPREFIXROUTE)) {
		addrconf_prefix_route(&ifp->addr, ifp->prefix_len, ifp->idev->dev,
				      expires, flags);
	} else if (had_prefixroute) {
		enum cleanup_prefix_rt_t action;
		unsigned long rt_expires;

		write_lock_bh(&ifp->idev->lock);
		action = check_cleanup_prefix_route(ifp, &rt_expires);
		write_unlock_bh(&ifp->idev->lock);

		if (action != CLEANUP_PREFIX_RT_NOP) {
			cleanup_prefix_route(ifp, rt_expires,
				action == CLEANUP_PREFIX_RT_DEL);
		}
	}

	if (was_managetempaddr || ifp->flags & IFA_F_MANAGETEMPADDR) {
		if (was_managetempaddr && !(ifp->flags & IFA_F_MANAGETEMPADDR))
			valid_lft = prefered_lft = 0;
		manage_tempaddrs(ifp->idev, ifp, valid_lft, prefered_lft,
				 !was_managetempaddr, jiffies);
	}

	addrconf_verify_rtnl();

	return 0;
}

static int
inet6_rtm_newaddr(struct sk_buff *skb, struct nlmsghdr *nlh)
{
	struct net *net = sock_net(skb->sk);
	struct ifaddrmsg *ifm;
	struct nlattr *tb[IFA_MAX+1];
	struct in6_addr *pfx, *peer_pfx;
	struct inet6_ifaddr *ifa;
	struct net_device *dev;
	u32 valid_lft = INFINITY_LIFE_TIME, preferred_lft = INFINITY_LIFE_TIME;
	u32 ifa_flags;
	int err;

	err = nlmsg_parse(nlh, sizeof(*ifm), tb, IFA_MAX, ifa_ipv6_policy);
	if (err < 0)
		return err;

	ifm = nlmsg_data(nlh);
	pfx = extract_addr(tb[IFA_ADDRESS], tb[IFA_LOCAL], &peer_pfx);
	if (!pfx)
		return -EINVAL;

	if (tb[IFA_CACHEINFO]) {
		struct ifa_cacheinfo *ci;

		ci = nla_data(tb[IFA_CACHEINFO]);
		valid_lft = ci->ifa_valid;
		preferred_lft = ci->ifa_prefered;
	} else {
		preferred_lft = INFINITY_LIFE_TIME;
		valid_lft = INFINITY_LIFE_TIME;
	}

	dev =  __dev_get_by_index(net, ifm->ifa_index);
	if (!dev)
		return -ENODEV;

	ifa_flags = tb[IFA_FLAGS] ? nla_get_u32(tb[IFA_FLAGS]) : ifm->ifa_flags;

	/* We ignore other flags so far. */
	ifa_flags &= IFA_F_NODAD | IFA_F_HOMEADDRESS | IFA_F_MANAGETEMPADDR |
		     IFA_F_NOPREFIXROUTE | IFA_F_MCAUTOJOIN;

	ifa = ipv6_get_ifaddr(net, pfx, dev, 1);
	if (!ifa) {
		/*
		 * It would be best to check for !NLM_F_CREATE here but
		 * userspace already relies on not having to provide this.
		 */
		return inet6_addr_add(net, ifm->ifa_index, pfx, peer_pfx,
				      ifm->ifa_prefixlen, ifa_flags,
				      preferred_lft, valid_lft);
	}

	if (nlh->nlmsg_flags & NLM_F_EXCL ||
	    !(nlh->nlmsg_flags & NLM_F_REPLACE))
		err = -EEXIST;
	else
		err = inet6_addr_modify(ifa, ifa_flags, preferred_lft, valid_lft);

	in6_ifa_put(ifa);

	return err;
}

static void put_ifaddrmsg(struct nlmsghdr *nlh, u8 prefixlen, u32 flags,
			  u8 scope, int ifindex)
{
	struct ifaddrmsg *ifm;

	ifm = nlmsg_data(nlh);
	ifm->ifa_family = AF_INET6;
	ifm->ifa_prefixlen = prefixlen;
	ifm->ifa_flags = flags;
	ifm->ifa_scope = scope;
	ifm->ifa_index = ifindex;
}

static int put_cacheinfo(struct sk_buff *skb, unsigned long cstamp,
			 unsigned long tstamp, u32 preferred, u32 valid)
{
	struct ifa_cacheinfo ci;

	ci.cstamp = cstamp_delta(cstamp);
	ci.tstamp = cstamp_delta(tstamp);
	ci.ifa_prefered = preferred;
	ci.ifa_valid = valid;

	return nla_put(skb, IFA_CACHEINFO, sizeof(ci), &ci);
}

static inline int rt_scope(int ifa_scope)
{
	if (ifa_scope & IFA_HOST)
		return RT_SCOPE_HOST;
	else if (ifa_scope & IFA_LINK)
		return RT_SCOPE_LINK;
	else if (ifa_scope & IFA_SITE)
		return RT_SCOPE_SITE;
	else
		return RT_SCOPE_UNIVERSE;
}

static inline int inet6_ifaddr_msgsize(void)
{
	return NLMSG_ALIGN(sizeof(struct ifaddrmsg))
	       + nla_total_size(16) /* IFA_LOCAL */
	       + nla_total_size(16) /* IFA_ADDRESS */
	       + nla_total_size(sizeof(struct ifa_cacheinfo))
	       + nla_total_size(4)  /* IFA_FLAGS */;
}

static int inet6_fill_ifaddr(struct sk_buff *skb, struct inet6_ifaddr *ifa,
			     u32 portid, u32 seq, int event, unsigned int flags)
{
	struct nlmsghdr  *nlh;
	u32 preferred, valid;

	nlh = nlmsg_put(skb, portid, seq, event, sizeof(struct ifaddrmsg), flags);
	if (!nlh)
		return -EMSGSIZE;

	put_ifaddrmsg(nlh, ifa->prefix_len, ifa->flags, rt_scope(ifa->scope),
		      ifa->idev->dev->ifindex);

	if (!((ifa->flags&IFA_F_PERMANENT) &&
	      (ifa->prefered_lft == INFINITY_LIFE_TIME))) {
		preferred = ifa->prefered_lft;
		valid = ifa->valid_lft;
		if (preferred != INFINITY_LIFE_TIME) {
			long tval = (jiffies - ifa->tstamp)/HZ;
			if (preferred > tval)
				preferred -= tval;
			else
				preferred = 0;
			if (valid != INFINITY_LIFE_TIME) {
				if (valid > tval)
					valid -= tval;
				else
					valid = 0;
			}
		}
	} else {
		preferred = INFINITY_LIFE_TIME;
		valid = INFINITY_LIFE_TIME;
	}

	if (!ipv6_addr_any(&ifa->peer_addr)) {
		if (nla_put_in6_addr(skb, IFA_LOCAL, &ifa->addr) < 0 ||
		    nla_put_in6_addr(skb, IFA_ADDRESS, &ifa->peer_addr) < 0)
			goto error;
	} else
		if (nla_put_in6_addr(skb, IFA_ADDRESS, &ifa->addr) < 0)
			goto error;

	if (put_cacheinfo(skb, ifa->cstamp, ifa->tstamp, preferred, valid) < 0)
		goto error;

	if (nla_put_u32(skb, IFA_FLAGS, ifa->flags) < 0)
		goto error;

	nlmsg_end(skb, nlh);
	return 0;

error:
	nlmsg_cancel(skb, nlh);
	return -EMSGSIZE;
}

static int inet6_fill_ifmcaddr(struct sk_buff *skb, struct ifmcaddr6 *ifmca,
				u32 portid, u32 seq, int event, u16 flags)
{
	struct nlmsghdr  *nlh;
	u8 scope = RT_SCOPE_UNIVERSE;
	int ifindex = ifmca->idev->dev->ifindex;

	if (ipv6_addr_scope(&ifmca->mca_addr) & IFA_SITE)
		scope = RT_SCOPE_SITE;

	nlh = nlmsg_put(skb, portid, seq, event, sizeof(struct ifaddrmsg), flags);
	if (!nlh)
		return -EMSGSIZE;

	put_ifaddrmsg(nlh, 128, IFA_F_PERMANENT, scope, ifindex);
	if (nla_put_in6_addr(skb, IFA_MULTICAST, &ifmca->mca_addr) < 0 ||
	    put_cacheinfo(skb, ifmca->mca_cstamp, ifmca->mca_tstamp,
			  INFINITY_LIFE_TIME, INFINITY_LIFE_TIME) < 0) {
		nlmsg_cancel(skb, nlh);
		return -EMSGSIZE;
	}

	nlmsg_end(skb, nlh);
	return 0;
}

static int inet6_fill_ifacaddr(struct sk_buff *skb, struct ifacaddr6 *ifaca,
				u32 portid, u32 seq, int event, unsigned int flags)
{
	struct nlmsghdr  *nlh;
	u8 scope = RT_SCOPE_UNIVERSE;
	int ifindex = ifaca->aca_idev->dev->ifindex;

	if (ipv6_addr_scope(&ifaca->aca_addr) & IFA_SITE)
		scope = RT_SCOPE_SITE;

	nlh = nlmsg_put(skb, portid, seq, event, sizeof(struct ifaddrmsg), flags);
	if (!nlh)
		return -EMSGSIZE;

	put_ifaddrmsg(nlh, 128, IFA_F_PERMANENT, scope, ifindex);
	if (nla_put_in6_addr(skb, IFA_ANYCAST, &ifaca->aca_addr) < 0 ||
	    put_cacheinfo(skb, ifaca->aca_cstamp, ifaca->aca_tstamp,
			  INFINITY_LIFE_TIME, INFINITY_LIFE_TIME) < 0) {
		nlmsg_cancel(skb, nlh);
		return -EMSGSIZE;
	}

	nlmsg_end(skb, nlh);
	return 0;
}

enum addr_type_t {
	UNICAST_ADDR,
	MULTICAST_ADDR,
	ANYCAST_ADDR,
};

/* called with rcu_read_lock() */
static int in6_dump_addrs(struct inet6_dev *idev, struct sk_buff *skb,
			  struct netlink_callback *cb, enum addr_type_t type,
			  int s_ip_idx, int *p_ip_idx)
{
	struct ifmcaddr6 *ifmca;
	struct ifacaddr6 *ifaca;
	int err = 1;
	int ip_idx = *p_ip_idx;

	read_lock_bh(&idev->lock);
	switch (type) {
	case UNICAST_ADDR: {
		struct inet6_ifaddr *ifa;

		/* unicast address incl. temp addr */
		list_for_each_entry(ifa, &idev->addr_list, if_list) {
			if (++ip_idx < s_ip_idx)
				continue;
			err = inet6_fill_ifaddr(skb, ifa,
						NETLINK_CB(cb->skb).portid,
						cb->nlh->nlmsg_seq,
						RTM_NEWADDR,
						NLM_F_MULTI);
			if (err < 0)
				break;
			nl_dump_check_consistent(cb, nlmsg_hdr(skb));
		}
		break;
	}
	case MULTICAST_ADDR:
		/* multicast address */
		for (ifmca = idev->mc_list; ifmca;
		     ifmca = ifmca->next, ip_idx++) {
			if (ip_idx < s_ip_idx)
				continue;
			err = inet6_fill_ifmcaddr(skb, ifmca,
						  NETLINK_CB(cb->skb).portid,
						  cb->nlh->nlmsg_seq,
						  RTM_GETMULTICAST,
						  NLM_F_MULTI);
			if (err < 0)
				break;
		}
		break;
	case ANYCAST_ADDR:
		/* anycast address */
		for (ifaca = idev->ac_list; ifaca;
		     ifaca = ifaca->aca_next, ip_idx++) {
			if (ip_idx < s_ip_idx)
				continue;
			err = inet6_fill_ifacaddr(skb, ifaca,
						  NETLINK_CB(cb->skb).portid,
						  cb->nlh->nlmsg_seq,
						  RTM_GETANYCAST,
						  NLM_F_MULTI);
			if (err < 0)
				break;
		}
		break;
	default:
		break;
	}
	read_unlock_bh(&idev->lock);
	*p_ip_idx = ip_idx;
	return err;
}

static int inet6_dump_addr(struct sk_buff *skb, struct netlink_callback *cb,
			   enum addr_type_t type)
{
	struct net *net = sock_net(skb->sk);
	int h, s_h;
	int idx, ip_idx;
	int s_idx, s_ip_idx;
	struct net_device *dev;
	struct inet6_dev *idev;
	struct hlist_head *head;

	s_h = cb->args[0];
	s_idx = idx = cb->args[1];
	s_ip_idx = ip_idx = cb->args[2];

	rcu_read_lock();
	cb->seq = atomic_read(&net->ipv6.dev_addr_genid) ^ net->dev_base_seq;
	for (h = s_h; h < NETDEV_HASHENTRIES; h++, s_idx = 0) {
		idx = 0;
		head = &net->dev_index_head[h];
		hlist_for_each_entry_rcu(dev, head, index_hlist) {
			if (idx < s_idx)
				goto cont;
			if (h > s_h || idx > s_idx)
				s_ip_idx = 0;
			ip_idx = 0;
			idev = __in6_dev_get(dev);
			if (!idev)
				goto cont;

			if (in6_dump_addrs(idev, skb, cb, type,
					   s_ip_idx, &ip_idx) < 0)
				goto done;
cont:
			idx++;
		}
	}
done:
	rcu_read_unlock();
	cb->args[0] = h;
	cb->args[1] = idx;
	cb->args[2] = ip_idx;

	return skb->len;
}

static int inet6_dump_ifaddr(struct sk_buff *skb, struct netlink_callback *cb)
{
	enum addr_type_t type = UNICAST_ADDR;

	return inet6_dump_addr(skb, cb, type);
}

static int inet6_dump_ifmcaddr(struct sk_buff *skb, struct netlink_callback *cb)
{
	enum addr_type_t type = MULTICAST_ADDR;

	return inet6_dump_addr(skb, cb, type);
}


static int inet6_dump_ifacaddr(struct sk_buff *skb, struct netlink_callback *cb)
{
	enum addr_type_t type = ANYCAST_ADDR;

	return inet6_dump_addr(skb, cb, type);
}

static int inet6_rtm_getaddr(struct sk_buff *in_skb, struct nlmsghdr *nlh)
{
	struct net *net = sock_net(in_skb->sk);
	struct ifaddrmsg *ifm;
	struct nlattr *tb[IFA_MAX+1];
	struct in6_addr *addr = NULL, *peer;
	struct net_device *dev = NULL;
	struct inet6_ifaddr *ifa;
	struct sk_buff *skb;
	int err;

	err = nlmsg_parse(nlh, sizeof(*ifm), tb, IFA_MAX, ifa_ipv6_policy);
	if (err < 0)
		goto errout;

	addr = extract_addr(tb[IFA_ADDRESS], tb[IFA_LOCAL], &peer);
	if (!addr) {
		err = -EINVAL;
		goto errout;
	}

	ifm = nlmsg_data(nlh);
	if (ifm->ifa_index)
		dev = __dev_get_by_index(net, ifm->ifa_index);

	ifa = ipv6_get_ifaddr(net, addr, dev, 1);
	if (!ifa) {
		err = -EADDRNOTAVAIL;
		goto errout;
	}

	skb = nlmsg_new(inet6_ifaddr_msgsize(), GFP_KERNEL);
	if (!skb) {
		err = -ENOBUFS;
		goto errout_ifa;
	}

	err = inet6_fill_ifaddr(skb, ifa, NETLINK_CB(in_skb).portid,
				nlh->nlmsg_seq, RTM_NEWADDR, 0);
	if (err < 0) {
		/* -EMSGSIZE implies BUG in inet6_ifaddr_msgsize() */
		WARN_ON(err == -EMSGSIZE);
		kfree_skb(skb);
		goto errout_ifa;
	}
	err = rtnl_unicast(skb, net, NETLINK_CB(in_skb).portid);
errout_ifa:
	in6_ifa_put(ifa);
errout:
	return err;
}

static void inet6_ifa_notify(int event, struct inet6_ifaddr *ifa)
{
	struct sk_buff *skb;
	struct net *net = dev_net(ifa->idev->dev);
	int err = -ENOBUFS;

	/* Don't send DELADDR notification for TENTATIVE address,
	 * since NEWADDR notification is sent only after removing
	 * TENTATIVE flag.
	 */
	if (ifa->flags & IFA_F_TENTATIVE && event == RTM_DELADDR)
		return;

	skb = nlmsg_new(inet6_ifaddr_msgsize(), GFP_ATOMIC);
	if (!skb)
		goto errout;

	err = inet6_fill_ifaddr(skb, ifa, 0, 0, event, 0);
	if (err < 0) {
		/* -EMSGSIZE implies BUG in inet6_ifaddr_msgsize() */
		WARN_ON(err == -EMSGSIZE);
		kfree_skb(skb);
		goto errout;
	}
	rtnl_notify(skb, net, 0, RTNLGRP_IPV6_IFADDR, NULL, GFP_ATOMIC);
	return;
errout:
	if (err < 0)
		rtnl_set_sk_err(net, RTNLGRP_IPV6_IFADDR, err);
}

static inline void ipv6_store_devconf(struct ipv6_devconf *cnf,
				__s32 *array, int bytes)
{
	BUG_ON(bytes < (DEVCONF_MAX * 4));

	memset(array, 0, bytes);
	array[DEVCONF_FORWARDING] = cnf->forwarding;
	array[DEVCONF_HOPLIMIT] = cnf->hop_limit;
	array[DEVCONF_MTU6] = cnf->mtu6;
	array[DEVCONF_ACCEPT_RA] = cnf->accept_ra;
	array[DEVCONF_ACCEPT_REDIRECTS] = cnf->accept_redirects;
	array[DEVCONF_AUTOCONF] = cnf->autoconf;
	array[DEVCONF_DAD_TRANSMITS] = cnf->dad_transmits;
	array[DEVCONF_RTR_SOLICITS] = cnf->rtr_solicits;
	array[DEVCONF_RTR_SOLICIT_INTERVAL] =
		jiffies_to_msecs(cnf->rtr_solicit_interval);
	array[DEVCONF_RTR_SOLICIT_MAX_INTERVAL] =
		jiffies_to_msecs(cnf->rtr_solicit_max_interval);
	array[DEVCONF_RTR_SOLICIT_DELAY] =
		jiffies_to_msecs(cnf->rtr_solicit_delay);
	array[DEVCONF_FORCE_MLD_VERSION] = cnf->force_mld_version;
	array[DEVCONF_MLDV1_UNSOLICITED_REPORT_INTERVAL] =
		jiffies_to_msecs(cnf->mldv1_unsolicited_report_interval);
	array[DEVCONF_MLDV2_UNSOLICITED_REPORT_INTERVAL] =
		jiffies_to_msecs(cnf->mldv2_unsolicited_report_interval);
	array[DEVCONF_USE_TEMPADDR] = cnf->use_tempaddr;
	array[DEVCONF_TEMP_VALID_LFT] = cnf->temp_valid_lft;
	array[DEVCONF_TEMP_PREFERED_LFT] = cnf->temp_prefered_lft;
	array[DEVCONF_REGEN_MAX_RETRY] = cnf->regen_max_retry;
	array[DEVCONF_MAX_DESYNC_FACTOR] = cnf->max_desync_factor;
	array[DEVCONF_MAX_ADDRESSES] = cnf->max_addresses;
	array[DEVCONF_ACCEPT_RA_DEFRTR] = cnf->accept_ra_defrtr;
	array[DEVCONF_ACCEPT_RA_MIN_HOP_LIMIT] = cnf->accept_ra_min_hop_limit;
	array[DEVCONF_ACCEPT_RA_PINFO] = cnf->accept_ra_pinfo;
#ifdef CONFIG_IPV6_ROUTER_PREF
	array[DEVCONF_ACCEPT_RA_RTR_PREF] = cnf->accept_ra_rtr_pref;
	array[DEVCONF_RTR_PROBE_INTERVAL] =
		jiffies_to_msecs(cnf->rtr_probe_interval);
#ifdef CONFIG_IPV6_ROUTE_INFO
	array[DEVCONF_ACCEPT_RA_RT_INFO_MAX_PLEN] = cnf->accept_ra_rt_info_max_plen;
#endif
#endif
	array[DEVCONF_PROXY_NDP] = cnf->proxy_ndp;
	array[DEVCONF_ACCEPT_SOURCE_ROUTE] = cnf->accept_source_route;
#ifdef CONFIG_IPV6_OPTIMISTIC_DAD
	array[DEVCONF_OPTIMISTIC_DAD] = cnf->optimistic_dad;
	array[DEVCONF_USE_OPTIMISTIC] = cnf->use_optimistic;
#endif
#ifdef CONFIG_IPV6_MROUTE
	array[DEVCONF_MC_FORWARDING] = cnf->mc_forwarding;
#endif
	array[DEVCONF_DISABLE_IPV6] = cnf->disable_ipv6;
	array[DEVCONF_ACCEPT_DAD] = cnf->accept_dad;
	array[DEVCONF_FORCE_TLLAO] = cnf->force_tllao;
	array[DEVCONF_NDISC_NOTIFY] = cnf->ndisc_notify;
	array[DEVCONF_SUPPRESS_FRAG_NDISC] = cnf->suppress_frag_ndisc;
	array[DEVCONF_ACCEPT_RA_FROM_LOCAL] = cnf->accept_ra_from_local;
	array[DEVCONF_ACCEPT_RA_MTU] = cnf->accept_ra_mtu;
	array[DEVCONF_IGNORE_ROUTES_WITH_LINKDOWN] = cnf->ignore_routes_with_linkdown;
	/* we omit DEVCONF_STABLE_SECRET for now */
	array[DEVCONF_USE_OIF_ADDRS_ONLY] = cnf->use_oif_addrs_only;
	array[DEVCONF_DROP_UNICAST_IN_L2_MULTICAST] = cnf->drop_unicast_in_l2_multicast;
	array[DEVCONF_DROP_UNSOLICITED_NA] = cnf->drop_unsolicited_na;
	array[DEVCONF_KEEP_ADDR_ON_DOWN] = cnf->keep_addr_on_down;
	array[DEVCONF_SEG6_ENABLED] = cnf->seg6_enabled;
#ifdef CONFIG_IPV6_SEG6_HMAC
	array[DEVCONF_SEG6_REQUIRE_HMAC] = cnf->seg6_require_hmac;
#endif
	array[DEVCONF_ENHANCED_DAD] = cnf->enhanced_dad;
	array[DEVCONF_ADDR_GEN_MODE] = cnf->addr_gen_mode;
}

static inline size_t inet6_ifla6_size(void)
{
	return nla_total_size(4) /* IFLA_INET6_FLAGS */
	     + nla_total_size(sizeof(struct ifla_cacheinfo))
	     + nla_total_size(DEVCONF_MAX * 4) /* IFLA_INET6_CONF */
	     + nla_total_size(IPSTATS_MIB_MAX * 8) /* IFLA_INET6_STATS */
	     + nla_total_size(ICMP6_MIB_MAX * 8) /* IFLA_INET6_ICMP6STATS */
	     + nla_total_size(sizeof(struct in6_addr)); /* IFLA_INET6_TOKEN */
}

static inline size_t inet6_if_nlmsg_size(void)
{
	return NLMSG_ALIGN(sizeof(struct ifinfomsg))
	       + nla_total_size(IFNAMSIZ) /* IFLA_IFNAME */
	       + nla_total_size(MAX_ADDR_LEN) /* IFLA_ADDRESS */
	       + nla_total_size(4) /* IFLA_MTU */
	       + nla_total_size(4) /* IFLA_LINK */
	       + nla_total_size(1) /* IFLA_OPERSTATE */
	       + nla_total_size(inet6_ifla6_size()); /* IFLA_PROTINFO */
}

static inline void __snmp6_fill_statsdev(u64 *stats, atomic_long_t *mib,
					int bytes)
{
	int i;
	int pad = bytes - sizeof(u64) * ICMP6_MIB_MAX;
	BUG_ON(pad < 0);

	/* Use put_unaligned() because stats may not be aligned for u64. */
	put_unaligned(ICMP6_MIB_MAX, &stats[0]);
	for (i = 1; i < ICMP6_MIB_MAX; i++)
		put_unaligned(atomic_long_read(&mib[i]), &stats[i]);

	memset(&stats[ICMP6_MIB_MAX], 0, pad);
}

static inline void __snmp6_fill_stats64(u64 *stats, void __percpu *mib,
					int bytes, size_t syncpoff)
{
	int i, c;
	u64 buff[IPSTATS_MIB_MAX];
	int pad = bytes - sizeof(u64) * IPSTATS_MIB_MAX;

	BUG_ON(pad < 0);

	memset(buff, 0, sizeof(buff));
	buff[0] = IPSTATS_MIB_MAX;

	for_each_possible_cpu(c) {
		for (i = 1; i < IPSTATS_MIB_MAX; i++)
			buff[i] += snmp_get_cpu_field64(mib, c, i, syncpoff);
	}

	memcpy(stats, buff, IPSTATS_MIB_MAX * sizeof(u64));
	memset(&stats[IPSTATS_MIB_MAX], 0, pad);
}

static void snmp6_fill_stats(u64 *stats, struct inet6_dev *idev, int attrtype,
			     int bytes)
{
	switch (attrtype) {
	case IFLA_INET6_STATS:
		__snmp6_fill_stats64(stats, idev->stats.ipv6, bytes,
				     offsetof(struct ipstats_mib, syncp));
		break;
	case IFLA_INET6_ICMP6STATS:
		__snmp6_fill_statsdev(stats, idev->stats.icmpv6dev->mibs, bytes);
		break;
	}
}

static int inet6_fill_ifla6_attrs(struct sk_buff *skb, struct inet6_dev *idev,
				  u32 ext_filter_mask)
{
	struct nlattr *nla;
	struct ifla_cacheinfo ci;

	if (nla_put_u32(skb, IFLA_INET6_FLAGS, idev->if_flags))
		goto nla_put_failure;
	ci.max_reasm_len = IPV6_MAXPLEN;
	ci.tstamp = cstamp_delta(idev->tstamp);
	ci.reachable_time = jiffies_to_msecs(idev->nd_parms->reachable_time);
	ci.retrans_time = jiffies_to_msecs(NEIGH_VAR(idev->nd_parms, RETRANS_TIME));
	if (nla_put(skb, IFLA_INET6_CACHEINFO, sizeof(ci), &ci))
		goto nla_put_failure;
	nla = nla_reserve(skb, IFLA_INET6_CONF, DEVCONF_MAX * sizeof(s32));
	if (!nla)
		goto nla_put_failure;
	ipv6_store_devconf(&idev->cnf, nla_data(nla), nla_len(nla));

	/* XXX - MC not implemented */

	if (ext_filter_mask & RTEXT_FILTER_SKIP_STATS)
		return 0;

	nla = nla_reserve(skb, IFLA_INET6_STATS, IPSTATS_MIB_MAX * sizeof(u64));
	if (!nla)
		goto nla_put_failure;
	snmp6_fill_stats(nla_data(nla), idev, IFLA_INET6_STATS, nla_len(nla));

	nla = nla_reserve(skb, IFLA_INET6_ICMP6STATS, ICMP6_MIB_MAX * sizeof(u64));
	if (!nla)
		goto nla_put_failure;
	snmp6_fill_stats(nla_data(nla), idev, IFLA_INET6_ICMP6STATS, nla_len(nla));

	nla = nla_reserve(skb, IFLA_INET6_TOKEN, sizeof(struct in6_addr));
	if (!nla)
		goto nla_put_failure;

	if (nla_put_u8(skb, IFLA_INET6_ADDR_GEN_MODE, idev->cnf.addr_gen_mode))
		goto nla_put_failure;

	read_lock_bh(&idev->lock);
	memcpy(nla_data(nla), idev->token.s6_addr, nla_len(nla));
	read_unlock_bh(&idev->lock);

	return 0;

nla_put_failure:
	return -EMSGSIZE;
}

static size_t inet6_get_link_af_size(const struct net_device *dev,
				     u32 ext_filter_mask)
{
	if (!__in6_dev_get(dev))
		return 0;

	return inet6_ifla6_size();
}

static int inet6_fill_link_af(struct sk_buff *skb, const struct net_device *dev,
			      u32 ext_filter_mask)
{
	struct inet6_dev *idev = __in6_dev_get(dev);

	if (!idev)
		return -ENODATA;

	if (inet6_fill_ifla6_attrs(skb, idev, ext_filter_mask) < 0)
		return -EMSGSIZE;

	return 0;
}

static int inet6_set_iftoken(struct inet6_dev *idev, struct in6_addr *token)
{
	struct inet6_ifaddr *ifp;
	struct net_device *dev = idev->dev;
	bool clear_token, update_rs = false;
	struct in6_addr ll_addr;

	ASSERT_RTNL();

	if (!token)
		return -EINVAL;
	if (dev->flags & (IFF_LOOPBACK | IFF_NOARP))
		return -EINVAL;
	if (!ipv6_accept_ra(idev))
		return -EINVAL;
	if (idev->cnf.rtr_solicits == 0)
		return -EINVAL;

	write_lock_bh(&idev->lock);

	BUILD_BUG_ON(sizeof(token->s6_addr) != 16);
	memcpy(idev->token.s6_addr + 8, token->s6_addr + 8, 8);

	write_unlock_bh(&idev->lock);

	clear_token = ipv6_addr_any(token);
	if (clear_token)
		goto update_lft;

	if (!idev->dead && (idev->if_flags & IF_READY) &&
	    !ipv6_get_lladdr(dev, &ll_addr, IFA_F_TENTATIVE |
			     IFA_F_OPTIMISTIC)) {
		/* If we're not ready, then normal ifup will take care
		 * of this. Otherwise, we need to request our rs here.
		 */
		ndisc_send_rs(dev, &ll_addr, &in6addr_linklocal_allrouters);
		update_rs = true;
	}

update_lft:
	write_lock_bh(&idev->lock);

	if (update_rs) {
		idev->if_flags |= IF_RS_SENT;
		idev->rs_interval = rfc3315_s14_backoff_init(
			idev->cnf.rtr_solicit_interval);
		idev->rs_probes = 1;
		addrconf_mod_rs_timer(idev, idev->rs_interval);
	}

	/* Well, that's kinda nasty ... */
	list_for_each_entry(ifp, &idev->addr_list, if_list) {
		spin_lock(&ifp->lock);
		if (ifp->tokenized) {
			ifp->valid_lft = 0;
			ifp->prefered_lft = 0;
		}
		spin_unlock(&ifp->lock);
	}

	write_unlock_bh(&idev->lock);
	inet6_ifinfo_notify(RTM_NEWLINK, idev);
	addrconf_verify_rtnl();
	return 0;
}

static const struct nla_policy inet6_af_policy[IFLA_INET6_MAX + 1] = {
	[IFLA_INET6_ADDR_GEN_MODE]	= { .type = NLA_U8 },
	[IFLA_INET6_TOKEN]		= { .len = sizeof(struct in6_addr) },
};

static int inet6_validate_link_af(const struct net_device *dev,
				  const struct nlattr *nla)
{
	struct nlattr *tb[IFLA_INET6_MAX + 1];

	if (dev && !__in6_dev_get(dev))
		return -EAFNOSUPPORT;

	return nla_parse_nested(tb, IFLA_INET6_MAX, nla, inet6_af_policy);
}

static int check_addr_gen_mode(int mode)
{
	if (mode != IN6_ADDR_GEN_MODE_EUI64 &&
	    mode != IN6_ADDR_GEN_MODE_NONE &&
	    mode != IN6_ADDR_GEN_MODE_STABLE_PRIVACY &&
	    mode != IN6_ADDR_GEN_MODE_RANDOM)
		return -EINVAL;
	return 1;
}

static int check_stable_privacy(struct inet6_dev *idev, struct net *net,
				int mode)
{
	if (mode == IN6_ADDR_GEN_MODE_STABLE_PRIVACY &&
	    !idev->cnf.stable_secret.initialized &&
	    !net->ipv6.devconf_dflt->stable_secret.initialized)
		return -EINVAL;
	return 1;
}

static int inet6_set_link_af(struct net_device *dev, const struct nlattr *nla)
{
	int err = -EINVAL;
	struct inet6_dev *idev = __in6_dev_get(dev);
	struct nlattr *tb[IFLA_INET6_MAX + 1];

	if (!idev)
		return -EAFNOSUPPORT;

	if (nla_parse_nested(tb, IFLA_INET6_MAX, nla, NULL) < 0)
		BUG();

	if (tb[IFLA_INET6_TOKEN]) {
		err = inet6_set_iftoken(idev, nla_data(tb[IFLA_INET6_TOKEN]));
		if (err)
			return err;
	}

	if (tb[IFLA_INET6_ADDR_GEN_MODE]) {
		u8 mode = nla_get_u8(tb[IFLA_INET6_ADDR_GEN_MODE]);

		if (check_addr_gen_mode(mode) < 0 ||
		    check_stable_privacy(idev, dev_net(dev), mode) < 0)
			return -EINVAL;

		idev->cnf.addr_gen_mode = mode;
		err = 0;
	}

	return err;
}

static int inet6_fill_ifinfo(struct sk_buff *skb, struct inet6_dev *idev,
			     u32 portid, u32 seq, int event, unsigned int flags)
{
	struct net_device *dev = idev->dev;
	struct ifinfomsg *hdr;
	struct nlmsghdr *nlh;
	void *protoinfo;

	nlh = nlmsg_put(skb, portid, seq, event, sizeof(*hdr), flags);
	if (!nlh)
		return -EMSGSIZE;

	hdr = nlmsg_data(nlh);
	hdr->ifi_family = AF_INET6;
	hdr->__ifi_pad = 0;
	hdr->ifi_type = dev->type;
	hdr->ifi_index = dev->ifindex;
	hdr->ifi_flags = dev_get_flags(dev);
	hdr->ifi_change = 0;

	if (nla_put_string(skb, IFLA_IFNAME, dev->name) ||
	    (dev->addr_len &&
	     nla_put(skb, IFLA_ADDRESS, dev->addr_len, dev->dev_addr)) ||
	    nla_put_u32(skb, IFLA_MTU, dev->mtu) ||
	    (dev->ifindex != dev_get_iflink(dev) &&
	     nla_put_u32(skb, IFLA_LINK, dev_get_iflink(dev))) ||
	    nla_put_u8(skb, IFLA_OPERSTATE,
		       netif_running(dev) ? dev->operstate : IF_OPER_DOWN))
		goto nla_put_failure;
	protoinfo = nla_nest_start(skb, IFLA_PROTINFO);
	if (!protoinfo)
		goto nla_put_failure;

	if (inet6_fill_ifla6_attrs(skb, idev, 0) < 0)
		goto nla_put_failure;

	nla_nest_end(skb, protoinfo);
	nlmsg_end(skb, nlh);
	return 0;

nla_put_failure:
	nlmsg_cancel(skb, nlh);
	return -EMSGSIZE;
}

static int inet6_dump_ifinfo(struct sk_buff *skb, struct netlink_callback *cb)
{
	struct net *net = sock_net(skb->sk);
	int h, s_h;
	int idx = 0, s_idx;
	struct net_device *dev;
	struct inet6_dev *idev;
	struct hlist_head *head;

	s_h = cb->args[0];
	s_idx = cb->args[1];

	rcu_read_lock();
	for (h = s_h; h < NETDEV_HASHENTRIES; h++, s_idx = 0) {
		idx = 0;
		head = &net->dev_index_head[h];
		hlist_for_each_entry_rcu(dev, head, index_hlist) {
			if (idx < s_idx)
				goto cont;
			idev = __in6_dev_get(dev);
			if (!idev)
				goto cont;
			if (inet6_fill_ifinfo(skb, idev,
					      NETLINK_CB(cb->skb).portid,
					      cb->nlh->nlmsg_seq,
					      RTM_NEWLINK, NLM_F_MULTI) < 0)
				goto out;
cont:
			idx++;
		}
	}
out:
	rcu_read_unlock();
	cb->args[1] = idx;
	cb->args[0] = h;

	return skb->len;
}

void inet6_ifinfo_notify(int event, struct inet6_dev *idev)
{
	struct sk_buff *skb;
	struct net *net = dev_net(idev->dev);
	int err = -ENOBUFS;

	skb = nlmsg_new(inet6_if_nlmsg_size(), GFP_ATOMIC);
	if (!skb)
		goto errout;

	err = inet6_fill_ifinfo(skb, idev, 0, 0, event, 0);
	if (err < 0) {
		/* -EMSGSIZE implies BUG in inet6_if_nlmsg_size() */
		WARN_ON(err == -EMSGSIZE);
		kfree_skb(skb);
		goto errout;
	}
	rtnl_notify(skb, net, 0, RTNLGRP_IPV6_IFINFO, NULL, GFP_ATOMIC);
	return;
errout:
	if (err < 0)
		rtnl_set_sk_err(net, RTNLGRP_IPV6_IFINFO, err);
}

static inline size_t inet6_prefix_nlmsg_size(void)
{
	return NLMSG_ALIGN(sizeof(struct prefixmsg))
	       + nla_total_size(sizeof(struct in6_addr))
	       + nla_total_size(sizeof(struct prefix_cacheinfo));
}

static int inet6_fill_prefix(struct sk_buff *skb, struct inet6_dev *idev,
			     struct prefix_info *pinfo, u32 portid, u32 seq,
			     int event, unsigned int flags)
{
	struct prefixmsg *pmsg;
	struct nlmsghdr *nlh;
	struct prefix_cacheinfo	ci;

	nlh = nlmsg_put(skb, portid, seq, event, sizeof(*pmsg), flags);
	if (!nlh)
		return -EMSGSIZE;

	pmsg = nlmsg_data(nlh);
	pmsg->prefix_family = AF_INET6;
	pmsg->prefix_pad1 = 0;
	pmsg->prefix_pad2 = 0;
	pmsg->prefix_ifindex = idev->dev->ifindex;
	pmsg->prefix_len = pinfo->prefix_len;
	pmsg->prefix_type = pinfo->type;
	pmsg->prefix_pad3 = 0;
	pmsg->prefix_flags = 0;
	if (pinfo->onlink)
		pmsg->prefix_flags |= IF_PREFIX_ONLINK;
	if (pinfo->autoconf)
		pmsg->prefix_flags |= IF_PREFIX_AUTOCONF;

	if (nla_put(skb, PREFIX_ADDRESS, sizeof(pinfo->prefix), &pinfo->prefix))
		goto nla_put_failure;
	ci.preferred_time = ntohl(pinfo->prefered);
	ci.valid_time = ntohl(pinfo->valid);
	if (nla_put(skb, PREFIX_CACHEINFO, sizeof(ci), &ci))
		goto nla_put_failure;
	nlmsg_end(skb, nlh);
	return 0;

nla_put_failure:
	nlmsg_cancel(skb, nlh);
	return -EMSGSIZE;
}

static void inet6_prefix_notify(int event, struct inet6_dev *idev,
			 struct prefix_info *pinfo)
{
	struct sk_buff *skb;
	struct net *net = dev_net(idev->dev);
	int err = -ENOBUFS;

	skb = nlmsg_new(inet6_prefix_nlmsg_size(), GFP_ATOMIC);
	if (!skb)
		goto errout;

	err = inet6_fill_prefix(skb, idev, pinfo, 0, 0, event, 0);
	if (err < 0) {
		/* -EMSGSIZE implies BUG in inet6_prefix_nlmsg_size() */
		WARN_ON(err == -EMSGSIZE);
		kfree_skb(skb);
		goto errout;
	}
	rtnl_notify(skb, net, 0, RTNLGRP_IPV6_PREFIX, NULL, GFP_ATOMIC);
	return;
errout:
	if (err < 0)
		rtnl_set_sk_err(net, RTNLGRP_IPV6_PREFIX, err);
}

static void __ipv6_ifa_notify(int event, struct inet6_ifaddr *ifp)
{
	struct net *net = dev_net(ifp->idev->dev);

	if (event)
		ASSERT_RTNL();

	inet6_ifa_notify(event ? : RTM_NEWADDR, ifp);

	switch (event) {
	case RTM_NEWADDR:
		/*
		 * If the address was optimistic
		 * we inserted the route at the start of
		 * our DAD process, so we don't need
		 * to do it again
		 */
		if (!(ifp->rt->rt6i_node))
			ip6_ins_rt(ifp->rt);
		if (ifp->idev->cnf.forwarding)
			addrconf_join_anycast(ifp);
		if (!ipv6_addr_any(&ifp->peer_addr))
			addrconf_prefix_route(&ifp->peer_addr, 128,
					      ifp->idev->dev, 0, 0);
		break;
	case RTM_DELADDR:
		if (ifp->idev->cnf.forwarding)
			addrconf_leave_anycast(ifp);
		addrconf_leave_solict(ifp->idev, &ifp->addr);
		if (!ipv6_addr_any(&ifp->peer_addr)) {
			struct rt6_info *rt;

			rt = addrconf_get_prefix_route(&ifp->peer_addr, 128,
						       ifp->idev->dev, 0, 0);
			if (rt)
				ip6_del_rt(rt);
		}
		if (ifp->rt) {
			dst_hold(&ifp->rt->dst);
			ip6_del_rt(ifp->rt);
		}
		rt_genid_bump_ipv6(net);
		break;
	}
	atomic_inc(&net->ipv6.dev_addr_genid);
}

static void ipv6_ifa_notify(int event, struct inet6_ifaddr *ifp)
{
	rcu_read_lock_bh();
	if (likely(ifp->idev->dead == 0))
		__ipv6_ifa_notify(event, ifp);
	rcu_read_unlock_bh();
}

#ifdef CONFIG_SYSCTL

static
int addrconf_sysctl_forward(struct ctl_table *ctl, int write,
			   void __user *buffer, size_t *lenp, loff_t *ppos)
{
	int *valp = ctl->data;
	int val = *valp;
	loff_t pos = *ppos;
	struct ctl_table lctl;
	int ret;

	/*
	 * ctl->data points to idev->cnf.forwarding, we should
	 * not modify it until we get the rtnl lock.
	 */
	lctl = *ctl;
	lctl.data = &val;

	ret = proc_dointvec(&lctl, write, buffer, lenp, ppos);

	if (write)
		ret = addrconf_fixup_forwarding(ctl, valp, val);
	if (ret)
		*ppos = pos;
	return ret;
}

static
int addrconf_sysctl_mtu(struct ctl_table *ctl, int write,
			void __user *buffer, size_t *lenp, loff_t *ppos)
{
	struct inet6_dev *idev = ctl->extra1;
	int min_mtu = IPV6_MIN_MTU;
	struct ctl_table lctl;

	lctl = *ctl;
	lctl.extra1 = &min_mtu;
	lctl.extra2 = idev ? &idev->dev->mtu : NULL;

	return proc_dointvec_minmax(&lctl, write, buffer, lenp, ppos);
}

static void dev_disable_change(struct inet6_dev *idev)
{
	struct netdev_notifier_info info;

	if (!idev || !idev->dev)
		return;

	netdev_notifier_info_init(&info, idev->dev);
	if (idev->cnf.disable_ipv6)
		addrconf_notify(NULL, NETDEV_DOWN, &info);
	else
		addrconf_notify(NULL, NETDEV_UP, &info);
}

static void addrconf_disable_change(struct net *net, __s32 newf)
{
	struct net_device *dev;
	struct inet6_dev *idev;

	for_each_netdev(net, dev) {
		idev = __in6_dev_get(dev);
		if (idev) {
			int changed = (!idev->cnf.disable_ipv6) ^ (!newf);
			idev->cnf.disable_ipv6 = newf;
			if (changed)
				dev_disable_change(idev);
		}
	}
}

static int addrconf_disable_ipv6(struct ctl_table *table, int *p, int newf)
{
	struct net *net;
	int old;

	if (!rtnl_trylock())
		return restart_syscall();

	net = (struct net *)table->extra2;
	old = *p;
	*p = newf;

	if (p == &net->ipv6.devconf_dflt->disable_ipv6) {
		rtnl_unlock();
		return 0;
	}

	if (p == &net->ipv6.devconf_all->disable_ipv6) {
		net->ipv6.devconf_dflt->disable_ipv6 = newf;
		addrconf_disable_change(net, newf);
	} else if ((!newf) ^ (!old))
		dev_disable_change((struct inet6_dev *)table->extra1);

	rtnl_unlock();
	return 0;
}

static
int addrconf_sysctl_disable(struct ctl_table *ctl, int write,
			    void __user *buffer, size_t *lenp, loff_t *ppos)
{
	int *valp = ctl->data;
	int val = *valp;
	loff_t pos = *ppos;
	struct ctl_table lctl;
	int ret;

	/*
	 * ctl->data points to idev->cnf.disable_ipv6, we should
	 * not modify it until we get the rtnl lock.
	 */
	lctl = *ctl;
	lctl.data = &val;

	ret = proc_dointvec(&lctl, write, buffer, lenp, ppos);

	if (write)
		ret = addrconf_disable_ipv6(ctl, valp, val);
	if (ret)
		*ppos = pos;
	return ret;
}

static
int addrconf_sysctl_proxy_ndp(struct ctl_table *ctl, int write,
			      void __user *buffer, size_t *lenp, loff_t *ppos)
{
	int *valp = ctl->data;
	int ret;
	int old, new;

	old = *valp;
	ret = proc_dointvec(ctl, write, buffer, lenp, ppos);
	new = *valp;

	if (write && old != new) {
		struct net *net = ctl->extra2;

		if (!rtnl_trylock())
			return restart_syscall();

		if (valp == &net->ipv6.devconf_dflt->proxy_ndp)
			inet6_netconf_notify_devconf(net, NETCONFA_PROXY_NEIGH,
						     NETCONFA_IFINDEX_DEFAULT,
						     net->ipv6.devconf_dflt);
		else if (valp == &net->ipv6.devconf_all->proxy_ndp)
			inet6_netconf_notify_devconf(net, NETCONFA_PROXY_NEIGH,
						     NETCONFA_IFINDEX_ALL,
						     net->ipv6.devconf_all);
		else {
			struct inet6_dev *idev = ctl->extra1;

			inet6_netconf_notify_devconf(net, NETCONFA_PROXY_NEIGH,
						     idev->dev->ifindex,
						     &idev->cnf);
		}
		rtnl_unlock();
	}

	return ret;
}

static int addrconf_sysctl_addr_gen_mode(struct ctl_table *ctl, int write,
					 void __user *buffer, size_t *lenp,
					 loff_t *ppos)
{
	int ret = 0;
	int new_val;
	struct inet6_dev *idev = (struct inet6_dev *)ctl->extra1;
	struct net *net = (struct net *)ctl->extra2;

<<<<<<< HEAD
=======
	if (!rtnl_trylock())
		return restart_syscall();

>>>>>>> 36fc5797
	ret = proc_dointvec(ctl, write, buffer, lenp, ppos);

	if (write) {
		new_val = *((int *)ctl->data);

<<<<<<< HEAD
		if (check_addr_gen_mode(new_val) < 0)
			return -EINVAL;
=======
		if (check_addr_gen_mode(new_val) < 0) {
			ret = -EINVAL;
			goto out;
		}
>>>>>>> 36fc5797

		/* request for default */
		if (&net->ipv6.devconf_dflt->addr_gen_mode == ctl->data) {
			ipv6_devconf_dflt.addr_gen_mode = new_val;

		/* request for individual net device */
		} else {
			if (!idev)
<<<<<<< HEAD
				return ret;

			if (check_stable_privacy(idev, net, new_val) < 0)
				return -EINVAL;

			if (idev->cnf.addr_gen_mode != new_val) {
				idev->cnf.addr_gen_mode = new_val;
				rtnl_lock();
				addrconf_dev_config(idev->dev);
				rtnl_unlock();
			}
		}
	}

=======
				goto out;

			if (check_stable_privacy(idev, net, new_val) < 0) {
				ret = -EINVAL;
				goto out;
			}

			if (idev->cnf.addr_gen_mode != new_val) {
				idev->cnf.addr_gen_mode = new_val;
				addrconf_dev_config(idev->dev);
			}
		}
	}

out:
	rtnl_unlock();

>>>>>>> 36fc5797
	return ret;
}

static int addrconf_sysctl_stable_secret(struct ctl_table *ctl, int write,
					 void __user *buffer, size_t *lenp,
					 loff_t *ppos)
{
	int err;
	struct in6_addr addr;
	char str[IPV6_MAX_STRLEN];
	struct ctl_table lctl = *ctl;
	struct net *net = ctl->extra2;
	struct ipv6_stable_secret *secret = ctl->data;

	if (&net->ipv6.devconf_all->stable_secret == ctl->data)
		return -EIO;

	lctl.maxlen = IPV6_MAX_STRLEN;
	lctl.data = str;

	if (!rtnl_trylock())
		return restart_syscall();

	if (!write && !secret->initialized) {
		err = -EIO;
		goto out;
	}

	err = snprintf(str, sizeof(str), "%pI6", &secret->secret);
	if (err >= sizeof(str)) {
		err = -EIO;
		goto out;
	}

	err = proc_dostring(&lctl, write, buffer, lenp, ppos);
	if (err || !write)
		goto out;

	if (in6_pton(str, -1, addr.in6_u.u6_addr8, -1, NULL) != 1) {
		err = -EIO;
		goto out;
	}

	secret->initialized = true;
	secret->secret = addr;

	if (&net->ipv6.devconf_dflt->stable_secret == ctl->data) {
		struct net_device *dev;

		for_each_netdev(net, dev) {
			struct inet6_dev *idev = __in6_dev_get(dev);

			if (idev) {
				idev->cnf.addr_gen_mode =
					IN6_ADDR_GEN_MODE_STABLE_PRIVACY;
			}
		}
	} else {
		struct inet6_dev *idev = ctl->extra1;

		idev->cnf.addr_gen_mode = IN6_ADDR_GEN_MODE_STABLE_PRIVACY;
	}

out:
	rtnl_unlock();

	return err;
}

static
int addrconf_sysctl_ignore_routes_with_linkdown(struct ctl_table *ctl,
						int write,
						void __user *buffer,
						size_t *lenp,
						loff_t *ppos)
{
	int *valp = ctl->data;
	int val = *valp;
	loff_t pos = *ppos;
	struct ctl_table lctl;
	int ret;

	/* ctl->data points to idev->cnf.ignore_routes_when_linkdown
	 * we should not modify it until we get the rtnl lock.
	 */
	lctl = *ctl;
	lctl.data = &val;

	ret = proc_dointvec(&lctl, write, buffer, lenp, ppos);

	if (write)
		ret = addrconf_fixup_linkdown(ctl, valp, val);
	if (ret)
		*ppos = pos;
	return ret;
}

static int minus_one = -1;
static const int one = 1;
static const int two_five_five = 255;

static const struct ctl_table addrconf_sysctl[] = {
	{
		.procname	= "forwarding",
		.data		= &ipv6_devconf.forwarding,
		.maxlen		= sizeof(int),
		.mode		= 0644,
		.proc_handler	= addrconf_sysctl_forward,
	},
	{
		.procname	= "hop_limit",
		.data		= &ipv6_devconf.hop_limit,
		.maxlen		= sizeof(int),
		.mode		= 0644,
		.proc_handler	= proc_dointvec_minmax,
		.extra1		= (void *)&one,
		.extra2		= (void *)&two_five_five,
	},
	{
		.procname	= "mtu",
		.data		= &ipv6_devconf.mtu6,
		.maxlen		= sizeof(int),
		.mode		= 0644,
		.proc_handler	= addrconf_sysctl_mtu,
	},
	{
		.procname	= "accept_ra",
		.data		= &ipv6_devconf.accept_ra,
		.maxlen		= sizeof(int),
		.mode		= 0644,
		.proc_handler	= proc_dointvec,
	},
	{
		.procname	= "accept_redirects",
		.data		= &ipv6_devconf.accept_redirects,
		.maxlen		= sizeof(int),
		.mode		= 0644,
		.proc_handler	= proc_dointvec,
	},
	{
		.procname	= "autoconf",
		.data		= &ipv6_devconf.autoconf,
		.maxlen		= sizeof(int),
		.mode		= 0644,
		.proc_handler	= proc_dointvec,
	},
	{
		.procname	= "dad_transmits",
		.data		= &ipv6_devconf.dad_transmits,
		.maxlen		= sizeof(int),
		.mode		= 0644,
		.proc_handler	= proc_dointvec,
	},
	{
		.procname	= "router_solicitations",
		.data		= &ipv6_devconf.rtr_solicits,
		.maxlen		= sizeof(int),
		.mode		= 0644,
		.proc_handler	= proc_dointvec_minmax,
		.extra1		= &minus_one,
	},
	{
		.procname	= "router_solicitation_interval",
		.data		= &ipv6_devconf.rtr_solicit_interval,
		.maxlen		= sizeof(int),
		.mode		= 0644,
		.proc_handler	= proc_dointvec_jiffies,
	},
	{
		.procname	= "router_solicitation_max_interval",
		.data		= &ipv6_devconf.rtr_solicit_max_interval,
		.maxlen		= sizeof(int),
		.mode		= 0644,
		.proc_handler	= proc_dointvec_jiffies,
	},
	{
		.procname	= "router_solicitation_delay",
		.data		= &ipv6_devconf.rtr_solicit_delay,
		.maxlen		= sizeof(int),
		.mode		= 0644,
		.proc_handler	= proc_dointvec_jiffies,
	},
	{
		.procname	= "force_mld_version",
		.data		= &ipv6_devconf.force_mld_version,
		.maxlen		= sizeof(int),
		.mode		= 0644,
		.proc_handler	= proc_dointvec,
	},
	{
		.procname	= "mldv1_unsolicited_report_interval",
		.data		=
			&ipv6_devconf.mldv1_unsolicited_report_interval,
		.maxlen		= sizeof(int),
		.mode		= 0644,
		.proc_handler	= proc_dointvec_ms_jiffies,
	},
	{
		.procname	= "mldv2_unsolicited_report_interval",
		.data		=
			&ipv6_devconf.mldv2_unsolicited_report_interval,
		.maxlen		= sizeof(int),
		.mode		= 0644,
		.proc_handler	= proc_dointvec_ms_jiffies,
	},
	{
		.procname	= "use_tempaddr",
		.data		= &ipv6_devconf.use_tempaddr,
		.maxlen		= sizeof(int),
		.mode		= 0644,
		.proc_handler	= proc_dointvec,
	},
	{
		.procname	= "temp_valid_lft",
		.data		= &ipv6_devconf.temp_valid_lft,
		.maxlen		= sizeof(int),
		.mode		= 0644,
		.proc_handler	= proc_dointvec,
	},
	{
		.procname	= "temp_prefered_lft",
		.data		= &ipv6_devconf.temp_prefered_lft,
		.maxlen		= sizeof(int),
		.mode		= 0644,
		.proc_handler	= proc_dointvec,
	},
	{
		.procname	= "regen_max_retry",
		.data		= &ipv6_devconf.regen_max_retry,
		.maxlen		= sizeof(int),
		.mode		= 0644,
		.proc_handler	= proc_dointvec,
	},
	{
		.procname	= "max_desync_factor",
		.data		= &ipv6_devconf.max_desync_factor,
		.maxlen		= sizeof(int),
		.mode		= 0644,
		.proc_handler	= proc_dointvec,
	},
	{
		.procname	= "max_addresses",
		.data		= &ipv6_devconf.max_addresses,
		.maxlen		= sizeof(int),
		.mode		= 0644,
		.proc_handler	= proc_dointvec,
	},
	{
		.procname	= "accept_ra_defrtr",
		.data		= &ipv6_devconf.accept_ra_defrtr,
		.maxlen		= sizeof(int),
		.mode		= 0644,
		.proc_handler	= proc_dointvec,
	},
	{
		.procname	= "accept_ra_min_hop_limit",
		.data		= &ipv6_devconf.accept_ra_min_hop_limit,
		.maxlen		= sizeof(int),
		.mode		= 0644,
		.proc_handler	= proc_dointvec,
	},
	{
		.procname	= "accept_ra_pinfo",
		.data		= &ipv6_devconf.accept_ra_pinfo,
		.maxlen		= sizeof(int),
		.mode		= 0644,
		.proc_handler	= proc_dointvec,
	},
#ifdef CONFIG_IPV6_ROUTER_PREF
	{
		.procname	= "accept_ra_rtr_pref",
		.data		= &ipv6_devconf.accept_ra_rtr_pref,
		.maxlen		= sizeof(int),
		.mode		= 0644,
		.proc_handler	= proc_dointvec,
	},
	{
		.procname	= "router_probe_interval",
		.data		= &ipv6_devconf.rtr_probe_interval,
		.maxlen		= sizeof(int),
		.mode		= 0644,
		.proc_handler	= proc_dointvec_jiffies,
	},
#ifdef CONFIG_IPV6_ROUTE_INFO
	{
		.procname	= "accept_ra_rt_info_max_plen",
		.data		= &ipv6_devconf.accept_ra_rt_info_max_plen,
		.maxlen		= sizeof(int),
		.mode		= 0644,
		.proc_handler	= proc_dointvec,
	},
#endif
#endif
	{
		.procname	= "proxy_ndp",
		.data		= &ipv6_devconf.proxy_ndp,
		.maxlen		= sizeof(int),
		.mode		= 0644,
		.proc_handler	= addrconf_sysctl_proxy_ndp,
	},
	{
		.procname	= "accept_source_route",
		.data		= &ipv6_devconf.accept_source_route,
		.maxlen		= sizeof(int),
		.mode		= 0644,
		.proc_handler	= proc_dointvec,
	},
#ifdef CONFIG_IPV6_OPTIMISTIC_DAD
	{
		.procname	= "optimistic_dad",
		.data		= &ipv6_devconf.optimistic_dad,
		.maxlen		= sizeof(int),
		.mode		= 0644,
		.proc_handler   = proc_dointvec,
	},
	{
		.procname	= "use_optimistic",
		.data		= &ipv6_devconf.use_optimistic,
		.maxlen		= sizeof(int),
		.mode		= 0644,
		.proc_handler	= proc_dointvec,
	},
#endif
#ifdef CONFIG_IPV6_MROUTE
	{
		.procname	= "mc_forwarding",
		.data		= &ipv6_devconf.mc_forwarding,
		.maxlen		= sizeof(int),
		.mode		= 0444,
		.proc_handler	= proc_dointvec,
	},
#endif
	{
		.procname	= "disable_ipv6",
		.data		= &ipv6_devconf.disable_ipv6,
		.maxlen		= sizeof(int),
		.mode		= 0644,
		.proc_handler	= addrconf_sysctl_disable,
	},
	{
		.procname	= "accept_dad",
		.data		= &ipv6_devconf.accept_dad,
		.maxlen		= sizeof(int),
		.mode		= 0644,
		.proc_handler	= proc_dointvec,
	},
	{
		.procname	= "force_tllao",
		.data		= &ipv6_devconf.force_tllao,
		.maxlen		= sizeof(int),
		.mode		= 0644,
		.proc_handler	= proc_dointvec
	},
	{
		.procname	= "ndisc_notify",
		.data		= &ipv6_devconf.ndisc_notify,
		.maxlen		= sizeof(int),
		.mode		= 0644,
		.proc_handler	= proc_dointvec
	},
	{
		.procname	= "suppress_frag_ndisc",
		.data		= &ipv6_devconf.suppress_frag_ndisc,
		.maxlen		= sizeof(int),
		.mode		= 0644,
		.proc_handler	= proc_dointvec
	},
	{
		.procname	= "accept_ra_from_local",
		.data		= &ipv6_devconf.accept_ra_from_local,
		.maxlen		= sizeof(int),
		.mode		= 0644,
		.proc_handler	= proc_dointvec,
	},
	{
		.procname	= "accept_ra_mtu",
		.data		= &ipv6_devconf.accept_ra_mtu,
		.maxlen		= sizeof(int),
		.mode		= 0644,
		.proc_handler	= proc_dointvec,
	},
	{
		.procname	= "stable_secret",
		.data		= &ipv6_devconf.stable_secret,
		.maxlen		= IPV6_MAX_STRLEN,
		.mode		= 0600,
		.proc_handler	= addrconf_sysctl_stable_secret,
	},
	{
		.procname	= "use_oif_addrs_only",
		.data		= &ipv6_devconf.use_oif_addrs_only,
		.maxlen		= sizeof(int),
		.mode		= 0644,
		.proc_handler	= proc_dointvec,
	},
	{
		.procname	= "ignore_routes_with_linkdown",
		.data		= &ipv6_devconf.ignore_routes_with_linkdown,
		.maxlen		= sizeof(int),
		.mode		= 0644,
		.proc_handler	= addrconf_sysctl_ignore_routes_with_linkdown,
	},
	{
		.procname	= "drop_unicast_in_l2_multicast",
		.data		= &ipv6_devconf.drop_unicast_in_l2_multicast,
		.maxlen		= sizeof(int),
		.mode		= 0644,
		.proc_handler	= proc_dointvec,
	},
	{
		.procname	= "drop_unsolicited_na",
		.data		= &ipv6_devconf.drop_unsolicited_na,
		.maxlen		= sizeof(int),
		.mode		= 0644,
		.proc_handler	= proc_dointvec,
	},
	{
		.procname	= "keep_addr_on_down",
		.data		= &ipv6_devconf.keep_addr_on_down,
		.maxlen		= sizeof(int),
		.mode		= 0644,
		.proc_handler	= proc_dointvec,

	},
	{
		.procname	= "seg6_enabled",
		.data		= &ipv6_devconf.seg6_enabled,
		.maxlen		= sizeof(int),
		.mode		= 0644,
		.proc_handler	= proc_dointvec,
	},
#ifdef CONFIG_IPV6_SEG6_HMAC
	{
		.procname	= "seg6_require_hmac",
		.data		= &ipv6_devconf.seg6_require_hmac,
		.maxlen		= sizeof(int),
		.mode		= 0644,
		.proc_handler	= proc_dointvec,
	},
#endif
	{
		.procname       = "enhanced_dad",
		.data           = &ipv6_devconf.enhanced_dad,
		.maxlen         = sizeof(int),
		.mode           = 0644,
		.proc_handler   = proc_dointvec,
	},
	{
		.procname		= "addr_gen_mode",
		.data			= &ipv6_devconf.addr_gen_mode,
		.maxlen			= sizeof(int),
		.mode			= 0644,
		.proc_handler	= addrconf_sysctl_addr_gen_mode,
	},
	{
		/* sentinel */
	}
};

static int __addrconf_sysctl_register(struct net *net, char *dev_name,
		struct inet6_dev *idev, struct ipv6_devconf *p)
{
	int i, ifindex;
	struct ctl_table *table;
	char path[sizeof("net/ipv6/conf/") + IFNAMSIZ];

	table = kmemdup(addrconf_sysctl, sizeof(addrconf_sysctl), GFP_KERNEL);
	if (!table)
		goto out;

	for (i = 0; table[i].data; i++) {
		table[i].data += (char *)p - (char *)&ipv6_devconf;
		/* If one of these is already set, then it is not safe to
		 * overwrite either of them: this makes proc_dointvec_minmax
		 * usable.
		 */
		if (!table[i].extra1 && !table[i].extra2) {
			table[i].extra1 = idev; /* embedded; no ref */
			table[i].extra2 = net;
		}
	}

	snprintf(path, sizeof(path), "net/ipv6/conf/%s", dev_name);

	p->sysctl_header = register_net_sysctl(net, path, table);
	if (!p->sysctl_header)
		goto free;

	if (!strcmp(dev_name, "all"))
		ifindex = NETCONFA_IFINDEX_ALL;
	else if (!strcmp(dev_name, "default"))
		ifindex = NETCONFA_IFINDEX_DEFAULT;
	else
		ifindex = idev->dev->ifindex;
	inet6_netconf_notify_devconf(net, NETCONFA_ALL, ifindex, p);
	return 0;

free:
	kfree(table);
out:
	return -ENOBUFS;
}

static void __addrconf_sysctl_unregister(struct ipv6_devconf *p)
{
	struct ctl_table *table;

	if (!p->sysctl_header)
		return;

	table = p->sysctl_header->ctl_table_arg;
	unregister_net_sysctl_table(p->sysctl_header);
	p->sysctl_header = NULL;
	kfree(table);
}

static int addrconf_sysctl_register(struct inet6_dev *idev)
{
	int err;

	if (!sysctl_dev_name_is_allowed(idev->dev->name))
		return -EINVAL;

	err = neigh_sysctl_register(idev->dev, idev->nd_parms,
				    &ndisc_ifinfo_sysctl_change);
	if (err)
		return err;
	err = __addrconf_sysctl_register(dev_net(idev->dev), idev->dev->name,
					 idev, &idev->cnf);
	if (err)
		neigh_sysctl_unregister(idev->nd_parms);

	return err;
}

static void addrconf_sysctl_unregister(struct inet6_dev *idev)
{
	__addrconf_sysctl_unregister(&idev->cnf);
	neigh_sysctl_unregister(idev->nd_parms);
}


#endif

static int __net_init addrconf_init_net(struct net *net)
{
	int err = -ENOMEM;
	struct ipv6_devconf *all, *dflt;

	all = kmemdup(&ipv6_devconf, sizeof(ipv6_devconf), GFP_KERNEL);
	if (!all)
		goto err_alloc_all;

	dflt = kmemdup(&ipv6_devconf_dflt, sizeof(ipv6_devconf_dflt), GFP_KERNEL);
	if (!dflt)
		goto err_alloc_dflt;

	/* these will be inherited by all namespaces */
	dflt->autoconf = ipv6_defaults.autoconf;
	dflt->disable_ipv6 = ipv6_defaults.disable_ipv6;

	dflt->stable_secret.initialized = false;
	all->stable_secret.initialized = false;

	net->ipv6.devconf_all = all;
	net->ipv6.devconf_dflt = dflt;

#ifdef CONFIG_SYSCTL
	err = __addrconf_sysctl_register(net, "all", NULL, all);
	if (err < 0)
		goto err_reg_all;

	err = __addrconf_sysctl_register(net, "default", NULL, dflt);
	if (err < 0)
		goto err_reg_dflt;
#endif
	return 0;

#ifdef CONFIG_SYSCTL
err_reg_dflt:
	__addrconf_sysctl_unregister(all);
err_reg_all:
	kfree(dflt);
#endif
err_alloc_dflt:
	kfree(all);
err_alloc_all:
	return err;
}

static void __net_exit addrconf_exit_net(struct net *net)
{
#ifdef CONFIG_SYSCTL
	__addrconf_sysctl_unregister(net->ipv6.devconf_dflt);
	__addrconf_sysctl_unregister(net->ipv6.devconf_all);
#endif
	kfree(net->ipv6.devconf_dflt);
	kfree(net->ipv6.devconf_all);
}

static struct pernet_operations addrconf_ops = {
	.init = addrconf_init_net,
	.exit = addrconf_exit_net,
};

static struct rtnl_af_ops inet6_ops __read_mostly = {
	.family		  = AF_INET6,
	.fill_link_af	  = inet6_fill_link_af,
	.get_link_af_size = inet6_get_link_af_size,
	.validate_link_af = inet6_validate_link_af,
	.set_link_af	  = inet6_set_link_af,
};

/*
 *	Init / cleanup code
 */

int __init addrconf_init(void)
{
	struct inet6_dev *idev;
	int i, err;

	err = ipv6_addr_label_init();
	if (err < 0) {
		pr_crit("%s: cannot initialize default policy table: %d\n",
			__func__, err);
		goto out;
	}

	err = register_pernet_subsys(&addrconf_ops);
	if (err < 0)
		goto out_addrlabel;

	addrconf_wq = create_workqueue("ipv6_addrconf");
	if (!addrconf_wq) {
		err = -ENOMEM;
		goto out_nowq;
	}

	/* The addrconf netdev notifier requires that loopback_dev
	 * has it's ipv6 private information allocated and setup
	 * before it can bring up and give link-local addresses
	 * to other devices which are up.
	 *
	 * Unfortunately, loopback_dev is not necessarily the first
	 * entry in the global dev_base list of net devices.  In fact,
	 * it is likely to be the very last entry on that list.
	 * So this causes the notifier registry below to try and
	 * give link-local addresses to all devices besides loopback_dev
	 * first, then loopback_dev, which cases all the non-loopback_dev
	 * devices to fail to get a link-local address.
	 *
	 * So, as a temporary fix, allocate the ipv6 structure for
	 * loopback_dev first by hand.
	 * Longer term, all of the dependencies ipv6 has upon the loopback
	 * device and it being up should be removed.
	 */
	rtnl_lock();
	idev = ipv6_add_dev(init_net.loopback_dev);
	rtnl_unlock();
	if (IS_ERR(idev)) {
		err = PTR_ERR(idev);
		goto errlo;
	}

	for (i = 0; i < IN6_ADDR_HSIZE; i++)
		INIT_HLIST_HEAD(&inet6_addr_lst[i]);

	register_netdevice_notifier(&ipv6_dev_notf);

	addrconf_verify();

	rtnl_af_register(&inet6_ops);

	err = __rtnl_register(PF_INET6, RTM_GETLINK, NULL, inet6_dump_ifinfo,
			      NULL);
	if (err < 0)
		goto errout;

	/* Only the first call to __rtnl_register can fail */
	__rtnl_register(PF_INET6, RTM_NEWADDR, inet6_rtm_newaddr, NULL, NULL);
	__rtnl_register(PF_INET6, RTM_DELADDR, inet6_rtm_deladdr, NULL, NULL);
	__rtnl_register(PF_INET6, RTM_GETADDR, inet6_rtm_getaddr,
			inet6_dump_ifaddr, NULL);
	__rtnl_register(PF_INET6, RTM_GETMULTICAST, NULL,
			inet6_dump_ifmcaddr, NULL);
	__rtnl_register(PF_INET6, RTM_GETANYCAST, NULL,
			inet6_dump_ifacaddr, NULL);
	__rtnl_register(PF_INET6, RTM_GETNETCONF, inet6_netconf_get_devconf,
			inet6_netconf_dump_devconf, NULL);

	ipv6_addr_label_rtnl_register();

	return 0;
errout:
	rtnl_af_unregister(&inet6_ops);
	unregister_netdevice_notifier(&ipv6_dev_notf);
errlo:
	destroy_workqueue(addrconf_wq);
out_nowq:
	unregister_pernet_subsys(&addrconf_ops);
out_addrlabel:
	ipv6_addr_label_cleanup();
out:
	return err;
}

void addrconf_cleanup(void)
{
	struct net_device *dev;
	int i;

	unregister_netdevice_notifier(&ipv6_dev_notf);
	unregister_pernet_subsys(&addrconf_ops);
	ipv6_addr_label_cleanup();

	rtnl_lock();

	__rtnl_af_unregister(&inet6_ops);

	/* clean dev list */
	for_each_netdev(&init_net, dev) {
		if (__in6_dev_get(dev) == NULL)
			continue;
		addrconf_ifdown(dev, 1);
	}
	addrconf_ifdown(init_net.loopback_dev, 2);

	/*
	 *	Check hash table.
	 */
	spin_lock_bh(&addrconf_hash_lock);
	for (i = 0; i < IN6_ADDR_HSIZE; i++)
		WARN_ON(!hlist_empty(&inet6_addr_lst[i]));
	spin_unlock_bh(&addrconf_hash_lock);
	cancel_delayed_work(&addr_chk_work);
	rtnl_unlock();

	destroy_workqueue(addrconf_wq);
}<|MERGE_RESOLUTION|>--- conflicted
+++ resolved
@@ -5693,26 +5693,18 @@
 	struct inet6_dev *idev = (struct inet6_dev *)ctl->extra1;
 	struct net *net = (struct net *)ctl->extra2;
 
-<<<<<<< HEAD
-=======
 	if (!rtnl_trylock())
 		return restart_syscall();
 
->>>>>>> 36fc5797
 	ret = proc_dointvec(ctl, write, buffer, lenp, ppos);
 
 	if (write) {
 		new_val = *((int *)ctl->data);
 
-<<<<<<< HEAD
-		if (check_addr_gen_mode(new_val) < 0)
-			return -EINVAL;
-=======
 		if (check_addr_gen_mode(new_val) < 0) {
 			ret = -EINVAL;
 			goto out;
 		}
->>>>>>> 36fc5797
 
 		/* request for default */
 		if (&net->ipv6.devconf_dflt->addr_gen_mode == ctl->data) {
@@ -5721,22 +5713,6 @@
 		/* request for individual net device */
 		} else {
 			if (!idev)
-<<<<<<< HEAD
-				return ret;
-
-			if (check_stable_privacy(idev, net, new_val) < 0)
-				return -EINVAL;
-
-			if (idev->cnf.addr_gen_mode != new_val) {
-				idev->cnf.addr_gen_mode = new_val;
-				rtnl_lock();
-				addrconf_dev_config(idev->dev);
-				rtnl_unlock();
-			}
-		}
-	}
-
-=======
 				goto out;
 
 			if (check_stable_privacy(idev, net, new_val) < 0) {
@@ -5754,7 +5730,6 @@
 out:
 	rtnl_unlock();
 
->>>>>>> 36fc5797
 	return ret;
 }
 
