/*
 * INET		An implementation of the TCP/IP protocol suite for the LINUX
 *		operating system.  INET is implemented using the  BSD Socket
 *		interface as the means of communication with the user level.
 *
 *		Implementation of the Transmission Control Protocol(TCP).
 *
 * Authors:	Ross Biro
 *		Fred N. van Kempen, <waltje@uWalt.NL.Mugnet.ORG>
 *		Mark Evans, <evansmp@uhura.aston.ac.uk>
 *		Corey Minyard <wf-rch!minyard@relay.EU.net>
 *		Florian La Roche, <flla@stud.uni-sb.de>
 *		Charles Hedrick, <hedrick@klinzhai.rutgers.edu>
 *		Linus Torvalds, <torvalds@cs.helsinki.fi>
 *		Alan Cox, <gw4pts@gw4pts.ampr.org>
 *		Matthew Dillon, <dillon@apollo.west.oic.com>
 *		Arnt Gulbrandsen, <agulbra@nvg.unit.no>
 *		Jorge Cwik, <jorge@laser.satlink.net>
 *
 * Fixes:
 *		Alan Cox	:	Numerous verify_area() calls
 *		Alan Cox	:	Set the ACK bit on a reset
 *		Alan Cox	:	Stopped it crashing if it closed while
 *					sk->inuse=1 and was trying to connect
 *					(tcp_err()).
 *		Alan Cox	:	All icmp error handling was broken
 *					pointers passed where wrong and the
 *					socket was looked up backwards. Nobody
 *					tested any icmp error code obviously.
 *		Alan Cox	:	tcp_err() now handled properly. It
 *					wakes people on errors. poll
 *					behaves and the icmp error race
 *					has gone by moving it into sock.c
 *		Alan Cox	:	tcp_send_reset() fixed to work for
 *					everything not just packets for
 *					unknown sockets.
 *		Alan Cox	:	tcp option processing.
 *		Alan Cox	:	Reset tweaked (still not 100%) [Had
 *					syn rule wrong]
 *		Herp Rosmanith  :	More reset fixes
 *		Alan Cox	:	No longer acks invalid rst frames.
 *					Acking any kind of RST is right out.
 *		Alan Cox	:	Sets an ignore me flag on an rst
 *					receive otherwise odd bits of prattle
 *					escape still
 *		Alan Cox	:	Fixed another acking RST frame bug.
 *					Should stop LAN workplace lockups.
 *		Alan Cox	: 	Some tidyups using the new skb list
 *					facilities
 *		Alan Cox	:	sk->keepopen now seems to work
 *		Alan Cox	:	Pulls options out correctly on accepts
 *		Alan Cox	:	Fixed assorted sk->rqueue->next errors
 *		Alan Cox	:	PSH doesn't end a TCP read. Switched a
 *					bit to skb ops.
 *		Alan Cox	:	Tidied tcp_data to avoid a potential
 *					nasty.
 *		Alan Cox	:	Added some better commenting, as the
 *					tcp is hard to follow
 *		Alan Cox	:	Removed incorrect check for 20 * psh
 *	Michael O'Reilly	:	ack < copied bug fix.
 *	Johannes Stille		:	Misc tcp fixes (not all in yet).
 *		Alan Cox	:	FIN with no memory -> CRASH
 *		Alan Cox	:	Added socket option proto entries.
 *					Also added awareness of them to accept.
 *		Alan Cox	:	Added TCP options (SOL_TCP)
 *		Alan Cox	:	Switched wakeup calls to callbacks,
 *					so the kernel can layer network
 *					sockets.
 *		Alan Cox	:	Use ip_tos/ip_ttl settings.
 *		Alan Cox	:	Handle FIN (more) properly (we hope).
 *		Alan Cox	:	RST frames sent on unsynchronised
 *					state ack error.
 *		Alan Cox	:	Put in missing check for SYN bit.
 *		Alan Cox	:	Added tcp_select_window() aka NET2E
 *					window non shrink trick.
 *		Alan Cox	:	Added a couple of small NET2E timer
 *					fixes
 *		Charles Hedrick :	TCP fixes
 *		Toomas Tamm	:	TCP window fixes
 *		Alan Cox	:	Small URG fix to rlogin ^C ack fight
 *		Charles Hedrick	:	Rewrote most of it to actually work
 *		Linus		:	Rewrote tcp_read() and URG handling
 *					completely
 *		Gerhard Koerting:	Fixed some missing timer handling
 *		Matthew Dillon  :	Reworked TCP machine states as per RFC
 *		Gerhard Koerting:	PC/TCP workarounds
 *		Adam Caldwell	:	Assorted timer/timing errors
 *		Matthew Dillon	:	Fixed another RST bug
 *		Alan Cox	:	Move to kernel side addressing changes.
 *		Alan Cox	:	Beginning work on TCP fastpathing
 *					(not yet usable)
 *		Arnt Gulbrandsen:	Turbocharged tcp_check() routine.
 *		Alan Cox	:	TCP fast path debugging
 *		Alan Cox	:	Window clamping
 *		Michael Riepe	:	Bug in tcp_check()
 *		Matt Dillon	:	More TCP improvements and RST bug fixes
 *		Matt Dillon	:	Yet more small nasties remove from the
 *					TCP code (Be very nice to this man if
 *					tcp finally works 100%) 8)
 *		Alan Cox	:	BSD accept semantics.
 *		Alan Cox	:	Reset on closedown bug.
 *	Peter De Schrijver	:	ENOTCONN check missing in tcp_sendto().
 *		Michael Pall	:	Handle poll() after URG properly in
 *					all cases.
 *		Michael Pall	:	Undo the last fix in tcp_read_urg()
 *					(multi URG PUSH broke rlogin).
 *		Michael Pall	:	Fix the multi URG PUSH problem in
 *					tcp_readable(), poll() after URG
 *					works now.
 *		Michael Pall	:	recv(...,MSG_OOB) never blocks in the
 *					BSD api.
 *		Alan Cox	:	Changed the semantics of sk->socket to
 *					fix a race and a signal problem with
 *					accept() and async I/O.
 *		Alan Cox	:	Relaxed the rules on tcp_sendto().
 *		Yury Shevchuk	:	Really fixed accept() blocking problem.
 *		Craig I. Hagan  :	Allow for BSD compatible TIME_WAIT for
 *					clients/servers which listen in on
 *					fixed ports.
 *		Alan Cox	:	Cleaned the above up and shrank it to
 *					a sensible code size.
 *		Alan Cox	:	Self connect lockup fix.
 *		Alan Cox	:	No connect to multicast.
 *		Ross Biro	:	Close unaccepted children on master
 *					socket close.
 *		Alan Cox	:	Reset tracing code.
 *		Alan Cox	:	Spurious resets on shutdown.
 *		Alan Cox	:	Giant 15 minute/60 second timer error
 *		Alan Cox	:	Small whoops in polling before an
 *					accept.
 *		Alan Cox	:	Kept the state trace facility since
 *					it's handy for debugging.
 *		Alan Cox	:	More reset handler fixes.
 *		Alan Cox	:	Started rewriting the code based on
 *					the RFC's for other useful protocol
 *					references see: Comer, KA9Q NOS, and
 *					for a reference on the difference
 *					between specifications and how BSD
 *					works see the 4.4lite source.
 *		A.N.Kuznetsov	:	Don't time wait on completion of tidy
 *					close.
 *		Linus Torvalds	:	Fin/Shutdown & copied_seq changes.
 *		Linus Torvalds	:	Fixed BSD port reuse to work first syn
 *		Alan Cox	:	Reimplemented timers as per the RFC
 *					and using multiple timers for sanity.
 *		Alan Cox	:	Small bug fixes, and a lot of new
 *					comments.
 *		Alan Cox	:	Fixed dual reader crash by locking
 *					the buffers (much like datagram.c)
 *		Alan Cox	:	Fixed stuck sockets in probe. A probe
 *					now gets fed up of retrying without
 *					(even a no space) answer.
 *		Alan Cox	:	Extracted closing code better
 *		Alan Cox	:	Fixed the closing state machine to
 *					resemble the RFC.
 *		Alan Cox	:	More 'per spec' fixes.
 *		Jorge Cwik	:	Even faster checksumming.
 *		Alan Cox	:	tcp_data() doesn't ack illegal PSH
 *					only frames. At least one pc tcp stack
 *					generates them.
 *		Alan Cox	:	Cache last socket.
 *		Alan Cox	:	Per route irtt.
 *		Matt Day	:	poll()->select() match BSD precisely on error
 *		Alan Cox	:	New buffers
 *		Marc Tamsky	:	Various sk->prot->retransmits and
 *					sk->retransmits misupdating fixed.
 *					Fixed tcp_write_timeout: stuck close,
 *					and TCP syn retries gets used now.
 *		Mark Yarvis	:	In tcp_read_wakeup(), don't send an
 *					ack if state is TCP_CLOSED.
 *		Alan Cox	:	Look up device on a retransmit - routes may
 *					change. Doesn't yet cope with MSS shrink right
 *					but it's a start!
 *		Marc Tamsky	:	Closing in closing fixes.
 *		Mike Shaver	:	RFC1122 verifications.
 *		Alan Cox	:	rcv_saddr errors.
 *		Alan Cox	:	Block double connect().
 *		Alan Cox	:	Small hooks for enSKIP.
 *		Alexey Kuznetsov:	Path MTU discovery.
 *		Alan Cox	:	Support soft errors.
 *		Alan Cox	:	Fix MTU discovery pathological case
 *					when the remote claims no mtu!
 *		Marc Tamsky	:	TCP_CLOSE fix.
 *		Colin (G3TNE)	:	Send a reset on syn ack replies in
 *					window but wrong (fixes NT lpd problems)
 *		Pedro Roque	:	Better TCP window handling, delayed ack.
 *		Joerg Reuter	:	No modification of locked buffers in
 *					tcp_do_retransmit()
 *		Eric Schenk	:	Changed receiver side silly window
 *					avoidance algorithm to BSD style
 *					algorithm. This doubles throughput
 *					against machines running Solaris,
 *					and seems to result in general
 *					improvement.
 *	Stefan Magdalinski	:	adjusted tcp_readable() to fix FIONREAD
 *	Willy Konynenberg	:	Transparent proxying support.
 *	Mike McLagan		:	Routing by source
 *		Keith Owens	:	Do proper merging with partial SKB's in
 *					tcp_do_sendmsg to avoid burstiness.
 *		Eric Schenk	:	Fix fast close down bug with
 *					shutdown() followed by close().
 *		Andi Kleen 	:	Make poll agree with SIGIO
 *	Salvatore Sanfilippo	:	Support SO_LINGER with linger == 1 and
 *					lingertime == 0 (RFC 793 ABORT Call)
 *	Hirokazu Takahashi	:	Use copy_from_user() instead of
 *					csum_and_copy_from_user() if possible.
 *
 *		This program is free software; you can redistribute it and/or
 *		modify it under the terms of the GNU General Public License
 *		as published by the Free Software Foundation; either version
 *		2 of the License, or(at your option) any later version.
 *
 * Description of States:
 *
 *	TCP_SYN_SENT		sent a connection request, waiting for ack
 *
 *	TCP_SYN_RECV		received a connection request, sent ack,
 *				waiting for final ack in three-way handshake.
 *
 *	TCP_ESTABLISHED		connection established
 *
 *	TCP_FIN_WAIT1		our side has shutdown, waiting to complete
 *				transmission of remaining buffered data
 *
 *	TCP_FIN_WAIT2		all buffered data sent, waiting for remote
 *				to shutdown
 *
 *	TCP_CLOSING		both sides have shutdown but we still have
 *				data we have to finish sending
 *
 *	TCP_TIME_WAIT		timeout to catch resent junk before entering
 *				closed, can only be entered from FIN_WAIT2
 *				or CLOSING.  Required because the other end
 *				may not have gotten our last ACK causing it
 *				to retransmit the data packet (which we ignore)
 *
 *	TCP_CLOSE_WAIT		remote side has shutdown and is waiting for
 *				us to finish writing our data and to shutdown
 *				(we have to close() to move on to LAST_ACK)
 *
 *	TCP_LAST_ACK		out side has shutdown after remote has
 *				shutdown.  There may still be data in our
 *				buffer that we have to finish sending
 *
 *	TCP_CLOSE		socket is finished
 */

#define pr_fmt(fmt) "TCP: " fmt

#include <crypto/hash.h>
#include <linux/kernel.h>
#include <linux/module.h>
#include <linux/types.h>
#include <linux/fcntl.h>
#include <linux/poll.h>
#include <linux/inet_diag.h>
#include <linux/init.h>
#include <linux/fs.h>
#include <linux/skbuff.h>
#include <linux/scatterlist.h>
#include <linux/splice.h>
#include <linux/net.h>
#include <linux/socket.h>
#include <linux/random.h>
#include <linux/bootmem.h>
#include <linux/highmem.h>
#include <linux/swap.h>
#include <linux/cache.h>
#include <linux/err.h>
#include <linux/time.h>
#include <linux/slab.h>

#include <net/icmp.h>
#include <net/inet_common.h>
#include <net/tcp.h>
#include <net/xfrm.h>
#include <net/ip.h>
#include <net/sock.h>

#include <linux/uaccess.h>
#include <asm/ioctls.h>
#include <net/busy_poll.h>

int sysctl_tcp_min_tso_segs __read_mostly = 2;

int sysctl_tcp_autocorking __read_mostly = 1;

struct percpu_counter tcp_orphan_count;
EXPORT_SYMBOL_GPL(tcp_orphan_count);

long sysctl_tcp_mem[3] __read_mostly;
int sysctl_tcp_wmem[3] __read_mostly;
int sysctl_tcp_rmem[3] __read_mostly;

EXPORT_SYMBOL(sysctl_tcp_mem);
EXPORT_SYMBOL(sysctl_tcp_rmem);
EXPORT_SYMBOL(sysctl_tcp_wmem);

atomic_long_t tcp_memory_allocated;	/* Current allocated memory. */
EXPORT_SYMBOL(tcp_memory_allocated);

/*
 * Current number of TCP sockets.
 */
struct percpu_counter tcp_sockets_allocated;
EXPORT_SYMBOL(tcp_sockets_allocated);

/*
 * TCP splice context
 */
struct tcp_splice_state {
	struct pipe_inode_info *pipe;
	size_t len;
	unsigned int flags;
};

/*
 * Pressure flag: try to collapse.
 * Technical note: it is used by multiple contexts non atomically.
 * All the __sk_mem_schedule() is of this nature: accounting
 * is strict, actions are advisory and have some latency.
 */
int tcp_memory_pressure __read_mostly;
EXPORT_SYMBOL(tcp_memory_pressure);

void tcp_enter_memory_pressure(struct sock *sk)
{
	if (!tcp_memory_pressure) {
		NET_INC_STATS(sock_net(sk), LINUX_MIB_TCPMEMORYPRESSURES);
		tcp_memory_pressure = 1;
	}
}
EXPORT_SYMBOL(tcp_enter_memory_pressure);

/* Convert seconds to retransmits based on initial and max timeout */
static u8 secs_to_retrans(int seconds, int timeout, int rto_max)
{
	u8 res = 0;

	if (seconds > 0) {
		int period = timeout;

		res = 1;
		while (seconds > period && res < 255) {
			res++;
			timeout <<= 1;
			if (timeout > rto_max)
				timeout = rto_max;
			period += timeout;
		}
	}
	return res;
}

/* Convert retransmits to seconds based on initial and max timeout */
static int retrans_to_secs(u8 retrans, int timeout, int rto_max)
{
	int period = 0;

	if (retrans > 0) {
		period = timeout;
		while (--retrans) {
			timeout <<= 1;
			if (timeout > rto_max)
				timeout = rto_max;
			period += timeout;
		}
	}
	return period;
}

/* Address-family independent initialization for a tcp_sock.
 *
 * NOTE: A lot of things set to zero explicitly by call to
 *       sk_alloc() so need not be done here.
 */
void tcp_init_sock(struct sock *sk)
{
	struct inet_connection_sock *icsk = inet_csk(sk);
	struct tcp_sock *tp = tcp_sk(sk);

	tp->out_of_order_queue = RB_ROOT;
	tcp_init_xmit_timers(sk);
	tcp_prequeue_init(tp);
	INIT_LIST_HEAD(&tp->tsq_node);

	icsk->icsk_rto = TCP_TIMEOUT_INIT;
	tp->mdev_us = jiffies_to_usecs(TCP_TIMEOUT_INIT);
	minmax_reset(&tp->rtt_min, tcp_time_stamp, ~0U);

	/* So many TCP implementations out there (incorrectly) count the
	 * initial SYN frame in their delayed-ACK and congestion control
	 * algorithms that we must have the following bandaid to talk
	 * efficiently to them.  -DaveM
	 */
	tp->snd_cwnd = TCP_INIT_CWND;

	/* There's a bubble in the pipe until at least the first ACK. */
	tp->app_limited = ~0U;

	/* See draft-stevens-tcpca-spec-01 for discussion of the
	 * initialization of these values.
	 */
	tp->snd_ssthresh = TCP_INFINITE_SSTHRESH;
	tp->snd_cwnd_clamp = ~0;
	tp->mss_cache = TCP_MSS_DEFAULT;

	tp->reordering = sock_net(sk)->ipv4.sysctl_tcp_reordering;
	tcp_assign_congestion_control(sk);

	tp->tsoffset = 0;

	sk->sk_state = TCP_CLOSE;

	sk->sk_write_space = sk_stream_write_space;
	sock_set_flag(sk, SOCK_USE_WRITE_QUEUE);

	icsk->icsk_sync_mss = tcp_sync_mss;

	sk->sk_sndbuf = sysctl_tcp_wmem[1];
	sk->sk_rcvbuf = sysctl_tcp_rmem[1];

	sk_sockets_allocated_inc(sk);
}
EXPORT_SYMBOL(tcp_init_sock);

static void tcp_tx_timestamp(struct sock *sk, u16 tsflags, struct sk_buff *skb)
{
	if (tsflags && skb) {
		struct skb_shared_info *shinfo = skb_shinfo(skb);
		struct tcp_skb_cb *tcb = TCP_SKB_CB(skb);

		sock_tx_timestamp(sk, tsflags, &shinfo->tx_flags);
		if (tsflags & SOF_TIMESTAMPING_TX_ACK)
			tcb->txstamp_ack = 1;
		if (tsflags & SOF_TIMESTAMPING_TX_RECORD_MASK)
			shinfo->tskey = TCP_SKB_CB(skb)->seq + skb->len - 1;
	}
}

/*
 *	Wait for a TCP event.
 *
 *	Note that we don't need to lock the socket, as the upper poll layers
 *	take care of normal races (between the test and the event) and we don't
 *	go look at any of the socket buffers directly.
 */
unsigned int tcp_poll(struct file *file, struct socket *sock, poll_table *wait)
{
	unsigned int mask;
	struct sock *sk = sock->sk;
	const struct tcp_sock *tp = tcp_sk(sk);
	int state;

	sock_rps_record_flow(sk);

	sock_poll_wait(file, sk_sleep(sk), wait);

	state = sk_state_load(sk);
	if (state == TCP_LISTEN)
		return inet_csk_listen_poll(sk);

	/* Socket is not locked. We are protected from async events
	 * by poll logic and correct handling of state changes
	 * made by other threads is impossible in any case.
	 */

	mask = 0;

	/*
	 * POLLHUP is certainly not done right. But poll() doesn't
	 * have a notion of HUP in just one direction, and for a
	 * socket the read side is more interesting.
	 *
	 * Some poll() documentation says that POLLHUP is incompatible
	 * with the POLLOUT/POLLWR flags, so somebody should check this
	 * all. But careful, it tends to be safer to return too many
	 * bits than too few, and you can easily break real applications
	 * if you don't tell them that something has hung up!
	 *
	 * Check-me.
	 *
	 * Check number 1. POLLHUP is _UNMASKABLE_ event (see UNIX98 and
	 * our fs/select.c). It means that after we received EOF,
	 * poll always returns immediately, making impossible poll() on write()
	 * in state CLOSE_WAIT. One solution is evident --- to set POLLHUP
	 * if and only if shutdown has been made in both directions.
	 * Actually, it is interesting to look how Solaris and DUX
	 * solve this dilemma. I would prefer, if POLLHUP were maskable,
	 * then we could set it on SND_SHUTDOWN. BTW examples given
	 * in Stevens' books assume exactly this behaviour, it explains
	 * why POLLHUP is incompatible with POLLOUT.	--ANK
	 *
	 * NOTE. Check for TCP_CLOSE is added. The goal is to prevent
	 * blocking on fresh not-connected or disconnected socket. --ANK
	 */
	if (sk->sk_shutdown == SHUTDOWN_MASK || state == TCP_CLOSE)
		mask |= POLLHUP;
	if (sk->sk_shutdown & RCV_SHUTDOWN)
		mask |= POLLIN | POLLRDNORM | POLLRDHUP;

	/* Connected or passive Fast Open socket? */
	if (state != TCP_SYN_SENT &&
	    (state != TCP_SYN_RECV || tp->fastopen_rsk)) {
		int target = sock_rcvlowat(sk, 0, INT_MAX);

		if (tp->urg_seq == tp->copied_seq &&
		    !sock_flag(sk, SOCK_URGINLINE) &&
		    tp->urg_data)
			target++;

		if (tp->rcv_nxt - tp->copied_seq >= target)
			mask |= POLLIN | POLLRDNORM;

		if (!(sk->sk_shutdown & SEND_SHUTDOWN)) {
			if (sk_stream_is_writeable(sk)) {
				mask |= POLLOUT | POLLWRNORM;
			} else {  /* send SIGIO later */
				sk_set_bit(SOCKWQ_ASYNC_NOSPACE, sk);
				set_bit(SOCK_NOSPACE, &sk->sk_socket->flags);

				/* Race breaker. If space is freed after
				 * wspace test but before the flags are set,
				 * IO signal will be lost. Memory barrier
				 * pairs with the input side.
				 */
				smp_mb__after_atomic();
				if (sk_stream_is_writeable(sk))
					mask |= POLLOUT | POLLWRNORM;
			}
		} else
			mask |= POLLOUT | POLLWRNORM;

		if (tp->urg_data & TCP_URG_VALID)
			mask |= POLLPRI;
	} else if (sk->sk_state == TCP_SYN_SENT && inet_sk(sk)->defer_connect) {
		/* Active TCP fastopen socket with defer_connect
		 * Return POLLOUT so application can call write()
		 * in order for kernel to generate SYN+data
		 */
		mask |= POLLOUT | POLLWRNORM;
	}
	/* This barrier is coupled with smp_wmb() in tcp_reset() */
	smp_rmb();
	if (sk->sk_err || !skb_queue_empty(&sk->sk_error_queue))
		mask |= POLLERR;

	return mask;
}
EXPORT_SYMBOL(tcp_poll);

int tcp_ioctl(struct sock *sk, int cmd, unsigned long arg)
{
	struct tcp_sock *tp = tcp_sk(sk);
	int answ;
	bool slow;

	switch (cmd) {
	case SIOCINQ:
		if (sk->sk_state == TCP_LISTEN)
			return -EINVAL;

		slow = lock_sock_fast(sk);
		answ = tcp_inq(sk);
		unlock_sock_fast(sk, slow);
		break;
	case SIOCATMARK:
		answ = tp->urg_data && tp->urg_seq == tp->copied_seq;
		break;
	case SIOCOUTQ:
		if (sk->sk_state == TCP_LISTEN)
			return -EINVAL;

		if ((1 << sk->sk_state) & (TCPF_SYN_SENT | TCPF_SYN_RECV))
			answ = 0;
		else
			answ = tp->write_seq - tp->snd_una;
		break;
	case SIOCOUTQNSD:
		if (sk->sk_state == TCP_LISTEN)
			return -EINVAL;

		if ((1 << sk->sk_state) & (TCPF_SYN_SENT | TCPF_SYN_RECV))
			answ = 0;
		else
			answ = tp->write_seq - tp->snd_nxt;
		break;
	default:
		return -ENOIOCTLCMD;
	}

	return put_user(answ, (int __user *)arg);
}
EXPORT_SYMBOL(tcp_ioctl);

static inline void tcp_mark_push(struct tcp_sock *tp, struct sk_buff *skb)
{
	TCP_SKB_CB(skb)->tcp_flags |= TCPHDR_PSH;
	tp->pushed_seq = tp->write_seq;
}

static inline bool forced_push(const struct tcp_sock *tp)
{
	return after(tp->write_seq, tp->pushed_seq + (tp->max_window >> 1));
}

static void skb_entail(struct sock *sk, struct sk_buff *skb)
{
	struct tcp_sock *tp = tcp_sk(sk);
	struct tcp_skb_cb *tcb = TCP_SKB_CB(skb);

	skb->csum    = 0;
	tcb->seq     = tcb->end_seq = tp->write_seq;
	tcb->tcp_flags = TCPHDR_ACK;
	tcb->sacked  = 0;
	__skb_header_release(skb);
	tcp_add_write_queue_tail(sk, skb);
	sk->sk_wmem_queued += skb->truesize;
	sk_mem_charge(sk, skb->truesize);
	if (tp->nonagle & TCP_NAGLE_PUSH)
		tp->nonagle &= ~TCP_NAGLE_PUSH;

	tcp_slow_start_after_idle_check(sk);
}

static inline void tcp_mark_urg(struct tcp_sock *tp, int flags)
{
	if (flags & MSG_OOB)
		tp->snd_up = tp->write_seq;
}

/* If a not yet filled skb is pushed, do not send it if
 * we have data packets in Qdisc or NIC queues :
 * Because TX completion will happen shortly, it gives a chance
 * to coalesce future sendmsg() payload into this skb, without
 * need for a timer, and with no latency trade off.
 * As packets containing data payload have a bigger truesize
 * than pure acks (dataless) packets, the last checks prevent
 * autocorking if we only have an ACK in Qdisc/NIC queues,
 * or if TX completion was delayed after we processed ACK packet.
 */
static bool tcp_should_autocork(struct sock *sk, struct sk_buff *skb,
				int size_goal)
{
	return skb->len < size_goal &&
	       sysctl_tcp_autocorking &&
	       skb != tcp_write_queue_head(sk) &&
	       atomic_read(&sk->sk_wmem_alloc) > skb->truesize;
}

static void tcp_push(struct sock *sk, int flags, int mss_now,
		     int nonagle, int size_goal)
{
	struct tcp_sock *tp = tcp_sk(sk);
	struct sk_buff *skb;

	if (!tcp_send_head(sk))
		return;

	skb = tcp_write_queue_tail(sk);
	if (!(flags & MSG_MORE) || forced_push(tp))
		tcp_mark_push(tp, skb);

	tcp_mark_urg(tp, flags);

	if (tcp_should_autocork(sk, skb, size_goal)) {

		/* avoid atomic op if TSQ_THROTTLED bit is already set */
		if (!test_bit(TSQ_THROTTLED, &sk->sk_tsq_flags)) {
			NET_INC_STATS(sock_net(sk), LINUX_MIB_TCPAUTOCORKING);
			set_bit(TSQ_THROTTLED, &sk->sk_tsq_flags);
		}
		/* It is possible TX completion already happened
		 * before we set TSQ_THROTTLED.
		 */
		if (atomic_read(&sk->sk_wmem_alloc) > skb->truesize)
			return;
	}

	if (flags & MSG_MORE)
		nonagle = TCP_NAGLE_CORK;

	__tcp_push_pending_frames(sk, mss_now, nonagle);
}

static int tcp_splice_data_recv(read_descriptor_t *rd_desc, struct sk_buff *skb,
				unsigned int offset, size_t len)
{
	struct tcp_splice_state *tss = rd_desc->arg.data;
	int ret;

	ret = skb_splice_bits(skb, skb->sk, offset, tss->pipe,
			      min(rd_desc->count, len), tss->flags);
	if (ret > 0)
		rd_desc->count -= ret;
	return ret;
}

static int __tcp_splice_read(struct sock *sk, struct tcp_splice_state *tss)
{
	/* Store TCP splice context information in read_descriptor_t. */
	read_descriptor_t rd_desc = {
		.arg.data = tss,
		.count	  = tss->len,
	};

	return tcp_read_sock(sk, &rd_desc, tcp_splice_data_recv);
}

/**
 *  tcp_splice_read - splice data from TCP socket to a pipe
 * @sock:	socket to splice from
 * @ppos:	position (not valid)
 * @pipe:	pipe to splice to
 * @len:	number of bytes to splice
 * @flags:	splice modifier flags
 *
 * Description:
 *    Will read pages from given socket and fill them into a pipe.
 *
 **/
ssize_t tcp_splice_read(struct socket *sock, loff_t *ppos,
			struct pipe_inode_info *pipe, size_t len,
			unsigned int flags)
{
	struct sock *sk = sock->sk;
	struct tcp_splice_state tss = {
		.pipe = pipe,
		.len = len,
		.flags = flags,
	};
	long timeo;
	ssize_t spliced;
	int ret;

	sock_rps_record_flow(sk);
	/*
	 * We can't seek on a socket input
	 */
	if (unlikely(*ppos))
		return -ESPIPE;

	ret = spliced = 0;

	lock_sock(sk);

	timeo = sock_rcvtimeo(sk, sock->file->f_flags & O_NONBLOCK);
	while (tss.len) {
		ret = __tcp_splice_read(sk, &tss);
		if (ret < 0)
			break;
		else if (!ret) {
			if (spliced)
				break;
			if (sock_flag(sk, SOCK_DONE))
				break;
			if (sk->sk_err) {
				ret = sock_error(sk);
				break;
			}
			if (sk->sk_shutdown & RCV_SHUTDOWN)
				break;
			if (sk->sk_state == TCP_CLOSE) {
				/*
				 * This occurs when user tries to read
				 * from never connected socket.
				 */
				if (!sock_flag(sk, SOCK_DONE))
					ret = -ENOTCONN;
				break;
			}
			if (!timeo) {
				ret = -EAGAIN;
				break;
			}
			/* if __tcp_splice_read() got nothing while we have
			 * an skb in receive queue, we do not want to loop.
			 * This might happen with URG data.
			 */
			if (!skb_queue_empty(&sk->sk_receive_queue))
				break;
			sk_wait_data(sk, &timeo, NULL);
			if (signal_pending(current)) {
				ret = sock_intr_errno(timeo);
				break;
			}
			continue;
		}
		tss.len -= ret;
		spliced += ret;

		if (!timeo)
			break;
		release_sock(sk);
		lock_sock(sk);

		if (sk->sk_err || sk->sk_state == TCP_CLOSE ||
		    (sk->sk_shutdown & RCV_SHUTDOWN) ||
		    signal_pending(current))
			break;
	}

	release_sock(sk);

	if (spliced)
		return spliced;

	return ret;
}
EXPORT_SYMBOL(tcp_splice_read);

struct sk_buff *sk_stream_alloc_skb(struct sock *sk, int size, gfp_t gfp,
				    bool force_schedule)
{
	struct sk_buff *skb;

	/* The TCP header must be at least 32-bit aligned.  */
	size = ALIGN(size, 4);

	if (unlikely(tcp_under_memory_pressure(sk)))
		sk_mem_reclaim_partial(sk);

	skb = alloc_skb_fclone(size + sk->sk_prot->max_header, gfp);
	if (likely(skb)) {
		bool mem_scheduled;

		if (force_schedule) {
			mem_scheduled = true;
			sk_forced_mem_schedule(sk, skb->truesize);
		} else {
			mem_scheduled = sk_wmem_schedule(sk, skb->truesize);
		}
		if (likely(mem_scheduled)) {
			skb_reserve(skb, sk->sk_prot->max_header);
			/*
			 * Make sure that we have exactly size bytes
			 * available to the caller, no more, no less.
			 */
			skb->reserved_tailroom = skb->end - skb->tail - size;
			return skb;
		}
		__kfree_skb(skb);
	} else {
		sk->sk_prot->enter_memory_pressure(sk);
		sk_stream_moderate_sndbuf(sk);
	}
	return NULL;
}

static unsigned int tcp_xmit_size_goal(struct sock *sk, u32 mss_now,
				       int large_allowed)
{
	struct tcp_sock *tp = tcp_sk(sk);
	u32 new_size_goal, size_goal;

	if (!large_allowed || !sk_can_gso(sk))
		return mss_now;

	/* Note : tcp_tso_autosize() will eventually split this later */
	new_size_goal = sk->sk_gso_max_size - 1 - MAX_TCP_HEADER;
	new_size_goal = tcp_bound_to_half_wnd(tp, new_size_goal);

	/* We try hard to avoid divides here */
	size_goal = tp->gso_segs * mss_now;
	if (unlikely(new_size_goal < size_goal ||
		     new_size_goal >= size_goal + mss_now)) {
		tp->gso_segs = min_t(u16, new_size_goal / mss_now,
				     sk->sk_gso_max_segs);
		size_goal = tp->gso_segs * mss_now;
	}

	return max(size_goal, mss_now);
}

static int tcp_send_mss(struct sock *sk, int *size_goal, int flags)
{
	int mss_now;

	mss_now = tcp_current_mss(sk);
	*size_goal = tcp_xmit_size_goal(sk, mss_now, !(flags & MSG_OOB));

	return mss_now;
}

static ssize_t do_tcp_sendpages(struct sock *sk, struct page *page, int offset,
				size_t size, int flags)
{
	struct tcp_sock *tp = tcp_sk(sk);
	int mss_now, size_goal;
	int err;
	ssize_t copied;
	long timeo = sock_sndtimeo(sk, flags & MSG_DONTWAIT);

	/* Wait for a connection to finish. One exception is TCP Fast Open
	 * (passive side) where data is allowed to be sent before a connection
	 * is fully established.
	 */
	if (((1 << sk->sk_state) & ~(TCPF_ESTABLISHED | TCPF_CLOSE_WAIT)) &&
	    !tcp_passive_fastopen(sk)) {
		err = sk_stream_wait_connect(sk, &timeo);
		if (err != 0)
			goto out_err;
	}

	sk_clear_bit(SOCKWQ_ASYNC_NOSPACE, sk);

	mss_now = tcp_send_mss(sk, &size_goal, flags);
	copied = 0;

	err = -EPIPE;
	if (sk->sk_err || (sk->sk_shutdown & SEND_SHUTDOWN))
		goto out_err;

	while (size > 0) {
		struct sk_buff *skb = tcp_write_queue_tail(sk);
		int copy, i;
		bool can_coalesce;

		if (!tcp_send_head(sk) || (copy = size_goal - skb->len) <= 0 ||
		    !tcp_skb_can_collapse_to(skb)) {
new_segment:
			if (!sk_stream_memory_free(sk))
				goto wait_for_sndbuf;

			skb = sk_stream_alloc_skb(sk, 0, sk->sk_allocation,
						  skb_queue_empty(&sk->sk_write_queue));
			if (!skb)
				goto wait_for_memory;

			skb_entail(sk, skb);
			copy = size_goal;
		}

		if (copy > size)
			copy = size;

		i = skb_shinfo(skb)->nr_frags;
		can_coalesce = skb_can_coalesce(skb, i, page, offset);
		if (!can_coalesce && i >= sysctl_max_skb_frags) {
			tcp_mark_push(tp, skb);
			goto new_segment;
		}
		if (!sk_wmem_schedule(sk, copy))
			goto wait_for_memory;

		if (can_coalesce) {
			skb_frag_size_add(&skb_shinfo(skb)->frags[i - 1], copy);
		} else {
			get_page(page);
			skb_fill_page_desc(skb, i, page, offset, copy);
		}
		skb_shinfo(skb)->tx_flags |= SKBTX_SHARED_FRAG;

		skb->len += copy;
		skb->data_len += copy;
		skb->truesize += copy;
		sk->sk_wmem_queued += copy;
		sk_mem_charge(sk, copy);
		skb->ip_summed = CHECKSUM_PARTIAL;
		tp->write_seq += copy;
		TCP_SKB_CB(skb)->end_seq += copy;
		tcp_skb_pcount_set(skb, 0);

		if (!copied)
			TCP_SKB_CB(skb)->tcp_flags &= ~TCPHDR_PSH;

		copied += copy;
		offset += copy;
		size -= copy;
		if (!size)
			goto out;

		if (skb->len < size_goal || (flags & MSG_OOB))
			continue;

		if (forced_push(tp)) {
			tcp_mark_push(tp, skb);
			__tcp_push_pending_frames(sk, mss_now, TCP_NAGLE_PUSH);
		} else if (skb == tcp_send_head(sk))
			tcp_push_one(sk, mss_now);
		continue;

wait_for_sndbuf:
		set_bit(SOCK_NOSPACE, &sk->sk_socket->flags);
wait_for_memory:
		tcp_push(sk, flags & ~MSG_MORE, mss_now,
			 TCP_NAGLE_PUSH, size_goal);

		err = sk_stream_wait_memory(sk, &timeo);
		if (err != 0)
			goto do_error;

		mss_now = tcp_send_mss(sk, &size_goal, flags);
	}

out:
	if (copied) {
		tcp_tx_timestamp(sk, sk->sk_tsflags, tcp_write_queue_tail(sk));
		if (!(flags & MSG_SENDPAGE_NOTLAST))
			tcp_push(sk, flags, mss_now, tp->nonagle, size_goal);
	}
	return copied;

do_error:
	if (copied)
		goto out;
out_err:
	/* make sure we wake any epoll edge trigger waiter */
	if (unlikely(skb_queue_len(&sk->sk_write_queue) == 0 &&
		     err == -EAGAIN)) {
		sk->sk_write_space(sk);
		tcp_chrono_stop(sk, TCP_CHRONO_SNDBUF_LIMITED);
	}
	return sk_stream_error(sk, flags, err);
}

int tcp_sendpage(struct sock *sk, struct page *page, int offset,
		 size_t size, int flags)
{
	ssize_t res;

	if (!(sk->sk_route_caps & NETIF_F_SG) ||
	    !sk_check_csum_caps(sk))
		return sock_no_sendpage(sk->sk_socket, page, offset, size,
					flags);

	lock_sock(sk);

	tcp_rate_check_app_limited(sk);  /* is sending application-limited? */

	res = do_tcp_sendpages(sk, page, offset, size, flags);
	release_sock(sk);
	return res;
}
EXPORT_SYMBOL(tcp_sendpage);

/* Do not bother using a page frag for very small frames.
 * But use this heuristic only for the first skb in write queue.
 *
 * Having no payload in skb->head allows better SACK shifting
 * in tcp_shift_skb_data(), reducing sack/rack overhead, because
 * write queue has less skbs.
 * Each skb can hold up to MAX_SKB_FRAGS * 32Kbytes, or ~0.5 MB.
 * This also speeds up tso_fragment(), since it wont fallback
 * to tcp_fragment().
 */
static int linear_payload_sz(bool first_skb)
{
	if (first_skb)
		return SKB_WITH_OVERHEAD(2048 - MAX_TCP_HEADER);
	return 0;
}

static int select_size(const struct sock *sk, bool sg, bool first_skb)
{
	const struct tcp_sock *tp = tcp_sk(sk);
	int tmp = tp->mss_cache;

	if (sg) {
		if (sk_can_gso(sk)) {
			tmp = linear_payload_sz(first_skb);
		} else {
			int pgbreak = SKB_MAX_HEAD(MAX_TCP_HEADER);

			if (tmp >= pgbreak &&
			    tmp <= pgbreak + (MAX_SKB_FRAGS - 1) * PAGE_SIZE)
				tmp = pgbreak;
		}
	}

	return tmp;
}

void tcp_free_fastopen_req(struct tcp_sock *tp)
{
	if (tp->fastopen_req) {
		kfree(tp->fastopen_req);
		tp->fastopen_req = NULL;
	}
}

static int tcp_sendmsg_fastopen(struct sock *sk, struct msghdr *msg,
				int *copied, size_t size)
{
	struct tcp_sock *tp = tcp_sk(sk);
	struct inet_sock *inet = inet_sk(sk);
	int err, flags;

	if (!(sysctl_tcp_fastopen & TFO_CLIENT_ENABLE))
		return -EOPNOTSUPP;
	if (tp->fastopen_req)
		return -EALREADY; /* Another Fast Open is in progress */

	tp->fastopen_req = kzalloc(sizeof(struct tcp_fastopen_request),
				   sk->sk_allocation);
	if (unlikely(!tp->fastopen_req))
		return -ENOBUFS;
	tp->fastopen_req->data = msg;
	tp->fastopen_req->size = size;

	if (inet->defer_connect) {
		err = tcp_connect(sk);
		/* Same failure procedure as in tcp_v4/6_connect */
		if (err) {
			tcp_set_state(sk, TCP_CLOSE);
			inet->inet_dport = 0;
			sk->sk_route_caps = 0;
		}
	}
	flags = (msg->msg_flags & MSG_DONTWAIT) ? O_NONBLOCK : 0;
	err = __inet_stream_connect(sk->sk_socket, msg->msg_name,
				    msg->msg_namelen, flags, 1);
<<<<<<< HEAD
	inet->defer_connect = 0;
	*copied = tp->fastopen_req->copied;
	tcp_free_fastopen_req(tp);
=======
	/* fastopen_req could already be freed in __inet_stream_connect
	 * if the connection times out or gets rst
	 */
	if (tp->fastopen_req) {
		*copied = tp->fastopen_req->copied;
		tcp_free_fastopen_req(tp);
		inet->defer_connect = 0;
	}
>>>>>>> 36fc5797
	return err;
}

int tcp_sendmsg(struct sock *sk, struct msghdr *msg, size_t size)
{
	struct tcp_sock *tp = tcp_sk(sk);
	struct sk_buff *skb;
	struct sockcm_cookie sockc;
	int flags, err, copied = 0;
	int mss_now = 0, size_goal, copied_syn = 0;
	bool process_backlog = false;
	bool sg;
	long timeo;

	lock_sock(sk);

	flags = msg->msg_flags;
	if (unlikely(flags & MSG_FASTOPEN || inet_sk(sk)->defer_connect)) {
		err = tcp_sendmsg_fastopen(sk, msg, &copied_syn, size);
		if (err == -EINPROGRESS && copied_syn > 0)
			goto out;
		else if (err)
			goto out_err;
	}

	timeo = sock_sndtimeo(sk, flags & MSG_DONTWAIT);

	tcp_rate_check_app_limited(sk);  /* is sending application-limited? */

	/* Wait for a connection to finish. One exception is TCP Fast Open
	 * (passive side) where data is allowed to be sent before a connection
	 * is fully established.
	 */
	if (((1 << sk->sk_state) & ~(TCPF_ESTABLISHED | TCPF_CLOSE_WAIT)) &&
	    !tcp_passive_fastopen(sk)) {
		err = sk_stream_wait_connect(sk, &timeo);
		if (err != 0)
			goto do_error;
	}

	if (unlikely(tp->repair)) {
		if (tp->repair_queue == TCP_RECV_QUEUE) {
			copied = tcp_send_rcvq(sk, msg, size);
			goto out_nopush;
		}

		err = -EINVAL;
		if (tp->repair_queue == TCP_NO_QUEUE)
			goto out_err;

		/* 'common' sending to sendq */
	}

	sockc.tsflags = sk->sk_tsflags;
	if (msg->msg_controllen) {
		err = sock_cmsg_send(sk, msg, &sockc);
		if (unlikely(err)) {
			err = -EINVAL;
			goto out_err;
		}
	}

	/* This should be in poll */
	sk_clear_bit(SOCKWQ_ASYNC_NOSPACE, sk);

	/* Ok commence sending. */
	copied = 0;

restart:
	mss_now = tcp_send_mss(sk, &size_goal, flags);

	err = -EPIPE;
	if (sk->sk_err || (sk->sk_shutdown & SEND_SHUTDOWN))
		goto do_error;

	sg = !!(sk->sk_route_caps & NETIF_F_SG);

	while (msg_data_left(msg)) {
		int copy = 0;
		int max = size_goal;

		skb = tcp_write_queue_tail(sk);
		if (tcp_send_head(sk)) {
			if (skb->ip_summed == CHECKSUM_NONE)
				max = mss_now;
			copy = max - skb->len;
		}

		if (copy <= 0 || !tcp_skb_can_collapse_to(skb)) {
			bool first_skb;

new_segment:
			/* Allocate new segment. If the interface is SG,
			 * allocate skb fitting to single page.
			 */
			if (!sk_stream_memory_free(sk))
				goto wait_for_sndbuf;

			if (process_backlog && sk_flush_backlog(sk)) {
				process_backlog = false;
				goto restart;
			}
			first_skb = skb_queue_empty(&sk->sk_write_queue);
			skb = sk_stream_alloc_skb(sk,
						  select_size(sk, sg, first_skb),
						  sk->sk_allocation,
						  first_skb);
			if (!skb)
				goto wait_for_memory;

			process_backlog = true;
			/*
			 * Check whether we can use HW checksum.
			 */
			if (sk_check_csum_caps(sk))
				skb->ip_summed = CHECKSUM_PARTIAL;

			skb_entail(sk, skb);
			copy = size_goal;
			max = size_goal;

			/* All packets are restored as if they have
			 * already been sent. skb_mstamp isn't set to
			 * avoid wrong rtt estimation.
			 */
			if (tp->repair)
				TCP_SKB_CB(skb)->sacked |= TCPCB_REPAIRED;
		}

		/* Try to append data to the end of skb. */
		if (copy > msg_data_left(msg))
			copy = msg_data_left(msg);

		/* Where to copy to? */
		if (skb_availroom(skb) > 0) {
			/* We have some space in skb head. Superb! */
			copy = min_t(int, copy, skb_availroom(skb));
			err = skb_add_data_nocache(sk, skb, &msg->msg_iter, copy);
			if (err)
				goto do_fault;
		} else {
			bool merge = true;
			int i = skb_shinfo(skb)->nr_frags;
			struct page_frag *pfrag = sk_page_frag(sk);

			if (!sk_page_frag_refill(sk, pfrag))
				goto wait_for_memory;

			if (!skb_can_coalesce(skb, i, pfrag->page,
					      pfrag->offset)) {
				if (i >= sysctl_max_skb_frags || !sg) {
					tcp_mark_push(tp, skb);
					goto new_segment;
				}
				merge = false;
			}

			copy = min_t(int, copy, pfrag->size - pfrag->offset);

			if (!sk_wmem_schedule(sk, copy))
				goto wait_for_memory;

			err = skb_copy_to_page_nocache(sk, &msg->msg_iter, skb,
						       pfrag->page,
						       pfrag->offset,
						       copy);
			if (err)
				goto do_error;

			/* Update the skb. */
			if (merge) {
				skb_frag_size_add(&skb_shinfo(skb)->frags[i - 1], copy);
			} else {
				skb_fill_page_desc(skb, i, pfrag->page,
						   pfrag->offset, copy);
				page_ref_inc(pfrag->page);
			}
			pfrag->offset += copy;
		}

		if (!copied)
			TCP_SKB_CB(skb)->tcp_flags &= ~TCPHDR_PSH;

		tp->write_seq += copy;
		TCP_SKB_CB(skb)->end_seq += copy;
		tcp_skb_pcount_set(skb, 0);

		copied += copy;
		if (!msg_data_left(msg)) {
			if (unlikely(flags & MSG_EOR))
				TCP_SKB_CB(skb)->eor = 1;
			goto out;
		}

		if (skb->len < max || (flags & MSG_OOB) || unlikely(tp->repair))
			continue;

		if (forced_push(tp)) {
			tcp_mark_push(tp, skb);
			__tcp_push_pending_frames(sk, mss_now, TCP_NAGLE_PUSH);
		} else if (skb == tcp_send_head(sk))
			tcp_push_one(sk, mss_now);
		continue;

wait_for_sndbuf:
		set_bit(SOCK_NOSPACE, &sk->sk_socket->flags);
wait_for_memory:
		if (copied)
			tcp_push(sk, flags & ~MSG_MORE, mss_now,
				 TCP_NAGLE_PUSH, size_goal);

		err = sk_stream_wait_memory(sk, &timeo);
		if (err != 0)
			goto do_error;

		mss_now = tcp_send_mss(sk, &size_goal, flags);
	}

out:
	if (copied) {
		tcp_tx_timestamp(sk, sockc.tsflags, tcp_write_queue_tail(sk));
		tcp_push(sk, flags, mss_now, tp->nonagle, size_goal);
	}
out_nopush:
	release_sock(sk);
	return copied + copied_syn;

do_fault:
	if (!skb->len) {
		tcp_unlink_write_queue(skb, sk);
		/* It is the one place in all of TCP, except connection
		 * reset, where we can be unlinking the send_head.
		 */
		tcp_check_send_head(sk, skb);
		sk_wmem_free_skb(sk, skb);
	}

do_error:
	if (copied + copied_syn)
		goto out;
out_err:
	err = sk_stream_error(sk, flags, err);
	/* make sure we wake any epoll edge trigger waiter */
	if (unlikely(skb_queue_len(&sk->sk_write_queue) == 0 &&
		     err == -EAGAIN)) {
		sk->sk_write_space(sk);
		tcp_chrono_stop(sk, TCP_CHRONO_SNDBUF_LIMITED);
	}
	release_sock(sk);
	return err;
}
EXPORT_SYMBOL(tcp_sendmsg);

/*
 *	Handle reading urgent data. BSD has very simple semantics for
 *	this, no blocking and very strange errors 8)
 */

static int tcp_recv_urg(struct sock *sk, struct msghdr *msg, int len, int flags)
{
	struct tcp_sock *tp = tcp_sk(sk);

	/* No URG data to read. */
	if (sock_flag(sk, SOCK_URGINLINE) || !tp->urg_data ||
	    tp->urg_data == TCP_URG_READ)
		return -EINVAL;	/* Yes this is right ! */

	if (sk->sk_state == TCP_CLOSE && !sock_flag(sk, SOCK_DONE))
		return -ENOTCONN;

	if (tp->urg_data & TCP_URG_VALID) {
		int err = 0;
		char c = tp->urg_data;

		if (!(flags & MSG_PEEK))
			tp->urg_data = TCP_URG_READ;

		/* Read urgent data. */
		msg->msg_flags |= MSG_OOB;

		if (len > 0) {
			if (!(flags & MSG_TRUNC))
				err = memcpy_to_msg(msg, &c, 1);
			len = 1;
		} else
			msg->msg_flags |= MSG_TRUNC;

		return err ? -EFAULT : len;
	}

	if (sk->sk_state == TCP_CLOSE || (sk->sk_shutdown & RCV_SHUTDOWN))
		return 0;

	/* Fixed the recv(..., MSG_OOB) behaviour.  BSD docs and
	 * the available implementations agree in this case:
	 * this call should never block, independent of the
	 * blocking state of the socket.
	 * Mike <pall@rz.uni-karlsruhe.de>
	 */
	return -EAGAIN;
}

static int tcp_peek_sndq(struct sock *sk, struct msghdr *msg, int len)
{
	struct sk_buff *skb;
	int copied = 0, err = 0;

	/* XXX -- need to support SO_PEEK_OFF */

	skb_queue_walk(&sk->sk_write_queue, skb) {
		err = skb_copy_datagram_msg(skb, 0, msg, skb->len);
		if (err)
			break;

		copied += skb->len;
	}

	return err ?: copied;
}

/* Clean up the receive buffer for full frames taken by the user,
 * then send an ACK if necessary.  COPIED is the number of bytes
 * tcp_recvmsg has given to the user so far, it speeds up the
 * calculation of whether or not we must ACK for the sake of
 * a window update.
 */
static void tcp_cleanup_rbuf(struct sock *sk, int copied)
{
	struct tcp_sock *tp = tcp_sk(sk);
	bool time_to_ack = false;

	struct sk_buff *skb = skb_peek(&sk->sk_receive_queue);

	WARN(skb && !before(tp->copied_seq, TCP_SKB_CB(skb)->end_seq),
	     "cleanup rbuf bug: copied %X seq %X rcvnxt %X\n",
	     tp->copied_seq, TCP_SKB_CB(skb)->end_seq, tp->rcv_nxt);

	if (inet_csk_ack_scheduled(sk)) {
		const struct inet_connection_sock *icsk = inet_csk(sk);
		   /* Delayed ACKs frequently hit locked sockets during bulk
		    * receive. */
		if (icsk->icsk_ack.blocked ||
		    /* Once-per-two-segments ACK was not sent by tcp_input.c */
		    tp->rcv_nxt - tp->rcv_wup > icsk->icsk_ack.rcv_mss ||
		    /*
		     * If this read emptied read buffer, we send ACK, if
		     * connection is not bidirectional, user drained
		     * receive buffer and there was a small segment
		     * in queue.
		     */
		    (copied > 0 &&
		     ((icsk->icsk_ack.pending & ICSK_ACK_PUSHED2) ||
		      ((icsk->icsk_ack.pending & ICSK_ACK_PUSHED) &&
		       !icsk->icsk_ack.pingpong)) &&
		      !atomic_read(&sk->sk_rmem_alloc)))
			time_to_ack = true;
	}

	/* We send an ACK if we can now advertise a non-zero window
	 * which has been raised "significantly".
	 *
	 * Even if window raised up to infinity, do not send window open ACK
	 * in states, where we will not receive more. It is useless.
	 */
	if (copied > 0 && !time_to_ack && !(sk->sk_shutdown & RCV_SHUTDOWN)) {
		__u32 rcv_window_now = tcp_receive_window(tp);

		/* Optimize, __tcp_select_window() is not cheap. */
		if (2*rcv_window_now <= tp->window_clamp) {
			__u32 new_window = __tcp_select_window(sk);

			/* Send ACK now, if this read freed lots of space
			 * in our buffer. Certainly, new_window is new window.
			 * We can advertise it now, if it is not less than current one.
			 * "Lots" means "at least twice" here.
			 */
			if (new_window && new_window >= 2 * rcv_window_now)
				time_to_ack = true;
		}
	}
	if (time_to_ack)
		tcp_send_ack(sk);
}

static void tcp_prequeue_process(struct sock *sk)
{
	struct sk_buff *skb;
	struct tcp_sock *tp = tcp_sk(sk);

	NET_INC_STATS(sock_net(sk), LINUX_MIB_TCPPREQUEUED);

	while ((skb = __skb_dequeue(&tp->ucopy.prequeue)) != NULL)
		sk_backlog_rcv(sk, skb);

	/* Clear memory counter. */
	tp->ucopy.memory = 0;
}

static struct sk_buff *tcp_recv_skb(struct sock *sk, u32 seq, u32 *off)
{
	struct sk_buff *skb;
	u32 offset;

	while ((skb = skb_peek(&sk->sk_receive_queue)) != NULL) {
		offset = seq - TCP_SKB_CB(skb)->seq;
		if (unlikely(TCP_SKB_CB(skb)->tcp_flags & TCPHDR_SYN)) {
			pr_err_once("%s: found a SYN, please report !\n", __func__);
			offset--;
		}
		if (offset < skb->len || (TCP_SKB_CB(skb)->tcp_flags & TCPHDR_FIN)) {
			*off = offset;
			return skb;
		}
		/* This looks weird, but this can happen if TCP collapsing
		 * splitted a fat GRO packet, while we released socket lock
		 * in skb_splice_bits()
		 */
		sk_eat_skb(sk, skb);
	}
	return NULL;
}

/*
 * This routine provides an alternative to tcp_recvmsg() for routines
 * that would like to handle copying from skbuffs directly in 'sendfile'
 * fashion.
 * Note:
 *	- It is assumed that the socket was locked by the caller.
 *	- The routine does not block.
 *	- At present, there is no support for reading OOB data
 *	  or for 'peeking' the socket using this routine
 *	  (although both would be easy to implement).
 */
int tcp_read_sock(struct sock *sk, read_descriptor_t *desc,
		  sk_read_actor_t recv_actor)
{
	struct sk_buff *skb;
	struct tcp_sock *tp = tcp_sk(sk);
	u32 seq = tp->copied_seq;
	u32 offset;
	int copied = 0;

	if (sk->sk_state == TCP_LISTEN)
		return -ENOTCONN;
	while ((skb = tcp_recv_skb(sk, seq, &offset)) != NULL) {
		if (offset < skb->len) {
			int used;
			size_t len;

			len = skb->len - offset;
			/* Stop reading if we hit a patch of urgent data */
			if (tp->urg_data) {
				u32 urg_offset = tp->urg_seq - seq;
				if (urg_offset < len)
					len = urg_offset;
				if (!len)
					break;
			}
			used = recv_actor(desc, skb, offset, len);
			if (used <= 0) {
				if (!copied)
					copied = used;
				break;
			} else if (used <= len) {
				seq += used;
				copied += used;
				offset += used;
			}
			/* If recv_actor drops the lock (e.g. TCP splice
			 * receive) the skb pointer might be invalid when
			 * getting here: tcp_collapse might have deleted it
			 * while aggregating skbs from the socket queue.
			 */
			skb = tcp_recv_skb(sk, seq - 1, &offset);
			if (!skb)
				break;
			/* TCP coalescing might have appended data to the skb.
			 * Try to splice more frags
			 */
			if (offset + 1 != skb->len)
				continue;
		}
		if (TCP_SKB_CB(skb)->tcp_flags & TCPHDR_FIN) {
			sk_eat_skb(sk, skb);
			++seq;
			break;
		}
		sk_eat_skb(sk, skb);
		if (!desc->count)
			break;
		tp->copied_seq = seq;
	}
	tp->copied_seq = seq;

	tcp_rcv_space_adjust(sk);

	/* Clean up data we have read: This will do ACK frames. */
	if (copied > 0) {
		tcp_recv_skb(sk, seq, &offset);
		tcp_cleanup_rbuf(sk, copied);
	}
	return copied;
}
EXPORT_SYMBOL(tcp_read_sock);

int tcp_peek_len(struct socket *sock)
{
	return tcp_inq(sock->sk);
}
EXPORT_SYMBOL(tcp_peek_len);

/*
 *	This routine copies from a sock struct into the user buffer.
 *
 *	Technical note: in 2.3 we work on _locked_ socket, so that
 *	tricks with *seq access order and skb->users are not required.
 *	Probably, code can be easily improved even more.
 */

int tcp_recvmsg(struct sock *sk, struct msghdr *msg, size_t len, int nonblock,
		int flags, int *addr_len)
{
	struct tcp_sock *tp = tcp_sk(sk);
	int copied = 0;
	u32 peek_seq;
	u32 *seq;
	unsigned long used;
	int err;
	int target;		/* Read at least this many bytes */
	long timeo;
	struct task_struct *user_recv = NULL;
	struct sk_buff *skb, *last;
	u32 urg_hole = 0;

	if (unlikely(flags & MSG_ERRQUEUE))
		return inet_recv_error(sk, msg, len, addr_len);

	if (sk_can_busy_loop(sk) && skb_queue_empty(&sk->sk_receive_queue) &&
	    (sk->sk_state == TCP_ESTABLISHED))
		sk_busy_loop(sk, nonblock);

	lock_sock(sk);

	err = -ENOTCONN;
	if (sk->sk_state == TCP_LISTEN)
		goto out;

	timeo = sock_rcvtimeo(sk, nonblock);

	/* Urgent data needs to be handled specially. */
	if (flags & MSG_OOB)
		goto recv_urg;

	if (unlikely(tp->repair)) {
		err = -EPERM;
		if (!(flags & MSG_PEEK))
			goto out;

		if (tp->repair_queue == TCP_SEND_QUEUE)
			goto recv_sndq;

		err = -EINVAL;
		if (tp->repair_queue == TCP_NO_QUEUE)
			goto out;

		/* 'common' recv queue MSG_PEEK-ing */
	}

	seq = &tp->copied_seq;
	if (flags & MSG_PEEK) {
		peek_seq = tp->copied_seq;
		seq = &peek_seq;
	}

	target = sock_rcvlowat(sk, flags & MSG_WAITALL, len);

	do {
		u32 offset;

		/* Are we at urgent data? Stop if we have read anything or have SIGURG pending. */
		if (tp->urg_data && tp->urg_seq == *seq) {
			if (copied)
				break;
			if (signal_pending(current)) {
				copied = timeo ? sock_intr_errno(timeo) : -EAGAIN;
				break;
			}
		}

		/* Next get a buffer. */

		last = skb_peek_tail(&sk->sk_receive_queue);
		skb_queue_walk(&sk->sk_receive_queue, skb) {
			last = skb;
			/* Now that we have two receive queues this
			 * shouldn't happen.
			 */
			if (WARN(before(*seq, TCP_SKB_CB(skb)->seq),
				 "recvmsg bug: copied %X seq %X rcvnxt %X fl %X\n",
				 *seq, TCP_SKB_CB(skb)->seq, tp->rcv_nxt,
				 flags))
				break;

			offset = *seq - TCP_SKB_CB(skb)->seq;
			if (unlikely(TCP_SKB_CB(skb)->tcp_flags & TCPHDR_SYN)) {
				pr_err_once("%s: found a SYN, please report !\n", __func__);
				offset--;
			}
			if (offset < skb->len)
				goto found_ok_skb;
			if (TCP_SKB_CB(skb)->tcp_flags & TCPHDR_FIN)
				goto found_fin_ok;
			WARN(!(flags & MSG_PEEK),
			     "recvmsg bug 2: copied %X seq %X rcvnxt %X fl %X\n",
			     *seq, TCP_SKB_CB(skb)->seq, tp->rcv_nxt, flags);
		}

		/* Well, if we have backlog, try to process it now yet. */

		if (copied >= target && !sk->sk_backlog.tail)
			break;

		if (copied) {
			if (sk->sk_err ||
			    sk->sk_state == TCP_CLOSE ||
			    (sk->sk_shutdown & RCV_SHUTDOWN) ||
			    !timeo ||
			    signal_pending(current))
				break;
		} else {
			if (sock_flag(sk, SOCK_DONE))
				break;

			if (sk->sk_err) {
				copied = sock_error(sk);
				break;
			}

			if (sk->sk_shutdown & RCV_SHUTDOWN)
				break;

			if (sk->sk_state == TCP_CLOSE) {
				if (!sock_flag(sk, SOCK_DONE)) {
					/* This occurs when user tries to read
					 * from never connected socket.
					 */
					copied = -ENOTCONN;
					break;
				}
				break;
			}

			if (!timeo) {
				copied = -EAGAIN;
				break;
			}

			if (signal_pending(current)) {
				copied = sock_intr_errno(timeo);
				break;
			}
		}

		tcp_cleanup_rbuf(sk, copied);

		if (!sysctl_tcp_low_latency && tp->ucopy.task == user_recv) {
			/* Install new reader */
			if (!user_recv && !(flags & (MSG_TRUNC | MSG_PEEK))) {
				user_recv = current;
				tp->ucopy.task = user_recv;
				tp->ucopy.msg = msg;
			}

			tp->ucopy.len = len;

			WARN_ON(tp->copied_seq != tp->rcv_nxt &&
				!(flags & (MSG_PEEK | MSG_TRUNC)));

			/* Ugly... If prequeue is not empty, we have to
			 * process it before releasing socket, otherwise
			 * order will be broken at second iteration.
			 * More elegant solution is required!!!
			 *
			 * Look: we have the following (pseudo)queues:
			 *
			 * 1. packets in flight
			 * 2. backlog
			 * 3. prequeue
			 * 4. receive_queue
			 *
			 * Each queue can be processed only if the next ones
			 * are empty. At this point we have empty receive_queue.
			 * But prequeue _can_ be not empty after 2nd iteration,
			 * when we jumped to start of loop because backlog
			 * processing added something to receive_queue.
			 * We cannot release_sock(), because backlog contains
			 * packets arrived _after_ prequeued ones.
			 *
			 * Shortly, algorithm is clear --- to process all
			 * the queues in order. We could make it more directly,
			 * requeueing packets from backlog to prequeue, if
			 * is not empty. It is more elegant, but eats cycles,
			 * unfortunately.
			 */
			if (!skb_queue_empty(&tp->ucopy.prequeue))
				goto do_prequeue;

			/* __ Set realtime policy in scheduler __ */
		}

		if (copied >= target) {
			/* Do not sleep, just process backlog. */
			release_sock(sk);
			lock_sock(sk);
		} else {
			sk_wait_data(sk, &timeo, last);
		}

		if (user_recv) {
			int chunk;

			/* __ Restore normal policy in scheduler __ */

			chunk = len - tp->ucopy.len;
			if (chunk != 0) {
				NET_ADD_STATS(sock_net(sk), LINUX_MIB_TCPDIRECTCOPYFROMBACKLOG, chunk);
				len -= chunk;
				copied += chunk;
			}

			if (tp->rcv_nxt == tp->copied_seq &&
			    !skb_queue_empty(&tp->ucopy.prequeue)) {
do_prequeue:
				tcp_prequeue_process(sk);

				chunk = len - tp->ucopy.len;
				if (chunk != 0) {
					NET_ADD_STATS(sock_net(sk), LINUX_MIB_TCPDIRECTCOPYFROMPREQUEUE, chunk);
					len -= chunk;
					copied += chunk;
				}
			}
		}
		if ((flags & MSG_PEEK) &&
		    (peek_seq - copied - urg_hole != tp->copied_seq)) {
			net_dbg_ratelimited("TCP(%s:%d): Application bug, race in MSG_PEEK\n",
					    current->comm,
					    task_pid_nr(current));
			peek_seq = tp->copied_seq;
		}
		continue;

	found_ok_skb:
		/* Ok so how much can we use? */
		used = skb->len - offset;
		if (len < used)
			used = len;

		/* Do we have urgent data here? */
		if (tp->urg_data) {
			u32 urg_offset = tp->urg_seq - *seq;
			if (urg_offset < used) {
				if (!urg_offset) {
					if (!sock_flag(sk, SOCK_URGINLINE)) {
						++*seq;
						urg_hole++;
						offset++;
						used--;
						if (!used)
							goto skip_copy;
					}
				} else
					used = urg_offset;
			}
		}

		if (!(flags & MSG_TRUNC)) {
			err = skb_copy_datagram_msg(skb, offset, msg, used);
			if (err) {
				/* Exception. Bailout! */
				if (!copied)
					copied = -EFAULT;
				break;
			}
		}

		*seq += used;
		copied += used;
		len -= used;

		tcp_rcv_space_adjust(sk);

skip_copy:
		if (tp->urg_data && after(tp->copied_seq, tp->urg_seq)) {
			tp->urg_data = 0;
			tcp_fast_path_check(sk);
		}
		if (used + offset < skb->len)
			continue;

		if (TCP_SKB_CB(skb)->tcp_flags & TCPHDR_FIN)
			goto found_fin_ok;
		if (!(flags & MSG_PEEK))
			sk_eat_skb(sk, skb);
		continue;

	found_fin_ok:
		/* Process the FIN. */
		++*seq;
		if (!(flags & MSG_PEEK))
			sk_eat_skb(sk, skb);
		break;
	} while (len > 0);

	if (user_recv) {
		if (!skb_queue_empty(&tp->ucopy.prequeue)) {
			int chunk;

			tp->ucopy.len = copied > 0 ? len : 0;

			tcp_prequeue_process(sk);

			if (copied > 0 && (chunk = len - tp->ucopy.len) != 0) {
				NET_ADD_STATS(sock_net(sk), LINUX_MIB_TCPDIRECTCOPYFROMPREQUEUE, chunk);
				len -= chunk;
				copied += chunk;
			}
		}

		tp->ucopy.task = NULL;
		tp->ucopy.len = 0;
	}

	/* According to UNIX98, msg_name/msg_namelen are ignored
	 * on connected socket. I was just happy when found this 8) --ANK
	 */

	/* Clean up data we have read: This will do ACK frames. */
	tcp_cleanup_rbuf(sk, copied);

	release_sock(sk);
	return copied;

out:
	release_sock(sk);
	return err;

recv_urg:
	err = tcp_recv_urg(sk, msg, len, flags);
	goto out;

recv_sndq:
	err = tcp_peek_sndq(sk, msg, len);
	goto out;
}
EXPORT_SYMBOL(tcp_recvmsg);

void tcp_set_state(struct sock *sk, int state)
{
	int oldstate = sk->sk_state;

	switch (state) {
	case TCP_ESTABLISHED:
		if (oldstate != TCP_ESTABLISHED)
			TCP_INC_STATS(sock_net(sk), TCP_MIB_CURRESTAB);
		break;

	case TCP_CLOSE:
		if (oldstate == TCP_CLOSE_WAIT || oldstate == TCP_ESTABLISHED)
			TCP_INC_STATS(sock_net(sk), TCP_MIB_ESTABRESETS);

		sk->sk_prot->unhash(sk);
		if (inet_csk(sk)->icsk_bind_hash &&
		    !(sk->sk_userlocks & SOCK_BINDPORT_LOCK))
			inet_put_port(sk);
		/* fall through */
	default:
		if (oldstate == TCP_ESTABLISHED)
			TCP_DEC_STATS(sock_net(sk), TCP_MIB_CURRESTAB);
	}

	/* Change state AFTER socket is unhashed to avoid closed
	 * socket sitting in hash tables.
	 */
	sk_state_store(sk, state);

#ifdef STATE_TRACE
	SOCK_DEBUG(sk, "TCP sk=%p, State %s -> %s\n", sk, statename[oldstate], statename[state]);
#endif
}
EXPORT_SYMBOL_GPL(tcp_set_state);

/*
 *	State processing on a close. This implements the state shift for
 *	sending our FIN frame. Note that we only send a FIN for some
 *	states. A shutdown() may have already sent the FIN, or we may be
 *	closed.
 */

static const unsigned char new_state[16] = {
  /* current state:        new state:      action:	*/
  [0 /* (Invalid) */]	= TCP_CLOSE,
  [TCP_ESTABLISHED]	= TCP_FIN_WAIT1 | TCP_ACTION_FIN,
  [TCP_SYN_SENT]	= TCP_CLOSE,
  [TCP_SYN_RECV]	= TCP_FIN_WAIT1 | TCP_ACTION_FIN,
  [TCP_FIN_WAIT1]	= TCP_FIN_WAIT1,
  [TCP_FIN_WAIT2]	= TCP_FIN_WAIT2,
  [TCP_TIME_WAIT]	= TCP_CLOSE,
  [TCP_CLOSE]		= TCP_CLOSE,
  [TCP_CLOSE_WAIT]	= TCP_LAST_ACK  | TCP_ACTION_FIN,
  [TCP_LAST_ACK]	= TCP_LAST_ACK,
  [TCP_LISTEN]		= TCP_CLOSE,
  [TCP_CLOSING]		= TCP_CLOSING,
  [TCP_NEW_SYN_RECV]	= TCP_CLOSE,	/* should not happen ! */
};

static int tcp_close_state(struct sock *sk)
{
	int next = (int)new_state[sk->sk_state];
	int ns = next & TCP_STATE_MASK;

	tcp_set_state(sk, ns);

	return next & TCP_ACTION_FIN;
}

/*
 *	Shutdown the sending side of a connection. Much like close except
 *	that we don't receive shut down or sock_set_flag(sk, SOCK_DEAD).
 */

void tcp_shutdown(struct sock *sk, int how)
{
	/*	We need to grab some memory, and put together a FIN,
	 *	and then put it into the queue to be sent.
	 *		Tim MacKenzie(tym@dibbler.cs.monash.edu.au) 4 Dec '92.
	 */
	if (!(how & SEND_SHUTDOWN))
		return;

	/* If we've already sent a FIN, or it's a closed state, skip this. */
	if ((1 << sk->sk_state) &
	    (TCPF_ESTABLISHED | TCPF_SYN_SENT |
	     TCPF_SYN_RECV | TCPF_CLOSE_WAIT)) {
		/* Clear out any half completed packets.  FIN if needed. */
		if (tcp_close_state(sk))
			tcp_send_fin(sk);
	}
}
EXPORT_SYMBOL(tcp_shutdown);

bool tcp_check_oom(struct sock *sk, int shift)
{
	bool too_many_orphans, out_of_socket_memory;

	too_many_orphans = tcp_too_many_orphans(sk, shift);
	out_of_socket_memory = tcp_out_of_memory(sk);

	if (too_many_orphans)
		net_info_ratelimited("too many orphaned sockets\n");
	if (out_of_socket_memory)
		net_info_ratelimited("out of memory -- consider tuning tcp_mem\n");
	return too_many_orphans || out_of_socket_memory;
}

void tcp_close(struct sock *sk, long timeout)
{
	struct sk_buff *skb;
	int data_was_unread = 0;
	int state;

	lock_sock(sk);
	sk->sk_shutdown = SHUTDOWN_MASK;

	if (sk->sk_state == TCP_LISTEN) {
		tcp_set_state(sk, TCP_CLOSE);

		/* Special case. */
		inet_csk_listen_stop(sk);

		goto adjudge_to_death;
	}

	/*  We need to flush the recv. buffs.  We do this only on the
	 *  descriptor close, not protocol-sourced closes, because the
	 *  reader process may not have drained the data yet!
	 */
	while ((skb = __skb_dequeue(&sk->sk_receive_queue)) != NULL) {
		u32 len = TCP_SKB_CB(skb)->end_seq - TCP_SKB_CB(skb)->seq;

		if (TCP_SKB_CB(skb)->tcp_flags & TCPHDR_FIN)
			len--;
		data_was_unread += len;
		__kfree_skb(skb);
	}

	sk_mem_reclaim(sk);

	/* If socket has been already reset (e.g. in tcp_reset()) - kill it. */
	if (sk->sk_state == TCP_CLOSE)
		goto adjudge_to_death;

	/* As outlined in RFC 2525, section 2.17, we send a RST here because
	 * data was lost. To witness the awful effects of the old behavior of
	 * always doing a FIN, run an older 2.1.x kernel or 2.0.x, start a bulk
	 * GET in an FTP client, suspend the process, wait for the client to
	 * advertise a zero window, then kill -9 the FTP client, wheee...
	 * Note: timeout is always zero in such a case.
	 */
	if (unlikely(tcp_sk(sk)->repair)) {
		sk->sk_prot->disconnect(sk, 0);
	} else if (data_was_unread) {
		/* Unread data was tossed, zap the connection. */
		NET_INC_STATS(sock_net(sk), LINUX_MIB_TCPABORTONCLOSE);
		tcp_set_state(sk, TCP_CLOSE);
		tcp_send_active_reset(sk, sk->sk_allocation);
	} else if (sock_flag(sk, SOCK_LINGER) && !sk->sk_lingertime) {
		/* Check zero linger _after_ checking for unread data. */
		sk->sk_prot->disconnect(sk, 0);
		NET_INC_STATS(sock_net(sk), LINUX_MIB_TCPABORTONDATA);
	} else if (tcp_close_state(sk)) {
		/* We FIN if the application ate all the data before
		 * zapping the connection.
		 */

		/* RED-PEN. Formally speaking, we have broken TCP state
		 * machine. State transitions:
		 *
		 * TCP_ESTABLISHED -> TCP_FIN_WAIT1
		 * TCP_SYN_RECV	-> TCP_FIN_WAIT1 (forget it, it's impossible)
		 * TCP_CLOSE_WAIT -> TCP_LAST_ACK
		 *
		 * are legal only when FIN has been sent (i.e. in window),
		 * rather than queued out of window. Purists blame.
		 *
		 * F.e. "RFC state" is ESTABLISHED,
		 * if Linux state is FIN-WAIT-1, but FIN is still not sent.
		 *
		 * The visible declinations are that sometimes
		 * we enter time-wait state, when it is not required really
		 * (harmless), do not send active resets, when they are
		 * required by specs (TCP_ESTABLISHED, TCP_CLOSE_WAIT, when
		 * they look as CLOSING or LAST_ACK for Linux)
		 * Probably, I missed some more holelets.
		 * 						--ANK
		 * XXX (TFO) - To start off we don't support SYN+ACK+FIN
		 * in a single packet! (May consider it later but will
		 * probably need API support or TCP_CORK SYN-ACK until
		 * data is written and socket is closed.)
		 */
		tcp_send_fin(sk);
	}

	sk_stream_wait_close(sk, timeout);

adjudge_to_death:
	state = sk->sk_state;
	sock_hold(sk);
	sock_orphan(sk);

	/* It is the last release_sock in its life. It will remove backlog. */
	release_sock(sk);


	/* Now socket is owned by kernel and we acquire BH lock
	   to finish close. No need to check for user refs.
	 */
	local_bh_disable();
	bh_lock_sock(sk);
	WARN_ON(sock_owned_by_user(sk));

	percpu_counter_inc(sk->sk_prot->orphan_count);

	/* Have we already been destroyed by a softirq or backlog? */
	if (state != TCP_CLOSE && sk->sk_state == TCP_CLOSE)
		goto out;

	/*	This is a (useful) BSD violating of the RFC. There is a
	 *	problem with TCP as specified in that the other end could
	 *	keep a socket open forever with no application left this end.
	 *	We use a 1 minute timeout (about the same as BSD) then kill
	 *	our end. If they send after that then tough - BUT: long enough
	 *	that we won't make the old 4*rto = almost no time - whoops
	 *	reset mistake.
	 *
	 *	Nope, it was not mistake. It is really desired behaviour
	 *	f.e. on http servers, when such sockets are useless, but
	 *	consume significant resources. Let's do it with special
	 *	linger2	option.					--ANK
	 */

	if (sk->sk_state == TCP_FIN_WAIT2) {
		struct tcp_sock *tp = tcp_sk(sk);
		if (tp->linger2 < 0) {
			tcp_set_state(sk, TCP_CLOSE);
			tcp_send_active_reset(sk, GFP_ATOMIC);
			__NET_INC_STATS(sock_net(sk),
					LINUX_MIB_TCPABORTONLINGER);
		} else {
			const int tmo = tcp_fin_time(sk);

			if (tmo > TCP_TIMEWAIT_LEN) {
				inet_csk_reset_keepalive_timer(sk,
						tmo - TCP_TIMEWAIT_LEN);
			} else {
				tcp_time_wait(sk, TCP_FIN_WAIT2, tmo);
				goto out;
			}
		}
	}
	if (sk->sk_state != TCP_CLOSE) {
		sk_mem_reclaim(sk);
		if (tcp_check_oom(sk, 0)) {
			tcp_set_state(sk, TCP_CLOSE);
			tcp_send_active_reset(sk, GFP_ATOMIC);
			__NET_INC_STATS(sock_net(sk),
					LINUX_MIB_TCPABORTONMEMORY);
		}
	}

	if (sk->sk_state == TCP_CLOSE) {
		struct request_sock *req = tcp_sk(sk)->fastopen_rsk;
		/* We could get here with a non-NULL req if the socket is
		 * aborted (e.g., closed with unread data) before 3WHS
		 * finishes.
		 */
		if (req)
			reqsk_fastopen_remove(sk, req, false);
		inet_csk_destroy_sock(sk);
	}
	/* Otherwise, socket is reprieved until protocol close. */

out:
	bh_unlock_sock(sk);
	local_bh_enable();
	sock_put(sk);
}
EXPORT_SYMBOL(tcp_close);

/* These states need RST on ABORT according to RFC793 */

static inline bool tcp_need_reset(int state)
{
	return (1 << state) &
	       (TCPF_ESTABLISHED | TCPF_CLOSE_WAIT | TCPF_FIN_WAIT1 |
		TCPF_FIN_WAIT2 | TCPF_SYN_RECV);
}

int tcp_disconnect(struct sock *sk, int flags)
{
	struct inet_sock *inet = inet_sk(sk);
	struct inet_connection_sock *icsk = inet_csk(sk);
	struct tcp_sock *tp = tcp_sk(sk);
	int err = 0;
	int old_state = sk->sk_state;

	if (old_state != TCP_CLOSE)
		tcp_set_state(sk, TCP_CLOSE);

	/* ABORT function of RFC793 */
	if (old_state == TCP_LISTEN) {
		inet_csk_listen_stop(sk);
	} else if (unlikely(tp->repair)) {
		sk->sk_err = ECONNABORTED;
	} else if (tcp_need_reset(old_state) ||
		   (tp->snd_nxt != tp->write_seq &&
		    (1 << old_state) & (TCPF_CLOSING | TCPF_LAST_ACK))) {
		/* The last check adjusts for discrepancy of Linux wrt. RFC
		 * states
		 */
		tcp_send_active_reset(sk, gfp_any());
		sk->sk_err = ECONNRESET;
	} else if (old_state == TCP_SYN_SENT)
		sk->sk_err = ECONNRESET;

	tcp_clear_xmit_timers(sk);
	__skb_queue_purge(&sk->sk_receive_queue);
	tcp_write_queue_purge(sk);
	skb_rbtree_purge(&tp->out_of_order_queue);

	inet->inet_dport = 0;

	if (!(sk->sk_userlocks & SOCK_BINDADDR_LOCK))
		inet_reset_saddr(sk);

	sk->sk_shutdown = 0;
	sock_reset_flag(sk, SOCK_DONE);
	tp->srtt_us = 0;
	tp->write_seq += tp->max_window + 2;
	if (tp->write_seq == 0)
		tp->write_seq = 1;
	icsk->icsk_backoff = 0;
	tp->snd_cwnd = 2;
	icsk->icsk_probes_out = 0;
	tp->packets_out = 0;
	tp->snd_ssthresh = TCP_INFINITE_SSTHRESH;
	tp->snd_cwnd_cnt = 0;
	tp->window_clamp = 0;
	tcp_set_ca_state(sk, TCP_CA_Open);
	tcp_clear_retrans(tp);
	inet_csk_delack_init(sk);
	tcp_init_send_head(sk);
	memset(&tp->rx_opt, 0, sizeof(tp->rx_opt));
	__sk_dst_reset(sk);

	/* Clean up fastopen related fields */
	tcp_free_fastopen_req(tp);
	inet->defer_connect = 0;

	WARN_ON(inet->inet_num && !icsk->icsk_bind_hash);

	sk->sk_error_report(sk);
	return err;
}
EXPORT_SYMBOL(tcp_disconnect);

static inline bool tcp_can_repair_sock(const struct sock *sk)
{
	return ns_capable(sock_net(sk)->user_ns, CAP_NET_ADMIN) &&
		(sk->sk_state != TCP_LISTEN);
}

static int tcp_repair_set_window(struct tcp_sock *tp, char __user *optbuf, int len)
{
	struct tcp_repair_window opt;

	if (!tp->repair)
		return -EPERM;

	if (len != sizeof(opt))
		return -EINVAL;

	if (copy_from_user(&opt, optbuf, sizeof(opt)))
		return -EFAULT;

	if (opt.max_window < opt.snd_wnd)
		return -EINVAL;

	if (after(opt.snd_wl1, tp->rcv_nxt + opt.rcv_wnd))
		return -EINVAL;

	if (after(opt.rcv_wup, tp->rcv_nxt))
		return -EINVAL;

	tp->snd_wl1	= opt.snd_wl1;
	tp->snd_wnd	= opt.snd_wnd;
	tp->max_window	= opt.max_window;

	tp->rcv_wnd	= opt.rcv_wnd;
	tp->rcv_wup	= opt.rcv_wup;

	return 0;
}

static int tcp_repair_options_est(struct tcp_sock *tp,
		struct tcp_repair_opt __user *optbuf, unsigned int len)
{
	struct tcp_repair_opt opt;

	while (len >= sizeof(opt)) {
		if (copy_from_user(&opt, optbuf, sizeof(opt)))
			return -EFAULT;

		optbuf++;
		len -= sizeof(opt);

		switch (opt.opt_code) {
		case TCPOPT_MSS:
			tp->rx_opt.mss_clamp = opt.opt_val;
			break;
		case TCPOPT_WINDOW:
			{
				u16 snd_wscale = opt.opt_val & 0xFFFF;
				u16 rcv_wscale = opt.opt_val >> 16;

				if (snd_wscale > 14 || rcv_wscale > 14)
					return -EFBIG;

				tp->rx_opt.snd_wscale = snd_wscale;
				tp->rx_opt.rcv_wscale = rcv_wscale;
				tp->rx_opt.wscale_ok = 1;
			}
			break;
		case TCPOPT_SACK_PERM:
			if (opt.opt_val != 0)
				return -EINVAL;

			tp->rx_opt.sack_ok |= TCP_SACK_SEEN;
			if (sysctl_tcp_fack)
				tcp_enable_fack(tp);
			break;
		case TCPOPT_TIMESTAMP:
			if (opt.opt_val != 0)
				return -EINVAL;

			tp->rx_opt.tstamp_ok = 1;
			break;
		}
	}

	return 0;
}

/*
 *	Socket option code for TCP.
 */
static int do_tcp_setsockopt(struct sock *sk, int level,
		int optname, char __user *optval, unsigned int optlen)
{
	struct tcp_sock *tp = tcp_sk(sk);
	struct inet_connection_sock *icsk = inet_csk(sk);
	struct net *net = sock_net(sk);
	int val;
	int err = 0;

	/* These are data/string values, all the others are ints */
	switch (optname) {
	case TCP_CONGESTION: {
		char name[TCP_CA_NAME_MAX];

		if (optlen < 1)
			return -EINVAL;

		val = strncpy_from_user(name, optval,
					min_t(long, TCP_CA_NAME_MAX-1, optlen));
		if (val < 0)
			return -EFAULT;
		name[val] = 0;

		lock_sock(sk);
		err = tcp_set_congestion_control(sk, name);
		release_sock(sk);
		return err;
	}
	default:
		/* fallthru */
		break;
	}

	if (optlen < sizeof(int))
		return -EINVAL;

	if (get_user(val, (int __user *)optval))
		return -EFAULT;

	lock_sock(sk);

	switch (optname) {
	case TCP_MAXSEG:
		/* Values greater than interface MTU won't take effect. However
		 * at the point when this call is done we typically don't yet
		 * know which interface is going to be used */
		if (val < TCP_MIN_MSS || val > MAX_TCP_WINDOW) {
			err = -EINVAL;
			break;
		}
		tp->rx_opt.user_mss = val;
		break;

	case TCP_NODELAY:
		if (val) {
			/* TCP_NODELAY is weaker than TCP_CORK, so that
			 * this option on corked socket is remembered, but
			 * it is not activated until cork is cleared.
			 *
			 * However, when TCP_NODELAY is set we make
			 * an explicit push, which overrides even TCP_CORK
			 * for currently queued segments.
			 */
			tp->nonagle |= TCP_NAGLE_OFF|TCP_NAGLE_PUSH;
			tcp_push_pending_frames(sk);
		} else {
			tp->nonagle &= ~TCP_NAGLE_OFF;
		}
		break;

	case TCP_THIN_LINEAR_TIMEOUTS:
		if (val < 0 || val > 1)
			err = -EINVAL;
		else
			tp->thin_lto = val;
		break;

	case TCP_THIN_DUPACK:
		if (val < 0 || val > 1)
			err = -EINVAL;
		break;

	case TCP_REPAIR:
		if (!tcp_can_repair_sock(sk))
			err = -EPERM;
		else if (val == 1) {
			tp->repair = 1;
			sk->sk_reuse = SK_FORCE_REUSE;
			tp->repair_queue = TCP_NO_QUEUE;
		} else if (val == 0) {
			tp->repair = 0;
			sk->sk_reuse = SK_NO_REUSE;
			tcp_send_window_probe(sk);
		} else
			err = -EINVAL;

		break;

	case TCP_REPAIR_QUEUE:
		if (!tp->repair)
			err = -EPERM;
		else if (val < TCP_QUEUES_NR)
			tp->repair_queue = val;
		else
			err = -EINVAL;
		break;

	case TCP_QUEUE_SEQ:
		if (sk->sk_state != TCP_CLOSE)
			err = -EPERM;
		else if (tp->repair_queue == TCP_SEND_QUEUE)
			tp->write_seq = val;
		else if (tp->repair_queue == TCP_RECV_QUEUE)
			tp->rcv_nxt = val;
		else
			err = -EINVAL;
		break;

	case TCP_REPAIR_OPTIONS:
		if (!tp->repair)
			err = -EINVAL;
		else if (sk->sk_state == TCP_ESTABLISHED)
			err = tcp_repair_options_est(tp,
					(struct tcp_repair_opt __user *)optval,
					optlen);
		else
			err = -EPERM;
		break;

	case TCP_CORK:
		/* When set indicates to always queue non-full frames.
		 * Later the user clears this option and we transmit
		 * any pending partial frames in the queue.  This is
		 * meant to be used alongside sendfile() to get properly
		 * filled frames when the user (for example) must write
		 * out headers with a write() call first and then use
		 * sendfile to send out the data parts.
		 *
		 * TCP_CORK can be set together with TCP_NODELAY and it is
		 * stronger than TCP_NODELAY.
		 */
		if (val) {
			tp->nonagle |= TCP_NAGLE_CORK;
		} else {
			tp->nonagle &= ~TCP_NAGLE_CORK;
			if (tp->nonagle&TCP_NAGLE_OFF)
				tp->nonagle |= TCP_NAGLE_PUSH;
			tcp_push_pending_frames(sk);
		}
		break;

	case TCP_KEEPIDLE:
		if (val < 1 || val > MAX_TCP_KEEPIDLE)
			err = -EINVAL;
		else {
			tp->keepalive_time = val * HZ;
			if (sock_flag(sk, SOCK_KEEPOPEN) &&
			    !((1 << sk->sk_state) &
			      (TCPF_CLOSE | TCPF_LISTEN))) {
				u32 elapsed = keepalive_time_elapsed(tp);
				if (tp->keepalive_time > elapsed)
					elapsed = tp->keepalive_time - elapsed;
				else
					elapsed = 0;
				inet_csk_reset_keepalive_timer(sk, elapsed);
			}
		}
		break;
	case TCP_KEEPINTVL:
		if (val < 1 || val > MAX_TCP_KEEPINTVL)
			err = -EINVAL;
		else
			tp->keepalive_intvl = val * HZ;
		break;
	case TCP_KEEPCNT:
		if (val < 1 || val > MAX_TCP_KEEPCNT)
			err = -EINVAL;
		else
			tp->keepalive_probes = val;
		break;
	case TCP_SYNCNT:
		if (val < 1 || val > MAX_TCP_SYNCNT)
			err = -EINVAL;
		else
			icsk->icsk_syn_retries = val;
		break;

	case TCP_SAVE_SYN:
		if (val < 0 || val > 1)
			err = -EINVAL;
		else
			tp->save_syn = val;
		break;

	case TCP_LINGER2:
		if (val < 0)
			tp->linger2 = -1;
		else if (val > net->ipv4.sysctl_tcp_fin_timeout / HZ)
			tp->linger2 = 0;
		else
			tp->linger2 = val * HZ;
		break;

	case TCP_DEFER_ACCEPT:
		/* Translate value in seconds to number of retransmits */
		icsk->icsk_accept_queue.rskq_defer_accept =
			secs_to_retrans(val, TCP_TIMEOUT_INIT / HZ,
					TCP_RTO_MAX / HZ);
		break;

	case TCP_WINDOW_CLAMP:
		if (!val) {
			if (sk->sk_state != TCP_CLOSE) {
				err = -EINVAL;
				break;
			}
			tp->window_clamp = 0;
		} else
			tp->window_clamp = val < SOCK_MIN_RCVBUF / 2 ?
						SOCK_MIN_RCVBUF / 2 : val;
		break;

	case TCP_QUICKACK:
		if (!val) {
			icsk->icsk_ack.pingpong = 1;
		} else {
			icsk->icsk_ack.pingpong = 0;
			if ((1 << sk->sk_state) &
			    (TCPF_ESTABLISHED | TCPF_CLOSE_WAIT) &&
			    inet_csk_ack_scheduled(sk)) {
				icsk->icsk_ack.pending |= ICSK_ACK_PUSHED;
				tcp_cleanup_rbuf(sk, 1);
				if (!(val & 1))
					icsk->icsk_ack.pingpong = 1;
			}
		}
		break;

#ifdef CONFIG_TCP_MD5SIG
	case TCP_MD5SIG:
		/* Read the IP->Key mappings from userspace */
		err = tp->af_specific->md5_parse(sk, optval, optlen);
		break;
#endif
	case TCP_USER_TIMEOUT:
		/* Cap the max time in ms TCP will retry or probe the window
		 * before giving up and aborting (ETIMEDOUT) a connection.
		 */
		if (val < 0)
			err = -EINVAL;
		else
			icsk->icsk_user_timeout = msecs_to_jiffies(val);
		break;

	case TCP_FASTOPEN:
		if (val >= 0 && ((1 << sk->sk_state) & (TCPF_CLOSE |
		    TCPF_LISTEN))) {
			tcp_fastopen_init_key_once(true);

			fastopen_queue_tune(sk, val);
		} else {
			err = -EINVAL;
		}
		break;
	case TCP_FASTOPEN_CONNECT:
		if (val > 1 || val < 0) {
			err = -EINVAL;
		} else if (sysctl_tcp_fastopen & TFO_CLIENT_ENABLE) {
			if (sk->sk_state == TCP_CLOSE)
				tp->fastopen_connect = val;
			else
				err = -EINVAL;
		} else {
			err = -EOPNOTSUPP;
		}
		break;
	case TCP_TIMESTAMP:
		if (!tp->repair)
			err = -EPERM;
		else
			tp->tsoffset = val - tcp_time_stamp;
		break;
	case TCP_REPAIR_WINDOW:
		err = tcp_repair_set_window(tp, optval, optlen);
		break;
	case TCP_NOTSENT_LOWAT:
		tp->notsent_lowat = val;
		sk->sk_write_space(sk);
		break;
	default:
		err = -ENOPROTOOPT;
		break;
	}

	release_sock(sk);
	return err;
}

int tcp_setsockopt(struct sock *sk, int level, int optname, char __user *optval,
		   unsigned int optlen)
{
	const struct inet_connection_sock *icsk = inet_csk(sk);

	if (level != SOL_TCP)
		return icsk->icsk_af_ops->setsockopt(sk, level, optname,
						     optval, optlen);
	return do_tcp_setsockopt(sk, level, optname, optval, optlen);
}
EXPORT_SYMBOL(tcp_setsockopt);

#ifdef CONFIG_COMPAT
int compat_tcp_setsockopt(struct sock *sk, int level, int optname,
			  char __user *optval, unsigned int optlen)
{
	if (level != SOL_TCP)
		return inet_csk_compat_setsockopt(sk, level, optname,
						  optval, optlen);
	return do_tcp_setsockopt(sk, level, optname, optval, optlen);
}
EXPORT_SYMBOL(compat_tcp_setsockopt);
#endif

static void tcp_get_info_chrono_stats(const struct tcp_sock *tp,
				      struct tcp_info *info)
{
	u64 stats[__TCP_CHRONO_MAX], total = 0;
	enum tcp_chrono i;

	for (i = TCP_CHRONO_BUSY; i < __TCP_CHRONO_MAX; ++i) {
		stats[i] = tp->chrono_stat[i - 1];
		if (i == tp->chrono_type)
			stats[i] += tcp_time_stamp - tp->chrono_start;
		stats[i] *= USEC_PER_SEC / HZ;
		total += stats[i];
	}

	info->tcpi_busy_time = total;
	info->tcpi_rwnd_limited = stats[TCP_CHRONO_RWND_LIMITED];
	info->tcpi_sndbuf_limited = stats[TCP_CHRONO_SNDBUF_LIMITED];
}

/* Return information about state of tcp endpoint in API format. */
void tcp_get_info(struct sock *sk, struct tcp_info *info)
{
	const struct tcp_sock *tp = tcp_sk(sk); /* iff sk_type == SOCK_STREAM */
	const struct inet_connection_sock *icsk = inet_csk(sk);
	u32 now = tcp_time_stamp, intv;
	u64 rate64;
	bool slow;
	u32 rate;

	memset(info, 0, sizeof(*info));
	if (sk->sk_type != SOCK_STREAM)
		return;

	info->tcpi_state = sk_state_load(sk);

	/* Report meaningful fields for all TCP states, including listeners */
	rate = READ_ONCE(sk->sk_pacing_rate);
	rate64 = rate != ~0U ? rate : ~0ULL;
	info->tcpi_pacing_rate = rate64;

	rate = READ_ONCE(sk->sk_max_pacing_rate);
	rate64 = rate != ~0U ? rate : ~0ULL;
	info->tcpi_max_pacing_rate = rate64;

	info->tcpi_reordering = tp->reordering;
	info->tcpi_snd_cwnd = tp->snd_cwnd;

	if (info->tcpi_state == TCP_LISTEN) {
		/* listeners aliased fields :
		 * tcpi_unacked -> Number of children ready for accept()
		 * tcpi_sacked  -> max backlog
		 */
		info->tcpi_unacked = sk->sk_ack_backlog;
		info->tcpi_sacked = sk->sk_max_ack_backlog;
		return;
	}

	slow = lock_sock_fast(sk);

	info->tcpi_ca_state = icsk->icsk_ca_state;
	info->tcpi_retransmits = icsk->icsk_retransmits;
	info->tcpi_probes = icsk->icsk_probes_out;
	info->tcpi_backoff = icsk->icsk_backoff;

	if (tp->rx_opt.tstamp_ok)
		info->tcpi_options |= TCPI_OPT_TIMESTAMPS;
	if (tcp_is_sack(tp))
		info->tcpi_options |= TCPI_OPT_SACK;
	if (tp->rx_opt.wscale_ok) {
		info->tcpi_options |= TCPI_OPT_WSCALE;
		info->tcpi_snd_wscale = tp->rx_opt.snd_wscale;
		info->tcpi_rcv_wscale = tp->rx_opt.rcv_wscale;
	}

	if (tp->ecn_flags & TCP_ECN_OK)
		info->tcpi_options |= TCPI_OPT_ECN;
	if (tp->ecn_flags & TCP_ECN_SEEN)
		info->tcpi_options |= TCPI_OPT_ECN_SEEN;
	if (tp->syn_data_acked)
		info->tcpi_options |= TCPI_OPT_SYN_DATA;

	info->tcpi_rto = jiffies_to_usecs(icsk->icsk_rto);
	info->tcpi_ato = jiffies_to_usecs(icsk->icsk_ack.ato);
	info->tcpi_snd_mss = tp->mss_cache;
	info->tcpi_rcv_mss = icsk->icsk_ack.rcv_mss;

	info->tcpi_unacked = tp->packets_out;
	info->tcpi_sacked = tp->sacked_out;

	info->tcpi_lost = tp->lost_out;
	info->tcpi_retrans = tp->retrans_out;
	info->tcpi_fackets = tp->fackets_out;

	info->tcpi_last_data_sent = jiffies_to_msecs(now - tp->lsndtime);
	info->tcpi_last_data_recv = jiffies_to_msecs(now - icsk->icsk_ack.lrcvtime);
	info->tcpi_last_ack_recv = jiffies_to_msecs(now - tp->rcv_tstamp);

	info->tcpi_pmtu = icsk->icsk_pmtu_cookie;
	info->tcpi_rcv_ssthresh = tp->rcv_ssthresh;
	info->tcpi_rtt = tp->srtt_us >> 3;
	info->tcpi_rttvar = tp->mdev_us >> 2;
	info->tcpi_snd_ssthresh = tp->snd_ssthresh;
	info->tcpi_advmss = tp->advmss;

	info->tcpi_rcv_rtt = jiffies_to_usecs(tp->rcv_rtt_est.rtt)>>3;
	info->tcpi_rcv_space = tp->rcvq_space.space;

	info->tcpi_total_retrans = tp->total_retrans;

	info->tcpi_bytes_acked = tp->bytes_acked;
	info->tcpi_bytes_received = tp->bytes_received;
	info->tcpi_notsent_bytes = max_t(int, 0, tp->write_seq - tp->snd_nxt);
	tcp_get_info_chrono_stats(tp, info);

	info->tcpi_segs_out = tp->segs_out;
	info->tcpi_segs_in = tp->segs_in;

	info->tcpi_min_rtt = tcp_min_rtt(tp);
	info->tcpi_data_segs_in = tp->data_segs_in;
	info->tcpi_data_segs_out = tp->data_segs_out;

	info->tcpi_delivery_rate_app_limited = tp->rate_app_limited ? 1 : 0;
	rate = READ_ONCE(tp->rate_delivered);
	intv = READ_ONCE(tp->rate_interval_us);
	if (rate && intv) {
		rate64 = (u64)rate * tp->mss_cache * USEC_PER_SEC;
		do_div(rate64, intv);
		info->tcpi_delivery_rate = rate64;
	}
	unlock_sock_fast(sk, slow);
}
EXPORT_SYMBOL_GPL(tcp_get_info);

struct sk_buff *tcp_get_timestamping_opt_stats(const struct sock *sk)
{
	const struct tcp_sock *tp = tcp_sk(sk);
	struct sk_buff *stats;
	struct tcp_info info;

	stats = alloc_skb(5 * nla_total_size_64bit(sizeof(u64)), GFP_ATOMIC);
	if (!stats)
		return NULL;

	tcp_get_info_chrono_stats(tp, &info);
	nla_put_u64_64bit(stats, TCP_NLA_BUSY,
			  info.tcpi_busy_time, TCP_NLA_PAD);
	nla_put_u64_64bit(stats, TCP_NLA_RWND_LIMITED,
			  info.tcpi_rwnd_limited, TCP_NLA_PAD);
	nla_put_u64_64bit(stats, TCP_NLA_SNDBUF_LIMITED,
			  info.tcpi_sndbuf_limited, TCP_NLA_PAD);
	nla_put_u64_64bit(stats, TCP_NLA_DATA_SEGS_OUT,
			  tp->data_segs_out, TCP_NLA_PAD);
	nla_put_u64_64bit(stats, TCP_NLA_TOTAL_RETRANS,
			  tp->total_retrans, TCP_NLA_PAD);
	return stats;
}

static int do_tcp_getsockopt(struct sock *sk, int level,
		int optname, char __user *optval, int __user *optlen)
{
	struct inet_connection_sock *icsk = inet_csk(sk);
	struct tcp_sock *tp = tcp_sk(sk);
	struct net *net = sock_net(sk);
	int val, len;

	if (get_user(len, optlen))
		return -EFAULT;

	len = min_t(unsigned int, len, sizeof(int));

	if (len < 0)
		return -EINVAL;

	switch (optname) {
	case TCP_MAXSEG:
		val = tp->mss_cache;
		if (!val && ((1 << sk->sk_state) & (TCPF_CLOSE | TCPF_LISTEN)))
			val = tp->rx_opt.user_mss;
		if (tp->repair)
			val = tp->rx_opt.mss_clamp;
		break;
	case TCP_NODELAY:
		val = !!(tp->nonagle&TCP_NAGLE_OFF);
		break;
	case TCP_CORK:
		val = !!(tp->nonagle&TCP_NAGLE_CORK);
		break;
	case TCP_KEEPIDLE:
		val = keepalive_time_when(tp) / HZ;
		break;
	case TCP_KEEPINTVL:
		val = keepalive_intvl_when(tp) / HZ;
		break;
	case TCP_KEEPCNT:
		val = keepalive_probes(tp);
		break;
	case TCP_SYNCNT:
		val = icsk->icsk_syn_retries ? : net->ipv4.sysctl_tcp_syn_retries;
		break;
	case TCP_LINGER2:
		val = tp->linger2;
		if (val >= 0)
			val = (val ? : net->ipv4.sysctl_tcp_fin_timeout) / HZ;
		break;
	case TCP_DEFER_ACCEPT:
		val = retrans_to_secs(icsk->icsk_accept_queue.rskq_defer_accept,
				      TCP_TIMEOUT_INIT / HZ, TCP_RTO_MAX / HZ);
		break;
	case TCP_WINDOW_CLAMP:
		val = tp->window_clamp;
		break;
	case TCP_INFO: {
		struct tcp_info info;

		if (get_user(len, optlen))
			return -EFAULT;

		tcp_get_info(sk, &info);

		len = min_t(unsigned int, len, sizeof(info));
		if (put_user(len, optlen))
			return -EFAULT;
		if (copy_to_user(optval, &info, len))
			return -EFAULT;
		return 0;
	}
	case TCP_CC_INFO: {
		const struct tcp_congestion_ops *ca_ops;
		union tcp_cc_info info;
		size_t sz = 0;
		int attr;

		if (get_user(len, optlen))
			return -EFAULT;

		ca_ops = icsk->icsk_ca_ops;
		if (ca_ops && ca_ops->get_info)
			sz = ca_ops->get_info(sk, ~0U, &attr, &info);

		len = min_t(unsigned int, len, sz);
		if (put_user(len, optlen))
			return -EFAULT;
		if (copy_to_user(optval, &info, len))
			return -EFAULT;
		return 0;
	}
	case TCP_QUICKACK:
		val = !icsk->icsk_ack.pingpong;
		break;

	case TCP_CONGESTION:
		if (get_user(len, optlen))
			return -EFAULT;
		len = min_t(unsigned int, len, TCP_CA_NAME_MAX);
		if (put_user(len, optlen))
			return -EFAULT;
		if (copy_to_user(optval, icsk->icsk_ca_ops->name, len))
			return -EFAULT;
		return 0;

	case TCP_THIN_LINEAR_TIMEOUTS:
		val = tp->thin_lto;
		break;

	case TCP_THIN_DUPACK:
		val = 0;
		break;

	case TCP_REPAIR:
		val = tp->repair;
		break;

	case TCP_REPAIR_QUEUE:
		if (tp->repair)
			val = tp->repair_queue;
		else
			return -EINVAL;
		break;

	case TCP_REPAIR_WINDOW: {
		struct tcp_repair_window opt;

		if (get_user(len, optlen))
			return -EFAULT;

		if (len != sizeof(opt))
			return -EINVAL;

		if (!tp->repair)
			return -EPERM;

		opt.snd_wl1	= tp->snd_wl1;
		opt.snd_wnd	= tp->snd_wnd;
		opt.max_window	= tp->max_window;
		opt.rcv_wnd	= tp->rcv_wnd;
		opt.rcv_wup	= tp->rcv_wup;

		if (copy_to_user(optval, &opt, len))
			return -EFAULT;
		return 0;
	}
	case TCP_QUEUE_SEQ:
		if (tp->repair_queue == TCP_SEND_QUEUE)
			val = tp->write_seq;
		else if (tp->repair_queue == TCP_RECV_QUEUE)
			val = tp->rcv_nxt;
		else
			return -EINVAL;
		break;

	case TCP_USER_TIMEOUT:
		val = jiffies_to_msecs(icsk->icsk_user_timeout);
		break;

	case TCP_FASTOPEN:
		val = icsk->icsk_accept_queue.fastopenq.max_qlen;
		break;

	case TCP_FASTOPEN_CONNECT:
		val = tp->fastopen_connect;
		break;

	case TCP_TIMESTAMP:
		val = tcp_time_stamp + tp->tsoffset;
		break;
	case TCP_NOTSENT_LOWAT:
		val = tp->notsent_lowat;
		break;
	case TCP_SAVE_SYN:
		val = tp->save_syn;
		break;
	case TCP_SAVED_SYN: {
		if (get_user(len, optlen))
			return -EFAULT;

		lock_sock(sk);
		if (tp->saved_syn) {
			if (len < tp->saved_syn[0]) {
				if (put_user(tp->saved_syn[0], optlen)) {
					release_sock(sk);
					return -EFAULT;
				}
				release_sock(sk);
				return -EINVAL;
			}
			len = tp->saved_syn[0];
			if (put_user(len, optlen)) {
				release_sock(sk);
				return -EFAULT;
			}
			if (copy_to_user(optval, tp->saved_syn + 1, len)) {
				release_sock(sk);
				return -EFAULT;
			}
			tcp_saved_syn_free(tp);
			release_sock(sk);
		} else {
			release_sock(sk);
			len = 0;
			if (put_user(len, optlen))
				return -EFAULT;
		}
		return 0;
	}
	default:
		return -ENOPROTOOPT;
	}

	if (put_user(len, optlen))
		return -EFAULT;
	if (copy_to_user(optval, &val, len))
		return -EFAULT;
	return 0;
}

int tcp_getsockopt(struct sock *sk, int level, int optname, char __user *optval,
		   int __user *optlen)
{
	struct inet_connection_sock *icsk = inet_csk(sk);

	if (level != SOL_TCP)
		return icsk->icsk_af_ops->getsockopt(sk, level, optname,
						     optval, optlen);
	return do_tcp_getsockopt(sk, level, optname, optval, optlen);
}
EXPORT_SYMBOL(tcp_getsockopt);

#ifdef CONFIG_COMPAT
int compat_tcp_getsockopt(struct sock *sk, int level, int optname,
			  char __user *optval, int __user *optlen)
{
	if (level != SOL_TCP)
		return inet_csk_compat_getsockopt(sk, level, optname,
						  optval, optlen);
	return do_tcp_getsockopt(sk, level, optname, optval, optlen);
}
EXPORT_SYMBOL(compat_tcp_getsockopt);
#endif

#ifdef CONFIG_TCP_MD5SIG
static DEFINE_PER_CPU(struct tcp_md5sig_pool, tcp_md5sig_pool);
static DEFINE_MUTEX(tcp_md5sig_mutex);
static bool tcp_md5sig_pool_populated = false;

static void __tcp_alloc_md5sig_pool(void)
{
	struct crypto_ahash *hash;
	int cpu;

	hash = crypto_alloc_ahash("md5", 0, CRYPTO_ALG_ASYNC);
	if (IS_ERR(hash))
		return;

	for_each_possible_cpu(cpu) {
		void *scratch = per_cpu(tcp_md5sig_pool, cpu).scratch;
		struct ahash_request *req;

		if (!scratch) {
			scratch = kmalloc_node(sizeof(union tcp_md5sum_block) +
					       sizeof(struct tcphdr),
					       GFP_KERNEL,
					       cpu_to_node(cpu));
			if (!scratch)
				return;
			per_cpu(tcp_md5sig_pool, cpu).scratch = scratch;
		}
		if (per_cpu(tcp_md5sig_pool, cpu).md5_req)
			continue;

		req = ahash_request_alloc(hash, GFP_KERNEL);
		if (!req)
			return;

		ahash_request_set_callback(req, 0, NULL, NULL);

		per_cpu(tcp_md5sig_pool, cpu).md5_req = req;
	}
	/* before setting tcp_md5sig_pool_populated, we must commit all writes
	 * to memory. See smp_rmb() in tcp_get_md5sig_pool()
	 */
	smp_wmb();
	tcp_md5sig_pool_populated = true;
}

bool tcp_alloc_md5sig_pool(void)
{
	if (unlikely(!tcp_md5sig_pool_populated)) {
		mutex_lock(&tcp_md5sig_mutex);

		if (!tcp_md5sig_pool_populated)
			__tcp_alloc_md5sig_pool();

		mutex_unlock(&tcp_md5sig_mutex);
	}
	return tcp_md5sig_pool_populated;
}
EXPORT_SYMBOL(tcp_alloc_md5sig_pool);


/**
 *	tcp_get_md5sig_pool - get md5sig_pool for this user
 *
 *	We use percpu structure, so if we succeed, we exit with preemption
 *	and BH disabled, to make sure another thread or softirq handling
 *	wont try to get same context.
 */
struct tcp_md5sig_pool *tcp_get_md5sig_pool(void)
{
	local_bh_disable();

	if (tcp_md5sig_pool_populated) {
		/* coupled with smp_wmb() in __tcp_alloc_md5sig_pool() */
		smp_rmb();
		return this_cpu_ptr(&tcp_md5sig_pool);
	}
	local_bh_enable();
	return NULL;
}
EXPORT_SYMBOL(tcp_get_md5sig_pool);

int tcp_md5_hash_skb_data(struct tcp_md5sig_pool *hp,
			  const struct sk_buff *skb, unsigned int header_len)
{
	struct scatterlist sg;
	const struct tcphdr *tp = tcp_hdr(skb);
	struct ahash_request *req = hp->md5_req;
	unsigned int i;
	const unsigned int head_data_len = skb_headlen(skb) > header_len ?
					   skb_headlen(skb) - header_len : 0;
	const struct skb_shared_info *shi = skb_shinfo(skb);
	struct sk_buff *frag_iter;

	sg_init_table(&sg, 1);

	sg_set_buf(&sg, ((u8 *) tp) + header_len, head_data_len);
	ahash_request_set_crypt(req, &sg, NULL, head_data_len);
	if (crypto_ahash_update(req))
		return 1;

	for (i = 0; i < shi->nr_frags; ++i) {
		const struct skb_frag_struct *f = &shi->frags[i];
		unsigned int offset = f->page_offset;
		struct page *page = skb_frag_page(f) + (offset >> PAGE_SHIFT);

		sg_set_page(&sg, page, skb_frag_size(f),
			    offset_in_page(offset));
		ahash_request_set_crypt(req, &sg, NULL, skb_frag_size(f));
		if (crypto_ahash_update(req))
			return 1;
	}

	skb_walk_frags(skb, frag_iter)
		if (tcp_md5_hash_skb_data(hp, frag_iter, 0))
			return 1;

	return 0;
}
EXPORT_SYMBOL(tcp_md5_hash_skb_data);

int tcp_md5_hash_key(struct tcp_md5sig_pool *hp, const struct tcp_md5sig_key *key)
{
	struct scatterlist sg;

	sg_init_one(&sg, key->key, key->keylen);
	ahash_request_set_crypt(hp->md5_req, &sg, NULL, key->keylen);
	return crypto_ahash_update(hp->md5_req);
}
EXPORT_SYMBOL(tcp_md5_hash_key);

#endif

void tcp_done(struct sock *sk)
{
	struct request_sock *req = tcp_sk(sk)->fastopen_rsk;

	if (sk->sk_state == TCP_SYN_SENT || sk->sk_state == TCP_SYN_RECV)
		TCP_INC_STATS(sock_net(sk), TCP_MIB_ATTEMPTFAILS);

	tcp_set_state(sk, TCP_CLOSE);
	tcp_clear_xmit_timers(sk);
	if (req)
		reqsk_fastopen_remove(sk, req, false);

	sk->sk_shutdown = SHUTDOWN_MASK;

	if (!sock_flag(sk, SOCK_DEAD))
		sk->sk_state_change(sk);
	else
		inet_csk_destroy_sock(sk);
}
EXPORT_SYMBOL_GPL(tcp_done);

int tcp_abort(struct sock *sk, int err)
{
	if (!sk_fullsock(sk)) {
		if (sk->sk_state == TCP_NEW_SYN_RECV) {
			struct request_sock *req = inet_reqsk(sk);

			local_bh_disable();
			inet_csk_reqsk_queue_drop_and_put(req->rsk_listener,
							  req);
			local_bh_enable();
			return 0;
		}
		return -EOPNOTSUPP;
	}

	/* Don't race with userspace socket closes such as tcp_close. */
	lock_sock(sk);

	if (sk->sk_state == TCP_LISTEN) {
		tcp_set_state(sk, TCP_CLOSE);
		inet_csk_listen_stop(sk);
	}

	/* Don't race with BH socket closes such as inet_csk_listen_stop. */
	local_bh_disable();
	bh_lock_sock(sk);

	if (!sock_flag(sk, SOCK_DEAD)) {
		sk->sk_err = err;
		/* This barrier is coupled with smp_rmb() in tcp_poll() */
		smp_wmb();
		sk->sk_error_report(sk);
		if (tcp_need_reset(sk->sk_state))
			tcp_send_active_reset(sk, GFP_ATOMIC);
		tcp_done(sk);
	}

	bh_unlock_sock(sk);
	local_bh_enable();
	release_sock(sk);
	return 0;
}
EXPORT_SYMBOL_GPL(tcp_abort);

extern struct tcp_congestion_ops tcp_reno;

static __initdata unsigned long thash_entries;
static int __init set_thash_entries(char *str)
{
	ssize_t ret;

	if (!str)
		return 0;

	ret = kstrtoul(str, 0, &thash_entries);
	if (ret)
		return 0;

	return 1;
}
__setup("thash_entries=", set_thash_entries);

static void __init tcp_init_mem(void)
{
	unsigned long limit = nr_free_buffer_pages() / 16;

	limit = max(limit, 128UL);
	sysctl_tcp_mem[0] = limit / 4 * 3;		/* 4.68 % */
	sysctl_tcp_mem[1] = limit;			/* 6.25 % */
	sysctl_tcp_mem[2] = sysctl_tcp_mem[0] * 2;	/* 9.37 % */
}

void __init tcp_init(void)
{
	int max_rshare, max_wshare, cnt;
	unsigned long limit;
	unsigned int i;

	BUILD_BUG_ON(sizeof(struct tcp_skb_cb) >
		     FIELD_SIZEOF(struct sk_buff, cb));

	percpu_counter_init(&tcp_sockets_allocated, 0, GFP_KERNEL);
	percpu_counter_init(&tcp_orphan_count, 0, GFP_KERNEL);
	inet_hashinfo_init(&tcp_hashinfo);
	tcp_hashinfo.bind_bucket_cachep =
		kmem_cache_create("tcp_bind_bucket",
				  sizeof(struct inet_bind_bucket), 0,
				  SLAB_HWCACHE_ALIGN|SLAB_PANIC, NULL);

	/* Size and allocate the main established and bind bucket
	 * hash tables.
	 *
	 * The methodology is similar to that of the buffer cache.
	 */
	tcp_hashinfo.ehash =
		alloc_large_system_hash("TCP established",
					sizeof(struct inet_ehash_bucket),
					thash_entries,
					17, /* one slot per 128 KB of memory */
					0,
					NULL,
					&tcp_hashinfo.ehash_mask,
					0,
					thash_entries ? 0 : 512 * 1024);
	for (i = 0; i <= tcp_hashinfo.ehash_mask; i++)
		INIT_HLIST_NULLS_HEAD(&tcp_hashinfo.ehash[i].chain, i);

	if (inet_ehash_locks_alloc(&tcp_hashinfo))
		panic("TCP: failed to alloc ehash_locks");
	tcp_hashinfo.bhash =
		alloc_large_system_hash("TCP bind",
					sizeof(struct inet_bind_hashbucket),
					tcp_hashinfo.ehash_mask + 1,
					17, /* one slot per 128 KB of memory */
					0,
					&tcp_hashinfo.bhash_size,
					NULL,
					0,
					64 * 1024);
	tcp_hashinfo.bhash_size = 1U << tcp_hashinfo.bhash_size;
	for (i = 0; i < tcp_hashinfo.bhash_size; i++) {
		spin_lock_init(&tcp_hashinfo.bhash[i].lock);
		INIT_HLIST_HEAD(&tcp_hashinfo.bhash[i].chain);
	}


	cnt = tcp_hashinfo.ehash_mask + 1;
	sysctl_tcp_max_orphans = cnt / 2;

	tcp_init_mem();
	/* Set per-socket limits to no more than 1/128 the pressure threshold */
	limit = nr_free_buffer_pages() << (PAGE_SHIFT - 7);
	max_wshare = min(4UL*1024*1024, limit);
	max_rshare = min(6UL*1024*1024, limit);

	sysctl_tcp_wmem[0] = SK_MEM_QUANTUM;
	sysctl_tcp_wmem[1] = 16*1024;
	sysctl_tcp_wmem[2] = max(64*1024, max_wshare);

	sysctl_tcp_rmem[0] = SK_MEM_QUANTUM;
	sysctl_tcp_rmem[1] = 87380;
	sysctl_tcp_rmem[2] = max(87380, max_rshare);

	pr_info("Hash tables configured (established %u bind %u)\n",
		tcp_hashinfo.ehash_mask + 1, tcp_hashinfo.bhash_size);

	tcp_v4_init();
	tcp_metrics_init();
	BUG_ON(tcp_register_congestion_control(&tcp_reno) != 0);
	tcp_tasklet_init();
}<|MERGE_RESOLUTION|>--- conflicted
+++ resolved
@@ -1110,11 +1110,6 @@
 	flags = (msg->msg_flags & MSG_DONTWAIT) ? O_NONBLOCK : 0;
 	err = __inet_stream_connect(sk->sk_socket, msg->msg_name,
 				    msg->msg_namelen, flags, 1);
-<<<<<<< HEAD
-	inet->defer_connect = 0;
-	*copied = tp->fastopen_req->copied;
-	tcp_free_fastopen_req(tp);
-=======
 	/* fastopen_req could already be freed in __inet_stream_connect
 	 * if the connection times out or gets rst
 	 */
@@ -1123,7 +1118,6 @@
 		tcp_free_fastopen_req(tp);
 		inet->defer_connect = 0;
 	}
->>>>>>> 36fc5797
 	return err;
 }
 
