--- conflicted
+++ resolved
@@ -128,8 +128,6 @@
 	uint32_t pad;
 };
 
-<<<<<<< HEAD
-=======
 #define MAX_ALLOWED_NUM_POINTS    100
 #define MAX_ALLOWED_AW_BUFF_SIZE 4096
 #define MAX_ALLOWED_WAC_BUFF_SIZE  128
@@ -156,7 +154,6 @@
 	uint32_t buf_size_in_bytes;	/*including gpu_id and buf_size */
 };
 
->>>>>>> 7fd2d269
 /* Matching HSA_EVENTTYPE */
 #define KFD_IOC_EVENT_SIGNAL			0
 #define KFD_IOC_EVENT_NODECHANGE		1
@@ -227,12 +224,8 @@
 };
 
 struct kfd_ioctl_wait_events_args {
-<<<<<<< HEAD
-	uint64_t events_ptr;		/* to KFD */
-=======
 	uint64_t events_ptr;		/* pointed to struct
 					   kfd_event_data array, to KFD */
->>>>>>> 7fd2d269
 	uint32_t num_events;		/* to KFD */
 	uint32_t wait_for_all;		/* to KFD */
 	uint32_t timeout;		/* to KFD */
@@ -281,10 +274,6 @@
 #define AMDKFD_IOC_WAIT_EVENTS			\
 		AMDKFD_IOWR(0x0C, struct kfd_ioctl_wait_events_args)
 
-<<<<<<< HEAD
-#define AMDKFD_COMMAND_START		0x01
-#define AMDKFD_COMMAND_END		0x0D
-=======
 #define AMDKFD_IOC_DBG_REGISTER			\
 		AMDKFD_IOW(0x0D, struct kfd_ioctl_dbg_register_args)
 
@@ -299,6 +288,5 @@
 
 #define AMDKFD_COMMAND_START		0x01
 #define AMDKFD_COMMAND_END		0x11
->>>>>>> 7fd2d269
 
 #endif