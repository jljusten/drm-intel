/*
 * Copyright 2013 Intel Corporation
 * All Rights Reserved.
 *
 * Permission is hereby granted, free of charge, to any person obtaining a
 * copy of this software and associated documentation files (the
 * "Software"), to deal in the Software without restriction, including
 * without limitation the rights to use, copy, modify, merge, publish,
 * distribute, sub license, and/or sell copies of the Software, and to
 * permit persons to whom the Software is furnished to do so, subject to
 * the following conditions:
 *
 * The above copyright notice and this permission notice (including the
 * next paragraph) shall be included in all copies or substantial portions
 * of the Software.
 *
 * THE SOFTWARE IS PROVIDED "AS IS", WITHOUT WARRANTY OF ANY KIND, EXPRESS OR
 * IMPLIED, INCLUDING BUT NOT LIMITED TO THE WARRANTIES OF MERCHANTABILITY,
 * FITNESS FOR A PARTICULAR PURPOSE AND NONINFRINGEMENT.  IN NO EVENT SHALL
 * THE AUTHORS OR COPYRIGHT HOLDERS BE LIABLE FOR ANY CLAIM, DAMAGES OR OTHER
 * LIABILITY, WHETHER IN AN ACTION OF CONTRACT, TORT OR OTHERWISE, ARISING
 * FROM, OUT OF OR IN CONNECTION WITH THE SOFTWARE OR THE USE OR OTHER
 * DEALINGS IN THE SOFTWARE.
 */
#ifndef _I915_PCIIDS_H
#define _I915_PCIIDS_H

/*
 * A pci_device_id struct {
 *	__u32 vendor, device;
 *      __u32 subvendor, subdevice;
 *	__u32 class, class_mask;
 *	kernel_ulong_t driver_data;
 * };
 * Don't use C99 here because "class" is reserved and we want to
 * give userspace flexibility.
 */
#define INTEL_VGA_DEVICE(id, info) {		\
	0x8086,	id,				\
	~0, ~0,					\
	0x030000, 0xff0000,			\
	(unsigned long) info }

#define INTEL_QUANTA_VGA_DEVICE(info) {		\
	0x8086,	0x16a,				\
	0x152d,	0x8990,				\
	0x030000, 0xff0000,			\
	(unsigned long) info }

#define INTEL_I830_IDS(info)				\
	INTEL_VGA_DEVICE(0x3577, info)

#define INTEL_I845G_IDS(info)				\
	INTEL_VGA_DEVICE(0x2562, info)

#define INTEL_I85X_IDS(info)				\
	INTEL_VGA_DEVICE(0x3582, info), /* I855_GM */ \
	INTEL_VGA_DEVICE(0x358e, info)

#define INTEL_I865G_IDS(info)				\
	INTEL_VGA_DEVICE(0x2572, info) /* I865_G */

#define INTEL_I915G_IDS(info)				\
	INTEL_VGA_DEVICE(0x2582, info), /* I915_G */ \
	INTEL_VGA_DEVICE(0x258a, info)  /* E7221_G */

#define INTEL_I915GM_IDS(info)				\
	INTEL_VGA_DEVICE(0x2592, info) /* I915_GM */

#define INTEL_I945G_IDS(info)				\
	INTEL_VGA_DEVICE(0x2772, info) /* I945_G */

#define INTEL_I945GM_IDS(info)				\
	INTEL_VGA_DEVICE(0x27a2, info), /* I945_GM */ \
	INTEL_VGA_DEVICE(0x27ae, info)  /* I945_GME */

#define INTEL_I965G_IDS(info)				\
	INTEL_VGA_DEVICE(0x2972, info), /* I946_GZ */	\
	INTEL_VGA_DEVICE(0x2982, info),	/* G35_G */	\
	INTEL_VGA_DEVICE(0x2992, info),	/* I965_Q */	\
	INTEL_VGA_DEVICE(0x29a2, info)	/* I965_G */

#define INTEL_G33_IDS(info)				\
	INTEL_VGA_DEVICE(0x29b2, info), /* Q35_G */ \
	INTEL_VGA_DEVICE(0x29c2, info),	/* G33_G */ \
	INTEL_VGA_DEVICE(0x29d2, info)	/* Q33_G */

#define INTEL_I965GM_IDS(info)				\
	INTEL_VGA_DEVICE(0x2a02, info),	/* I965_GM */ \
	INTEL_VGA_DEVICE(0x2a12, info)  /* I965_GME */

#define INTEL_GM45_IDS(info)				\
	INTEL_VGA_DEVICE(0x2a42, info) /* GM45_G */

#define INTEL_G45_IDS(info)				\
	INTEL_VGA_DEVICE(0x2e02, info), /* IGD_E_G */ \
	INTEL_VGA_DEVICE(0x2e12, info), /* Q45_G */ \
	INTEL_VGA_DEVICE(0x2e22, info), /* G45_G */ \
	INTEL_VGA_DEVICE(0x2e32, info), /* G41_G */ \
	INTEL_VGA_DEVICE(0x2e42, info), /* B43_G */ \
	INTEL_VGA_DEVICE(0x2e92, info)	/* B43_G.1 */

#define INTEL_PINEVIEW_IDS(info)			\
	INTEL_VGA_DEVICE(0xa001, info),			\
	INTEL_VGA_DEVICE(0xa011, info)

#define INTEL_IRONLAKE_D_IDS(info) \
	INTEL_VGA_DEVICE(0x0042, info)

#define INTEL_IRONLAKE_M_IDS(info) \
	INTEL_VGA_DEVICE(0x0046, info)

#define INTEL_SNB_D_IDS(info) \
	INTEL_VGA_DEVICE(0x0102, info), \
	INTEL_VGA_DEVICE(0x0112, info), \
	INTEL_VGA_DEVICE(0x0122, info), \
	INTEL_VGA_DEVICE(0x010A, info)

#define INTEL_SNB_M_IDS(info) \
	INTEL_VGA_DEVICE(0x0106, info), \
	INTEL_VGA_DEVICE(0x0116, info), \
	INTEL_VGA_DEVICE(0x0126, info)

#define INTEL_IVB_M_IDS(info) \
	INTEL_VGA_DEVICE(0x0156, info), /* GT1 mobile */ \
	INTEL_VGA_DEVICE(0x0166, info)  /* GT2 mobile */

#define INTEL_IVB_D_IDS(info) \
	INTEL_VGA_DEVICE(0x0152, info), /* GT1 desktop */ \
	INTEL_VGA_DEVICE(0x0162, info), /* GT2 desktop */ \
	INTEL_VGA_DEVICE(0x015a, info), /* GT1 server */ \
	INTEL_VGA_DEVICE(0x016a, info)  /* GT2 server */

#define INTEL_IVB_Q_IDS(info) \
	INTEL_QUANTA_VGA_DEVICE(info) /* Quanta transcode */

#define INTEL_HSW_D_IDS(info) \
	INTEL_VGA_DEVICE(0x0402, info), /* GT1 desktop */ \
	INTEL_VGA_DEVICE(0x0412, info), /* GT2 desktop */ \
	INTEL_VGA_DEVICE(0x0422, info), /* GT3 desktop */ \
	INTEL_VGA_DEVICE(0x040a, info), /* GT1 server */ \
	INTEL_VGA_DEVICE(0x041a, info), /* GT2 server */ \
	INTEL_VGA_DEVICE(0x042a, info), /* GT3 server */ \
	INTEL_VGA_DEVICE(0x040B, info), /* GT1 reserved */ \
	INTEL_VGA_DEVICE(0x041B, info), /* GT2 reserved */ \
	INTEL_VGA_DEVICE(0x042B, info), /* GT3 reserved */ \
	INTEL_VGA_DEVICE(0x040E, info), /* GT1 reserved */ \
	INTEL_VGA_DEVICE(0x041E, info), /* GT2 reserved */ \
	INTEL_VGA_DEVICE(0x042E, info), /* GT3 reserved */ \
	INTEL_VGA_DEVICE(0x0C02, info), /* SDV GT1 desktop */ \
	INTEL_VGA_DEVICE(0x0C12, info), /* SDV GT2 desktop */ \
	INTEL_VGA_DEVICE(0x0C22, info), /* SDV GT3 desktop */ \
	INTEL_VGA_DEVICE(0x0C0A, info), /* SDV GT1 server */ \
	INTEL_VGA_DEVICE(0x0C1A, info), /* SDV GT2 server */ \
	INTEL_VGA_DEVICE(0x0C2A, info), /* SDV GT3 server */ \
	INTEL_VGA_DEVICE(0x0C0B, info), /* SDV GT1 reserved */ \
	INTEL_VGA_DEVICE(0x0C1B, info), /* SDV GT2 reserved */ \
	INTEL_VGA_DEVICE(0x0C2B, info), /* SDV GT3 reserved */ \
	INTEL_VGA_DEVICE(0x0C0E, info), /* SDV GT1 reserved */ \
	INTEL_VGA_DEVICE(0x0C1E, info), /* SDV GT2 reserved */ \
	INTEL_VGA_DEVICE(0x0C2E, info), /* SDV GT3 reserved */ \
	INTEL_VGA_DEVICE(0x0A02, info), /* ULT GT1 desktop */ \
	INTEL_VGA_DEVICE(0x0A12, info), /* ULT GT2 desktop */ \
	INTEL_VGA_DEVICE(0x0A22, info), /* ULT GT3 desktop */ \
	INTEL_VGA_DEVICE(0x0A0A, info), /* ULT GT1 server */ \
	INTEL_VGA_DEVICE(0x0A1A, info), /* ULT GT2 server */ \
	INTEL_VGA_DEVICE(0x0A2A, info), /* ULT GT3 server */ \
	INTEL_VGA_DEVICE(0x0A0B, info), /* ULT GT1 reserved */ \
	INTEL_VGA_DEVICE(0x0A1B, info), /* ULT GT2 reserved */ \
	INTEL_VGA_DEVICE(0x0A2B, info), /* ULT GT3 reserved */ \
	INTEL_VGA_DEVICE(0x0D02, info), /* CRW GT1 desktop */ \
	INTEL_VGA_DEVICE(0x0D12, info), /* CRW GT2 desktop */ \
	INTEL_VGA_DEVICE(0x0D22, info), /* CRW GT3 desktop */ \
	INTEL_VGA_DEVICE(0x0D0A, info), /* CRW GT1 server */ \
	INTEL_VGA_DEVICE(0x0D1A, info), /* CRW GT2 server */ \
	INTEL_VGA_DEVICE(0x0D2A, info), /* CRW GT3 server */ \
	INTEL_VGA_DEVICE(0x0D0B, info), /* CRW GT1 reserved */ \
	INTEL_VGA_DEVICE(0x0D1B, info), /* CRW GT2 reserved */ \
	INTEL_VGA_DEVICE(0x0D2B, info), /* CRW GT3 reserved */ \
	INTEL_VGA_DEVICE(0x0D0E, info), /* CRW GT1 reserved */ \
	INTEL_VGA_DEVICE(0x0D1E, info), /* CRW GT2 reserved */ \
	INTEL_VGA_DEVICE(0x0D2E, info)  /* CRW GT3 reserved */ \

#define INTEL_HSW_M_IDS(info) \
	INTEL_VGA_DEVICE(0x0406, info), /* GT1 mobile */ \
	INTEL_VGA_DEVICE(0x0416, info), /* GT2 mobile */ \
	INTEL_VGA_DEVICE(0x0426, info), /* GT2 mobile */ \
	INTEL_VGA_DEVICE(0x0C06, info), /* SDV GT1 mobile */ \
	INTEL_VGA_DEVICE(0x0C16, info), /* SDV GT2 mobile */ \
	INTEL_VGA_DEVICE(0x0C26, info), /* SDV GT3 mobile */ \
	INTEL_VGA_DEVICE(0x0A06, info), /* ULT GT1 mobile */ \
	INTEL_VGA_DEVICE(0x0A16, info), /* ULT GT2 mobile */ \
	INTEL_VGA_DEVICE(0x0A26, info), /* ULT GT3 mobile */ \
	INTEL_VGA_DEVICE(0x0A0E, info), /* ULX GT1 mobile */ \
	INTEL_VGA_DEVICE(0x0A1E, info), /* ULX GT2 mobile */ \
	INTEL_VGA_DEVICE(0x0A2E, info), /* ULT GT3 reserved */ \
	INTEL_VGA_DEVICE(0x0D06, info), /* CRW GT1 mobile */ \
	INTEL_VGA_DEVICE(0x0D16, info), /* CRW GT2 mobile */ \
	INTEL_VGA_DEVICE(0x0D26, info)  /* CRW GT3 mobile */

#define INTEL_VLV_M_IDS(info) \
	INTEL_VGA_DEVICE(0x0f30, info), \
	INTEL_VGA_DEVICE(0x0f31, info), \
	INTEL_VGA_DEVICE(0x0f32, info), \
	INTEL_VGA_DEVICE(0x0f33, info), \
	INTEL_VGA_DEVICE(0x0157, info)

#define INTEL_VLV_D_IDS(info) \
	INTEL_VGA_DEVICE(0x0155, info)

#define INTEL_BDW_GT12M_IDS(info)  \
	INTEL_VGA_DEVICE(0x1602, info), /* GT1 ULT */ \
	INTEL_VGA_DEVICE(0x1606, info), /* GT1 ULT */ \
	INTEL_VGA_DEVICE(0x160B, info), /* GT1 Iris */ \
	INTEL_VGA_DEVICE(0x160E, info), /* GT1 ULX */ \
	INTEL_VGA_DEVICE(0x1612, info), /* GT2 Halo */ \
	INTEL_VGA_DEVICE(0x1616, info), /* GT2 ULT */ \
	INTEL_VGA_DEVICE(0x161B, info), /* GT2 ULT */ \
	INTEL_VGA_DEVICE(0x161E, info)  /* GT2 ULX */

#define INTEL_BDW_GT12D_IDS(info) \
	INTEL_VGA_DEVICE(0x160A, info), /* GT1 Server */ \
	INTEL_VGA_DEVICE(0x160D, info), /* GT1 Workstation */ \
	INTEL_VGA_DEVICE(0x161A, info), /* GT2 Server */ \
	INTEL_VGA_DEVICE(0x161D, info)  /* GT2 Workstation */

#define INTEL_BDW_GT3M_IDS(info) \
	INTEL_VGA_DEVICE(0x1622, info), /* ULT */ \
	INTEL_VGA_DEVICE(0x1626, info), /* ULT */ \
	INTEL_VGA_DEVICE(0x162B, info), /* Iris */ \
	INTEL_VGA_DEVICE(0x162E, info)  /* ULX */

#define INTEL_BDW_GT3D_IDS(info) \
	INTEL_VGA_DEVICE(0x162A, info), /* Server */ \
	INTEL_VGA_DEVICE(0x162D, info)  /* Workstation */

#define INTEL_BDW_RSVDM_IDS(info) \
	INTEL_VGA_DEVICE(0x1632, info), /* ULT */ \
	INTEL_VGA_DEVICE(0x1636, info), /* ULT */ \
	INTEL_VGA_DEVICE(0x163B, info), /* Iris */ \
	INTEL_VGA_DEVICE(0x163E, info)  /* ULX */

#define INTEL_BDW_RSVDD_IDS(info) \
	INTEL_VGA_DEVICE(0x163A, info), /* Server */ \
	INTEL_VGA_DEVICE(0x163D, info)  /* Workstation */

#define INTEL_BDW_M_IDS(info) \
	INTEL_BDW_GT12M_IDS(info), \
	INTEL_BDW_GT3M_IDS(info), \
	INTEL_BDW_RSVDM_IDS(info)

#define INTEL_BDW_D_IDS(info) \
	INTEL_BDW_GT12D_IDS(info), \
	INTEL_BDW_GT3D_IDS(info), \
	INTEL_BDW_RSVDD_IDS(info)

#define INTEL_CHV_IDS(info) \
	INTEL_VGA_DEVICE(0x22b0, info), \
	INTEL_VGA_DEVICE(0x22b1, info), \
	INTEL_VGA_DEVICE(0x22b2, info), \
	INTEL_VGA_DEVICE(0x22b3, info)

#define INTEL_SKL_GT1_IDS(info)	\
	INTEL_VGA_DEVICE(0x1906, info), /* ULT GT1 */ \
	INTEL_VGA_DEVICE(0x190E, info), /* ULX GT1 */ \
	INTEL_VGA_DEVICE(0x1902, info), /* DT  GT1 */ \
	INTEL_VGA_DEVICE(0x190B, info), /* Halo GT1 */ \
	INTEL_VGA_DEVICE(0x190A, info) /* SRV GT1 */

#define INTEL_SKL_GT2_IDS(info)	\
	INTEL_VGA_DEVICE(0x1916, info), /* ULT GT2 */ \
	INTEL_VGA_DEVICE(0x1921, info), /* ULT GT2F */ \
	INTEL_VGA_DEVICE(0x191E, info), /* ULX GT2 */ \
	INTEL_VGA_DEVICE(0x1912, info), /* DT  GT2 */ \
	INTEL_VGA_DEVICE(0x191B, info), /* Halo GT2 */ \
	INTEL_VGA_DEVICE(0x191A, info), /* SRV GT2 */ \
	INTEL_VGA_DEVICE(0x191D, info)  /* WKS GT2 */

#define INTEL_SKL_GT3_IDS(info) \
	INTEL_VGA_DEVICE(0x1926, info), /* ULT GT3 */ \
	INTEL_VGA_DEVICE(0x192B, info), /* Halo GT3 */ \
	INTEL_VGA_DEVICE(0x192A, info) /* SRV GT3 */ \

#define INTEL_SKL_IDS(info) \
	INTEL_SKL_GT1_IDS(info), \
	INTEL_SKL_GT2_IDS(info), \
	INTEL_SKL_GT3_IDS(info)


<<<<<<< HEAD
=======
#define INTEL_BXT_IDS(info) \
	INTEL_VGA_DEVICE(0x0A84, info), \
	INTEL_VGA_DEVICE(0x0A85, info), \
	INTEL_VGA_DEVICE(0x0A86, info), \
	INTEL_VGA_DEVICE(0x0A87, info)

>>>>>>> 14f1fa2d
#endif /* _I915_PCIIDS_H */<|MERGE_RESOLUTION|>--- conflicted
+++ resolved
@@ -287,13 +287,10 @@
 	INTEL_SKL_GT3_IDS(info)
 
 
-<<<<<<< HEAD
-=======
 #define INTEL_BXT_IDS(info) \
 	INTEL_VGA_DEVICE(0x0A84, info), \
 	INTEL_VGA_DEVICE(0x0A85, info), \
 	INTEL_VGA_DEVICE(0x0A86, info), \
 	INTEL_VGA_DEVICE(0x0A87, info)
 
->>>>>>> 14f1fa2d
 #endif /* _I915_PCIIDS_H */