--- conflicted
+++ resolved
@@ -109,15 +109,12 @@
 	return state->connector_states[index];
 }
 
-<<<<<<< HEAD
-=======
 int __must_check
 drm_atomic_set_mode_for_crtc(struct drm_crtc_state *state,
 			     struct drm_display_mode *mode);
 int __must_check
 drm_atomic_set_mode_prop_for_crtc(struct drm_crtc_state *state,
 				  struct drm_property_blob *blob);
->>>>>>> 7fd2d269
 int __must_check
 drm_atomic_set_crtc_for_plane(struct drm_plane_state *plane_state,
 			      struct drm_crtc *crtc);
